"""Config flow for GitHub integration."""
from __future__ import annotations

import asyncio
from typing import TYPE_CHECKING, Any

from aiogithubapi import (
    GitHubAPI,
    GitHubDeviceAPI,
    GitHubException,
    GitHubLoginDeviceModel,
    GitHubLoginOauthModel,
)
from aiogithubapi.const import OAUTH_USER_LOGIN
import voluptuous as vol

from homeassistant.config_entries import (
    ConfigEntry,
    ConfigFlow,
    ConfigFlowResult,
    OptionsFlow,
)
from homeassistant.const import CONF_ACCESS_TOKEN
from homeassistant.core import HomeAssistant, callback
<<<<<<< HEAD
from homeassistant.data_entry_flow import UnknownFlow
=======
from homeassistant.data_entry_flow import FlowResult
>>>>>>> 6ccf7dea
from homeassistant.helpers.aiohttp_client import (
    SERVER_SOFTWARE,
    async_get_clientsession,
)
import homeassistant.helpers.config_validation as cv

from .const import CLIENT_ID, CONF_REPOSITORIES, DEFAULT_REPOSITORIES, DOMAIN, LOGGER


async def get_repositories(hass: HomeAssistant, access_token: str) -> list[str]:
    """Return a list of repositories that the user owns or has starred."""
    client = GitHubAPI(token=access_token, session=async_get_clientsession(hass))
    repositories = set()

    async def _get_starred_repositories() -> None:
        response = await client.user.starred(**{"params": {"per_page": 100}})
        if not response.is_last_page:
            results = await asyncio.gather(
                *(
                    client.user.starred(
                        **{"params": {"per_page": 100, "page": page_number}},
                    )
                    for page_number in range(
                        response.next_page_number, response.last_page_number + 1
                    )
                )
            )
            for result in results:
                response.data.extend(result.data)

        repositories.update(response.data)

    async def _get_personal_repositories() -> None:
        response = await client.user.repos(**{"params": {"per_page": 100}})
        if not response.is_last_page:
            results = await asyncio.gather(
                *(
                    client.user.repos(
                        **{"params": {"per_page": 100, "page": page_number}},
                    )
                    for page_number in range(
                        response.next_page_number, response.last_page_number + 1
                    )
                )
            )
            for result in results:
                response.data.extend(result.data)

        repositories.update(response.data)

    try:
        await asyncio.gather(
            *(
                _get_starred_repositories(),
                _get_personal_repositories(),
            )
        )

    except GitHubException:
        return DEFAULT_REPOSITORIES

    if len(repositories) == 0:
        return DEFAULT_REPOSITORIES

    return sorted(
        (repo.full_name for repo in repositories),
        key=str.casefold,
    )


class GitHubConfigFlow(ConfigFlow, domain=DOMAIN):
    """Handle a config flow for GitHub."""

    VERSION = 1

    login_task: asyncio.Task | None = None

    def __init__(self) -> None:
        """Initialize."""
        self._device: GitHubDeviceAPI | None = None
        self._login: GitHubLoginOauthModel | None = None
        self._login_device: GitHubLoginDeviceModel | None = None

    async def async_step_user(
        self,
        user_input: dict[str, Any] | None = None,
    ) -> ConfigFlowResult:
        """Handle the initial step."""
        if self._async_current_entries():
            return self.async_abort(reason="already_configured")

        return await self.async_step_device(user_input)

    async def async_step_device(
        self,
        user_input: dict[str, Any] | None = None,
    ) -> ConfigFlowResult:
        """Handle device steps."""

        async def _wait_for_login() -> None:
            if TYPE_CHECKING:
                # mypy is not aware that we can't get here without having these set already
                assert self._device is not None
                assert self._login_device is not None

            response = await self._device.activation(
                device_code=self._login_device.device_code
            )
            self._login = response.data

        if not self._device:
            self._device = GitHubDeviceAPI(
                client_id=CLIENT_ID,
                session=async_get_clientsession(self.hass),
                **{"client_name": SERVER_SOFTWARE},
            )

            try:
                response = await self._device.register()
                self._login_device = response.data
            except GitHubException as exception:
                LOGGER.exception(exception)
                return self.async_abort(reason="could_not_register")

        if self.login_task is None:
            self.login_task = self.hass.async_create_task(_wait_for_login())

        if self.login_task.done():
            if self.login_task.exception():
                return self.async_show_progress_done(next_step_id="could_not_register")
            return self.async_show_progress_done(next_step_id="repositories")

        if TYPE_CHECKING:
            # mypy is not aware that we can't get here without having this set already
            assert self._login_device is not None

        return self.async_show_progress(
            step_id="device",
            progress_action="wait_for_device",
            description_placeholders={
                "url": OAUTH_USER_LOGIN,
                "code": self._login_device.user_code,
            },
            progress_task=self.login_task,
        )

    async def async_step_repositories(
        self,
        user_input: dict[str, Any] | None = None,
    ) -> ConfigFlowResult:
        """Handle repositories step."""

        if TYPE_CHECKING:
            # mypy is not aware that we can't get here without having this set already
            assert self._login is not None

        if not user_input:
            repositories = await get_repositories(self.hass, self._login.access_token)
            return self.async_show_form(
                step_id="repositories",
                data_schema=vol.Schema(
                    {
                        vol.Required(CONF_REPOSITORIES): cv.multi_select(
                            {k: k for k in repositories}
                        ),
                    }
                ),
            )

        return self.async_create_entry(
            title="",
            data={CONF_ACCESS_TOKEN: self._login.access_token},
            options={CONF_REPOSITORIES: user_input[CONF_REPOSITORIES]},
        )

    async def async_step_could_not_register(
        self,
        user_input: dict[str, Any] | None = None,
    ) -> ConfigFlowResult:
        """Handle issues that need transition await from progress step."""
        return self.async_abort(reason="could_not_register")

    @staticmethod
    @callback
    def async_get_options_flow(
        config_entry: ConfigEntry,
    ) -> OptionsFlowHandler:
        """Get the options flow for this handler."""
        return OptionsFlowHandler(config_entry)


class OptionsFlowHandler(OptionsFlow):
    """Handle a option flow for GitHub."""

    def __init__(self, config_entry: ConfigEntry) -> None:
        """Initialize options flow."""
        self.config_entry = config_entry

    async def async_step_init(
        self,
        user_input: dict[str, Any] | None = None,
    ) -> ConfigFlowResult:
        """Handle options flow."""
        if not user_input:
            configured_repositories: list[str] = self.config_entry.options[
                CONF_REPOSITORIES
            ]
            repositories = await get_repositories(
                self.hass, self.config_entry.data[CONF_ACCESS_TOKEN]
            )

            # In case the user has removed a starred repository that is already tracked
            for repository in configured_repositories:
                if repository not in repositories:
                    repositories.append(repository)

            return self.async_show_form(
                step_id="init",
                data_schema=vol.Schema(
                    {
                        vol.Required(
                            CONF_REPOSITORIES,
                            default=configured_repositories,
                        ): cv.multi_select({k: k for k in repositories}),
                    }
                ),
            )

        return self.async_create_entry(title="", data=user_input)<|MERGE_RESOLUTION|>--- conflicted
+++ resolved
@@ -22,11 +22,6 @@
 )
 from homeassistant.const import CONF_ACCESS_TOKEN
 from homeassistant.core import HomeAssistant, callback
-<<<<<<< HEAD
-from homeassistant.data_entry_flow import UnknownFlow
-=======
-from homeassistant.data_entry_flow import FlowResult
->>>>>>> 6ccf7dea
 from homeassistant.helpers.aiohttp_client import (
     SERVER_SOFTWARE,
     async_get_clientsession,
