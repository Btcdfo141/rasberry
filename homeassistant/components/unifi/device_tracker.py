"""Track devices using UniFi controllers."""
import logging

from homeassistant.components.device_tracker import DOMAIN
from homeassistant.components.device_tracker.config_entry import ScannerEntity
from homeassistant.components.device_tracker.const import SOURCE_TYPE_ROUTER
from homeassistant.components.unifi.config_flow import get_controller_from_config_entry
from homeassistant.components.unifi.unifi_entity_base import UniFiBase
from homeassistant.core import callback
from homeassistant.helpers.device_registry import CONNECTION_NETWORK_MAC
from homeassistant.helpers.dispatcher import async_dispatcher_connect
from homeassistant.helpers.event import async_track_point_in_utc_time
import homeassistant.util.dt as dt_util

from .const import ATTR_MANUFACTURER
from .unifi_client import UniFiClient

LOGGER = logging.getLogger(__name__)

CLIENT_CONNECTED_ATTRIBUTES = [
    "_is_guest_by_uap",
    "ap_mac",
    "authorized",
    "essid",
    "ip",
    "is_11r",
    "is_guest",
    "noted",
    "qos_policy_applied",
    "radio",
    "radio_proto",
    "vlan",
]

CLIENT_STATIC_ATTRIBUTES = [
    "hostname",
    "mac",
    "name",
    "oui",
]

CLIENT_TRACKER = "client"
DEVICE_TRACKER = "device"


async def async_setup_entry(hass, config_entry, async_add_entities):
    """Set up device tracker for UniFi component."""
    controller = get_controller_from_config_entry(hass, config_entry)
    controller.entities[DOMAIN] = {CLIENT_TRACKER: set(), DEVICE_TRACKER: set()}

    # Restore clients that is not a part of active clients list.
    entity_registry = await hass.helpers.entity_registry.async_get_registry()
    for entity in entity_registry.entities.values():

        if (
            entity.config_entry_id == config_entry.entry_id
            and entity.domain == DOMAIN
            and "-" in entity.unique_id
        ):

            mac, _ = entity.unique_id.split("-", 1)
            if mac in controller.api.clients or mac not in controller.api.clients_all:
                continue

            client = controller.api.clients_all[mac]
            controller.api.clients.process_raw([client.raw])
            LOGGER.debug(
                "Restore disconnected client %s (%s)", entity.entity_id, client.mac,
            )

    @callback
    def items_added():
        """Update the values of the controller."""
        if controller.option_track_clients or controller.option_track_devices:
            add_entities(controller, async_add_entities)

    for signal in (controller.signal_update, controller.signal_options_update):
        controller.listeners.append(async_dispatcher_connect(hass, signal, items_added))

    items_added()


@callback
def add_entities(controller, async_add_entities):
    """Add new tracker entities from the controller."""
    trackers = []

    for items, tracker_class, track in (
        (controller.api.clients, UniFiClientTracker, controller.option_track_clients),
        (controller.api.devices, UniFiDeviceTracker, controller.option_track_devices),
    ):
        if not track:
            continue

        for mac in items:

            if mac in controller.entities[DOMAIN][tracker_class.TYPE]:
                continue

            item = items[mac]
<<<<<<< HEAD

            if tracker_class is UniFiClientTracker:

                if item.is_wired:
                    if not controller.option_track_wired_clients:
                        continue
                else:
                    if (
                        controller.option_ssid_filter
                        and item.essid not in controller.option_ssid_filter
                    ):
                        continue

            trackers.append(tracker_class(item, controller))

=======

            if tracker_class is UniFiClientTracker:

                if item.is_wired:
                    if not controller.option_track_wired_clients:
                        continue
                else:
                    if (
                        item.essid
                        and controller.option_ssid_filter
                        and item.essid not in controller.option_ssid_filter
                    ):
                        continue

            trackers.append(tracker_class(item, controller))

>>>>>>> dbd1ca45
    if trackers:
        async_add_entities(trackers)


class UniFiClientTracker(UniFiClient, ScannerEntity):
    """Representation of a network client."""

    DOMAIN = DOMAIN
    TYPE = CLIENT_TRACKER

    def __init__(self, client, controller):
        """Set up tracked client."""
        super().__init__(client, controller)

        self.cancel_scheduled_update = None
        self.is_disconnected = None
        self.wired_bug = None
        if self.is_wired != self.client.is_wired:
            self.wired_bug = dt_util.utcnow() - self.controller.option_detection_time

    @property
    def is_connected(self):
        """Return true if the client is connected to the network.

        If connected to unwanted ssid return False.
        If is_wired and client.is_wired differ it means that the device is offline and UniFi bug shows device as wired.
        """

        @callback
        def _scheduled_update(now):
            """Scheduled callback for update."""
            self.is_disconnected = True
            self.cancel_scheduled_update = None
            self.async_write_ha_state()
<<<<<<< HEAD

        if (
            not self.is_wired
            and self.controller.option_ssid_filter
            and self.client.essid not in self.controller.option_ssid_filter
        ):
            return False
=======
>>>>>>> dbd1ca45

        if (self.is_wired and self.wired_connection) or (
            not self.is_wired and self.wireless_connection
        ):
            if self.cancel_scheduled_update:
                self.cancel_scheduled_update()
                self.cancel_scheduled_update = None

            self.is_disconnected = False

        if (self.is_wired and self.wired_connection is False) or (
            not self.is_wired and self.wireless_connection is False
        ):
            if not self.is_disconnected and not self.cancel_scheduled_update:
                self.cancel_scheduled_update = async_track_point_in_utc_time(
                    self.hass,
                    _scheduled_update,
                    dt_util.utcnow() + self.controller.option_detection_time,
                )

        if (
            not self.is_wired
            and self.client.essid
            and self.controller.option_ssid_filter
            and self.client.essid not in self.controller.option_ssid_filter
            and not self.cancel_scheduled_update
        ):
            return False

        if self.is_disconnected is not None:
            return not self.is_disconnected

        if self.is_wired != self.client.is_wired:
            if not self.wired_bug:
                self.wired_bug = dt_util.utcnow()
            since_last_seen = dt_util.utcnow() - self.wired_bug

        else:
            self.wired_bug = None

            # A client that has never been seen cannot be connected.
            if self.client.last_seen is None:
                return False

            since_last_seen = dt_util.utcnow() - dt_util.utc_from_timestamp(
                float(self.client.last_seen)
            )

        if since_last_seen < self.controller.option_detection_time:
            return True

        return False

    @property
    def source_type(self):
        """Return the source type of the client."""
        return SOURCE_TYPE_ROUTER

    @property
    def unique_id(self) -> str:
        """Return a unique identifier for this client."""
        return f"{self.client.mac}-{self.controller.site}"

    @property
    def device_state_attributes(self):
        """Return the client state attributes."""
        attributes = {}

        attributes["is_wired"] = self.is_wired

        for variable in CLIENT_STATIC_ATTRIBUTES + CLIENT_CONNECTED_ATTRIBUTES:
            if variable in self.client.raw:
                if self.is_disconnected and variable in CLIENT_CONNECTED_ATTRIBUTES:
                    continue
                attributes[variable] = self.client.raw[variable]

        return attributes

    async def options_updated(self) -> None:
        """Config entry options are updated, remove entity if option is disabled."""
        if not self.controller.option_track_clients:
            await self.async_remove()
<<<<<<< HEAD

        elif self.is_wired:
            if not self.controller.option_track_wired_clients:
                await self.async_remove()
        else:
            if (
                self.controller.option_ssid_filter
                and self.client.essid not in self.controller.option_ssid_filter
            ):
                await self.async_remove()

=======

        elif self.is_wired:
            if not self.controller.option_track_wired_clients:
                await self.async_remove()
        else:
            if (
                self.controller.option_ssid_filter
                and self.client.essid not in self.controller.option_ssid_filter
            ):
                await self.async_remove()

>>>>>>> dbd1ca45

class UniFiDeviceTracker(UniFiBase, ScannerEntity):
    """Representation of a network infrastructure device."""

    DOMAIN = DOMAIN
    TYPE = DEVICE_TRACKER

    def __init__(self, device, controller):
        """Set up tracked device."""
        self.device = device
        super().__init__(controller)

    @property
    def mac(self):
        """Return MAC of device."""
        return self.device.mac

    async def async_added_to_hass(self):
        """Subscribe to device events."""
        await super().async_added_to_hass()
        LOGGER.debug("New device %s (%s)", self.entity_id, self.device.mac)
        self.device.register_callback(self.async_update_callback)

    async def async_will_remove_from_hass(self) -> None:
        """Disconnect device object when removed."""
        await super().async_will_remove_from_hass()
        self.device.remove_callback(self.async_update_callback)

    @callback
    def async_update_callback(self):
        """Update the sensor's state."""
        LOGGER.debug("Updating device %s (%s)", self.entity_id, self.device.mac)
        self.async_write_ha_state()

    @property
    def is_connected(self):
        """Return true if the device is connected to the network."""
        if self.device.state == 1 and (
            dt_util.utcnow() - dt_util.utc_from_timestamp(float(self.device.last_seen))
            < self.controller.option_detection_time
        ):
            return True

        return False

    @property
    def source_type(self):
        """Return the source type of the device."""
        return SOURCE_TYPE_ROUTER

    @property
    def name(self) -> str:
        """Return the name of the device."""
        return self.device.name or self.device.model

    @property
    def unique_id(self) -> str:
        """Return a unique identifier for this device."""
        return self.device.mac

    @property
    def available(self) -> bool:
        """Return if controller is available."""
        return not self.device.disabled and self.controller.available

    @property
    def device_info(self):
        """Return a device description for device registry."""
        info = {
            "connections": {(CONNECTION_NETWORK_MAC, self.device.mac)},
            "manufacturer": ATTR_MANUFACTURER,
            "model": self.device.model,
            "sw_version": self.device.version,
        }

        if self.device.name:
            info["name"] = self.device.name

        return info

    @property
    def device_state_attributes(self):
        """Return the device state attributes."""
        if self.device.state == 0:
            return {}

        attributes = {}

        if self.device.has_fan:
            attributes["fan_level"] = self.device.fan_level

        if self.device.overheating:
            attributes["overheating"] = self.device.overheating

        if self.device.upgradable:
            attributes["upgradable"] = self.device.upgradable

        return attributes

    async def options_updated(self) -> None:
        """Config entry options are updated, remove entity if option is disabled."""
        if not self.controller.option_track_devices:
            await self.async_remove()<|MERGE_RESOLUTION|>--- conflicted
+++ resolved
@@ -98,23 +98,6 @@
                 continue
 
             item = items[mac]
-<<<<<<< HEAD
-
-            if tracker_class is UniFiClientTracker:
-
-                if item.is_wired:
-                    if not controller.option_track_wired_clients:
-                        continue
-                else:
-                    if (
-                        controller.option_ssid_filter
-                        and item.essid not in controller.option_ssid_filter
-                    ):
-                        continue
-
-            trackers.append(tracker_class(item, controller))
-
-=======
 
             if tracker_class is UniFiClientTracker:
 
@@ -131,7 +114,6 @@
 
             trackers.append(tracker_class(item, controller))
 
->>>>>>> dbd1ca45
     if trackers:
         async_add_entities(trackers)
 
@@ -166,16 +148,6 @@
             self.is_disconnected = True
             self.cancel_scheduled_update = None
             self.async_write_ha_state()
-<<<<<<< HEAD
-
-        if (
-            not self.is_wired
-            and self.controller.option_ssid_filter
-            and self.client.essid not in self.controller.option_ssid_filter
-        ):
-            return False
-=======
->>>>>>> dbd1ca45
 
         if (self.is_wired and self.wired_connection) or (
             not self.is_wired and self.wireless_connection
@@ -258,7 +230,6 @@
         """Config entry options are updated, remove entity if option is disabled."""
         if not self.controller.option_track_clients:
             await self.async_remove()
-<<<<<<< HEAD
 
         elif self.is_wired:
             if not self.controller.option_track_wired_clients:
@@ -270,19 +241,6 @@
             ):
                 await self.async_remove()
 
-=======
-
-        elif self.is_wired:
-            if not self.controller.option_track_wired_clients:
-                await self.async_remove()
-        else:
-            if (
-                self.controller.option_ssid_filter
-                and self.client.essid not in self.controller.option_ssid_filter
-            ):
-                await self.async_remove()
-
->>>>>>> dbd1ca45
 
 class UniFiDeviceTracker(UniFiBase, ScannerEntity):
     """Representation of a network infrastructure device."""
