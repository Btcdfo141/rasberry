"""Tests for the jellyfin integration."""
import json
from typing import Any

from homeassistant.core import HomeAssistant
<<<<<<< HEAD
from homeassistant.loader import bind_hass
=======
>>>>>>> 84acb416

from tests.common import load_fixture


def load_json_fixture(filename: str) -> Any:
    """Load JSON fixture on-demand."""
    return json.loads(load_fixture(f"jellyfin/{filename}"))


<<<<<<< HEAD
@bind_hass
=======
>>>>>>> 84acb416
async def async_load_json_fixture(hass: HomeAssistant, filename: str) -> Any:
    """Load JSON fixture on-demand asynchronously."""
    return await hass.async_add_executor_job(load_json_fixture, filename)<|MERGE_RESOLUTION|>--- conflicted
+++ resolved
@@ -3,10 +3,6 @@
 from typing import Any
 
 from homeassistant.core import HomeAssistant
-<<<<<<< HEAD
-from homeassistant.loader import bind_hass
-=======
->>>>>>> 84acb416
 
 from tests.common import load_fixture
 
@@ -16,10 +12,6 @@
     return json.loads(load_fixture(f"jellyfin/{filename}"))
 
 
-<<<<<<< HEAD
-@bind_hass
-=======
->>>>>>> 84acb416
 async def async_load_json_fixture(hass: HomeAssistant, filename: str) -> Any:
     """Load JSON fixture on-demand asynchronously."""
     return await hass.async_add_executor_job(load_json_fixture, filename)