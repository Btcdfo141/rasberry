--- conflicted
+++ resolved
@@ -14,11 +14,8 @@
     CONF_NAME,
     CONF_SCAN_INTERVAL,
     CONF_TIMEOUT,
-<<<<<<< HEAD
+    CONF_TYPE,
     PERCENTAGE,
-=======
-    CONF_TYPE,
->>>>>>> 6f6c670b
     TEMP_CELSIUS,
 )
 import homeassistant.helpers.config_validation as cv
