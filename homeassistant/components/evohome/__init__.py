--- conflicted
+++ resolved
@@ -437,18 +437,11 @@
 
     async def save_auth_tokens(self) -> None:
         """Save access tokens and session IDs to the store for later use."""
-<<<<<<< HEAD
 
         assert isinstance(self.client.access_token_expires, dt)  # mypy
 
-        # evo uses naive/local datetimes
+        # evohomeasync2 uses naive/local datetimes
         access_token_expires = _dt_local_to_aware(self.client.access_token_expires)
-=======
-        # evohomeasync2 uses naive/local datetimes
-        access_token_expires = _dt_local_to_aware(
-            self.client.access_token_expires  # type: ignore[arg-type]
-        )
->>>>>>> 62483791
 
         app_storage = {
             CONF_USERNAME: self.client.username,
@@ -458,8 +451,8 @@
         }
 
         if self.client_v1 and self.client_v1.user_data:
-            user_id = self.client_v1.user_data["userInfo"]["userID"]  # type: ignore[index]
-            app_storage[USER_DATA] = {  # type: ignore[assignment]
+            user_id = self.client_v1.user_data["userInfo"]["userID"]
+            app_storage[USER_DATA] = {
                 "userInfo": {"userID": user_id},
                 "sessionId": self.client_v1.user_data["sessionId"],
             }
