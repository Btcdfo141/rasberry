--- conflicted
+++ resolved
@@ -148,81 +148,6 @@
     assert "preset_modes must not include preset mode 'none'" in caplog.text
 
 
-<<<<<<< HEAD
-@pytest.mark.parametrize(
-    ("hass_config", "parameter"),
-    [
-        (
-            help_custom_config(
-                climate.DOMAIN,
-                DEFAULT_CONFIG,
-                ({"away_mode_command_topic": "away-mode-command-topic"},),
-            ),
-            "away_mode_command_topic",
-        ),
-        (
-            help_custom_config(
-                climate.DOMAIN,
-                DEFAULT_CONFIG,
-                ({"away_mode_state_topic": "away-mode-state-topic"},),
-            ),
-            "away_mode_state_topic",
-        ),
-        (
-            help_custom_config(
-                climate.DOMAIN,
-                DEFAULT_CONFIG,
-                ({"away_mode_state_template": "{{ value_json }}"},),
-            ),
-            "away_mode_state_template",
-        ),
-        (
-            help_custom_config(
-                climate.DOMAIN,
-                DEFAULT_CONFIG,
-                ({"hold_mode_command_topic": "hold-mode-command-topic"},),
-            ),
-            "hold_mode_command_topic",
-        ),
-        (
-            help_custom_config(
-                climate.DOMAIN,
-                DEFAULT_CONFIG,
-                ({"hold_mode_command_template": "hold-mode-command-template"},),
-            ),
-            "hold_mode_command_template",
-        ),
-        (
-            help_custom_config(
-                climate.DOMAIN,
-                DEFAULT_CONFIG,
-                ({"hold_mode_state_topic": "hold-mode-state-topic"},),
-            ),
-            "hold_mode_state_topic",
-        ),
-        (
-            help_custom_config(
-                climate.DOMAIN,
-                DEFAULT_CONFIG,
-                ({"hold_mode_state_template": "{{ value_json }}"},),
-            ),
-            "hold_mode_state_template",
-        ),
-    ],
-)
-async def test_preset_modes_deprecation_guard(
-    hass: HomeAssistant,
-    caplog: pytest.LogCaptureFixture,
-    parameter: str,
-    mqtt_mock_entry: MqttMockHAClientGenerator,
-) -> None:
-    """Test the configuration for invalid legacy parameters."""
-    assert await mqtt_mock_entry()
-    assert f"extra keys not allowed @ data['{parameter}']" in caplog.text
-
-
-=======
->>>>>>> 87f4b141
 @pytest.mark.parametrize("hass_config", [DEFAULT_CONFIG])
 async def test_supported_features(
     hass: HomeAssistant, mqtt_mock_entry: MqttMockHAClientGenerator
