--- conflicted
+++ resolved
@@ -113,20 +113,8 @@
             domain, _, platform = loaded.partition(".")
             if not (integration := integrations.get(domain)):
                 continue
-<<<<<<< HEAD
             # No translation available
             if path := component_translation_path(language, integration):
-=======
-
-            if platform and integration.is_built_in:
-                # Legacy state translations are no longer used for built-in integrations
-                # and we avoid trying to load them. This is a temporary measure to allow
-                # them to keep working for custom integrations until we can fully remove
-                # them.
-                continue
-
-            if path := component_translation_path(loaded, language, integration):
->>>>>>> 862d04c0
                 files_to_load[loaded] = path
 
     if not files_to_load:
