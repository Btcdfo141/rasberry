"""Support for Netgear routers."""
import logging

from pynetgear import Netgear
import voluptuous as vol

from homeassistant.components.device_tracker import (
    DOMAIN,
    PLATFORM_SCHEMA,
    DeviceScanner,
)
from homeassistant.const import (
    CONF_DEVICES,
    CONF_EXCLUDE,
    CONF_HOST,
    CONF_PASSWORD,
    CONF_PORT,
    CONF_SSL,
    CONF_USERNAME,
)
import homeassistant.helpers.config_validation as cv

_LOGGER = logging.getLogger(__name__)

CONF_APS = "accesspoints"

PLATFORM_SCHEMA = PLATFORM_SCHEMA.extend(
    {
        vol.Optional(CONF_HOST, default=""): cv.string,
        vol.Optional(CONF_SSL, default=False): cv.boolean,
        vol.Optional(CONF_USERNAME, default=""): cv.string,
        vol.Required(CONF_PASSWORD): cv.string,
        vol.Optional(CONF_PORT, default=None): vol.Any(None, cv.port),
        vol.Optional(CONF_DEVICES, default=[]): vol.All(
            cv.ensure_list, [cv.string]
        ),
        vol.Optional(CONF_EXCLUDE, default=[]): vol.All(
            cv.ensure_list, [cv.string]
        ),
        vol.Optional(CONF_APS, default=[]): vol.All(
            cv.ensure_list, [cv.string]
        ),
    }
)


def get_scanner(hass, config):
    """Validate the configuration and returns a Netgear scanner."""
    info = config[DOMAIN]
    host = info.get(CONF_HOST)
    ssl = info.get(CONF_SSL)
    username = info.get(CONF_USERNAME)
    password = info.get(CONF_PASSWORD)
    port = info.get(CONF_PORT)
    devices = info.get(CONF_DEVICES)
    excluded_devices = info.get(CONF_EXCLUDE)
    accesspoints = info.get(CONF_APS)

    scanner = NetgearDeviceScanner(
        host,
        ssl,
        username,
        password,
        port,
        devices,
        excluded_devices,
        accesspoints,
    )

    return scanner if scanner.success_init else None


class NetgearDeviceScanner(DeviceScanner):
    """Queries a Netgear wireless router using the SOAP-API."""

    def __init__(
        self,
        host,
        ssl,
        username,
        password,
        port,
        devices,
        excluded_devices,
        accesspoints,
    ):
        """Initialize the scanner."""

        self.tracked_devices = devices
        self.excluded_devices = excluded_devices
        self.tracked_accesspoints = accesspoints

        self.last_results = []
        self._api = Netgear(password, host, username, port, ssl)

        _LOGGER.info("Logging in")

        results = self.get_attached_devices()

        self.success_init = results is not None

        if self.success_init:
            self.last_results = results
        else:
            _LOGGER.error("Failed to Login")

    def scan_devices(self):
        """Scan for new devices and return a list with found device IDs."""
        self._update_info()

        devices = []

        for dev in self.last_results:
            tracked = (
                not self.tracked_devices
                or dev.mac in self.tracked_devices
                or dev.name in self.tracked_devices
            )
            tracked = tracked and (
                not self.excluded_devices
                or not (
                    dev.mac in self.excluded_devices
                    or dev.name in self.excluded_devices
                )
            )
<<<<<<< HEAD

=======
            
>>>>>>> 412f991f
            # if link_rate is None, the device is still remembered by the router however,
            # it is no longer connected. Therefore, we will not report it as seen.
            if tracked and dev.link_rate is not None:
                devices.append(dev.mac)
                if (
                    self.tracked_accesspoints
                    and dev.conn_ap_mac in self.tracked_accesspoints
                ):
                    devices.append(f"{dev.mac}_{dev.conn_ap_mac}")

        return devices

    
    def get_device_name(self, device):
        """Return the name of the given device or the MAC if we don't know."""
        parts = device.split("_")
        mac = parts[0]
        ap_mac = None
        if len(parts) > 1:
            ap_mac = parts[1]

        name = None
        for dev in self.last_results:
            if dev.mac == mac:
                name = dev.name
                break

        if not name or name == "--":
            name = mac

        if ap_mac:
            ap_name = "Router"
            for dev in self.last_results:
                if dev.mac == ap_mac:
                    ap_name = dev.name
                    break

            return f"{name} on {ap_name}"

        return name

    def _update_info(self):
        """Retrieve latest information from the Netgear router.

        Returns boolean if scanning successful.
        """
        if not self.success_init:
            return

        _LOGGER.info("Scanning")

        results = self.get_attached_devices()

        if results is None:
            _LOGGER.warning("Error scanning devices")

        self.last_results = results or []

    def get_attached_devices(self):
        """
        List attached devices with pynetgear.

        The v2 method takes more time and is more heavy on the router
        so we only use it if we need connected AP info.
        """
        if self.tracked_accesspoints:
            return self._api.get_attached_devices_2()

        return self._api.get_attached_devices()<|MERGE_RESOLUTION|>--- conflicted
+++ resolved
@@ -123,11 +123,6 @@
                     or dev.name in self.excluded_devices
                 )
             )
-<<<<<<< HEAD
-
-=======
-            
->>>>>>> 412f991f
             # if link_rate is None, the device is still remembered by the router however,
             # it is no longer connected. Therefore, we will not report it as seen.
             if tracked and dev.link_rate is not None:
@@ -140,7 +135,6 @@
 
         return devices
 
-    
     def get_device_name(self, device):
         """Return the name of the given device or the MAC if we don't know."""
         parts = device.split("_")
