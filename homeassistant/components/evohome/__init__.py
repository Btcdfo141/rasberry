--- conflicted
+++ resolved
@@ -278,7 +278,7 @@
             async_load_platform(hass, Platform.WATER_HEATER, DOMAIN, {}, config)
         )
 
-    async def _broker_async_update(_: dt) -> None:
+    async def _broker_async_update(_: datetime) -> None:
         """Test if camera is back online."""
         await broker.async_update()
 
@@ -456,11 +456,7 @@
 
         if self.client_v1 and self.client_v1.user_data:
             user_id = self.client_v1.user_data["userInfo"]["userID"]  # type: ignore[index]
-<<<<<<< HEAD
-            app_storage[USER_DATA] = {  # type: ignore[assignment]
-=======
             app_storage[USER_DATA] = {
->>>>>>> cc62e72b
                 "userInfo": {"userID": user_id},
                 "sessionId": self.client_v1.user_data["sessionId"],
             }
@@ -540,7 +536,7 @@
 
         _LOGGER.debug("Temperatures = %s", self.temps)
 
-    async def _update_v2_api_state(self, _: dt | None = None) -> None:
+    async def _update_v2_api_state(self, _: datetime | None = None) -> None:
         """Get the latest modes, temperatures, setpoints of a Location."""
 
         access_token = self.client.access_token
