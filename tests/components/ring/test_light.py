--- conflicted
+++ resolved
@@ -1,10 +1,6 @@
 """The tests for the Ring light platform."""
-<<<<<<< HEAD
+
 from unittest.mock import PropertyMock
-=======
-
-from unittest.mock import PropertyMock, patch
->>>>>>> 476e39dd
 
 import pytest
 import ring_doorbell
