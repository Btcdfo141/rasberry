--- conflicted
+++ resolved
@@ -34,12 +34,8 @@
     MAX_LENGTH_STATE_ENTITY_ID,
     MAX_LENGTH_STATE_STATE,
 )
-<<<<<<< HEAD
 from homeassistant.core import Context, Event, EventOrigin, State, split_entity_id
-=======
-from homeassistant.core import Context, Event, EventOrigin, State
 from homeassistant.helpers.typing import UNDEFINED, UndefinedType
->>>>>>> d7634d1c
 import homeassistant.util.dt as dt_util
 
 from .const import JSON_DUMP
