"""Support for the Hive alarm."""
from datetime import timedelta

from homeassistant.components.alarm_control_panel import AlarmControlPanelEntity
from homeassistant.components.alarm_control_panel.const import (
    SUPPORT_ALARM_ARM_AWAY,
    SUPPORT_ALARM_ARM_NIGHT,
)
from homeassistant.const import (
    STATE_ALARM_ARMED_AWAY,
    STATE_ALARM_ARMED_NIGHT,
    STATE_ALARM_DISARMED,
    STATE_ALARM_TRIGGERED,
)
<<<<<<< HEAD
=======
from homeassistant.core import HomeAssistant
from homeassistant.helpers.entity_platform import AddEntitiesCallback
>>>>>>> 197abb75

from . import HiveEntity
from .const import DOMAIN

ICON = "mdi:security"
PARALLEL_UPDATES = 0
SCAN_INTERVAL = timedelta(seconds=15)
HIVETOHA = {
    "home": STATE_ALARM_DISARMED,
    "asleep": STATE_ALARM_ARMED_NIGHT,
    "away": STATE_ALARM_ARMED_AWAY,
}


async def async_setup_entry(hass, entry, async_add_entities):
    """Set up Hive thermostat based on a config entry."""

    hive = hass.data[DOMAIN][entry.entry_id]
    devices = hive.session.deviceList.get("alarm_control_panel")
    if devices:
        async_add_entities(
            [HiveAlarmControlPanelEntity(hive, dev) for dev in devices], True
        )


class HiveAlarmControlPanelEntity(HiveEntity, AlarmControlPanelEntity):
    """Representation of a Hive alarm."""

    _attr_icon = ICON
    _attr_supported_features = SUPPORT_ALARM_ARM_NIGHT | SUPPORT_ALARM_ARM_AWAY

    async def async_alarm_disarm(self, code=None):
        """Send disarm command."""
        await self.hive.alarm.setMode(self.device, "home")

    async def async_alarm_arm_night(self, code=None):
        """Send arm night command."""
        await self.hive.alarm.setMode(self.device, "asleep")

    async def async_alarm_arm_away(self, code=None):
        """Send arm away command."""
        await self.hive.alarm.setMode(self.device, "away")

    async def async_update(self):
        """Update all Node data from Hive."""
        await self.hive.session.updateData(self.device)
        self.device = await self.hive.alarm.getAlarm(self.device)
        self._attr_available = self.device["deviceData"].get("online")
        if self.device["status"]["state"]:
            self._attr_state = STATE_ALARM_TRIGGERED
        else:
            self._attr_state = HIVETOHA[self.device["status"]["mode"]]<|MERGE_RESOLUTION|>--- conflicted
+++ resolved
@@ -1,22 +1,19 @@
 """Support for the Hive alarm."""
 from datetime import timedelta
 
-from homeassistant.components.alarm_control_panel import AlarmControlPanelEntity
-from homeassistant.components.alarm_control_panel.const import (
-    SUPPORT_ALARM_ARM_AWAY,
-    SUPPORT_ALARM_ARM_NIGHT,
+from homeassistant.components.alarm_control_panel import (
+    AlarmControlPanelEntity,
+    AlarmControlPanelEntityFeature,
 )
+from homeassistant.config_entries import ConfigEntry
 from homeassistant.const import (
     STATE_ALARM_ARMED_AWAY,
     STATE_ALARM_ARMED_NIGHT,
     STATE_ALARM_DISARMED,
     STATE_ALARM_TRIGGERED,
 )
-<<<<<<< HEAD
-=======
 from homeassistant.core import HomeAssistant
 from homeassistant.helpers.entity_platform import AddEntitiesCallback
->>>>>>> 197abb75
 
 from . import HiveEntity
 from .const import DOMAIN
@@ -31,12 +28,13 @@
 }
 
 
-async def async_setup_entry(hass, entry, async_add_entities):
+async def async_setup_entry(
+    hass: HomeAssistant, entry: ConfigEntry, async_add_entities: AddEntitiesCallback
+) -> None:
     """Set up Hive thermostat based on a config entry."""
 
     hive = hass.data[DOMAIN][entry.entry_id]
-    devices = hive.session.deviceList.get("alarm_control_panel")
-    if devices:
+    if devices := hive.session.deviceList.get("alarm_control_panel"):
         async_add_entities(
             [HiveAlarmControlPanelEntity(hive, dev) for dev in devices], True
         )
