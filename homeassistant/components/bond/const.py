--- conflicted
+++ resolved
@@ -4,11 +4,9 @@
 
 CONF_BOND_ID: str = "bond_id"
 
-<<<<<<< HEAD
 
 HUB = "hub"
 BPUP_SUBS = "bpup_subs"
 BPUP_STOP = "bpup_stop"
-=======
-BRIDGE_MAKE = "Olibra"
->>>>>>> b2295f56
+
+BRIDGE_MAKE = "Olibra"