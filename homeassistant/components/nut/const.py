--- conflicted
+++ resolved
@@ -180,7 +180,6 @@
         "mdi:information-outline",
         None,
     ],
-<<<<<<< HEAD
     "output.current": ["Output Current", ELECTRICAL_CURRENT_AMPERE, "mdi:flash", None],
     "output.current.nominal": [
         "Nominal Output Current",
@@ -188,14 +187,8 @@
         "mdi:flash",
         None,
     ],
-    "output.voltage": ["Output Voltage", UNIT_VOLT, "mdi:flash", None],
-    "output.voltage.nominal": ["Nominal Output Voltage", UNIT_VOLT, "mdi:flash", None],
-=======
-    "output.current": ["Output Current", "A", "mdi:flash", None],
-    "output.current.nominal": ["Nominal Output Current", "A", "mdi:flash", None],
     "output.voltage": ["Output Voltage", VOLT, "mdi:flash", None],
     "output.voltage.nominal": ["Nominal Output Voltage", VOLT, "mdi:flash", None],
->>>>>>> e7b9cece
     "output.frequency": ["Output Frequency", FREQUENCY_HERTZ, "mdi:flash", None],
     "output.frequency.nominal": [
         "Nominal Output Frequency",
