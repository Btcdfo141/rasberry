#!/usr/bin/env python3
"""Home Assistant setup script."""
from setuptools import setup, find_packages

import homeassistant.const as hass_const

PROJECT_NAME = 'Home Assistant'
PROJECT_PACKAGE_NAME = 'homeassistant'
PROJECT_LICENSE = 'Apache License 2.0'
PROJECT_AUTHOR = 'The Home Assistant Authors'
PROJECT_COPYRIGHT = ' 2013-2018, {}'.format(PROJECT_AUTHOR)
PROJECT_URL = 'https://home-assistant.io/'
PROJECT_EMAIL = 'hello@home-assistant.io'
PROJECT_DESCRIPTION = ('Open-source home automation platform '
                       'running on Python 3.')
PROJECT_LONG_DESCRIPTION = ('Home Assistant is an open-source '
                            'home automation platform running on Python 3. '
                            'Track and control all devices at home and '
                            'automate control. '
                            'Installation in less than a minute.')
PROJECT_CLASSIFIERS = [
    'Development Status :: 4 - Beta',
    'Intended Audience :: End Users/Desktop',
    'Intended Audience :: Developers',
    'License :: OSI Approved :: Apache Software License',
    'Operating System :: OS Independent',
    'Programming Language :: Python :: 3.5',
    'Programming Language :: Python :: 3.6',
    'Topic :: Home Automation'
]

PROJECT_GITHUB_USERNAME = 'home-assistant'
PROJECT_GITHUB_REPOSITORY = 'home-assistant'

PYPI_URL = 'https://pypi.python.org/pypi/{}'.format(PROJECT_PACKAGE_NAME)
GITHUB_PATH = '{}/{}'.format(
    PROJECT_GITHUB_USERNAME, PROJECT_GITHUB_REPOSITORY)
GITHUB_URL = 'https://github.com/{}'.format(GITHUB_PATH)

DOWNLOAD_URL = '{}/archive/{}.zip'.format(GITHUB_URL, hass_const.__version__)

PACKAGES = find_packages(exclude=['tests', 'tests.*'])

REQUIRES = [
    'requests==2.18.4',
    'pyyaml>=3.11,<4',
    'pytz>=2017.02',
    'pip>=8.0.3',
    'jinja2>=2.10',
    'voluptuous==0.11.1',
<<<<<<< HEAD
    'aiohttp==3.0.6',
=======
    'typing>=3,<4',
    'aiohttp==3.0.7',
>>>>>>> 8a1687ac
    'async_timeout==2.0.0',
    'astral==1.6',
    'certifi>=2017.4.17',
    'attrs==17.4.0',
]

MIN_PY_VERSION = '.'.join(map(str, hass_const.REQUIRED_PYTHON_VER))

setup(
    name=PROJECT_PACKAGE_NAME,
    version=hass_const.__version__,
    license=PROJECT_LICENSE,
    url=PROJECT_URL,
    download_url=DOWNLOAD_URL,
    author=PROJECT_AUTHOR,
    author_email=PROJECT_EMAIL,
    description=PROJECT_DESCRIPTION,
    packages=PACKAGES,
    include_package_data=True,
    zip_safe=False,
    platforms='any',
    install_requires=REQUIRES,
    python_requires='>={}'.format(MIN_PY_VERSION),
    test_suite='tests',
    keywords=['home', 'automation'],
    entry_points={
        'console_scripts': [
            'hass = homeassistant.__main__:main'
        ]
    },
    classifiers=PROJECT_CLASSIFIERS,
)<|MERGE_RESOLUTION|>--- conflicted
+++ resolved
@@ -48,12 +48,7 @@
     'pip>=8.0.3',
     'jinja2>=2.10',
     'voluptuous==0.11.1',
-<<<<<<< HEAD
-    'aiohttp==3.0.6',
-=======
-    'typing>=3,<4',
     'aiohttp==3.0.7',
->>>>>>> 8a1687ac
     'async_timeout==2.0.0',
     'astral==1.6',
     'certifi>=2017.4.17',
