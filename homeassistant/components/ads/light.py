"""Support for ADS light sources."""
import logging
<<<<<<< HEAD
import asyncio
import async_timeout

import voluptuous as vol

from homeassistant.components.light import Light, ATTR_BRIGHTNESS, \
    SUPPORT_BRIGHTNESS, PLATFORM_SCHEMA
=======

import voluptuous as vol

from homeassistant.components.light import (
    ATTR_BRIGHTNESS, PLATFORM_SCHEMA, SUPPORT_BRIGHTNESS, Light)
>>>>>>> 77635d40
from homeassistant.const import CONF_NAME
import homeassistant.helpers.config_validation as cv
from homeassistant.util.async_ import run_coroutine_threadsafe

from . import CONF_ADS_VAR, CONF_ADS_VAR_BRIGHTNESS, DATA_ADS

_LOGGER = logging.getLogger(__name__)
DEPENDENCIES = ['ads']
DEFAULT_NAME = 'ADS Light'
CONF_ADSVAR_BRIGHTNESS = 'adsvar_brightness'
PLATFORM_SCHEMA = PLATFORM_SCHEMA.extend({
    vol.Required(CONF_ADS_VAR): cv.string,
    vol.Optional(CONF_ADS_VAR_BRIGHTNESS): cv.string,
    vol.Optional(CONF_NAME, default=DEFAULT_NAME): cv.string
})


def setup_platform(hass, config, add_entities, discovery_info=None):
    """Set up the light platform for ADS."""
    ads_hub = hass.data.get(DATA_ADS)

    ads_var_enable = config.get(CONF_ADS_VAR)
    ads_var_brightness = config.get(CONF_ADS_VAR_BRIGHTNESS)
    name = config.get(CONF_NAME)

    add_entities([AdsLight(ads_hub, ads_var_enable, ads_var_brightness,
                           name)])


class AdsLight(Light):
    """Representation of ADS light."""

    def __init__(self, ads_hub, ads_var_enable, ads_var_brightness, name):
        """Initialize AdsLight entity."""
        self._ads_hub = ads_hub
        self._on_state = None
        self._brightness = None
        self._name = name
        self._unique_id = ads_var_enable
        self.ads_var_enable = ads_var_enable
        self.ads_var_brightness = ads_var_brightness
        self._event = None

    async def async_added_to_hass(self):
        """Register device notification."""
        def update_on_state(name, value):
            """Handle device notifications for state."""
            _LOGGER.debug('Variable %s changed its value to %d', name, value)
            self._on_state = value
            run_coroutine_threadsafe(async_event_set(), self.hass.loop)
            self.schedule_update_ha_state()

        async def async_event_set():
            """Set event in async context."""
            self._event.set()

        def update_brightness(name, value):
            """Handle device notification for brightness."""
            _LOGGER.debug('Variable %s changed its value to %d', name, value)
            self._brightness = value
            self.schedule_update_ha_state()

        self._event = asyncio.Event()

        await self.hass.async_add_executor_job(
            self._ads_hub.add_device_notification,
            self.ads_var_enable, self._ads_hub.PLCTYPE_BOOL, update_on_state
        )
        if self.ads_var_brightness is not None:
            await self.hass.async_add_executor_job(
                self._ads_hub.add_device_notification,
                self.ads_var_brightness, self._ads_hub.PLCTYPE_INT,
                update_brightness
            )
        try:
            with async_timeout.timeout(30):
                await self._event.wait()
        except asyncio.TimeoutError:
            _LOGGER.debug('Variable %s: Timeout during first update',
                          self.ads_var_enable)

    @property
    def name(self):
        """Return the name of the device if any."""
        return self._name

    @property
    def unique_id(self):
        """Return an unique identifier for this entity."""
        return self._unique_id

    @property
    def brightness(self):
        """Return the brightness of the light (0..255)."""
        return self._brightness

    @property
    def is_on(self):
        """Return if light is on."""
        return self._on_state

    @property
    def should_poll(self):
        """Return False because entity pushes its state to HA."""
        return False

    @property
    def supported_features(self):
        """Flag supported features."""
        support = 0
        if self.ads_var_brightness is not None:
            support = SUPPORT_BRIGHTNESS
        return support

    @property
    def available(self):
        """Return False if state has not been updated yet."""
        return self._on_state is not None

    def turn_on(self, **kwargs):
        """Turn the light on or set a specific dimmer value."""
        brightness = kwargs.get(ATTR_BRIGHTNESS)
        self._ads_hub.write_by_name(self.ads_var_enable, True,
                                    self._ads_hub.PLCTYPE_BOOL)

        if self.ads_var_brightness is not None and brightness is not None:
            self._ads_hub.write_by_name(self.ads_var_brightness, brightness,
                                        self._ads_hub.PLCTYPE_UINT)

    def turn_off(self, **kwargs):
        """Turn the light off."""
        self._ads_hub.write_by_name(self.ads_var_enable, False,
                                    self._ads_hub.PLCTYPE_BOOL)<|MERGE_RESOLUTION|>--- conflicted
+++ resolved
@@ -1,20 +1,12 @@
 """Support for ADS light sources."""
 import logging
-<<<<<<< HEAD
 import asyncio
 import async_timeout
 
 import voluptuous as vol
 
-from homeassistant.components.light import Light, ATTR_BRIGHTNESS, \
-    SUPPORT_BRIGHTNESS, PLATFORM_SCHEMA
-=======
-
-import voluptuous as vol
-
 from homeassistant.components.light import (
     ATTR_BRIGHTNESS, PLATFORM_SCHEMA, SUPPORT_BRIGHTNESS, Light)
->>>>>>> 77635d40
 from homeassistant.const import CONF_NAME
 import homeassistant.helpers.config_validation as cv
 from homeassistant.util.async_ import run_coroutine_threadsafe
