{
  "domain": "aruba",
  "name": "Aruba",
  "documentation": "https://www.home-assistant.io/integrations/aruba",
<<<<<<< HEAD
  "requirements": ["pexpect>=4.6.0"],
  "codeowners": []
=======
  "requirements": ["pexpect==4.6.0"],
  "codeowners": [],
  "iot_class": "local_polling"
>>>>>>> 3542f58b
}<|MERGE_RESOLUTION|>--- conflicted
+++ resolved
@@ -2,12 +2,7 @@
   "domain": "aruba",
   "name": "Aruba",
   "documentation": "https://www.home-assistant.io/integrations/aruba",
-<<<<<<< HEAD
   "requirements": ["pexpect>=4.6.0"],
-  "codeowners": []
-=======
-  "requirements": ["pexpect==4.6.0"],
   "codeowners": [],
   "iot_class": "local_polling"
->>>>>>> 3542f58b
 }