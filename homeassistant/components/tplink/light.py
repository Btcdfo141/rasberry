--- conflicted
+++ resolved
@@ -61,12 +61,6 @@
 
 async def async_setup_entry(hass: HomeAssistantType, config_entry, async_add_entities):
     """Set up lights."""
-<<<<<<< HEAD
-    await hass.async_add_executor_job(
-        add_available_devices, hass, CONF_LIGHT, TPLinkSmartBulb, async_add_entities
-    )
-
-=======
     entities = await hass.async_add_executor_job(
         add_available_devices, hass, CONF_LIGHT, TPLinkSmartBulb
     )
@@ -74,7 +68,6 @@
     if entities:
         async_add_entities(entities, update_before_add=True)
 
->>>>>>> 529b849e
     if hass.data[TPLINK_DOMAIN][f"{CONF_LIGHT}_remaining"]:
         raise PlatformNotReady
 
@@ -200,18 +193,14 @@
         await self._async_set_light_state_retry(
             self._light_state,
             self._light_state._replace(
-                state=True,
-                brightness=brightness,
-                color_temp=color_tmp,
-                hs=hue_sat,
+                state=True, brightness=brightness, color_temp=color_tmp, hs=hue_sat
             ),
         )
 
     async def async_turn_off(self, **kwargs):
         """Turn the light off."""
         await self._async_set_light_state_retry(
-            self._light_state,
-            self._light_state._replace(state=False),
+            self._light_state, self._light_state._replace(state=False)
         )
 
     @property
@@ -339,10 +328,7 @@
             )
 
         return LightState(
-            state=state,
-            brightness=brightness,
-            color_temp=color_temp,
-            hs=hue_saturation,
+            state=state, brightness=brightness, color_temp=color_temp, hs=hue_saturation
         )
 
     def _get_light_state(self) -> LightState:
@@ -490,9 +476,7 @@
         else:
             if self._is_available:
                 _LOGGER.warning(
-                    "Could not read state for %s|%s",
-                    self._host,
-                    self._alias,
+                    "Could not read state for %s|%s", self._host, self._alias
                 )
             self._is_available = False
 
