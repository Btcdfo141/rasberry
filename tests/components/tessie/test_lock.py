--- conflicted
+++ resolved
@@ -16,32 +16,19 @@
 from homeassistant.exceptions import ServiceValidationError
 from homeassistant.helpers import entity_registry as er
 
-<<<<<<< HEAD
-from .common import setup_platform
-
-
-async def test_locks(hass: HomeAssistant, snapshot: SnapshotAssertion) -> None:
-=======
 from .common import assert_entities, setup_platform
 
 
 async def test_locks(
     hass: HomeAssistant, snapshot: SnapshotAssertion, entity_registry: er.EntityRegistry
 ) -> None:
->>>>>>> a793a544
     """Tests that the lock entity is correct."""
 
     entry = await setup_platform(hass, [Platform.LOCK])
 
-<<<<<<< HEAD
-    await setup_platform(hass)
-
-    assert hass.states.async_all("lock") == snapshot
-=======
     assert_entities(hass, entry.entry_id, entity_registry, snapshot)
 
     entity_id = "lock.test_lock"
->>>>>>> a793a544
 
     # Test lock set value functions
     entity_id = "lock.test_lock"
@@ -62,10 +49,6 @@
             {ATTR_ENTITY_ID: [entity_id]},
             blocking=True,
         )
-<<<<<<< HEAD
-=======
-
->>>>>>> a793a544
         mock_run.assert_called_once()
     assert hass.states.get(entity_id).state == STATE_UNLOCKED
 
