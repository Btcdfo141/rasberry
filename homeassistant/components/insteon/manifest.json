{
  "domain": "insteon",
  "name": "Insteon",
  "documentation": "https://www.home-assistant.io/integrations/insteon",
  "dependencies": ["http", "websocket_api"],
  "requirements": [
    "pyinsteon==1.1.0b1",
    "insteon-frontend-home-assistant==0.0.1b3"
  ],
  "codeowners": ["@teharris1"],
<<<<<<< HEAD
  "dhcp": [
    {
      "macaddress": "000EF3*"
    },
    {
      "registered_devices": true
    }
  ],
=======
  "dhcp": [{ "macaddress": "000EF3*" }, { "registered_devices": true }],
>>>>>>> 53135267
  "config_flow": true,
  "iot_class": "local_push",
  "loggers": ["pyinsteon", "pypubsub"],
  "after_dependencies": ["panel_custom", "usb"],
  "usb": [
    {
      "vid": "10BF"
    }
  ]
}<|MERGE_RESOLUTION|>--- conflicted
+++ resolved
@@ -8,18 +8,7 @@
     "insteon-frontend-home-assistant==0.0.1b3"
   ],
   "codeowners": ["@teharris1"],
-<<<<<<< HEAD
-  "dhcp": [
-    {
-      "macaddress": "000EF3*"
-    },
-    {
-      "registered_devices": true
-    }
-  ],
-=======
   "dhcp": [{ "macaddress": "000EF3*" }, { "registered_devices": true }],
->>>>>>> 53135267
   "config_flow": true,
   "iot_class": "local_push",
   "loggers": ["pyinsteon", "pypubsub"],
