"""Class to hold all light accessories."""
import logging
import math

from pyhap.const import CATEGORY_LIGHTBULB

from homeassistant.components.light import (
    ATTR_BRIGHTNESS,
    ATTR_BRIGHTNESS_PCT,
    ATTR_COLOR_TEMP,
    ATTR_HS_COLOR,
    ATTR_MAX_MIREDS,
    ATTR_MIN_MIREDS,
    ATTR_SUPPORTED_COLOR_MODES,
    DOMAIN,
    brightness_supported,
    color_supported,
    color_temp_supported,
)
from homeassistant.const import (
    ATTR_ENTITY_ID,
    SERVICE_TURN_OFF,
    SERVICE_TURN_ON,
    STATE_ON,
)
from homeassistant.core import callback
from homeassistant.util.color import (
    color_temperature_mired_to_kelvin,
    color_temperature_to_hs,
)

from .accessories import TYPES, HomeAccessory
from .const import (
    CHAR_BRIGHTNESS,
    CHAR_COLOR_TEMPERATURE,
    CHAR_HUE,
    CHAR_ON,
    CHAR_SATURATION,
    PROP_MAX_VALUE,
    PROP_MIN_VALUE,
    SERV_LIGHTBULB,
)

_LOGGER = logging.getLogger(__name__)

RGB_COLOR = "rgb_color"


@TYPES.register("Light")
class Light(HomeAccessory):
    """Generate a Light accessory for a light entity.

    Currently supports: state, brightness, color temperature, rgb_color.
    """

    def __init__(self, *args):
        """Initialize a new Light accessory object."""
        super().__init__(*args, category=CATEGORY_LIGHTBULB)

        self.chars = []
        state = self.hass.states.get(self.entity_id)
        attributes = state.attributes
        color_modes = attributes.get(ATTR_SUPPORTED_COLOR_MODES)
        self.color_supported = color_supported(color_modes)
        self.color_temp_supported = color_temp_supported(color_modes)
        self.brightness_supported = brightness_supported(color_modes)

        if self.brightness_supported:
            self.chars.append(CHAR_BRIGHTNESS)

        if self.color_supported:
            self.chars.extend([CHAR_HUE, CHAR_SATURATION])

        if self.color_temp_supported:
            self.chars.append(CHAR_COLOR_TEMPERATURE)

        serv_light = self.add_preload_service(SERV_LIGHTBULB, self.chars)
        self.char_on = serv_light.configure_char(CHAR_ON, value=0)

        if self.brightness_supported:
            # Initial value is set to 100 because 0 is a special value (off). 100 is
            # an arbitrary non-zero value. It is updated immediately by async_update_state
            # to set to the correct initial value.
            self.char_brightness = serv_light.configure_char(CHAR_BRIGHTNESS, value=100)

<<<<<<< HEAD
        if self.color_temp_supported:
            min_mireds = attributes.get(ATTR_MIN_MIREDS, 153)
            max_mireds = attributes.get(ATTR_MAX_MIREDS, 500)
            self.char_color_temp = serv_light.configure_char(
=======
        if self.is_color_temp_supported:
            min_mireds = math.floor(attributes.get(ATTR_MIN_MIREDS, 153))
            max_mireds = math.ceil(attributes.get(ATTR_MAX_MIREDS, 500))
            serv_light = serv_light_secondary or serv_light_primary
            self.char_color_temperature = serv_light.configure_char(
>>>>>>> 5e589324
                CHAR_COLOR_TEMPERATURE,
                value=min_mireds,
                properties={PROP_MIN_VALUE: min_mireds, PROP_MAX_VALUE: max_mireds},
            )

        if self.color_supported:
            self.char_hue = serv_light.configure_char(CHAR_HUE, value=0)
            self.char_saturation = serv_light.configure_char(CHAR_SATURATION, value=75)

        self.async_update_state(state)
        serv_light.setter_callback = self._set_chars

    def _set_chars(self, char_values):
        _LOGGER.debug("Light _set_chars: %s", char_values)
        events = []
        service = SERVICE_TURN_ON
        params = {ATTR_ENTITY_ID: self.entity_id}

        if CHAR_ON in char_values:
            if not char_values[CHAR_ON]:
                service = SERVICE_TURN_OFF
            events.append(f"Set state to {char_values[CHAR_ON]}")

        if CHAR_BRIGHTNESS in char_values:
            if char_values[CHAR_BRIGHTNESS] == 0:
                events[-1] = "Set state to 0"
                service = SERVICE_TURN_OFF
            else:
                params[ATTR_BRIGHTNESS_PCT] = char_values[CHAR_BRIGHTNESS]
            events.append(f"brightness at {char_values[CHAR_BRIGHTNESS]}%")

        if service == SERVICE_TURN_OFF:
            self.async_call_service(
                DOMAIN, service, {ATTR_ENTITY_ID: self.entity_id}, ", ".join(events)
            )
            return

        if CHAR_COLOR_TEMPERATURE in char_values:
            params[ATTR_COLOR_TEMP] = char_values[CHAR_COLOR_TEMPERATURE]
            events.append(f"color temperature at {params[ATTR_COLOR_TEMP]}")

        elif CHAR_HUE in char_values and CHAR_SATURATION in char_values:
            color = params[ATTR_HS_COLOR] = (
                char_values[CHAR_HUE],
                char_values[CHAR_SATURATION],
            )
            _LOGGER.debug("%s: Set hs_color to %s", self.entity_id, color)
            events.append(f"set color at {color}")

        self.async_call_service(DOMAIN, service, params, ", ".join(events))

    @callback
    def async_update_state(self, new_state):
        """Update light after state change."""
        # Handle State
        state = new_state.state
        attributes = new_state.attributes
        self.char_on.set_value(int(state == STATE_ON))

        # Handle Brightness
        if self.brightness_supported:
            brightness = attributes.get(ATTR_BRIGHTNESS)
            if isinstance(brightness, (int, float)):
                brightness = round(brightness / 255 * 100, 0)
                # The homeassistant component might report its brightness as 0 but is
                # not off. But 0 is a special value in homekit. When you turn on a
                # homekit accessory it will try to restore the last brightness state
                # which will be the last value saved by char_brightness.set_value.
                # But if it is set to 0, HomeKit will update the brightness to 100 as
                # it thinks 0 is off.
                #
                # Therefore, if the the brightness is 0 and the device is still on,
                # the brightness is mapped to 1 otherwise the update is ignored in
                # order to avoid this incorrect behavior.
                if brightness == 0 and state == STATE_ON:
                    brightness = 1
                self.char_brightness.set_value(brightness)

        # Handle Color - color must always be set before color temperature
        # or the iOS UI will not display it correctly.
        if self.color_supported:
            if ATTR_COLOR_TEMP in attributes:
                hue, saturation = color_temperature_to_hs(
                    color_temperature_mired_to_kelvin(
                        new_state.attributes[ATTR_COLOR_TEMP]
                    )
                )
            else:
                hue, saturation = attributes.get(ATTR_HS_COLOR, (None, None))
            if isinstance(hue, (int, float)) and isinstance(saturation, (int, float)):
                self.char_hue.set_value(round(hue, 0))
                self.char_saturation.set_value(round(saturation, 0))

        # Handle color temperature
        if self.color_temp_supported:
            color_temp = attributes.get(ATTR_COLOR_TEMP)
            if isinstance(color_temp, (int, float)):
                self.char_color_temp.set_value(round(color_temp, 0))<|MERGE_RESOLUTION|>--- conflicted
+++ resolved
@@ -83,18 +83,10 @@
             # to set to the correct initial value.
             self.char_brightness = serv_light.configure_char(CHAR_BRIGHTNESS, value=100)
 
-<<<<<<< HEAD
         if self.color_temp_supported:
-            min_mireds = attributes.get(ATTR_MIN_MIREDS, 153)
-            max_mireds = attributes.get(ATTR_MAX_MIREDS, 500)
-            self.char_color_temp = serv_light.configure_char(
-=======
-        if self.is_color_temp_supported:
             min_mireds = math.floor(attributes.get(ATTR_MIN_MIREDS, 153))
             max_mireds = math.ceil(attributes.get(ATTR_MAX_MIREDS, 500))
-            serv_light = serv_light_secondary or serv_light_primary
-            self.char_color_temperature = serv_light.configure_char(
->>>>>>> 5e589324
+            self.char_color_temp = serv_light.configure_char(
                 CHAR_COLOR_TEMPERATURE,
                 value=min_mireds,
                 properties={PROP_MIN_VALUE: min_mireds, PROP_MAX_VALUE: max_mireds},
