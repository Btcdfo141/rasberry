--- conflicted
+++ resolved
@@ -114,7 +114,6 @@
 _LOGGER = logging.getLogger(__name__)
 
 MAX_DEVICES = 150
-MAX_PORT = 32768
 
 # #### Driver Status ####
 STATUS_READY = 0
@@ -259,15 +258,7 @@
 
     name = conf[CONF_NAME]
     port = conf[CONF_PORT]
-
     _LOGGER.debug("Begin setup HomeKit for %s", name)
-    if port >= MAX_PORT:
-        _LOGGER.warning(
-            "The HomeKit server %s is using port %s which is in the ephemeral port range, and may not be reliable; Choose a port lower than %s",
-            name,
-            port,
-            MAX_PORT,
-        )
 
     # ip_address and advertise_ip are yaml only
     ip_address = conf.get(
@@ -646,22 +637,12 @@
             )
         return None
 
-<<<<<<< HEAD
-    def add_bridge_triggers_accessory(self, device, device_triggers):
-        """Add device automation triggers to the bridge."""
-=======
     def _would_exceed_max_devices(self, name):
         """Check if adding another devices would reach the limit and log."""
->>>>>>> 8abc2066
         # The bridge itself counts as an accessory
         if len(self.bridge.accessories) + 1 >= MAX_DEVICES:
             _LOGGER.warning(
                 "Cannot add %s as this would exceed the %d device limit. Consider using the filter option",
-<<<<<<< HEAD
-                device.name,
-                MAX_DEVICES,
-            )
-=======
                 name,
                 MAX_DEVICES,
             )
@@ -671,7 +652,6 @@
     def add_bridge_triggers_accessory(self, device, device_triggers):
         """Add device automation triggers to the bridge."""
         if self._would_exceed_max_devices(device.name):
->>>>>>> 8abc2066
             return
 
         aid = self.aid_storage.get_or_allocate_aid(device.id, device.id)
@@ -679,23 +659,9 @@
         # of any kind (usually in pyhap) it should not prevent
         # the rest of the accessories from being created
         config = {}
-<<<<<<< HEAD
-        if device.manufacturer:
-            config[ATTR_MANUFACTURER] = device.manufacturer
-        if device.model:
-            config[ATTR_MODEL] = device.model
-        if device.config_entries:
-            first_entry = list(device.config_entries)[0]
-            if entry := self.hass.config_entries.async_get_entry(first_entry):
-                config[ATTR_INTEGRATION] = entry.domain
-
-        try:
-            acc = DeviceTriggerAccessory(
-=======
         self._fill_config_from_device_registry_entry(device, config)
         self.bridge.add_accessory(
             DeviceTriggerAccessory(
->>>>>>> 8abc2066
                 self.hass,
                 self.driver,
                 device.name,
@@ -705,19 +671,7 @@
                 device_id=device.id,
                 device_triggers=device_triggers,
             )
-<<<<<<< HEAD
-        except Exception:  # pylint: disable=broad-except
-            _LOGGER.exception(
-                "Failed to create a HomeKit accessory for %s (%s)",
-                device.name,
-                device.id,
-            )
-            return
-
-        self.bridge.add_accessory(acc)
-=======
         )
->>>>>>> 8abc2066
 
     def remove_bridge_accessory(self, aid):
         """Try adding accessory to bridge if configured beforehand."""
@@ -872,27 +826,14 @@
             self.add_bridge_accessory(state)
         dev_reg = device_registry.async_get(self.hass)
         if self._devices:
-<<<<<<< HEAD
-            triggers = await device_automation.async_get_device_automations(
-                self.hass, "trigger", self._devices
-            )
-            for device_id, device_triggers in triggers.items():
-                device = dev_reg.async_get(device_id)
-                if not device:
-=======
             valid_device_ids = []
             for device_id in self._devices:
                 if not dev_reg.async_get(device_id):
->>>>>>> 8abc2066
                     _LOGGER.warning(
                         "HomeKit %s cannot add device %s because it is missing from the device registry",
                         self._name,
                         device_id,
                     )
-<<<<<<< HEAD
-                    continue
-                self.add_bridge_triggers_accessory(device, device_triggers)
-=======
                 else:
                     valid_device_ids.append(device_id)
             for device_id, device_triggers in (
@@ -903,7 +844,6 @@
                 self.add_bridge_triggers_accessory(
                     dev_reg.async_get(device_id), device_triggers
                 )
->>>>>>> 8abc2066
         return self.bridge
 
     async def _async_create_accessories(self):
