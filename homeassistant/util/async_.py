"""Asyncio utilities."""
from __future__ import annotations

from asyncio import Semaphore, coroutines, ensure_future, gather, get_running_loop
from asyncio.events import AbstractEventLoop
import concurrent.futures
import functools
import logging
import threading
from traceback import extract_stack
from typing import Any, Awaitable, Callable, Coroutine, TypeVar

_LOGGER = logging.getLogger(__name__)

_SHUTDOWN_RUN_CALLBACK_THREADSAFE = "_shutdown_run_callback_threadsafe"

T = TypeVar("T")


def fire_coroutine_threadsafe(coro: Coroutine, loop: AbstractEventLoop) -> None:
    """Submit a coroutine object to a given event loop.

    This method does not provide a way to retrieve the result and
    is intended for fire-and-forget use. This reduces the
    work involved to fire the function on the loop.
    """
    ident = loop.__dict__.get("_thread_ident")
    if ident is not None and ident == threading.get_ident():
        raise RuntimeError("Cannot be called from within the event loop")

    if not coroutines.iscoroutine(coro):
        raise TypeError("A coroutine object is required: %s" % coro)

    def callback() -> None:
        """Handle the firing of a coroutine."""
        ensure_future(coro, loop=loop)

    loop.call_soon_threadsafe(callback)


def run_callback_threadsafe(
    loop: AbstractEventLoop, callback: Callable[..., T], *args: Any
) -> concurrent.futures.Future[T]:  # pylint: disable=unsubscriptable-object
    """Submit a callback object to a given event loop.

    Return a concurrent.futures.Future to access the result.
    """
    ident = loop.__dict__.get("_thread_ident")
    if ident is not None and ident == threading.get_ident():
        raise RuntimeError("Cannot be called from within the event loop")

    future: concurrent.futures.Future = concurrent.futures.Future()

    def run_callback() -> None:
        """Run callback and store result."""
        try:
            future.set_result(callback(*args))
        except Exception as exc:  # pylint: disable=broad-except
            if future.set_running_or_notify_cancel():
                future.set_exception(exc)
            else:
                _LOGGER.warning("Exception on lost future: ", exc_info=True)

    loop.call_soon_threadsafe(run_callback)

    if hasattr(loop, _SHUTDOWN_RUN_CALLBACK_THREADSAFE):
        #
        # If the final `HomeAssistant.async_block_till_done` in
        # `HomeAssistant.async_stop` has already been called, the callback
        # will never run and, `future.result()` will block forever which
        # will prevent the thread running this code from shutting down which
        # will result in a deadlock when the main thread attempts to shutdown
        # the executor and `.join()` the thread running this code.
        #
        # To prevent this deadlock we do the following on shutdown:
        #
        # 1. Set the _SHUTDOWN_RUN_CALLBACK_THREADSAFE attr on this function
        #    by calling `shutdown_run_callback_threadsafe`
        # 2. Call `hass.async_block_till_done` at least once after shutdown
        #    to ensure all callbacks have run
        # 3. Raise an exception here to ensure `future.result()` can never be
        #    called and hit the deadlock since once `shutdown_run_callback_threadsafe`
        #    we cannot promise the callback will be executed.
        #
        raise RuntimeError("The event loop is in the process of shutting down.")

    return future


def check_loop() -> None:
    """Warn if called inside the event loop."""
    try:
        get_running_loop()
        in_loop = True
    except RuntimeError:
        in_loop = False

    if not in_loop:
        return

    found_frame = None

    for frame in reversed(extract_stack()):
        for path in ("custom_components/", "homeassistant/components/"):
            try:
                index = frame.filename.index(path)
                found_frame = frame
                break
            except ValueError:
                continue

        if found_frame is not None:
            break

    # Did not source from integration? Hard error.
    if found_frame is None:
        raise RuntimeError(
            "Detected I/O inside the event loop. This is causing stability issues. Please report issue"
        )

    start = index + len(path)
    end = found_frame.filename.index("/", start)

    integration = found_frame.filename[start:end]

    if path == "custom_components/":
        extra = " to the custom component author"
    else:
        extra = ""

<<<<<<< HEAD
    if not integration.startswith("ais_"):
        _LOGGER.warning(
            "Detected I/O inside the event loop. This is causing stability issues. "
            "Please report issue%s for %s doing I/O at %s, line %s: %s",
            extra,
            integration,
            found_frame.filename[index:],
            found_frame.lineno,
            found_frame.line.strip(),
        )
=======
    _LOGGER.warning(
        "Detected I/O inside the event loop. This is causing stability issues. Please report issue%s for %s doing I/O at %s, line %s: %s",
        extra,
        integration,
        found_frame.filename[index:],
        found_frame.lineno,
        found_frame.line.strip(),
    )
    raise RuntimeError(
        f"I/O must be done in the executor; Use `await hass.async_add_executor_job()` "
        f"at {found_frame.filename[index:]}, line {found_frame.lineno}: {found_frame.line.strip()}"
    )
>>>>>>> 75908f38


def protect_loop(func: Callable) -> Callable:
    """Protect function from running in event loop."""

    @functools.wraps(func)
    def protected_loop_func(*args, **kwargs):  # type: ignore
        check_loop()
        return func(*args, **kwargs)

    return protected_loop_func


async def gather_with_concurrency(
    limit: int, *tasks: Any, return_exceptions: bool = False
) -> Any:
    """Wrap asyncio.gather to limit the number of concurrent tasks.

    From: https://stackoverflow.com/a/61478547/9127614
    """
    semaphore = Semaphore(limit)

    async def sem_task(task: Awaitable[Any]) -> Any:
        async with semaphore:
            return await task

    return await gather(
        *(sem_task(task) for task in tasks), return_exceptions=return_exceptions
    )


def shutdown_run_callback_threadsafe(loop: AbstractEventLoop) -> None:
    """Call when run_callback_threadsafe should prevent creating new futures.

    We must finish all callbacks before the executor is shutdown
    or we can end up in a deadlock state where:

    `executor.result()` is waiting for its `._condition`
    and the executor shutdown is trying to `.join()` the
    executor thread.

    This function is considered irreversible and should only ever
    be called when Home Assistant is going to shutdown and
    python is going to exit.
    """
    setattr(loop, _SHUTDOWN_RUN_CALLBACK_THREADSAFE, True)<|MERGE_RESOLUTION|>--- conflicted
+++ resolved
@@ -127,32 +127,19 @@
         extra = " to the custom component author"
     else:
         extra = ""
-
-<<<<<<< HEAD
     if not integration.startswith("ais_"):
         _LOGGER.warning(
-            "Detected I/O inside the event loop. This is causing stability issues. "
-            "Please report issue%s for %s doing I/O at %s, line %s: %s",
+            "Detected I/O inside the event loop. This is causing stability issues. Please report issue%s for %s doing I/O at %s, line %s: %s",
             extra,
             integration,
             found_frame.filename[index:],
             found_frame.lineno,
             found_frame.line.strip(),
         )
-=======
-    _LOGGER.warning(
-        "Detected I/O inside the event loop. This is causing stability issues. Please report issue%s for %s doing I/O at %s, line %s: %s",
-        extra,
-        integration,
-        found_frame.filename[index:],
-        found_frame.lineno,
-        found_frame.line.strip(),
-    )
-    raise RuntimeError(
-        f"I/O must be done in the executor; Use `await hass.async_add_executor_job()` "
-        f"at {found_frame.filename[index:]}, line {found_frame.lineno}: {found_frame.line.strip()}"
-    )
->>>>>>> 75908f38
+        raise RuntimeError(
+            f"I/O must be done in the executor; Use `await hass.async_add_executor_job()` "
+            f"at {found_frame.filename[index:]}, line {found_frame.lineno}: {found_frame.line.strip()}"
+        )
 
 
 def protect_loop(func: Callable) -> Callable:
