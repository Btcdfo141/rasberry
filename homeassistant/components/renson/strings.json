--- conflicted
+++ resolved
@@ -13,7 +13,6 @@
     }
   },
   "entity": {
-<<<<<<< HEAD
     "binary_sensor": {
       "frost_protection_active": {
         "name": "Frost protection active"
@@ -35,7 +34,8 @@
       },
       "preheater": {
         "name": "Preheater"
-=======
+      }
+    },
     "sensor": {
       "co2_quality_category": {
         "name": "CO2 quality category",
@@ -144,7 +144,6 @@
       },
       "bypass_level": {
         "name": "Bypass level"
->>>>>>> 6faa9abc
       }
     }
   }
