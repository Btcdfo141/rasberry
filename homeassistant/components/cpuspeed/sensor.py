"""Support for displaying the current CPU speed."""
from __future__ import annotations

from cpuinfo import cpuinfo
import voluptuous as vol

from homeassistant.components.sensor import PLATFORM_SCHEMA, SensorEntity
from homeassistant.config_entries import SOURCE_IMPORT, ConfigEntry
from homeassistant.const import CONF_NAME, FREQUENCY_GIGAHERTZ
from homeassistant.core import HomeAssistant
import homeassistant.helpers.config_validation as cv
from homeassistant.helpers.entity_platform import AddEntitiesCallback
from homeassistant.helpers.typing import ConfigType, DiscoveryInfoType

from .const import DOMAIN, LOGGER

ATTR_BRAND = "brand"
ATTR_HZ = "ghz_advertised"
ATTR_ARCH = "arch"

HZ_ACTUAL = "hz_actual"
HZ_ADVERTISED = "hz_advertised"

DEFAULT_NAME = "CPU speed"

PLATFORM_SCHEMA = PLATFORM_SCHEMA.extend(
    {vol.Optional(CONF_NAME, default=DEFAULT_NAME): cv.string}
)


async def async_setup_platform(
    hass: HomeAssistant,
    config: ConfigType,
    async_add_entities: AddEntitiesCallback,
    discovery_info: DiscoveryInfoType | None = None,
) -> None:
    """Set up the CPU speed sensor."""
    LOGGER.warning(
        "Configuration of the CPU Speed platform in YAML is deprecated and will be "
        "removed in Home Assistant 2022.4; Your existing configuration "
        "has been imported into the UI automatically and can be safely removed "
        "from your configuration.yaml file"
    )
    hass.async_create_task(
        hass.config_entries.flow.async_init(
            DOMAIN,
            context={"source": SOURCE_IMPORT},
            data={CONF_NAME: config[CONF_NAME]},
        )
    )


async def async_setup_entry(
    hass: HomeAssistant,
    entry: ConfigEntry,
    async_add_entities: AddEntitiesCallback,
) -> None:
    """Set up the platform from config_entry."""
<<<<<<< HEAD
    async_add_entities([CPUSpeedSensor("CPU Speed")], True)
=======
    async_add_entities([CPUSpeedSensor(entry)], True)
>>>>>>> 1bd1a122


class CPUSpeedSensor(SensorEntity):
    """Representation of a CPU sensor."""

    _attr_icon = "mdi:pulse"
    _attr_name = "CPU Speed"
    _attr_native_unit_of_measurement = FREQUENCY_GIGAHERTZ

    def __init__(self, entry: ConfigEntry) -> None:
        """Initialize the CPU sensor."""
        self._attr_unique_id = entry.entry_id

    def update(self) -> None:
        """Get the latest data and updates the state."""
        info = cpuinfo.get_cpu_info()

        if info is not None and HZ_ACTUAL in info:
            self._attr_native_value = round(float(info[HZ_ACTUAL][0]) / 10 ** 9, 2)
        else:
            self._attr_native_value = None

        if info is not None:
            self._attr_extra_state_attributes = {
                ATTR_ARCH: info["arch_string_raw"],
                ATTR_BRAND: info["brand_raw"],
            }
            if HZ_ADVERTISED in info:
                self._attr_extra_state_attributes[ATTR_HZ] = round(
                    info[HZ_ADVERTISED][0] / 10 ** 9, 2
                )<|MERGE_RESOLUTION|>--- conflicted
+++ resolved
@@ -56,11 +56,7 @@
     async_add_entities: AddEntitiesCallback,
 ) -> None:
     """Set up the platform from config_entry."""
-<<<<<<< HEAD
-    async_add_entities([CPUSpeedSensor("CPU Speed")], True)
-=======
     async_add_entities([CPUSpeedSensor(entry)], True)
->>>>>>> 1bd1a122
 
 
 class CPUSpeedSensor(SensorEntity):
