# Describes the format for available fan services
set_speed:
  description: Sets fan speed.
  fields:
    entity_id:
      description: Name(s) of the entities to set
      example: "fan.living_room"
    speed:
      description: Speed setting
      example: "low"

set_preset_mode:
  description: Set preset mode for a fan device.
  fields:
    entity_id:
      description: Name(s) of entities to change.
      example: "fan.kitchen"
    preset_mode:
      description: New value of preset mode
      example: "auto"

set_percentage:
  description: Sets fan speed percentage.
  fields:
    entity_id:
      description: Name(s) of the entities to set
      example: "fan.living_room"
    percentage:
      description: Percentage speed setting
      example: 25

turn_on:
  description: Turns fan on.
  fields:
    entity_id:
      description: Names(s) of the entities to turn on
      example: "fan.living_room"
    speed:
      description: Speed setting
      example: "high"
    percentage:
      description: Percentage speed setting
      example: 75
    preset_mode:
      description: Preset mode setting
      example: "auto"

turn_off:
  description: Turns fan off.
  fields:
    entity_id:
      description: Names(s) of the entities to turn off
      example: "fan.living_room"

oscillate:
  description: Oscillates the fan.
  fields:
    entity_id:
      description: Name(s) of the entities to oscillate
      example: "fan.desk_fan"
    oscillating:
      description: Flag to turn on/off oscillation
      example: true

toggle:
  description: Toggle the fan on/off.
  fields:
    entity_id:
      description: Name(s) of the entities to toggle
      example: "fan.living_room"

set_direction:
  description: Set the fan rotation.
  fields:
    entity_id:
      description: Name(s) of the entities to set
      example: "fan.living_room"
    direction:
      description: The direction to rotate. Either 'forward' or 'reverse'
      example: "forward"

increase_speed:
  description: Increase the speed of the fan.
  fields:
    entity_id:
      description: Name(s) of the entities to increase speed
      example: "fan.living_room"
<<<<<<< HEAD
=======
    percentage_step:
      description: Increase speed by a percentage. Should be between 0..100.
      example: 14.29
>>>>>>> e2897fac

decrease_speed:
  description: Decrease the speed of the fan.
  fields:
    entity_id:
      description: Name(s) of the entities to decrease speed
<<<<<<< HEAD
      example: "fan.living_room"
=======
      example: "fan.living_room"
    percentage_step:
      description: Decrease speed by a percentage. Should be between 0..100.
      example: 14.29
>>>>>>> e2897fac
<|MERGE_RESOLUTION|>--- conflicted
+++ resolved
@@ -85,23 +85,16 @@
     entity_id:
       description: Name(s) of the entities to increase speed
       example: "fan.living_room"
-<<<<<<< HEAD
-=======
     percentage_step:
       description: Increase speed by a percentage. Should be between 0..100.
       example: 14.29
->>>>>>> e2897fac
 
 decrease_speed:
   description: Decrease the speed of the fan.
   fields:
     entity_id:
       description: Name(s) of the entities to decrease speed
-<<<<<<< HEAD
-      example: "fan.living_room"
-=======
       example: "fan.living_room"
     percentage_step:
       description: Decrease speed by a percentage. Should be between 0..100.
       example: 14.29
->>>>>>> e2897fac
