--- conflicted
+++ resolved
@@ -57,11 +57,7 @@
     reason="Only works on linux",
 )
 async def test_observer_discovery(hass, hass_ws_client, venv):
-<<<<<<< HEAD
-    """Test that observer on WSL failure results in fallback to scanning without raising an exception."""
-=======
     """Test that observer can discover a device without raising an exception."""
->>>>>>> 423c14e2
     new_usb = [{"domain": "test1", "vid": "3039"}]
 
     mock_comports = [
