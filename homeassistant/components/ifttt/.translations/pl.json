{
    "config": {
        "abort": {
            "not_internet_accessible": "Tw\u00f3j Asystent domowy musi by\u0107 dost\u0119pny z Internetu, aby odbiera\u0107 komunikaty IFTTT.",
            "one_instance_allowed": "Wymagana jest tylko jedna instancja."
        },
        "create_entry": {
            "default": "Aby wys\u0142a\u0107 zdarzenia do Asystenta domowego, b\u0119dziesz musia\u0142 u\u017cy\u0107 akcji \"Make a web request\" z [IFTTT Webhook apletu]({applet_url}). \n\n Wprowad\u017a nast\u0119puj\u0105ce dane:\n\n - URL: `{webhook_url}`\n - Metoda: POST\n - Typ zawarto\u015bci: application/json\n\nZapoznaj si\u0119 z [dokumentacj\u0105]({docs_url}) na temat konfiguracji automatyzacji, by obs\u0142u\u017cy\u0107 przychodz\u0105ce dane."
        },
        "step": {
            "user": {
<<<<<<< HEAD
                "description": "\n\n![AIS logo](/static/icons/ifttt.png)\n\nCzy chcesz skonfigurowa\u0107 IFTTT?",
=======
                "description": "Na pewno chcesz skonfigurowa\u0107 IFTTT?",
>>>>>>> df3e17a9
                "title": "Konfiguracja apletu Webhook IFTTT"
            }
        },
        "title": "AIS IFTTT"
    }
}<|MERGE_RESOLUTION|>--- conflicted
+++ resolved
@@ -9,11 +9,7 @@
         },
         "step": {
             "user": {
-<<<<<<< HEAD
                 "description": "\n\n![AIS logo](/static/icons/ifttt.png)\n\nCzy chcesz skonfigurowa\u0107 IFTTT?",
-=======
-                "description": "Na pewno chcesz skonfigurowa\u0107 IFTTT?",
->>>>>>> df3e17a9
                 "title": "Konfiguracja apletu Webhook IFTTT"
             }
         },
