--- conflicted
+++ resolved
@@ -57,23 +57,6 @@
                 _LOGGER.exception("Error in callback: %s", callback)
 
 
-<<<<<<< HEAD
-def _get_bleak_filter_value_set(obj: Any) -> Any:
-    """Get the value of a bleak filter object.
-
-    On linux there will be dbus_next Variant objects
-    but we cannot import that since the library won't
-    work on MacOS.
-
-    """
-    _LOGGER.warning("_get_bleak_filter_value_set: %s", obj)
-    ret = set(getattr(obj, "value", obj))
-    _LOGGER.warning("_get_bleak_filter_value_set: %s", ret)
-    return ret
-
-
-=======
->>>>>>> 36f37e5c
 class HaBleakScannerWrapper(BleakScanner):  # type: ignore[misc]
     """A wrapper that uses the single instance."""
 
@@ -82,19 +65,9 @@
         self._detection_cancel: CALLBACK_TYPE | None = None
         self._mapped_filters: dict[str, set[str]] = {}
         if "filters" in kwargs:
-<<<<<<< HEAD
-            self._mapped_filters = {
-                k: _get_bleak_filter_value_set(v) for k, v in kwargs["filters"].items()
-            }
-        if "service_uuids" in kwargs:
-            self._mapped_filters[FILTER_UUIDS] = _get_bleak_filter_value_set(
-                kwargs["service_uuids"]
-            )
-=======
             self._mapped_filters = {k: set(v) for k, v in kwargs["filters"].items()}
         if "service_uuids" in kwargs:
             self._mapped_filters[FILTER_UUIDS] = set(kwargs["service_uuids"])
->>>>>>> 36f37e5c
         super().__init__(*args, **kwargs)
 
     async def stop(self, *args: Any, **kwargs: Any) -> None:
