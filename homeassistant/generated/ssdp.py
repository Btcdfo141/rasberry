--- conflicted
+++ resolved
@@ -17,16 +17,15 @@
             "manufacturer": "DIRECTV"
         }
     ],
-<<<<<<< HEAD
     "fritzbox": [
         {
             "st": "urn:schemas-upnp-org:device:fritzbox:1"
-=======
+        }
+    ],
     "harmony": [
         {
             "deviceType": "urn:myharmony-com:device:harmony:1",
             "manufacturer": "Logitech"
->>>>>>> 46bbe816
         }
     ],
     "heos": [
