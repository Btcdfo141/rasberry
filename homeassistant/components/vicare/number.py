"""Number for ViCare."""
from __future__ import annotations

from collections.abc import Callable
from contextlib import suppress
from dataclasses import dataclass
import logging
from typing import Any

from PyViCare.PyViCareDevice import Device as PyViCareDevice
from PyViCare.PyViCareDeviceConfig import PyViCareDeviceConfig
from PyViCare.PyViCareHeatingDevice import (
    HeatingDeviceWithComponent as PyViCareHeatingDeviceComponent,
)
from PyViCare.PyViCareUtils import (
    PyViCareInvalidDataError,
    PyViCareNotSupportedFeatureError,
    PyViCareRateLimitError,
)
from requests.exceptions import ConnectionError as RequestConnectionError

from homeassistant.components.number import (
    NumberDeviceClass,
    NumberEntity,
    NumberEntityDescription,
)
from homeassistant.config_entries import ConfigEntry
from homeassistant.const import EntityCategory, UnitOfTemperature
from homeassistant.core import HomeAssistant
from homeassistant.helpers.entity_platform import AddEntitiesCallback

<<<<<<< HEAD
from . import ViCareRequiredKeysMixin
from .const import DOMAIN, VICARE_API, VICARE_DEVICE_CONFIG, Program
=======
from .const import DEVICE_LIST, DOMAIN
>>>>>>> ce8cf314
from .entity import ViCareEntity
from .types import ViCareDevice, ViCareRequiredKeysMixin
from .utils import get_circuits, is_supported

_LOGGER = logging.getLogger(__name__)


@dataclass(frozen=True)
class ViCareNumberEntityDescription(NumberEntityDescription, ViCareRequiredKeysMixin):
    """Describes ViCare number entity."""

    value_getter: Callable[[PyViCareDevice], float]
    value_setter: Callable[[PyViCareDevice, float], Any] | None = None
    min_value_getter: Callable[[PyViCareDevice], float | None] | None = None
    max_value_getter: Callable[[PyViCareDevice], float | None] | None = None
    stepping_getter: Callable[[PyViCareDevice], float | None] | None = None


CIRCUIT_ENTITY_DESCRIPTIONS: tuple[ViCareNumberEntityDescription, ...] = (
    ViCareNumberEntityDescription(
        key="heating curve shift",
        translation_key="heating_curve_shift",
        icon="mdi:plus-minus-variant",
        entity_category=EntityCategory.CONFIG,
        device_class=NumberDeviceClass.TEMPERATURE,
        native_unit_of_measurement=UnitOfTemperature.CELSIUS,
        value_getter=lambda api: api.getHeatingCurveShift(),
        value_setter=lambda api, shift: (
            api.setHeatingCurve(shift, api.getHeatingCurveSlope())
        ),
        min_value_getter=lambda api: api.getHeatingCurveShiftMin(),
        max_value_getter=lambda api: api.getHeatingCurveShiftMax(),
        stepping_getter=lambda api: api.getHeatingCurveShiftStepping(),
        native_min_value=-13,
        native_max_value=40,
        native_step=1,
    ),
    ViCareNumberEntityDescription(
        key="heating curve slope",
        translation_key="heating_curve_slope",
        icon="mdi:slope-uphill",
        entity_category=EntityCategory.CONFIG,
        value_getter=lambda api: api.getHeatingCurveSlope(),
        value_setter=lambda api, slope: (
            api.setHeatingCurve(api.getHeatingCurveShift(), slope)
        ),
        min_value_getter=lambda api: api.getHeatingCurveSlopeMin(),
        max_value_getter=lambda api: api.getHeatingCurveSlopeMax(),
        stepping_getter=lambda api: api.getHeatingCurveSlopeStepping(),
        native_min_value=0.2,
        native_max_value=3.5,
        native_step=0.1,
    ),
    ViCareNumberEntityDescription(
        key="normal_temperature",
        translation_key="normal_temperature",
        entity_category=EntityCategory.CONFIG,
        device_class=NumberDeviceClass.TEMPERATURE,
        native_unit_of_measurement=UnitOfTemperature.CELSIUS,
        value_getter=lambda api: api.getDesiredTemperatureForProgram(Program.NORMAL),
        value_setter=lambda api, value: api.setProgramTemperature(
            Program.NORMAL, value
        ),
        min_value_getter=lambda api: api.getProgramMinTemperature(Program.NORMAL),
        max_value_getter=lambda api: api.getProgramMaxTemperature(Program.NORMAL),
        stepping_getter=lambda api: api.getProgramStepping(Program.NORMAL),
    ),
    ViCareNumberEntityDescription(
        key="reduced_temperature",
        translation_key="reduced_temperature",
        entity_category=EntityCategory.CONFIG,
        device_class=NumberDeviceClass.TEMPERATURE,
        native_unit_of_measurement=UnitOfTemperature.CELSIUS,
        value_getter=lambda api: api.getDesiredTemperatureForProgram(Program.REDUCED),
        value_setter=lambda api, value: api.setProgramTemperature(
            Program.REDUCED, value
        ),
        min_value_getter=lambda api: api.getProgramMinTemperature(Program.REDUCED),
        max_value_getter=lambda api: api.getProgramMaxTemperature(Program.REDUCED),
        stepping_getter=lambda api: api.getProgramStepping(Program.REDUCED),
    ),
    ViCareNumberEntityDescription(
        key="comfort_temperature",
        translation_key="comfort_temperature",
        entity_category=EntityCategory.CONFIG,
        device_class=NumberDeviceClass.TEMPERATURE,
        native_unit_of_measurement=UnitOfTemperature.CELSIUS,
        value_getter=lambda api: api.getDesiredTemperatureForProgram(Program.COMFORT),
        value_setter=lambda api, value: api.setProgramTemperature(
            Program.COMFORT, value
        ),
        min_value_getter=lambda api: api.getProgramMinTemperature(Program.COMFORT),
        max_value_getter=lambda api: api.getProgramMaxTemperature(Program.COMFORT),
        stepping_getter=lambda api: api.getProgramStepping(Program.COMFORT),
    ),
    ViCareNumberEntityDescription(
        key="normal_heating_temperature",
        translation_key="normal_heating_temperature",
        entity_category=EntityCategory.CONFIG,
        device_class=NumberDeviceClass.TEMPERATURE,
        native_unit_of_measurement=UnitOfTemperature.CELSIUS,
        value_getter=lambda api: api.getDesiredTemperatureForProgram(
            Program.NORMAL_HEATING
        ),
        value_setter=lambda api, value: api.setProgramTemperature(
            Program.NORMAL_HEATING, value
        ),
        min_value_getter=lambda api: api.getProgramMinTemperature(
            Program.NORMAL_HEATING
        ),
        max_value_getter=lambda api: api.getProgramMaxTemperature(
            Program.NORMAL_HEATING
        ),
        stepping_getter=lambda api: api.getProgramStepping(Program.NORMAL_HEATING),
    ),
    ViCareNumberEntityDescription(
        key="reduced_heating_temperature",
        translation_key="reduced_heating_temperature",
        entity_category=EntityCategory.CONFIG,
        device_class=NumberDeviceClass.TEMPERATURE,
        native_unit_of_measurement=UnitOfTemperature.CELSIUS,
        value_getter=lambda api: api.getDesiredTemperatureForProgram(
            Program.REDUCED_HEATING
        ),
        value_setter=lambda api, value: api.setProgramTemperature(
            Program.NORMAL_HEATING, value
        ),
        min_value_getter=lambda api: api.getProgramMinTemperature(
            Program.REDUCED_HEATING
        ),
        max_value_getter=lambda api: api.getProgramMaxTemperature(
            Program.REDUCED_HEATING
        ),
        stepping_getter=lambda api: api.getProgramStepping(Program.REDUCED_HEATING),
    ),
    ViCareNumberEntityDescription(
        key="comfort_heating_temperature",
        translation_key="comfort_heating_temperature",
        entity_category=EntityCategory.CONFIG,
        device_class=NumberDeviceClass.TEMPERATURE,
        native_unit_of_measurement=UnitOfTemperature.CELSIUS,
        value_getter=lambda api: api.getDesiredTemperatureForProgram(
            Program.COMFORT_HEATING
        ),
        value_setter=lambda api, value: api.setProgramTemperature(
            Program.COMFORT_HEATING, value
        ),
        min_value_getter=lambda api: api.getProgramMinTemperature(
            Program.COMFORT_HEATING
        ),
        max_value_getter=lambda api: api.getProgramMaxTemperature(
            Program.COMFORT_HEATING
        ),
        stepping_getter=lambda api: api.getProgramStepping(Program.COMFORT_HEATING),
    ),
)


def _build_entities(
    device_list: list[ViCareDevice],
) -> list[ViCareNumber]:
    """Create ViCare number entities for a device."""

    return [
        ViCareNumber(
            circuit,
            device.config,
            description,
        )
        for device in device_list
        for circuit in get_circuits(device.api)
        for description in CIRCUIT_ENTITY_DESCRIPTIONS
        if is_supported(description.key, description, circuit)
    ]


async def async_setup_entry(
    hass: HomeAssistant,
    config_entry: ConfigEntry,
    async_add_entities: AddEntitiesCallback,
) -> None:
    """Create the ViCare number devices."""
    device_list = hass.data[DOMAIN][config_entry.entry_id][DEVICE_LIST]

    async_add_entities(
        await hass.async_add_executor_job(
            _build_entities,
            device_list,
        )
    )


class ViCareNumber(ViCareEntity, NumberEntity):
    """Representation of a ViCare number."""

    entity_description: ViCareNumberEntityDescription

    def __init__(
        self,
        api: PyViCareHeatingDeviceComponent,
        device_config: PyViCareDeviceConfig,
        description: ViCareNumberEntityDescription,
    ) -> None:
        """Initialize the number."""
        super().__init__(device_config, api, description.key)
        self.entity_description = description

    @property
    def available(self) -> bool:
        """Return True if entity is available."""
        return self._attr_native_value is not None

    def set_native_value(self, value: float) -> None:
        """Set new value."""
        if self.entity_description.value_setter:
            self.entity_description.value_setter(self._api, value)
        self.schedule_update_ha_state()

    def update(self) -> None:
        """Update state of number."""
        try:
            with suppress(PyViCareNotSupportedFeatureError):
                self._attr_native_value = self.entity_description.value_getter(
                    self._api
                )

                if min_value := _get_value(
                    self.entity_description.min_value_getter, self._api
                ):
                    self._attr_native_min_value = min_value

                if max_value := _get_value(
                    self.entity_description.max_value_getter, self._api
                ):
                    self._attr_native_max_value = max_value

                if stepping_value := _get_value(
                    self.entity_description.stepping_getter, self._api
                ):
                    self._attr_native_step = stepping_value
        except RequestConnectionError:
            _LOGGER.error("Unable to retrieve data from ViCare server")
        except ValueError:
            _LOGGER.error("Unable to decode data from ViCare server")
        except PyViCareRateLimitError as limit_exception:
            _LOGGER.error("Vicare API rate limit exceeded: %s", limit_exception)
        except PyViCareInvalidDataError as invalid_data_exception:
            _LOGGER.error("Invalid data from Vicare server: %s", invalid_data_exception)


def _get_value(
    fn: Callable[[PyViCareDevice], float | None] | None,
    api: PyViCareHeatingDeviceComponent,
) -> float | None:
    return None if fn is None else fn(api)<|MERGE_RESOLUTION|>--- conflicted
+++ resolved
@@ -29,12 +29,7 @@
 from homeassistant.core import HomeAssistant
 from homeassistant.helpers.entity_platform import AddEntitiesCallback
 
-<<<<<<< HEAD
-from . import ViCareRequiredKeysMixin
-from .const import DOMAIN, VICARE_API, VICARE_DEVICE_CONFIG, Program
-=======
-from .const import DEVICE_LIST, DOMAIN
->>>>>>> ce8cf314
+from .const import DEVICE_LIST, DOMAIN, Program
 from .entity import ViCareEntity
 from .types import ViCareDevice, ViCareRequiredKeysMixin
 from .utils import get_circuits, is_supported
