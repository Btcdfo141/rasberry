--- conflicted
+++ resolved
@@ -298,11 +298,7 @@
     ) -> None:
         """Initialize the light."""
         super().__init__(coordinator)
-<<<<<<< HEAD
-        self._bulb: AIOWifiLedBulb = coordinator.device
-=======
         self._device: AIOWifiLedBulb = coordinator.device
->>>>>>> ca677f31
         self._responding = True
         self._attr_name = name
         self._attr_unique_id = unique_id
@@ -326,11 +322,7 @@
                 "connections": {(dr.CONNECTION_NETWORK_MAC, self.unique_id)},
                 ATTR_MODEL: f"0x{self._device.model_num:02X}",
                 ATTR_NAME: self.name,
-<<<<<<< HEAD
-                ATTR_SW_VERSION: str(self._bulb.version_num),
-=======
                 ATTR_SW_VERSION: str(self._device.version_num),
->>>>>>> ca677f31
                 ATTR_MANUFACTURER: "FluxLED/Magic Home",
             }
 
@@ -347,11 +339,7 @@
     @property
     def color_temp(self) -> int:
         """Return the kelvin value of this light in mired."""
-<<<<<<< HEAD
-        return color_temperature_kelvin_to_mired(self._bulb.color_temp)
-=======
         return color_temperature_kelvin_to_mired(self._device.color_temp)
->>>>>>> ca677f31
 
     @property
     def rgb_color(self) -> tuple[int, int, int]:
@@ -385,11 +373,7 @@
     @property
     def effect(self) -> str | None:
         """Return the current effect."""
-<<<<<<< HEAD
-        if (current_mode := self._bulb.preset_pattern_num) == EFFECT_CUSTOM_CODE:
-=======
         if (current_mode := self._device.preset_pattern_num) == EFFECT_CUSTOM_CODE:
->>>>>>> ca677f31
             return EFFECT_CUSTOM
         return EFFECT_ID_NAME.get(current_mode)
 
@@ -407,11 +391,7 @@
     async def _async_turn_on(self, **kwargs: Any) -> None:
         """Turn the specified or all lights on."""
         if not self.is_on:
-<<<<<<< HEAD
-            await self._bulb.async_turn_on()
-=======
             await self._device.async_turn_on()
->>>>>>> ca677f31
             if not kwargs:
                 return
 
@@ -423,11 +403,7 @@
             color_temp_mired = kwargs[ATTR_COLOR_TEMP]
             color_temp_kelvin = color_temperature_mired_to_kelvin(color_temp_mired)
             if self.color_mode != COLOR_MODE_RGBWW:
-<<<<<<< HEAD
-                await self._bulb.async_set_white_temp(color_temp_kelvin, brightness)
-=======
                 await self._device.async_set_white_temp(color_temp_kelvin, brightness)
->>>>>>> ca677f31
                 return
 
             # When switching to color temp from RGBWW mode,
@@ -437,19 +413,11 @@
                 ATTR_BRIGHTNESS, self._device.getWhiteTemperature()[1]
             )
             cold, warm = color_temp_to_white_levels(color_temp_kelvin, brightness)
-<<<<<<< HEAD
-            await self._bulb.async_set_levels(r=0, b=0, g=0, w=warm, w2=cold)
-            return
-        # Handle switch to HS Color Mode
-        if ATTR_RGB_COLOR in kwargs:
-            await self._bulb.async_set_levels(
-=======
             await self._device.async_set_levels(r=0, b=0, g=0, w=warm, w2=cold)
             return
         # Handle switch to HS Color Mode
         if ATTR_RGB_COLOR in kwargs:
             await self._device.async_set_levels(
->>>>>>> ca677f31
                 *kwargs[ATTR_RGB_COLOR], brightness=brightness
             )
             return
@@ -459,11 +427,7 @@
                 rgbw = rgbw_brightness(kwargs[ATTR_RGBW_COLOR], brightness)
             else:
                 rgbw = kwargs[ATTR_RGBW_COLOR]
-<<<<<<< HEAD
-            await self._bulb.async_set_levels(*rgbw)
-=======
             await self._device.async_set_levels(*rgbw)
->>>>>>> ca677f31
             return
         # Handle switch to RGBWW Color Mode
         if ATTR_RGBWW_COLOR in kwargs:
@@ -471,29 +435,17 @@
                 rgbcw = rgbcw_brightness(kwargs[ATTR_RGBWW_COLOR], brightness)
             else:
                 rgbcw = kwargs[ATTR_RGBWW_COLOR]
-<<<<<<< HEAD
-            await self._bulb.async_set_levels(*rgbcw_to_rgbwc(rgbcw))
-            return
-        # Handle switch to White Color Mode
-        if ATTR_WHITE in kwargs:
-            await self._bulb.async_set_levels(w=kwargs[ATTR_WHITE])
-=======
             await self._device.async_set_levels(*rgbcw_to_rgbwc(rgbcw))
             return
         # Handle switch to White Color Mode
         if ATTR_WHITE in kwargs:
             await self._device.async_set_levels(w=kwargs[ATTR_WHITE])
->>>>>>> ca677f31
             return
         if ATTR_EFFECT in kwargs:
             effect = kwargs[ATTR_EFFECT]
             # Random color effect
             if effect == EFFECT_RANDOM:
-<<<<<<< HEAD
-                await self._bulb.async_set_levels(
-=======
                 await self._device.async_set_levels(
->>>>>>> ca677f31
                     random.randint(0, 255),
                     random.randint(0, 255),
                     random.randint(0, 255),
@@ -502,11 +454,7 @@
             # Custom effect
             if effect == EFFECT_CUSTOM:
                 if self._custom_effect_colors:
-<<<<<<< HEAD
-                    await self._bulb.async_set_custom_pattern(
-=======
                     await self._device.async_set_custom_pattern(
->>>>>>> ca677f31
                         self._custom_effect_colors,
                         self._custom_effect_speed_pct,
                         self._custom_effect_transition,
@@ -514,28 +462,13 @@
                 return
             # Effect selection
             if effect in EFFECT_MAP:
-<<<<<<< HEAD
-                await self._bulb.async_set_preset_pattern(
-=======
                 await self._device.async_set_preset_pattern(
->>>>>>> ca677f31
                     EFFECT_MAP[effect], DEFAULT_EFFECT_SPEED
                 )
                 return
             raise ValueError(f"Unknown effect {effect}")
         # Handle brightness adjustment in CCT Color Mode
         if self.color_mode == COLOR_MODE_COLOR_TEMP:
-<<<<<<< HEAD
-            await self._bulb.async_set_white_temp(self._bulb.color_temp, brightness)
-            return
-        # Handle brightness adjustment in RGB Color Mode
-        if self.color_mode == COLOR_MODE_RGB:
-            await self._bulb.async_set_levels(*self.rgb_color, brightness=brightness)
-            return
-        # Handle brightness adjustment in RGBW Color Mode
-        if self.color_mode == COLOR_MODE_RGBW:
-            await self._bulb.async_set_levels(
-=======
             await self._device.async_set_white_temp(self._device.color_temp, brightness)
             return
         # Handle brightness adjustment in RGB Color Mode
@@ -545,26 +478,17 @@
         # Handle brightness adjustment in RGBW Color Mode
         if self.color_mode == COLOR_MODE_RGBW:
             await self._device.async_set_levels(
->>>>>>> ca677f31
                 *rgbw_brightness(self.rgbw_color, brightness)
             )
             return
         # Handle brightness adjustment in RGBWW Color Mode
         if self.color_mode == COLOR_MODE_RGBWW:
             rgbwc = self.rgbwc_color
-<<<<<<< HEAD
-            await self._bulb.async_set_levels(*rgbww_brightness(rgbwc, brightness))
-            return
-        # Handle White Color Mode and Brightness Only Color Mode
-        if self.color_mode in (COLOR_MODE_WHITE, COLOR_MODE_BRIGHTNESS):
-            await self._bulb.async_set_levels(w=brightness)
-=======
             await self._device.async_set_levels(*rgbww_brightness(rgbwc, brightness))
             return
         # Handle White Color Mode and Brightness Only Color Mode
         if self.color_mode in (COLOR_MODE_WHITE, COLOR_MODE_BRIGHTNESS):
             await self._device.async_set_levels(w=brightness)
->>>>>>> ca677f31
             return
         raise ValueError(f"Unsupported color mode {self.color_mode}")
 
@@ -572,11 +496,7 @@
         self, colors: list[tuple[int, int, int]], speed_pct: int, transition: str
     ) -> None:
         """Set a custom effect on the bulb."""
-<<<<<<< HEAD
-        await self._bulb.async_set_custom_pattern(
-=======
         await self._device.async_set_custom_pattern(
->>>>>>> ca677f31
             colors,
             speed_pct,
             transition,
@@ -584,11 +504,7 @@
 
     async def async_turn_off(self, **kwargs: Any) -> None:
         """Turn the specified or all lights off."""
-<<<<<<< HEAD
-        await self._bulb.async_turn_off()
-=======
         await self._device.async_turn_off()
->>>>>>> ca677f31
         self.async_write_ha_state()
         await self.coordinator.async_request_refresh()
 
@@ -604,11 +520,7 @@
         self.async_on_remove(
             async_dispatcher_connect(
                 self.hass,
-<<<<<<< HEAD
-                SIGNAL_STATE_UPDATED.format(self._bulb.ipaddr),
-=======
                 SIGNAL_STATE_UPDATED.format(self._device.ipaddr),
->>>>>>> ca677f31
                 self.async_write_ha_state,
             )
         )
