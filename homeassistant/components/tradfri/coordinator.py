--- conflicted
+++ resolved
@@ -12,11 +12,7 @@
 from homeassistant.core import HomeAssistant, callback
 from homeassistant.helpers.update_coordinator import DataUpdateCoordinator, UpdateFailed
 
-<<<<<<< HEAD
-from .const import _LOGGER
-=======
 from .const import LOGGER
->>>>>>> fcad10dd
 
 SCAN_INTERVAL = 60  # Interval for updating the coordinator
 
