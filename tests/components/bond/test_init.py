--- conflicted
+++ resolved
@@ -1,10 +1,6 @@
 """Tests for the Bond module."""
 import asyncio
-<<<<<<< HEAD
-from unittest.mock import Mock
-=======
 from unittest.mock import MagicMock, Mock
->>>>>>> e8e19ad5
 
 from aiohttp import ClientConnectionError, ClientResponseError
 from bond_api import DeviceType
@@ -39,9 +35,6 @@
     assert result is True
 
 
-<<<<<<< HEAD
-@pytest.mark.parametrize("exc", [ClientConnectionError, asyncio.TimeoutError, OSError])
-=======
 @pytest.mark.parametrize(
     "exc",
     [
@@ -51,7 +44,6 @@
         OSError,
     ],
 )
->>>>>>> e8e19ad5
 async def test_async_setup_raises_entry_not_ready(hass: HomeAssistant, exc: Exception):
     """Test that it throws ConfigEntryNotReady when exception occurs during setup."""
     config_entry = MockConfigEntry(
