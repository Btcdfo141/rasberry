--- conflicted
+++ resolved
@@ -68,12 +68,7 @@
         host_configuration=host_configuration,
         session=async_get_clientsession(hass, entry.data[CONF_VERIFY_SSL]),
     )
-<<<<<<< HEAD
-    coordinators: dict[str, RadarrDataUpdateCoordinator] = {
-=======
     coordinators: dict[str, RadarrDataUpdateCoordinator[Any]] = {
-        "status": StatusDataUpdateCoordinator(hass, host_configuration, radarr),
->>>>>>> c6df823b
         "disk_space": DiskSpaceDataUpdateCoordinator(hass, host_configuration, radarr),
         "health": HealthDataUpdateCoordinator(hass, host_configuration, radarr),
         "movie": MoviesDataUpdateCoordinator(hass, host_configuration, radarr),
@@ -102,14 +97,9 @@
 
     def __init__(
         self,
-<<<<<<< HEAD
-        coordinator: RadarrDataUpdateCoordinator,
+        coordinator: RadarrDataUpdateCoordinator[T],
         description: EntityDescription | None = None,
         name: str | None = None,
-=======
-        coordinator: RadarrDataUpdateCoordinator[T],
-        description: EntityDescription,
->>>>>>> c6df823b
     ) -> None:
         """Create Radarr entity."""
         super().__init__(coordinator)
