"""Provides a sensor to track various status aspects of a UPS."""
from __future__ import annotations

import logging

from homeassistant.components.nut import PyNUTData
from homeassistant.components.sensor import SensorEntity, SensorEntityDescription
from homeassistant.const import CONF_RESOURCES, STATE_UNKNOWN
from homeassistant.helpers.update_coordinator import (
    CoordinatorEntity,
    DataUpdateCoordinator,
)

from .const import (
    COORDINATOR,
    DOMAIN,
    KEY_STATUS,
    KEY_STATUS_DISPLAY,
    PYNUT_DATA,
    PYNUT_FIRMWARE,
    PYNUT_MANUFACTURER,
    PYNUT_MODEL,
    PYNUT_UNIQUE_ID,
    SENSOR_TYPES,
    STATE_TYPES,
)

_LOGGER = logging.getLogger(__name__)


async def async_setup_entry(hass, config_entry, async_add_entities):
    """Set up the NUT sensors."""

    pynut_data = hass.data[DOMAIN][config_entry.entry_id]
    unique_id = pynut_data[PYNUT_UNIQUE_ID]
    manufacturer = pynut_data[PYNUT_MANUFACTURER]
    model = pynut_data[PYNUT_MODEL]
    firmware = pynut_data[PYNUT_FIRMWARE]
    coordinator = pynut_data[COORDINATOR]
    data = pynut_data[PYNUT_DATA]
<<<<<<< HEAD
    status = data.status
=======
    status = coordinator.data
>>>>>>> 006c6f02

    enabled_resources = [
        resource.lower() for resource in config_entry.data[CONF_RESOURCES]
    ]
    resources = [sensor_id for sensor_id in SENSOR_TYPES if sensor_id in status]
    # Display status is a special case that falls back to the status value
    # of the UPS instead.
    if KEY_STATUS in resources:
        resources.append(KEY_STATUS_DISPLAY)

    entities = [
        NUTSensor(
            coordinator,
            data,
<<<<<<< HEAD
            name.title(),
=======
>>>>>>> 006c6f02
            SENSOR_TYPES[sensor_type],
            unique_id,
            manufacturer,
            model,
            firmware,
            sensor_type in enabled_resources,
        )
        for sensor_type in resources
    ]

    async_add_entities(entities, True)


class NUTSensor(CoordinatorEntity, SensorEntity):
    """Representation of a sensor entity for NUT status values."""

    def __init__(
        self,
        coordinator: DataUpdateCoordinator,
        data: PyNUTData,
        sensor_description: SensorEntityDescription,
        unique_id: str,
        manufacturer: str | None,
        model: str | None,
        firmware: str | None,
        enabled_default: bool,
    ) -> None:
        """Initialize the sensor."""
        super().__init__(coordinator)
        self.entity_description = sensor_description
        self._manufacturer = manufacturer
        self._firmware = firmware
        self._model = model
        self._device_name = data.name.title()
        self._unique_id = unique_id
        self._attr_entity_registry_enabled_default = enabled_default

        self._attr_entity_registry_enabled_default = enabled_default
        self._attr_name = f"{self._device_name} {sensor_description.name}"
        self._attr_unique_id = f"{unique_id}_{sensor_description.key}"

    @property
    def device_info(self):
        """Device info for the ups."""
        device_info = {
            "identifiers": {(DOMAIN, self._unique_id)},
            "name": self._device_name,
        }
        if self._model:
            device_info["model"] = self._model
        if self._manufacturer:
            device_info["manufacturer"] = self._manufacturer
        if self._firmware:
            device_info["sw_version"] = self._firmware
        return device_info

    @property
    def native_value(self):
        """Return entity state from ups."""
        status = self.coordinator.data
        if self.entity_description.key == KEY_STATUS_DISPLAY:
            return _format_display_state(status)
        return status.get(self.entity_description.key)


def _format_display_state(status):
    """Return UPS display state."""
    try:
        return " ".join(STATE_TYPES[state] for state in status[KEY_STATUS].split())
    except KeyError:
        return STATE_UNKNOWN<|MERGE_RESOLUTION|>--- conflicted
+++ resolved
@@ -38,11 +38,7 @@
     firmware = pynut_data[PYNUT_FIRMWARE]
     coordinator = pynut_data[COORDINATOR]
     data = pynut_data[PYNUT_DATA]
-<<<<<<< HEAD
-    status = data.status
-=======
     status = coordinator.data
->>>>>>> 006c6f02
 
     enabled_resources = [
         resource.lower() for resource in config_entry.data[CONF_RESOURCES]
@@ -57,10 +53,6 @@
         NUTSensor(
             coordinator,
             data,
-<<<<<<< HEAD
-            name.title(),
-=======
->>>>>>> 006c6f02
             SENSOR_TYPES[sensor_type],
             unique_id,
             manufacturer,
@@ -96,7 +88,6 @@
         self._model = model
         self._device_name = data.name.title()
         self._unique_id = unique_id
-        self._attr_entity_registry_enabled_default = enabled_default
 
         self._attr_entity_registry_enabled_default = enabled_default
         self._attr_name = f"{self._device_name} {sensor_description.name}"
