--- conflicted
+++ resolved
@@ -38,22 +38,9 @@
 DEFAULT_TIMEOUT = 10
 DEFAULT_SLOT = 1
 
-LEARN_COMMAND_SCHEMA = vol.Schema(
-    {
-        vol.Required(ATTR_ENTITY_ID): vol.All(str),
-        vol.Optional(CONF_TIMEOUT, default=10): vol.All(int, vol.Range(min=0)),
-        vol.Optional(CONF_SLOT, default=1): vol.All(int, vol.Range(min=1, max=1000000)),
-    }
-)
-
 COMMAND_SCHEMA = vol.Schema(
     {vol.Required(CONF_COMMAND): vol.All(cv.ensure_list, [cv.string])}
 )
-
-LED_ON_SCHEMA = vol.Schema({vol.Required(ATTR_ENTITY_ID): vol.All(str)})
-
-LED_OFF_SCHEMA = vol.Schema({vol.Required(ATTR_ENTITY_ID): vol.All(str)})
-
 
 PLATFORM_SCHEMA = PLATFORM_SCHEMA.extend(
     {
@@ -119,16 +106,11 @@
 
     async def async_service_led_off_handler(entity, service):
         """Handle set_led_off command."""
-<<<<<<< HEAD
-        device = entity.device
-=======
->>>>>>> e363245d
-        device.set_indicator_led(False)
+        entity.device.set_indicator_led(False)
 
     async def async_service_led_on_handler(entity, service):
         """Handle set_led_on command."""
-        device = entity.device
-        device.set_indicator_led(True)
+        entity.device.set_indicator_led(True)
 
     async def async_service_learn_handler(entity, service):
         """Handle a learn command."""
@@ -167,13 +149,27 @@
     platform = entity_platform.current_platform.get()
 
     platform.async_register_entity_service(
-        SERVICE_LEARN, LEARN_COMMAND_SCHEMA, async_service_learn_handler
+        SERVICE_LEARN,
+        vol.Schema(
+            {
+                vol.Required(ATTR_ENTITY_ID): vol.All(str),
+                vol.Optional(CONF_TIMEOUT, default=10): vol.All(int, vol.Range(min=0)),
+                vol.Optional(CONF_SLOT, default=1): vol.All(
+                    int, vol.Range(min=1, max=1000000)
+                ),
+            }
+        ),
+        async_service_learn_handler,
     )
     platform.async_register_entity_service(
-        SERVICE_SET_LED_ON, LED_ON_SCHEMA, async_service_led_on_handler
+        SERVICE_SET_LED_ON,
+        vol.Schema({vol.Required(ATTR_ENTITY_ID): vol.All(str)}),
+        async_service_led_on_handler,
     )
     platform.async_register_entity_service(
-        SERVICE_SET_LED_OFF, LED_OFF_SCHEMA, async_service_led_off_handler
+        SERVICE_SET_LED_OFF,
+        vol.Schema({vol.Required(ATTR_ENTITY_ID): vol.All(str)}),
+        async_service_led_off_handler,
     )
 
 
