--- conflicted
+++ resolved
@@ -387,11 +387,8 @@
             self.discoveries_inflight[bulb.mac_addr] = bulb.ip_addr
             _LOGGER.debug("Discovered %s (%s)", bulb.ip_addr, bulb.mac_addr)
             self.hass.async_create_task(self.register_bulb(bulb))
-<<<<<<< HEAD
-=======
         else:
             _LOGGER.warning("Duplicate LIFX discovery response ignored")
->>>>>>> f96c1136
 
     async def register_bulb(self, bulb):
         """Handle LIFX bulb registration lifecycle."""
