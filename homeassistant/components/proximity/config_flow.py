--- conflicted
+++ resolved
@@ -8,18 +8,13 @@
 from homeassistant.components.device_tracker import DOMAIN as DEVICE_TRACKER_DOMAIN
 from homeassistant.components.person import DOMAIN as PERSON_DOMAIN
 from homeassistant.components.zone import DOMAIN as ZONE_DOMAIN
-<<<<<<< HEAD
-from homeassistant.config_entries import ConfigEntry, ConfigFlow, OptionsFlow
-from homeassistant.const import CONF_ZONE, UnitOfLength
-=======
 from homeassistant.config_entries import (
     ConfigEntry,
     ConfigFlow,
     ConfigFlowResult,
     OptionsFlow,
 )
-from homeassistant.const import CONF_ZONE
->>>>>>> e0c1feb2
+from homeassistant.const import CONF_ZONE, UnitOfLength
 from homeassistant.core import State, callback
 from homeassistant.helpers.selector import (
     EntitySelector,
