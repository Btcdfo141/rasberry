"""The tests for the Template Binary sensor platform."""
from datetime import timedelta
import unittest
from unittest import mock

from homeassistant.const import MATCH_ALL, EVENT_HOMEASSISTANT_START
from homeassistant import setup
from homeassistant.components.template import binary_sensor as template
from homeassistant.exceptions import TemplateError
from homeassistant.helpers import template as template_hlpr
from homeassistant.util.async_ import run_callback_threadsafe
import homeassistant.util.dt as dt_util

from tests.common import (
    get_test_home_assistant,
    assert_setup_component,
    async_fire_time_changed,
)


class TestBinarySensorTemplate(unittest.TestCase):
    """Test for Binary sensor template platform."""

    hass = None
    # pylint: disable=invalid-name

    def setup_method(self, method):
        """Set up things to be run when tests are started."""
        self.hass = get_test_home_assistant()

    def teardown_method(self, method):
        """Stop everything that was started."""
        self.hass.stop()

    def test_setup(self):
        """Test the setup."""
        config = {
            "binary_sensor": {
                "platform": "template",
                "sensors": {
                    "test": {
                        "friendly_name": "virtual thingy",
                        "value_template": "{{ foo }}",
                        "device_class": "motion",
                    }
                },
            }
        }
        with assert_setup_component(1):
            assert setup.setup_component(self.hass, "binary_sensor", config)

    def test_setup_no_sensors(self):
        """Test setup with no sensors."""
        with assert_setup_component(0):
            assert setup.setup_component(
                self.hass, "binary_sensor", {"binary_sensor": {"platform": "template"}}
            )

    def test_setup_invalid_device(self):
        """Test the setup with invalid devices."""
        with assert_setup_component(0):
            assert setup.setup_component(
                self.hass,
                "binary_sensor",
                {"binary_sensor": {"platform": "template", "sensors": {"foo bar": {}}}},
            )

    def test_setup_invalid_device_class(self):
        """Test setup with invalid sensor class."""
        with assert_setup_component(0):
            assert setup.setup_component(
                self.hass,
                "binary_sensor",
                {
                    "binary_sensor": {
                        "platform": "template",
                        "sensors": {
                            "test": {
                                "value_template": "{{ foo }}",
                                "device_class": "foobarnotreal",
                            }
                        },
                    }
                },
            )

    def test_setup_invalid_missing_template(self):
        """Test setup with invalid and missing template."""
        with assert_setup_component(0):
            assert setup.setup_component(
                self.hass,
                "binary_sensor",
                {
                    "binary_sensor": {
                        "platform": "template",
                        "sensors": {"test": {"device_class": "motion"}},
                    }
                },
            )

    def test_icon_template(self):
        """Test icon template."""
        with assert_setup_component(1):
            assert setup.setup_component(
                self.hass,
                "binary_sensor",
                {
                    "binary_sensor": {
                        "platform": "template",
                        "sensors": {
                            "test_template_sensor": {
                                "value_template": "{{ states.sensor.xyz.state }}",
                                "icon_template": "{% if "
                                "states.binary_sensor.test_state.state == "
                                "'Works' %}"
                                "mdi:check"
                                "{% endif %}",
                            }
                        },
                    }
                },
            )

        self.hass.start()
        self.hass.block_till_done()

        state = self.hass.states.get("binary_sensor.test_template_sensor")
        assert state.attributes.get("icon") == ""

        self.hass.states.set("binary_sensor.test_state", "Works")
        self.hass.block_till_done()
        state = self.hass.states.get("binary_sensor.test_template_sensor")
        assert state.attributes["icon"] == "mdi:check"

    def test_entity_picture_template(self):
        """Test entity_picture template."""
        with assert_setup_component(1):
            assert setup.setup_component(
                self.hass,
                "binary_sensor",
                {
                    "binary_sensor": {
                        "platform": "template",
                        "sensors": {
                            "test_template_sensor": {
                                "value_template": "{{ states.sensor.xyz.state }}",
                                "entity_picture_template": "{% if "
                                "states.binary_sensor.test_state.state == "
                                "'Works' %}"
                                "/local/sensor.png"
                                "{% endif %}",
                            }
                        },
                    }
                },
            )

        self.hass.start()
        self.hass.block_till_done()

        state = self.hass.states.get("binary_sensor.test_template_sensor")
        assert state.attributes.get("entity_picture") == ""

        self.hass.states.set("binary_sensor.test_state", "Works")
        self.hass.block_till_done()
        state = self.hass.states.get("binary_sensor.test_template_sensor")
        assert state.attributes["entity_picture"] == "/local/sensor.png"

<<<<<<< HEAD
    def test_attribute_templates(self):
        """Test attribute_templates template."""
        with assert_setup_component(1):
            assert setup.setup_component(self.hass, 'binary_sensor', {
                'binary_sensor': {
                    'platform': 'template',
                    'sensors': {
                        'test_template_sensor': {
                            'value_template': "{{ states.sensor.xyz.state }}",
                            'attribute_templates': {
                                'test_attribute':
                                    "It {{ states.sensor.test_state.state }}.",
                            }
                        }
                    }
                }
            })

        self.hass.start()
        self.hass.block_till_done()

        state = self.hass.states.get('binary_sensor.test_template_sensor')
        assert state.attributes.get('test_attribute') == 'It .'

        self.hass.states.set('sensor.test_state', 'Works')
        self.hass.block_till_done()
        state = self.hass.states.get('binary_sensor.test_template_sensor')
        assert state.attributes['test_attribute'] == 'It Works.'

    @mock.patch('homeassistant.components.template.binary_sensor.'
                'BinarySensorTemplate._async_render')
=======
    @mock.patch(
        "homeassistant.components.template.binary_sensor."
        "BinarySensorTemplate._async_render"
    )
>>>>>>> 1739f50b
    def test_match_all(self, _async_render):
        """Test MATCH_ALL in template."""
        with assert_setup_component(1):
            assert setup.setup_component(
                self.hass,
                "binary_sensor",
                {
                    "binary_sensor": {
                        "platform": "template",
                        "sensors": {
                            "match_all_template_sensor": {"value_template": "{{ 42 }}"}
                        },
                    }
                },
            )

        self.hass.start()
        self.hass.block_till_done()
        init_calls = len(_async_render.mock_calls)

        self.hass.states.set("sensor.any_state", "update")
        self.hass.block_till_done()
        assert len(_async_render.mock_calls) == init_calls

    def test_attributes(self):
        """Test the attributes."""
        vs = run_callback_threadsafe(
<<<<<<< HEAD
            self.hass.loop, template.BinarySensorTemplate,
            self.hass, 'parent', 'Parent', 'motion',
            template_hlpr.Template('{{ 1 > 1 }}', self.hass),
            None, None, MATCH_ALL, None, None, None
=======
            self.hass.loop,
            template.BinarySensorTemplate,
            self.hass,
            "parent",
            "Parent",
            "motion",
            template_hlpr.Template("{{ 1 > 1 }}", self.hass),
            None,
            None,
            MATCH_ALL,
            None,
            None,
>>>>>>> 1739f50b
        ).result()
        assert not vs.should_poll
        assert "motion" == vs.device_class
        assert "Parent" == vs.name

        run_callback_threadsafe(self.hass.loop, vs.async_check_state).result()
        assert not vs.is_on

        # pylint: disable=protected-access
        vs._template = template_hlpr.Template("{{ 2 > 1 }}", self.hass)

        run_callback_threadsafe(self.hass.loop, vs.async_check_state).result()
        assert vs.is_on

    def test_event(self):
        """Test the event."""
        config = {
            "binary_sensor": {
                "platform": "template",
                "sensors": {
                    "test": {
                        "friendly_name": "virtual thingy",
                        "value_template": "{{ states.sensor.test_state.state == 'on' }}",
                        "device_class": "motion",
                    }
                },
            }
        }
        with assert_setup_component(1):
            assert setup.setup_component(self.hass, "binary_sensor", config)

        self.hass.start()
        self.hass.block_till_done()

        state = self.hass.states.get("binary_sensor.test")
        assert state.state == "off"

        self.hass.states.set("sensor.test_state", "on")
        self.hass.block_till_done()

        state = self.hass.states.get("binary_sensor.test")
        assert state.state == "on"

    @mock.patch("homeassistant.helpers.template.Template.render")
    def test_update_template_error(self, mock_render):
        """Test the template update error."""
        vs = run_callback_threadsafe(
<<<<<<< HEAD
            self.hass.loop, template.BinarySensorTemplate,
            self.hass, 'parent', 'Parent', 'motion',
            template_hlpr.Template('{{ 1 > 1 }}', self.hass),
            None, None, MATCH_ALL, None, None, None
=======
            self.hass.loop,
            template.BinarySensorTemplate,
            self.hass,
            "parent",
            "Parent",
            "motion",
            template_hlpr.Template("{{ 1 > 1 }}", self.hass),
            None,
            None,
            MATCH_ALL,
            None,
            None,
>>>>>>> 1739f50b
        ).result()
        mock_render.side_effect = TemplateError("foo")
        run_callback_threadsafe(self.hass.loop, vs.async_check_state).result()
        mock_render.side_effect = TemplateError(
            "UndefinedError: 'None' has no attribute"
        )
        run_callback_threadsafe(self.hass.loop, vs.async_check_state).result()


async def test_template_delay_on(hass):
    """Test binary sensor template delay on."""
    config = {
        "binary_sensor": {
            "platform": "template",
            "sensors": {
                "test": {
                    "friendly_name": "virtual thingy",
                    "value_template": "{{ states.sensor.test_state.state == 'on' }}",
                    "device_class": "motion",
                    "delay_on": 5,
                }
            },
        }
    }
    await setup.async_setup_component(hass, "binary_sensor", config)
    await hass.async_start()

    hass.states.async_set("sensor.test_state", "on")
    await hass.async_block_till_done()

    state = hass.states.get("binary_sensor.test")
    assert state.state == "off"

    future = dt_util.utcnow() + timedelta(seconds=5)
    async_fire_time_changed(hass, future)
    await hass.async_block_till_done()

    state = hass.states.get("binary_sensor.test")
    assert state.state == "on"

    # check with time changes
    hass.states.async_set("sensor.test_state", "off")
    await hass.async_block_till_done()

    state = hass.states.get("binary_sensor.test")
    assert state.state == "off"

    hass.states.async_set("sensor.test_state", "on")
    await hass.async_block_till_done()

    state = hass.states.get("binary_sensor.test")
    assert state.state == "off"

    hass.states.async_set("sensor.test_state", "off")
    await hass.async_block_till_done()

    state = hass.states.get("binary_sensor.test")
    assert state.state == "off"

    future = dt_util.utcnow() + timedelta(seconds=5)
    async_fire_time_changed(hass, future)
    await hass.async_block_till_done()

    state = hass.states.get("binary_sensor.test")
    assert state.state == "off"


async def test_template_delay_off(hass):
    """Test binary sensor template delay off."""
    config = {
        "binary_sensor": {
            "platform": "template",
            "sensors": {
                "test": {
                    "friendly_name": "virtual thingy",
                    "value_template": "{{ states.sensor.test_state.state == 'on' }}",
                    "device_class": "motion",
                    "delay_off": 5,
                }
            },
        }
    }
    hass.states.async_set("sensor.test_state", "on")
    await setup.async_setup_component(hass, "binary_sensor", config)
    await hass.async_start()

    hass.states.async_set("sensor.test_state", "off")
    await hass.async_block_till_done()

    state = hass.states.get("binary_sensor.test")
    assert state.state == "on"

    future = dt_util.utcnow() + timedelta(seconds=5)
    async_fire_time_changed(hass, future)
    await hass.async_block_till_done()

    state = hass.states.get("binary_sensor.test")
    assert state.state == "off"

    # check with time changes
    hass.states.async_set("sensor.test_state", "on")
    await hass.async_block_till_done()

    state = hass.states.get("binary_sensor.test")
    assert state.state == "on"

    hass.states.async_set("sensor.test_state", "off")
    await hass.async_block_till_done()

    state = hass.states.get("binary_sensor.test")
    assert state.state == "on"

    hass.states.async_set("sensor.test_state", "on")
    await hass.async_block_till_done()

    state = hass.states.get("binary_sensor.test")
    assert state.state == "on"

    future = dt_util.utcnow() + timedelta(seconds=5)
    async_fire_time_changed(hass, future)
    await hass.async_block_till_done()

    state = hass.states.get("binary_sensor.test")
    assert state.state == "on"


async def test_no_update_template_match_all(hass, caplog):
    """Test that we do not update sensors that match on all."""
    hass.states.async_set("binary_sensor.test_sensor", "true")

    await setup.async_setup_component(
        hass,
        "binary_sensor",
        {
            "binary_sensor": {
                "platform": "template",
                "sensors": {
                    "all_state": {"value_template": '{{ "true" }}'},
                    "all_icon": {
                        "value_template": "{{ states.binary_sensor.test_sensor.state }}",
                        "icon_template": "{{ 1 + 1 }}",
                    },
                    "all_entity_picture": {
                        "value_template": "{{ states.binary_sensor.test_sensor.state }}",
                        "entity_picture_template": "{{ 1 + 1 }}",
                    },
                },
                'all_attribute': {
                    'value_template':
                        '{{ states.binary_sensor.test_sensor.state }}',
                    'attribute_templates': {
                      'test_attribute': '{{ 1 + 1 }}',
                    }
                }
            }
        },
    )
    await hass.async_block_till_done()
<<<<<<< HEAD
    assert len(hass.states.async_all()) == 5
    assert ('Template binary sensor all_state has no entity ids '
            'configured to track nor were we able to extract the entities to '
            'track from the value template') in caplog.text
    assert ('Template binary sensor all_icon has no entity ids '
            'configured to track nor were we able to extract the entities to '
            'track from the icon template') in caplog.text
    assert ('Template binary sensor all_entity_picture has no entity ids '
            'configured to track nor were we able to extract the entities to '
            'track from the entity_picture template') in caplog.text
    assert ('Template binary sensor all_attribute has no entity ids '
            'configured to track nor were we able to extract the entities to '
            'track from the test_attribute template') in caplog.text

    assert hass.states.get('binary_sensor.all_state').state == 'off'
    assert hass.states.get('binary_sensor.all_icon').state == 'off'
    assert hass.states.get('binary_sensor.all_entity_picture').state == 'off'
    assert hass.states.get('binary_sensor.all_attribute').state == 'off'
=======
    assert len(hass.states.async_all()) == 4
    assert (
        "Template binary sensor all_state has no entity ids "
        "configured to track nor were we able to extract the entities to "
        "track from the value template"
    ) in caplog.text
    assert (
        "Template binary sensor all_icon has no entity ids "
        "configured to track nor were we able to extract the entities to "
        "track from the icon template"
    ) in caplog.text
    assert (
        "Template binary sensor all_entity_picture has no entity ids "
        "configured to track nor were we able to extract the entities to "
        "track from the entity_picture template"
    ) in caplog.text

    assert hass.states.get("binary_sensor.all_state").state == "off"
    assert hass.states.get("binary_sensor.all_icon").state == "off"
    assert hass.states.get("binary_sensor.all_entity_picture").state == "off"
>>>>>>> 1739f50b

    hass.bus.async_fire(EVENT_HOMEASSISTANT_START)
    await hass.async_block_till_done()

<<<<<<< HEAD
    assert hass.states.get('binary_sensor.all_state').state == 'on'
    assert hass.states.get('binary_sensor.all_icon').state == 'on'
    assert hass.states.get('binary_sensor.all_entity_picture').state == 'on'
    assert hass.states.get('binary_sensor.all_attribute').state == 'on'
=======
    assert hass.states.get("binary_sensor.all_state").state == "on"
    assert hass.states.get("binary_sensor.all_icon").state == "on"
    assert hass.states.get("binary_sensor.all_entity_picture").state == "on"
>>>>>>> 1739f50b

    hass.states.async_set("binary_sensor.test_sensor", "false")
    await hass.async_block_till_done()

<<<<<<< HEAD
    assert hass.states.get('binary_sensor.all_state').state == 'on'
    assert hass.states.get('binary_sensor.all_icon').state == 'on'
    assert hass.states.get('binary_sensor.all_entity_picture').state == 'on'
    assert hass.states.get('binary_sensor.all_attribute').state == 'on'
=======
    assert hass.states.get("binary_sensor.all_state").state == "on"
    assert hass.states.get("binary_sensor.all_icon").state == "on"
    assert hass.states.get("binary_sensor.all_entity_picture").state == "on"
>>>>>>> 1739f50b

    await hass.helpers.entity_component.async_update_entity("binary_sensor.all_state")
    await hass.helpers.entity_component.async_update_entity("binary_sensor.all_icon")
    await hass.helpers.entity_component.async_update_entity(
<<<<<<< HEAD
        'binary_sensor.all_state')
    await hass.helpers.entity_component.async_update_entity(
        'binary_sensor.all_icon')
    await hass.helpers.entity_component.async_update_entity(
        'binary_sensor.all_entity_picture')
    await hass.helpers.entity_component.async_update_entity(
        'binary_sensor.all_attribute')

    assert hass.states.get('binary_sensor.all_state').state == 'on'
    assert hass.states.get('binary_sensor.all_icon').state == 'off'
    assert hass.states.get('binary_sensor.all_entity_picture').state == 'off'
    assert hass.states.get('binary_sensor.all_attribute').state == 'off'
=======
        "binary_sensor.all_entity_picture"
    )

    assert hass.states.get("binary_sensor.all_state").state == "on"
    assert hass.states.get("binary_sensor.all_icon").state == "off"
    assert hass.states.get("binary_sensor.all_entity_picture").state == "off"
>>>>>>> 1739f50b
<|MERGE_RESOLUTION|>--- conflicted
+++ resolved
@@ -166,7 +166,6 @@
         state = self.hass.states.get("binary_sensor.test_template_sensor")
         assert state.attributes["entity_picture"] == "/local/sensor.png"
 
-<<<<<<< HEAD
     def test_attribute_templates(self):
         """Test attribute_templates template."""
         with assert_setup_component(1):
@@ -196,14 +195,10 @@
         state = self.hass.states.get('binary_sensor.test_template_sensor')
         assert state.attributes['test_attribute'] == 'It Works.'
 
-    @mock.patch('homeassistant.components.template.binary_sensor.'
-                'BinarySensorTemplate._async_render')
-=======
     @mock.patch(
         "homeassistant.components.template.binary_sensor."
         "BinarySensorTemplate._async_render"
     )
->>>>>>> 1739f50b
     def test_match_all(self, _async_render):
         """Test MATCH_ALL in template."""
         with assert_setup_component(1):
@@ -231,12 +226,6 @@
     def test_attributes(self):
         """Test the attributes."""
         vs = run_callback_threadsafe(
-<<<<<<< HEAD
-            self.hass.loop, template.BinarySensorTemplate,
-            self.hass, 'parent', 'Parent', 'motion',
-            template_hlpr.Template('{{ 1 > 1 }}', self.hass),
-            None, None, MATCH_ALL, None, None, None
-=======
             self.hass.loop,
             template.BinarySensorTemplate,
             self.hass,
@@ -249,7 +238,7 @@
             MATCH_ALL,
             None,
             None,
->>>>>>> 1739f50b
+            None,
         ).result()
         assert not vs.should_poll
         assert "motion" == vs.device_class
@@ -297,12 +286,6 @@
     def test_update_template_error(self, mock_render):
         """Test the template update error."""
         vs = run_callback_threadsafe(
-<<<<<<< HEAD
-            self.hass.loop, template.BinarySensorTemplate,
-            self.hass, 'parent', 'Parent', 'motion',
-            template_hlpr.Template('{{ 1 > 1 }}', self.hass),
-            None, None, MATCH_ALL, None, None, None
-=======
             self.hass.loop,
             template.BinarySensorTemplate,
             self.hass,
@@ -315,7 +298,7 @@
             MATCH_ALL,
             None,
             None,
->>>>>>> 1739f50b
+            None,
         ).result()
         mock_render.side_effect = TemplateError("foo")
         run_callback_threadsafe(self.hass.loop, vs.async_check_state).result()
@@ -474,27 +457,7 @@
         },
     )
     await hass.async_block_till_done()
-<<<<<<< HEAD
     assert len(hass.states.async_all()) == 5
-    assert ('Template binary sensor all_state has no entity ids '
-            'configured to track nor were we able to extract the entities to '
-            'track from the value template') in caplog.text
-    assert ('Template binary sensor all_icon has no entity ids '
-            'configured to track nor were we able to extract the entities to '
-            'track from the icon template') in caplog.text
-    assert ('Template binary sensor all_entity_picture has no entity ids '
-            'configured to track nor were we able to extract the entities to '
-            'track from the entity_picture template') in caplog.text
-    assert ('Template binary sensor all_attribute has no entity ids '
-            'configured to track nor were we able to extract the entities to '
-            'track from the test_attribute template') in caplog.text
-
-    assert hass.states.get('binary_sensor.all_state').state == 'off'
-    assert hass.states.get('binary_sensor.all_icon').state == 'off'
-    assert hass.states.get('binary_sensor.all_entity_picture').state == 'off'
-    assert hass.states.get('binary_sensor.all_attribute').state == 'off'
-=======
-    assert len(hass.states.async_all()) == 4
     assert (
         "Template binary sensor all_state has no entity ids "
         "configured to track nor were we able to extract the entities to "
@@ -510,61 +473,42 @@
         "configured to track nor were we able to extract the entities to "
         "track from the entity_picture template"
     ) in caplog.text
+    assert (
+        "Template binary sensor all_attribute has no entity ids "
+        "configured to track nor were we able to extract the entities to "
+        "track from the test_attribute template"
+    ) in caplog.text
 
     assert hass.states.get("binary_sensor.all_state").state == "off"
     assert hass.states.get("binary_sensor.all_icon").state == "off"
     assert hass.states.get("binary_sensor.all_entity_picture").state == "off"
->>>>>>> 1739f50b
+    assert hass.states.get("binary_sensor.all_attribute").state == "off"
 
     hass.bus.async_fire(EVENT_HOMEASSISTANT_START)
     await hass.async_block_till_done()
 
-<<<<<<< HEAD
-    assert hass.states.get('binary_sensor.all_state').state == 'on'
-    assert hass.states.get('binary_sensor.all_icon').state == 'on'
-    assert hass.states.get('binary_sensor.all_entity_picture').state == 'on'
-    assert hass.states.get('binary_sensor.all_attribute').state == 'on'
-=======
     assert hass.states.get("binary_sensor.all_state").state == "on"
     assert hass.states.get("binary_sensor.all_icon").state == "on"
     assert hass.states.get("binary_sensor.all_entity_picture").state == "on"
->>>>>>> 1739f50b
+    assert hass.states.get("binary_sensor.all_attribute").state == "on"
 
     hass.states.async_set("binary_sensor.test_sensor", "false")
     await hass.async_block_till_done()
 
-<<<<<<< HEAD
-    assert hass.states.get('binary_sensor.all_state').state == 'on'
-    assert hass.states.get('binary_sensor.all_icon').state == 'on'
-    assert hass.states.get('binary_sensor.all_entity_picture').state == 'on'
-    assert hass.states.get('binary_sensor.all_attribute').state == 'on'
-=======
     assert hass.states.get("binary_sensor.all_state").state == "on"
     assert hass.states.get("binary_sensor.all_icon").state == "on"
     assert hass.states.get("binary_sensor.all_entity_picture").state == "on"
->>>>>>> 1739f50b
+    assert hass.states.get("binary_sensor.all_attribute").state == "on"
 
     await hass.helpers.entity_component.async_update_entity("binary_sensor.all_state")
     await hass.helpers.entity_component.async_update_entity("binary_sensor.all_icon")
     await hass.helpers.entity_component.async_update_entity(
-<<<<<<< HEAD
-        'binary_sensor.all_state')
-    await hass.helpers.entity_component.async_update_entity(
-        'binary_sensor.all_icon')
-    await hass.helpers.entity_component.async_update_entity(
-        'binary_sensor.all_entity_picture')
-    await hass.helpers.entity_component.async_update_entity(
-        'binary_sensor.all_attribute')
-
-    assert hass.states.get('binary_sensor.all_state').state == 'on'
-    assert hass.states.get('binary_sensor.all_icon').state == 'off'
-    assert hass.states.get('binary_sensor.all_entity_picture').state == 'off'
-    assert hass.states.get('binary_sensor.all_attribute').state == 'off'
-=======
         "binary_sensor.all_entity_picture"
     )
+    await hass.helpers.entity_component.async_update_entity(
+        "binary_sensor.all_attribute"")
 
     assert hass.states.get("binary_sensor.all_state").state == "on"
     assert hass.states.get("binary_sensor.all_icon").state == "off"
     assert hass.states.get("binary_sensor.all_entity_picture").state == "off"
->>>>>>> 1739f50b
+    assert hass.states.get("binary_sensor.all_attribute").state == "off"