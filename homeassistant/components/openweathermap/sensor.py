--- conflicted
+++ resolved
@@ -12,11 +12,8 @@
     CONF_API_KEY,
     CONF_MONITORED_CONDITIONS,
     CONF_NAME,
-<<<<<<< HEAD
+    DEGREE,
     LENGTH_MILLIMETERS,
-=======
-    DEGREE,
->>>>>>> 6f6c670b
     SPEED_METERS_PER_SECOND,
     TEMP_CELSIUS,
     TEMP_FAHRENHEIT,
