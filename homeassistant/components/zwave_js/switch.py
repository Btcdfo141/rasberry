"""Representation of Z-Wave switches."""
from __future__ import annotations

from typing import Any

from zwave_js_server.client import Client as ZwaveClient
from zwave_js_server.const import TARGET_VALUE_PROPERTY
from zwave_js_server.const.command_class.barrier_operator import (
    BarrierEventSignalingSubsystemState,
)
from zwave_js_server.model.driver import Driver

from homeassistant.components.switch import DOMAIN as SWITCH_DOMAIN, SwitchEntity
from homeassistant.config_entries import ConfigEntry
from homeassistant.const import EntityCategory
from homeassistant.core import HomeAssistant, callback
from homeassistant.helpers.dispatcher import async_dispatcher_connect
from homeassistant.helpers.entity_platform import AddEntitiesCallback

from .const import DATA_CLIENT, DOMAIN
from .discovery import ZwaveDiscoveryInfo
from .entity import ZWaveBaseEntity

PARALLEL_UPDATES = 0


async def async_setup_entry(
    hass: HomeAssistant,
    config_entry: ConfigEntry,
    async_add_entities: AddEntitiesCallback,
) -> None:
    """Set up Z-Wave sensor from config entry."""
    client: ZwaveClient = hass.data[DOMAIN][config_entry.entry_id][DATA_CLIENT]

    @callback
    def async_add_switch(info: ZwaveDiscoveryInfo) -> None:
        """Add Z-Wave Switch."""
        driver = client.driver
        assert driver is not None  # Driver is ready before platforms are loaded.
        entities: list[ZWaveBaseEntity] = []
        if info.platform_hint == "barrier_event_signaling_state":
            entities.append(
                ZWaveBarrierEventSignalingSwitch(config_entry, driver, info)
            )
<<<<<<< HEAD
        elif info.platform_hint == "config_parameter":
            entities.append(ZWaveConfigParameterSwitch(config_entry, driver, info))
=======
        elif info.platform_hint == "indicator":
            entities.append(ZWaveIndicatorSwitch(config_entry, driver, info))
>>>>>>> 872cd47e
        else:
            entities.append(ZWaveSwitch(config_entry, driver, info))

        async_add_entities(entities)

    config_entry.async_on_unload(
        async_dispatcher_connect(
            hass,
            f"{DOMAIN}_{config_entry.entry_id}_add_{SWITCH_DOMAIN}",
            async_add_switch,
        )
    )


class ZWaveSwitch(ZWaveBaseEntity, SwitchEntity):
    """Representation of a Z-Wave switch."""

    def __init__(
        self, config_entry: ConfigEntry, driver: Driver, info: ZwaveDiscoveryInfo
    ) -> None:
        """Initialize the switch."""
        super().__init__(config_entry, driver, info)

        self._target_value = self.get_zwave_value(TARGET_VALUE_PROPERTY)

    @property
    def is_on(self) -> bool | None:
        """Return a boolean for the state of the switch."""
        if self.info.primary_value.value is None:
            # guard missing value
            return None
        return bool(self.info.primary_value.value)

    async def async_turn_on(self, **kwargs: Any) -> None:
        """Turn the switch on."""
        if self._target_value is not None:
            await self.info.node.async_set_value(self._target_value, True)

    async def async_turn_off(self, **kwargs: Any) -> None:
        """Turn the switch off."""
        if self._target_value is not None:
            await self.info.node.async_set_value(self._target_value, False)


class ZWaveIndicatorSwitch(ZWaveSwitch):
    """Representation of a Z-Wave Indicator CC switch."""

    def __init__(
        self, config_entry: ConfigEntry, driver: Driver, info: ZwaveDiscoveryInfo
    ) -> None:
        """Initialize the switch."""
        super().__init__(config_entry, driver, info)
        self._target_value = self.info.primary_value
        self._attr_name = self.generate_name(include_value_name=True)


class ZWaveBarrierEventSignalingSwitch(ZWaveBaseEntity, SwitchEntity):
    """Switch is used to turn on/off a barrier device's event signaling subsystem."""

    def __init__(
        self,
        config_entry: ConfigEntry,
        driver: Driver,
        info: ZwaveDiscoveryInfo,
    ) -> None:
        """Initialize a ZWaveBarrierEventSignalingSwitch entity."""
        super().__init__(config_entry, driver, info)
        self._state: bool | None = None

        self._update_state()

        # Entity class attributes
        self._attr_name = self.generate_name(include_value_name=True)

    @callback
    def on_value_update(self) -> None:
        """Call when a watched value is added or updated."""
        self._update_state()

    @property
    def is_on(self) -> bool | None:
        """Return a boolean for the state of the switch."""
        return self._state

    async def async_turn_on(self, **kwargs: Any) -> None:
        """Turn the switch on."""
        await self.info.node.async_set_value(
            self.info.primary_value, BarrierEventSignalingSubsystemState.ON
        )
        # this value is not refreshed, so assume success
        self._state = True
        self.async_write_ha_state()

    async def async_turn_off(self, **kwargs: Any) -> None:
        """Turn the switch off."""
        await self.info.node.async_set_value(
            self.info.primary_value, BarrierEventSignalingSubsystemState.OFF
        )
        # this value is not refreshed, so assume success
        self._state = False
        self.async_write_ha_state()

    @callback
    def _update_state(self) -> None:
        self._state = None
        if self.info.primary_value.value is not None:
            self._state = (
                self.info.primary_value.value == BarrierEventSignalingSubsystemState.ON
            )


class ZWaveConfigParameterSwitch(ZWaveSwitch):
    """Representation of a Z-Wave config parameter switch."""

    _attr_entity_category = EntityCategory.CONFIG

    def __init__(
        self, config_entry: ConfigEntry, driver: Driver, info: ZwaveDiscoveryInfo
    ) -> None:
        """Initialize a ZWaveConfigParameterSwitch entity."""
        super().__init__(config_entry, driver, info)

        property_key_name = self.info.primary_value.property_key_name
        # Entity class attributes
        self._attr_name = self.generate_name(
            alternate_value_name=self.info.primary_value.property_name,
            additional_info=[property_key_name] if property_key_name else None,
        )

    async def async_turn_on(self, **kwargs: Any) -> None:
        """Turn the switch on."""
        await self.info.node.async_set_value(self.info.primary_value, 1)

    async def async_turn_off(self, **kwargs: Any) -> None:
        """Turn the switch off."""
        await self.info.node.async_set_value(self.info.primary_value, 0)<|MERGE_RESOLUTION|>--- conflicted
+++ resolved
@@ -42,13 +42,10 @@
             entities.append(
                 ZWaveBarrierEventSignalingSwitch(config_entry, driver, info)
             )
-<<<<<<< HEAD
         elif info.platform_hint == "config_parameter":
             entities.append(ZWaveConfigParameterSwitch(config_entry, driver, info))
-=======
         elif info.platform_hint == "indicator":
             entities.append(ZWaveIndicatorSwitch(config_entry, driver, info))
->>>>>>> 872cd47e
         else:
             entities.append(ZWaveSwitch(config_entry, driver, info))
 
