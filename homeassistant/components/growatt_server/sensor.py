"""Read status of growatt inverters."""
from __future__ import annotations

from dataclasses import dataclass
import datetime
import json
import logging

import growattServer

from homeassistant.components.sensor import (
    STATE_CLASS_TOTAL,
    STATE_CLASS_TOTAL_INCREASING,
    SensorEntity,
    SensorEntityDescription,
)
from homeassistant.const import (
    ATTR_IDENTIFIERS,
    ATTR_MANUFACTURER,
    ATTR_NAME,
    CONF_NAME,
    CONF_PASSWORD,
    CONF_URL,
    CONF_USERNAME,
    DEVICE_CLASS_BATTERY,
    DEVICE_CLASS_CURRENT,
    DEVICE_CLASS_ENERGY,
    DEVICE_CLASS_POWER,
    DEVICE_CLASS_TEMPERATURE,
    DEVICE_CLASS_TIMESTAMP,
    DEVICE_CLASS_VOLTAGE,
    ELECTRIC_CURRENT_AMPERE,
    ELECTRIC_POTENTIAL_VOLT,
    ENERGY_KILO_WATT_HOUR,
    FREQUENCY_HERTZ,
    PERCENTAGE,
    POWER_KILO_WATT,
    POWER_WATT,
    TEMP_CELSIUS,
)
from homeassistant.util import Throttle, dt

<<<<<<< HEAD
from .const import CONF_PLANT_ID, DEFAULT_PLANT_ID, DEFAULT_URL, DOMAIN
=======
from .const import CONF_PLANT_ID, DEFAULT_PLANT_ID, DEFAULT_URL, LOGIN_INVALID_AUTH_CODE
>>>>>>> 6a589522

_LOGGER = logging.getLogger(__name__)

SCAN_INTERVAL = datetime.timedelta(minutes=1)


@dataclass
class GrowattRequiredKeysMixin:
    """Mixin for required keys."""

    api_key: str


@dataclass
class GrowattSensorEntityDescription(SensorEntityDescription, GrowattRequiredKeysMixin):
    """Describes Growatt sensor entity."""

    precision: int | None = None
    currency: bool = False


TOTAL_SENSOR_TYPES: tuple[GrowattSensorEntityDescription, ...] = (
    GrowattSensorEntityDescription(
        key="total_money_today",
        name="Total money today",
        api_key="plantMoneyText",
        currency=True,
    ),
    GrowattSensorEntityDescription(
        key="total_money_total",
        name="Money lifetime",
        api_key="totalMoneyText",
        currency=True,
    ),
    GrowattSensorEntityDescription(
        key="total_energy_today",
        name="Energy Today",
        api_key="todayEnergy",
        native_unit_of_measurement=ENERGY_KILO_WATT_HOUR,
        device_class=DEVICE_CLASS_ENERGY,
    ),
    GrowattSensorEntityDescription(
        key="total_output_power",
        name="Output Power",
        api_key="invTodayPpv",
        native_unit_of_measurement=POWER_WATT,
        device_class=DEVICE_CLASS_POWER,
    ),
    GrowattSensorEntityDescription(
        key="total_energy_output",
        name="Lifetime energy output",
        api_key="totalEnergy",
        native_unit_of_measurement=ENERGY_KILO_WATT_HOUR,
        device_class=DEVICE_CLASS_ENERGY,
        state_class=STATE_CLASS_TOTAL,
    ),
    GrowattSensorEntityDescription(
        key="total_maximum_output",
        name="Maximum power",
        api_key="nominalPower",
        native_unit_of_measurement=POWER_WATT,
        device_class=DEVICE_CLASS_POWER,
    ),
)

INVERTER_SENSOR_TYPES: tuple[GrowattSensorEntityDescription, ...] = (
    GrowattSensorEntityDescription(
        key="inverter_energy_today",
        name="Energy today",
        api_key="powerToday",
        native_unit_of_measurement=ENERGY_KILO_WATT_HOUR,
        device_class=DEVICE_CLASS_ENERGY,
        precision=1,
    ),
    GrowattSensorEntityDescription(
        key="inverter_energy_total",
        name="Lifetime energy output",
        api_key="powerTotal",
        native_unit_of_measurement=ENERGY_KILO_WATT_HOUR,
        device_class=DEVICE_CLASS_ENERGY,
        precision=1,
        state_class=STATE_CLASS_TOTAL,
    ),
    GrowattSensorEntityDescription(
        key="inverter_voltage_input_1",
        name="Input 1 voltage",
        api_key="vpv1",
        native_unit_of_measurement=ELECTRIC_POTENTIAL_VOLT,
        device_class=DEVICE_CLASS_VOLTAGE,
        precision=2,
    ),
    GrowattSensorEntityDescription(
        key="inverter_amperage_input_1",
        name="Input 1 Amperage",
        api_key="ipv1",
        native_unit_of_measurement=ELECTRIC_CURRENT_AMPERE,
        device_class=DEVICE_CLASS_CURRENT,
        precision=1,
    ),
    GrowattSensorEntityDescription(
        key="inverter_wattage_input_1",
        name="Input 1 Wattage",
        api_key="ppv1",
        native_unit_of_measurement=POWER_WATT,
        device_class=DEVICE_CLASS_POWER,
        precision=1,
    ),
    GrowattSensorEntityDescription(
        key="inverter_voltage_input_2",
        name="Input 2 voltage",
        api_key="vpv2",
        native_unit_of_measurement=ELECTRIC_POTENTIAL_VOLT,
        device_class=DEVICE_CLASS_VOLTAGE,
        precision=1,
    ),
    GrowattSensorEntityDescription(
        key="inverter_amperage_input_2",
        name="Input 2 Amperage",
        api_key="ipv2",
        native_unit_of_measurement=ELECTRIC_CURRENT_AMPERE,
        device_class=DEVICE_CLASS_CURRENT,
        precision=1,
    ),
    GrowattSensorEntityDescription(
        key="inverter_wattage_input_2",
        name="Input 2 Wattage",
        api_key="ppv2",
        native_unit_of_measurement=POWER_WATT,
        device_class=DEVICE_CLASS_POWER,
        precision=1,
    ),
    GrowattSensorEntityDescription(
        key="inverter_voltage_input_3",
        name="Input 3 voltage",
        api_key="vpv3",
        native_unit_of_measurement=ELECTRIC_POTENTIAL_VOLT,
        device_class=DEVICE_CLASS_VOLTAGE,
        precision=1,
    ),
    GrowattSensorEntityDescription(
        key="inverter_amperage_input_3",
        name="Input 3 Amperage",
        api_key="ipv3",
        native_unit_of_measurement=ELECTRIC_CURRENT_AMPERE,
        device_class=DEVICE_CLASS_CURRENT,
        precision=1,
    ),
    GrowattSensorEntityDescription(
        key="inverter_wattage_input_3",
        name="Input 3 Wattage",
        api_key="ppv3",
        native_unit_of_measurement=POWER_WATT,
        device_class=DEVICE_CLASS_POWER,
        precision=1,
    ),
    GrowattSensorEntityDescription(
        key="inverter_internal_wattage",
        name="Internal wattage",
        api_key="ppv",
        native_unit_of_measurement=POWER_WATT,
        device_class=DEVICE_CLASS_POWER,
        precision=1,
    ),
    GrowattSensorEntityDescription(
        key="inverter_reactive_voltage",
        name="Reactive voltage",
        api_key="vacr",
        native_unit_of_measurement=ELECTRIC_POTENTIAL_VOLT,
        device_class=DEVICE_CLASS_VOLTAGE,
        precision=1,
    ),
    GrowattSensorEntityDescription(
        key="inverter_inverter_reactive_amperage",
        name="Reactive amperage",
        api_key="iacr",
        native_unit_of_measurement=ELECTRIC_CURRENT_AMPERE,
        device_class=DEVICE_CLASS_CURRENT,
        precision=1,
    ),
    GrowattSensorEntityDescription(
        key="inverter_frequency",
        name="AC frequency",
        api_key="fac",
        native_unit_of_measurement=FREQUENCY_HERTZ,
        precision=1,
    ),
    GrowattSensorEntityDescription(
        key="inverter_current_wattage",
        name="Output power",
        api_key="pac",
        native_unit_of_measurement=POWER_WATT,
        device_class=DEVICE_CLASS_POWER,
        precision=1,
    ),
    GrowattSensorEntityDescription(
        key="inverter_current_reactive_wattage",
        name="Reactive wattage",
        api_key="pacr",
        native_unit_of_measurement=POWER_WATT,
        device_class=DEVICE_CLASS_POWER,
        precision=1,
    ),
    GrowattSensorEntityDescription(
        key="inverter_ipm_temperature",
        name="Intelligent Power Management temperature",
        api_key="ipmTemperature",
        native_unit_of_measurement=TEMP_CELSIUS,
        device_class=DEVICE_CLASS_TEMPERATURE,
        precision=1,
    ),
    GrowattSensorEntityDescription(
        key="inverter_temperature",
        name="Temperature",
        api_key="temperature",
        native_unit_of_measurement=TEMP_CELSIUS,
        device_class=DEVICE_CLASS_TEMPERATURE,
        precision=1,
    ),
)

TLX_SENSOR_TYPES: tuple[GrowattSensorEntityDescription, ...] = (
    GrowattSensorEntityDescription(
        key="tlx_energy_today",
        name="Energy today",
        api_key="eacToday",
        native_unit_of_measurement=ENERGY_KILO_WATT_HOUR,
        device_class=DEVICE_CLASS_ENERGY,
        precision=1,
    ),
    GrowattSensorEntityDescription(
        key="tlx_energy_total",
        name="Lifetime energy output",
        api_key="eacTotal",
        native_unit_of_measurement=ENERGY_KILO_WATT_HOUR,
        device_class=DEVICE_CLASS_ENERGY,
        state_class=STATE_CLASS_TOTAL,
        precision=1,
    ),
    GrowattSensorEntityDescription(
        key="tlx_energy_total_input_1",
        name="Lifetime total energy input 1",
        api_key="epv1Total",
        native_unit_of_measurement=ENERGY_KILO_WATT_HOUR,
        device_class=DEVICE_CLASS_ENERGY,
        state_class=STATE_CLASS_TOTAL,
        precision=1,
    ),
    GrowattSensorEntityDescription(
        key="tlx_energy_today_input_1",
        name="Energy Today Input 1",
        api_key="epv1Today",
        native_unit_of_measurement=ENERGY_KILO_WATT_HOUR,
        device_class=DEVICE_CLASS_ENERGY,
        state_class=STATE_CLASS_TOTAL_INCREASING,
        precision=1,
    ),
    GrowattSensorEntityDescription(
        key="tlx_voltage_input_1",
        name="Input 1 voltage",
        api_key="vpv1",
        native_unit_of_measurement=ELECTRIC_POTENTIAL_VOLT,
        device_class=DEVICE_CLASS_VOLTAGE,
        precision=1,
    ),
    GrowattSensorEntityDescription(
        key="tlx_amperage_input_1",
        name="Input 1 Amperage",
        api_key="ipv1",
        native_unit_of_measurement=ELECTRIC_CURRENT_AMPERE,
        device_class=DEVICE_CLASS_CURRENT,
        precision=1,
    ),
    GrowattSensorEntityDescription(
        key="tlx_wattage_input_1",
        name="Input 1 Wattage",
        api_key="ppv1",
        native_unit_of_measurement=POWER_WATT,
        device_class=DEVICE_CLASS_POWER,
        precision=1,
    ),
    GrowattSensorEntityDescription(
        key="tlx_energy_total_input_2",
        name="Lifetime total energy input 2",
        api_key="epv2Total",
        native_unit_of_measurement=ENERGY_KILO_WATT_HOUR,
        device_class=DEVICE_CLASS_ENERGY,
        state_class=STATE_CLASS_TOTAL,
        precision=1,
    ),
    GrowattSensorEntityDescription(
        key="tlx_energy_today_input_2",
        name="Energy Today Input 2",
        api_key="epv2Today",
        native_unit_of_measurement=ENERGY_KILO_WATT_HOUR,
        device_class=DEVICE_CLASS_ENERGY,
        state_class=STATE_CLASS_TOTAL_INCREASING,
        precision=1,
    ),
    GrowattSensorEntityDescription(
        key="tlx_voltage_input_2",
        name="Input 2 voltage",
        api_key="vpv2",
        native_unit_of_measurement=ELECTRIC_POTENTIAL_VOLT,
        device_class=DEVICE_CLASS_VOLTAGE,
        precision=1,
    ),
    GrowattSensorEntityDescription(
        key="tlx_amperage_input_2",
        name="Input 2 Amperage",
        api_key="ipv2",
        native_unit_of_measurement=ELECTRIC_CURRENT_AMPERE,
        device_class=DEVICE_CLASS_CURRENT,
        precision=1,
    ),
    GrowattSensorEntityDescription(
        key="tlx_wattage_input_2",
        name="Input 2 Wattage",
        api_key="ppv2",
        native_unit_of_measurement=POWER_WATT,
        device_class=DEVICE_CLASS_POWER,
        precision=1,
    ),
    GrowattSensorEntityDescription(
        key="tlx_internal_wattage",
        name="Internal wattage",
        api_key="ppv",
        native_unit_of_measurement=POWER_WATT,
        device_class=DEVICE_CLASS_POWER,
        precision=1,
    ),
    GrowattSensorEntityDescription(
        key="tlx_reactive_voltage",
        name="Reactive voltage",
        api_key="vacrs",
        native_unit_of_measurement=ELECTRIC_POTENTIAL_VOLT,
        device_class=DEVICE_CLASS_VOLTAGE,
        precision=1,
    ),
    GrowattSensorEntityDescription(
        key="tlx_frequency",
        name="AC frequency",
        api_key="fac",
        native_unit_of_measurement=FREQUENCY_HERTZ,
        precision=1,
    ),
    GrowattSensorEntityDescription(
        key="tlx_current_wattage",
        name="Output power",
        api_key="pac",
        native_unit_of_measurement=POWER_WATT,
        device_class=DEVICE_CLASS_POWER,
        precision=1,
    ),
    GrowattSensorEntityDescription(
        key="tlx_temperature_1",
        name="Temperature 1",
        api_key="temp1",
        native_unit_of_measurement=TEMP_CELSIUS,
        device_class=DEVICE_CLASS_TEMPERATURE,
        precision=1,
    ),
    GrowattSensorEntityDescription(
        key="tlx_temperature_2",
        name="Temperature 2",
        api_key="temp2",
        native_unit_of_measurement=TEMP_CELSIUS,
        device_class=DEVICE_CLASS_TEMPERATURE,
        precision=1,
    ),
    GrowattSensorEntityDescription(
        key="tlx_temperature_3",
        name="Temperature 3",
        api_key="temp3",
        native_unit_of_measurement=TEMP_CELSIUS,
        device_class=DEVICE_CLASS_TEMPERATURE,
        precision=1,
    ),
    GrowattSensorEntityDescription(
        key="tlx_temperature_4",
        name="Temperature 4",
        api_key="temp4",
        native_unit_of_measurement=TEMP_CELSIUS,
        device_class=DEVICE_CLASS_TEMPERATURE,
        precision=1,
    ),
    GrowattSensorEntityDescription(
        key="tlx_temperature_5",
        name="Temperature 5",
        api_key="temp5",
        native_unit_of_measurement=TEMP_CELSIUS,
        device_class=DEVICE_CLASS_TEMPERATURE,
        precision=1,
    ),
)

STORAGE_SENSOR_TYPES: tuple[GrowattSensorEntityDescription, ...] = (
    GrowattSensorEntityDescription(
        key="storage_storage_production_today",
        name="Storage production today",
        api_key="eBatDisChargeToday",
        native_unit_of_measurement=ENERGY_KILO_WATT_HOUR,
        device_class=DEVICE_CLASS_ENERGY,
    ),
    GrowattSensorEntityDescription(
        key="storage_storage_production_lifetime",
        name="Lifetime Storage production",
        api_key="eBatDisChargeTotal",
        native_unit_of_measurement=ENERGY_KILO_WATT_HOUR,
        device_class=DEVICE_CLASS_ENERGY,
        state_class=STATE_CLASS_TOTAL,
    ),
    GrowattSensorEntityDescription(
        key="storage_grid_discharge_today",
        name="Grid discharged today",
        api_key="eacDisChargeToday",
        native_unit_of_measurement=ENERGY_KILO_WATT_HOUR,
        device_class=DEVICE_CLASS_ENERGY,
    ),
    GrowattSensorEntityDescription(
        key="storage_load_consumption_today",
        name="Load consumption today",
        api_key="eopDischrToday",
        native_unit_of_measurement=ENERGY_KILO_WATT_HOUR,
        device_class=DEVICE_CLASS_ENERGY,
    ),
    GrowattSensorEntityDescription(
        key="storage_load_consumption_lifetime",
        name="Lifetime load consumption",
        api_key="eopDischrTotal",
        native_unit_of_measurement=ENERGY_KILO_WATT_HOUR,
        device_class=DEVICE_CLASS_ENERGY,
        state_class=STATE_CLASS_TOTAL,
    ),
    GrowattSensorEntityDescription(
        key="storage_grid_charged_today",
        name="Grid charged today",
        api_key="eacChargeToday",
        native_unit_of_measurement=ENERGY_KILO_WATT_HOUR,
        device_class=DEVICE_CLASS_ENERGY,
    ),
    GrowattSensorEntityDescription(
        key="storage_charge_storage_lifetime",
        name="Lifetime storaged charged",
        api_key="eChargeTotal",
        native_unit_of_measurement=ENERGY_KILO_WATT_HOUR,
        device_class=DEVICE_CLASS_ENERGY,
        state_class=STATE_CLASS_TOTAL,
    ),
    GrowattSensorEntityDescription(
        key="storage_solar_production",
        name="Solar power production",
        api_key="ppv",
        native_unit_of_measurement=POWER_WATT,
        device_class=DEVICE_CLASS_POWER,
    ),
    GrowattSensorEntityDescription(
        key="storage_battery_percentage",
        name="Battery percentage",
        api_key="capacity",
        native_unit_of_measurement=PERCENTAGE,
        device_class=DEVICE_CLASS_BATTERY,
    ),
    GrowattSensorEntityDescription(
        key="storage_power_flow",
        name="Storage charging/ discharging(-ve)",
        api_key="pCharge",
        native_unit_of_measurement=POWER_WATT,
        device_class=DEVICE_CLASS_POWER,
    ),
    GrowattSensorEntityDescription(
        key="storage_load_consumption_solar_storage",
        name="Load consumption(Solar + Storage)",
        api_key="rateVA",
        native_unit_of_measurement="VA",
    ),
    GrowattSensorEntityDescription(
        key="storage_charge_today",
        name="Charge today",
        api_key="eChargeToday",
        native_unit_of_measurement=ENERGY_KILO_WATT_HOUR,
        device_class=DEVICE_CLASS_ENERGY,
    ),
    GrowattSensorEntityDescription(
        key="storage_import_from_grid",
        name="Import from grid",
        api_key="pAcInPut",
        native_unit_of_measurement=POWER_WATT,
        device_class=DEVICE_CLASS_POWER,
    ),
    GrowattSensorEntityDescription(
        key="storage_import_from_grid_today",
        name="Import from grid today",
        api_key="eToUserToday",
        native_unit_of_measurement=ENERGY_KILO_WATT_HOUR,
        device_class=DEVICE_CLASS_ENERGY,
    ),
    GrowattSensorEntityDescription(
        key="storage_import_from_grid_total",
        name="Import from grid total",
        api_key="eToUserTotal",
        native_unit_of_measurement=ENERGY_KILO_WATT_HOUR,
        device_class=DEVICE_CLASS_ENERGY,
        state_class=STATE_CLASS_TOTAL,
    ),
    GrowattSensorEntityDescription(
        key="storage_load_consumption",
        name="Load consumption",
        api_key="outPutPower",
        native_unit_of_measurement=POWER_WATT,
        device_class=DEVICE_CLASS_POWER,
    ),
    GrowattSensorEntityDescription(
        key="storage_grid_voltage",
        name="AC input voltage",
        api_key="vGrid",
        native_unit_of_measurement=ELECTRIC_POTENTIAL_VOLT,
        device_class=DEVICE_CLASS_VOLTAGE,
        precision=2,
    ),
    GrowattSensorEntityDescription(
        key="storage_pv_charging_voltage",
        name="PV charging voltage",
        api_key="vpv",
        native_unit_of_measurement=ELECTRIC_POTENTIAL_VOLT,
        device_class=DEVICE_CLASS_VOLTAGE,
        precision=2,
    ),
    GrowattSensorEntityDescription(
        key="storage_ac_input_frequency_out",
        name="AC input frequency",
        api_key="freqOutPut",
        native_unit_of_measurement=FREQUENCY_HERTZ,
        precision=2,
    ),
    GrowattSensorEntityDescription(
        key="storage_output_voltage",
        name="Output voltage",
        api_key="outPutVolt",
        native_unit_of_measurement=ELECTRIC_POTENTIAL_VOLT,
        device_class=DEVICE_CLASS_VOLTAGE,
        precision=2,
    ),
    GrowattSensorEntityDescription(
        key="storage_ac_output_frequency",
        name="Ac output frequency",
        api_key="freqGrid",
        native_unit_of_measurement=FREQUENCY_HERTZ,
        precision=2,
    ),
    GrowattSensorEntityDescription(
        key="storage_current_PV",
        name="Solar charge current",
        api_key="iAcCharge",
        native_unit_of_measurement=ELECTRIC_CURRENT_AMPERE,
        device_class=DEVICE_CLASS_CURRENT,
        precision=2,
    ),
    GrowattSensorEntityDescription(
        key="storage_current_1",
        name="Solar current to storage",
        api_key="iChargePV1",
        native_unit_of_measurement=ELECTRIC_CURRENT_AMPERE,
        device_class=DEVICE_CLASS_CURRENT,
        precision=2,
    ),
    GrowattSensorEntityDescription(
        key="storage_grid_amperage_input",
        name="Grid charge current",
        api_key="chgCurr",
        native_unit_of_measurement=ELECTRIC_CURRENT_AMPERE,
        device_class=DEVICE_CLASS_CURRENT,
        precision=2,
    ),
    GrowattSensorEntityDescription(
        key="storage_grid_out_current",
        name="Grid out current",
        api_key="outPutCurrent",
        native_unit_of_measurement=ELECTRIC_CURRENT_AMPERE,
        device_class=DEVICE_CLASS_CURRENT,
        precision=2,
    ),
    GrowattSensorEntityDescription(
        key="storage_battery_voltage",
        name="Battery voltage",
        api_key="vBat",
        native_unit_of_measurement=ELECTRIC_POTENTIAL_VOLT,
        device_class=DEVICE_CLASS_VOLTAGE,
        precision=2,
    ),
    GrowattSensorEntityDescription(
        key="storage_load_percentage",
        name="Load percentage",
        api_key="loadPercent",
        native_unit_of_measurement=PERCENTAGE,
        device_class=DEVICE_CLASS_BATTERY,
        precision=2,
    ),
)

MIX_SENSOR_TYPES: tuple[GrowattSensorEntityDescription, ...] = (
    # Values from 'mix_info' API call
    GrowattSensorEntityDescription(
        key="mix_statement_of_charge",
        name="Statement of charge",
        api_key="capacity",
        native_unit_of_measurement=PERCENTAGE,
        device_class=DEVICE_CLASS_BATTERY,
    ),
    GrowattSensorEntityDescription(
        key="mix_battery_charge_today",
        name="Battery charged today",
        api_key="eBatChargeToday",
        native_unit_of_measurement=ENERGY_KILO_WATT_HOUR,
        device_class=DEVICE_CLASS_ENERGY,
    ),
    GrowattSensorEntityDescription(
        key="mix_battery_charge_lifetime",
        name="Lifetime battery charged",
        api_key="eBatChargeTotal",
        native_unit_of_measurement=ENERGY_KILO_WATT_HOUR,
        device_class=DEVICE_CLASS_ENERGY,
        state_class=STATE_CLASS_TOTAL,
    ),
    GrowattSensorEntityDescription(
        key="mix_battery_discharge_today",
        name="Battery discharged today",
        api_key="eBatDisChargeToday",
        native_unit_of_measurement=ENERGY_KILO_WATT_HOUR,
        device_class=DEVICE_CLASS_ENERGY,
    ),
    GrowattSensorEntityDescription(
        key="mix_battery_discharge_lifetime",
        name="Lifetime battery discharged",
        api_key="eBatDisChargeTotal",
        native_unit_of_measurement=ENERGY_KILO_WATT_HOUR,
        device_class=DEVICE_CLASS_ENERGY,
        state_class=STATE_CLASS_TOTAL,
    ),
    GrowattSensorEntityDescription(
        key="mix_solar_generation_today",
        name="Solar energy today",
        api_key="epvToday",
        native_unit_of_measurement=ENERGY_KILO_WATT_HOUR,
        device_class=DEVICE_CLASS_ENERGY,
    ),
    GrowattSensorEntityDescription(
        key="mix_solar_generation_lifetime",
        name="Lifetime solar energy",
        api_key="epvTotal",
        native_unit_of_measurement=ENERGY_KILO_WATT_HOUR,
        device_class=DEVICE_CLASS_ENERGY,
        state_class=STATE_CLASS_TOTAL,
    ),
    GrowattSensorEntityDescription(
        key="mix_battery_discharge_w",
        name="Battery discharging W",
        api_key="pDischarge1",
        native_unit_of_measurement=POWER_WATT,
        device_class=DEVICE_CLASS_POWER,
    ),
    GrowattSensorEntityDescription(
        key="mix_battery_voltage",
        name="Battery voltage",
        api_key="vbat",
        native_unit_of_measurement=ELECTRIC_POTENTIAL_VOLT,
        device_class=DEVICE_CLASS_VOLTAGE,
    ),
    GrowattSensorEntityDescription(
        key="mix_pv1_voltage",
        name="PV1 voltage",
        api_key="vpv1",
        native_unit_of_measurement=ELECTRIC_POTENTIAL_VOLT,
        device_class=DEVICE_CLASS_VOLTAGE,
    ),
    GrowattSensorEntityDescription(
        key="mix_pv2_voltage",
        name="PV2 voltage",
        api_key="vpv2",
        native_unit_of_measurement=ELECTRIC_POTENTIAL_VOLT,
        device_class=DEVICE_CLASS_VOLTAGE,
    ),
    # Values from 'mix_totals' API call
    GrowattSensorEntityDescription(
        key="mix_load_consumption_today",
        name="Load consumption today",
        api_key="elocalLoadToday",
        native_unit_of_measurement=ENERGY_KILO_WATT_HOUR,
        device_class=DEVICE_CLASS_ENERGY,
    ),
    GrowattSensorEntityDescription(
        key="mix_load_consumption_lifetime",
        name="Lifetime load consumption",
        api_key="elocalLoadTotal",
        native_unit_of_measurement=ENERGY_KILO_WATT_HOUR,
        device_class=DEVICE_CLASS_ENERGY,
        state_class=STATE_CLASS_TOTAL,
    ),
    GrowattSensorEntityDescription(
        key="mix_export_to_grid_today",
        name="Export to grid today",
        api_key="etoGridToday",
        native_unit_of_measurement=ENERGY_KILO_WATT_HOUR,
        device_class=DEVICE_CLASS_ENERGY,
    ),
    GrowattSensorEntityDescription(
        key="mix_export_to_grid_lifetime",
        name="Lifetime export to grid",
        api_key="etogridTotal",
        native_unit_of_measurement=ENERGY_KILO_WATT_HOUR,
        device_class=DEVICE_CLASS_ENERGY,
        state_class=STATE_CLASS_TOTAL,
    ),
    # Values from 'mix_system_status' API call
    GrowattSensorEntityDescription(
        key="mix_battery_charge",
        name="Battery charging",
        api_key="chargePower",
        native_unit_of_measurement=POWER_KILO_WATT,
        device_class=DEVICE_CLASS_POWER,
    ),
    GrowattSensorEntityDescription(
        key="mix_load_consumption",
        name="Load consumption",
        api_key="pLocalLoad",
        native_unit_of_measurement=POWER_KILO_WATT,
        device_class=DEVICE_CLASS_POWER,
    ),
    GrowattSensorEntityDescription(
        key="mix_wattage_pv_1",
        name="PV1 Wattage",
        api_key="pPv1",
        native_unit_of_measurement=POWER_KILO_WATT,
        device_class=DEVICE_CLASS_POWER,
    ),
    GrowattSensorEntityDescription(
        key="mix_wattage_pv_2",
        name="PV2 Wattage",
        api_key="pPv2",
        native_unit_of_measurement=POWER_KILO_WATT,
        device_class=DEVICE_CLASS_POWER,
    ),
    GrowattSensorEntityDescription(
        key="mix_wattage_pv_all",
        name="All PV Wattage",
        api_key="ppv",
        native_unit_of_measurement=POWER_KILO_WATT,
        device_class=DEVICE_CLASS_POWER,
    ),
    GrowattSensorEntityDescription(
        key="mix_export_to_grid",
        name="Export to grid",
        api_key="pactogrid",
        native_unit_of_measurement=POWER_KILO_WATT,
        device_class=DEVICE_CLASS_POWER,
    ),
    GrowattSensorEntityDescription(
        key="mix_import_from_grid",
        name="Import from grid",
        api_key="pactouser",
        native_unit_of_measurement=POWER_KILO_WATT,
        device_class=DEVICE_CLASS_POWER,
    ),
    GrowattSensorEntityDescription(
        key="mix_battery_discharge_kw",
        name="Battery discharging kW",
        api_key="pdisCharge1",
        native_unit_of_measurement=POWER_KILO_WATT,
        device_class=DEVICE_CLASS_POWER,
    ),
    GrowattSensorEntityDescription(
        key="mix_grid_voltage",
        name="Grid voltage",
        api_key="vAc1",
        native_unit_of_measurement=ELECTRIC_POTENTIAL_VOLT,
        device_class=DEVICE_CLASS_VOLTAGE,
    ),
    # Values from 'mix_detail' API call
    GrowattSensorEntityDescription(
        key="mix_system_production_today",
        name="System production today (self-consumption + export)",
        api_key="eCharge",
        native_unit_of_measurement=ENERGY_KILO_WATT_HOUR,
        device_class=DEVICE_CLASS_ENERGY,
    ),
    GrowattSensorEntityDescription(
        key="mix_load_consumption_solar_today",
        name="Load consumption today (solar)",
        api_key="eChargeToday",
        native_unit_of_measurement=ENERGY_KILO_WATT_HOUR,
        device_class=DEVICE_CLASS_ENERGY,
    ),
    GrowattSensorEntityDescription(
        key="mix_self_consumption_today",
        name="Self consumption today (solar + battery)",
        api_key="eChargeToday1",
        native_unit_of_measurement=ENERGY_KILO_WATT_HOUR,
        device_class=DEVICE_CLASS_ENERGY,
    ),
    GrowattSensorEntityDescription(
        key="mix_load_consumption_battery_today",
        name="Load consumption today (battery)",
        api_key="echarge1",
        native_unit_of_measurement=ENERGY_KILO_WATT_HOUR,
        device_class=DEVICE_CLASS_ENERGY,
    ),
    GrowattSensorEntityDescription(
        key="mix_import_from_grid_today",
        name="Import from grid today (load)",
        api_key="etouser",
        native_unit_of_measurement=ENERGY_KILO_WATT_HOUR,
        device_class=DEVICE_CLASS_ENERGY,
    ),
    # This sensor is manually created using the most recent X-Axis value from the chartData
    GrowattSensorEntityDescription(
        key="mix_last_update",
        name="Last Data Update",
        api_key="lastdataupdate",
        native_unit_of_measurement=None,
        device_class=DEVICE_CLASS_TIMESTAMP,
    ),
    # Values from 'dashboard_data' API call
    GrowattSensorEntityDescription(
        key="mix_import_from_grid_today_combined",
        name="Import from grid today (load + charging)",
        api_key="etouser_combined",  # This id is not present in the raw API data, it is added by the sensor
        native_unit_of_measurement=ENERGY_KILO_WATT_HOUR,
        device_class=DEVICE_CLASS_ENERGY,
        state_class=STATE_CLASS_TOTAL_INCREASING,
    ),
)


def get_device_list(api, config):
    """Retrieve the device list for the selected plant."""
    plant_id = config[CONF_PLANT_ID]

    # Log in to api and fetch first plant if no plant id is defined.
    login_response = api.login(config[CONF_USERNAME], config[CONF_PASSWORD])
    if (
        not login_response["success"]
        and login_response["msg"] == LOGIN_INVALID_AUTH_CODE
    ):
        _LOGGER.error("Username, Password or URL may be incorrect!")
        return
    user_id = login_response["user"]["id"]
    if plant_id == DEFAULT_PLANT_ID:
        plant_info = api.plant_list(user_id)
        plant_id = plant_info["data"][0]["plantId"]

    # Get a list of devices for specified plant to add sensors for.
    devices = api.device_list(plant_id)
    return [devices, plant_id]


async def async_setup_entry(hass, config_entry, async_add_entities):
    """Set up the Growatt sensor."""
    config = config_entry.data
    username = config[CONF_USERNAME]
    password = config[CONF_PASSWORD]
    url = config.get(CONF_URL, DEFAULT_URL)
    name = config[CONF_NAME]

    api = growattServer.GrowattApi()
    api.server_url = url

    devices, plant_id = await hass.async_add_executor_job(get_device_list, api, config)

    probe = GrowattData(api, username, password, plant_id, "total")
    entities = [
        GrowattInverter(
            probe,
            name=f"{name} Total",
            unique_id=f"{plant_id}-{description.key}",
            description=description,
        )
        for description in TOTAL_SENSOR_TYPES
    ]

    # Add sensors for each device in the specified plant.
    for device in devices:
        probe = GrowattData(
            api, username, password, device["deviceSn"], device["deviceType"]
        )
        sensor_descriptions = ()
        if device["deviceType"] == "inverter":
            sensor_descriptions = INVERTER_SENSOR_TYPES
        elif device["deviceType"] == "tlx":
            probe.plant_id = plant_id
            sensor_descriptions = TLX_SENSOR_TYPES
        elif device["deviceType"] == "storage":
            probe.plant_id = plant_id
            sensor_descriptions = STORAGE_SENSOR_TYPES
        elif device["deviceType"] == "mix":
            probe.plant_id = plant_id
            sensor_descriptions = MIX_SENSOR_TYPES
        else:
            _LOGGER.debug(
                "Device type %s was found but is not supported right now",
                device["deviceType"],
            )

        entities.extend(
            [
                GrowattInverter(
                    probe,
                    name=f"{device['deviceAilas']}",
                    unique_id=f"{device['deviceSn']}-{description.key}",
                    description=description,
                )
                for description in sensor_descriptions
            ]
        )

    async_add_entities(entities, True)


class GrowattInverter(SensorEntity):
    """Representation of a Growatt Sensor."""

    entity_description: GrowattSensorEntityDescription

    def __init__(
        self, probe, name, unique_id, description: GrowattSensorEntityDescription
    ):
        """Initialize a PVOutput sensor."""
        self.probe = probe
        self.entity_description = description

        self._attr_name = f"{name} {description.name}"
        self._attr_unique_id = unique_id
        self._attr_icon = "mdi:solar-power"

        self._attr_device_info = {
            ATTR_IDENTIFIERS: {(DOMAIN, probe.device_id)},
            ATTR_NAME: name,
            ATTR_MANUFACTURER: "Growatt",
        }

    @property
    def native_value(self):
        """Return the state of the sensor."""
        result = self.probe.get_data(self.entity_description.api_key)
        if self.entity_description.precision is not None:
            result = round(result, self.entity_description.precision)
        return result

    @property
    def native_unit_of_measurement(self) -> str | None:
        """Return the unit of measurement of the sensor, if any."""
        if self.entity_description.currency:
            return self.probe.get_data("currency")
        return super().native_unit_of_measurement

    def update(self):
        """Get the latest data from the Growat API and updates the state."""
        self.probe.update()


class GrowattData:
    """The class for handling data retrieval."""

    def __init__(self, api, username, password, device_id, growatt_type):
        """Initialize the probe."""

        self.growatt_type = growatt_type
        self.api = api
        self.device_id = device_id
        self.plant_id = None
        self.data = {}
        self.username = username
        self.password = password

    @Throttle(SCAN_INTERVAL)
    def update(self):
        """Update probe data."""
        self.api.login(self.username, self.password)
        _LOGGER.debug("Updating data for %s (%s)", self.device_id, self.growatt_type)
        try:
            if self.growatt_type == "total":
                total_info = self.api.plant_info(self.device_id)
                del total_info["deviceList"]
                # PlantMoneyText comes in as "3.1/€" split between value and currency
                plant_money_text, currency = total_info["plantMoneyText"].split("/")
                total_info["plantMoneyText"] = plant_money_text
                total_info["currency"] = currency
                self.data = total_info
            elif self.growatt_type == "inverter":
                inverter_info = self.api.inverter_detail(self.device_id)
                self.data = inverter_info
            elif self.growatt_type == "tlx":
                tlx_info = self.api.tlx_detail(self.device_id)
                self.data = tlx_info["data"]
            elif self.growatt_type == "storage":
                storage_info_detail = self.api.storage_params(self.device_id)[
                    "storageDetailBean"
                ]
                storage_energy_overview = self.api.storage_energy_overview(
                    self.plant_id, self.device_id
                )
                self.data = {**storage_info_detail, **storage_energy_overview}
            elif self.growatt_type == "mix":
                mix_info = self.api.mix_info(self.device_id)
                mix_totals = self.api.mix_totals(self.device_id, self.plant_id)
                mix_system_status = self.api.mix_system_status(
                    self.device_id, self.plant_id
                )

                mix_detail = self.api.mix_detail(self.device_id, self.plant_id)
                # Get the chart data and work out the time of the last entry, use this as the last time data was published to the Growatt Server
                mix_chart_entries = mix_detail["chartData"]
                sorted_keys = sorted(mix_chart_entries)

                # Create datetime from the latest entry
                date_now = dt.now().date()
                last_updated_time = dt.parse_time(str(sorted_keys[-1]))
                combined_timestamp = datetime.datetime.combine(
                    date_now, last_updated_time
                )
                # Convert datetime to UTC
                combined_timestamp_utc = dt.as_utc(combined_timestamp)
                mix_detail["lastdataupdate"] = combined_timestamp_utc.isoformat()

                # Dashboard data is largely inaccurate for mix system but it is the only call with the ability to return the combined
                # imported from grid value that is the combination of charging AND load consumption
                dashboard_data = self.api.dashboard_data(self.plant_id)
                # Dashboard values have units e.g. "kWh" as part of their returned string, so we remove it
                dashboard_values_for_mix = {
                    # etouser is already used by the results from 'mix_detail' so we rebrand it as 'etouser_combined'
                    "etouser_combined": float(
                        dashboard_data["etouser"].replace("kWh", "")
                    )
                }
                self.data = {
                    **mix_info,
                    **mix_totals,
                    **mix_system_status,
                    **mix_detail,
                    **dashboard_values_for_mix,
                }
        except json.decoder.JSONDecodeError:
            _LOGGER.error("Unable to fetch data from Growatt server")

    def get_data(self, variable):
        """Get the data."""
        return self.data.get(variable)<|MERGE_RESOLUTION|>--- conflicted
+++ resolved
@@ -40,11 +40,13 @@
 )
 from homeassistant.util import Throttle, dt
 
-<<<<<<< HEAD
-from .const import CONF_PLANT_ID, DEFAULT_PLANT_ID, DEFAULT_URL, DOMAIN
-=======
-from .const import CONF_PLANT_ID, DEFAULT_PLANT_ID, DEFAULT_URL, LOGIN_INVALID_AUTH_CODE
->>>>>>> 6a589522
+from .const import (
+    CONF_PLANT_ID,
+    DEFAULT_PLANT_ID,
+    DEFAULT_URL,
+    DOMAIN,
+    LOGIN_INVALID_AUTH_CODE,
+)
 
 _LOGGER = logging.getLogger(__name__)
 
