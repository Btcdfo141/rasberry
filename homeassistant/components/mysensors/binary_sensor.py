"""Support for MySensors binary sensors."""
from homeassistant.components import mysensors
from homeassistant.components.binary_sensor import (
<<<<<<< HEAD
    DEVICE_CLASS_MOISTURE,
=======
    DEVICE_CLASS_MOTION,
>>>>>>> e55035b2
    DEVICE_CLASS_SAFETY,
    DEVICE_CLASS_SOUND,
    DEVICE_CLASS_VIBRATION,
    DEVICE_CLASSES,
    DOMAIN,
    BinarySensorEntity,
)
from homeassistant.const import STATE_ON

SENSORS = {
    "S_DOOR": "door",
    "S_MOTION": DEVICE_CLASS_MOTION,
    "S_SMOKE": "smoke",
    "S_SPRINKLER": DEVICE_CLASS_SAFETY,
    "S_WATER_LEAK": DEVICE_CLASS_SAFETY,
    "S_SOUND": DEVICE_CLASS_SOUND,
    "S_VIBRATION": DEVICE_CLASS_VIBRATION,
    "S_MOISTURE": DEVICE_CLASS_MOISTURE,
}


async def async_setup_platform(hass, config, async_add_entities, discovery_info=None):
    """Set up the mysensors platform for binary sensors."""
    mysensors.setup_mysensors_platform(
        hass,
        DOMAIN,
        discovery_info,
        MySensorsBinarySensor,
        async_add_entities=async_add_entities,
    )


class MySensorsBinarySensor(mysensors.device.MySensorsEntity, BinarySensorEntity):
    """Representation of a MySensors Binary Sensor child node."""

    @property
    def is_on(self):
        """Return True if the binary sensor is on."""
        return self._values.get(self.value_type) == STATE_ON

    @property
    def device_class(self):
        """Return the class of this sensor, from DEVICE_CLASSES."""
        pres = self.gateway.const.Presentation
        device_class = SENSORS.get(pres(self.child_type).name)
        if device_class in DEVICE_CLASSES:
            return device_class
        return None<|MERGE_RESOLUTION|>--- conflicted
+++ resolved
@@ -1,11 +1,8 @@
 """Support for MySensors binary sensors."""
 from homeassistant.components import mysensors
 from homeassistant.components.binary_sensor import (
-<<<<<<< HEAD
     DEVICE_CLASS_MOISTURE,
-=======
     DEVICE_CLASS_MOTION,
->>>>>>> e55035b2
     DEVICE_CLASS_SAFETY,
     DEVICE_CLASS_SOUND,
     DEVICE_CLASS_VIBRATION,
