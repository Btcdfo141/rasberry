# coding: utf-8
"""Constants used by Home Assistant components."""
MAJOR_VERSION = 0
MINOR_VERSION = 102
<<<<<<< HEAD
PATCH_VERSION = "1b1"
=======
PATCH_VERSION = "2"
>>>>>>> ebc0ed1e
__short_version__ = "{}.{}".format(MAJOR_VERSION, MINOR_VERSION)
__version__ = "{}.{}".format(__short_version__, PATCH_VERSION)
REQUIRED_PYTHON_VER = (3, 6, 1)

# Format for platform files
PLATFORM_FORMAT = "{platform}.{domain}"

# Can be used to specify a catch all when registering state or event listeners.
MATCH_ALL = "*"

# Entity target all constant
ENTITY_MATCH_ALL = "all"

# If no name is specified
DEVICE_DEFAULT_NAME = "Unnamed Device"

# Sun events
SUN_EVENT_SUNSET = "sunset"
SUN_EVENT_SUNRISE = "sunrise"

# #### CONFIG ####
CONF_ABOVE = "above"
CONF_ACCESS_TOKEN = "access_token"
CONF_ADDRESS = "address"
CONF_AFTER = "after"
CONF_ALIAS = "alias"
CONF_API_KEY = "api_key"
CONF_API_VERSION = "api_version"
CONF_AT = "at"
CONF_AUTHENTICATION = "authentication"
CONF_AUTH_MFA_MODULES = "auth_mfa_modules"
CONF_AUTH_PROVIDERS = "auth_providers"
CONF_BASE = "base"
CONF_BEFORE = "before"
CONF_BELOW = "below"
CONF_BINARY_SENSORS = "binary_sensors"
CONF_BLACKLIST = "blacklist"
CONF_BRIGHTNESS = "brightness"
CONF_CLIENT_ID = "client_id"
CONF_CLIENT_SECRET = "client_secret"
CONF_CODE = "code"
CONF_COLOR_TEMP = "color_temp"
CONF_COMMAND = "command"
CONF_COMMAND_CLOSE = "command_close"
CONF_COMMAND_OFF = "command_off"
CONF_COMMAND_ON = "command_on"
CONF_COMMAND_OPEN = "command_open"
CONF_COMMAND_STATE = "command_state"
CONF_COMMAND_STOP = "command_stop"
CONF_CONDITION = "condition"
CONF_COVERS = "covers"
CONF_CURRENCY = "currency"
CONF_CUSTOMIZE = "customize"
CONF_CUSTOMIZE_DOMAIN = "customize_domain"
CONF_CUSTOMIZE_GLOB = "customize_glob"
CONF_DELAY_TIME = "delay_time"
CONF_DEVICE = "device"
CONF_DEVICE_CLASS = "device_class"
CONF_DEVICE_ID = "device_id"
CONF_DEVICES = "devices"
CONF_DISARM_AFTER_TRIGGER = "disarm_after_trigger"
CONF_DISCOVERY = "discovery"
CONF_DISKS = "disks"
CONF_DISPLAY_CURRENCY = "display_currency"
CONF_DISPLAY_OPTIONS = "display_options"
CONF_DOMAIN = "domain"
CONF_DOMAINS = "domains"
CONF_EFFECT = "effect"
CONF_ELEVATION = "elevation"
CONF_EMAIL = "email"
CONF_ENTITIES = "entities"
CONF_ENTITY_ID = "entity_id"
CONF_ENTITY_NAMESPACE = "entity_namespace"
CONF_ENTITY_PICTURE_TEMPLATE = "entity_picture_template"
CONF_EVENT = "event"
CONF_EXCLUDE = "exclude"
CONF_FILE_PATH = "file_path"
CONF_FILENAME = "filename"
CONF_FOR = "for"
CONF_FORCE_UPDATE = "force_update"
CONF_FRIENDLY_NAME = "friendly_name"
CONF_FRIENDLY_NAME_TEMPLATE = "friendly_name_template"
CONF_HEADERS = "headers"
CONF_HOST = "host"
CONF_HOSTS = "hosts"
CONF_HS = "hs"
CONF_ICON = "icon"
CONF_ICON_TEMPLATE = "icon_template"
CONF_INCLUDE = "include"
CONF_ID = "id"
CONF_IP_ADDRESS = "ip_address"
CONF_LATITUDE = "latitude"
CONF_LONGITUDE = "longitude"
CONF_LIGHTS = "lights"
CONF_MAC = "mac"
CONF_METHOD = "method"
CONF_MAXIMUM = "maximum"
CONF_MINIMUM = "minimum"
CONF_MODE = "mode"
CONF_MONITORED_CONDITIONS = "monitored_conditions"
CONF_MONITORED_VARIABLES = "monitored_variables"
CONF_NAME = "name"
CONF_OFFSET = "offset"
CONF_OPTIMISTIC = "optimistic"
CONF_PACKAGES = "packages"
CONF_PASSWORD = "password"
CONF_PATH = "path"
CONF_PAYLOAD = "payload"
CONF_PAYLOAD_OFF = "payload_off"
CONF_PAYLOAD_ON = "payload_on"
CONF_PENDING_TIME = "pending_time"
CONF_PIN = "pin"
CONF_PLATFORM = "platform"
CONF_PORT = "port"
CONF_PREFIX = "prefix"
CONF_PROFILE_NAME = "profile_name"
CONF_PROTOCOL = "protocol"
CONF_PROXY_SSL = "proxy_ssl"
CONF_QUOTE = "quote"
CONF_RADIUS = "radius"
CONF_RECIPIENT = "recipient"
CONF_REGION = "region"
CONF_RESOURCE = "resource"
CONF_RESOURCES = "resources"
CONF_RESOURCE_TEMPLATE = "resource_template"
CONF_RGB = "rgb"
CONF_ROOM = "room"
CONF_SCAN_INTERVAL = "scan_interval"
CONF_SENDER = "sender"
CONF_SENSOR_TYPE = "sensor_type"
CONF_SENSORS = "sensors"
CONF_SHOW_ON_MAP = "show_on_map"
CONF_SLAVE = "slave"
CONF_SOURCE = "source"
CONF_SSL = "ssl"
CONF_STATE = "state"
CONF_STATE_TEMPLATE = "state_template"
CONF_STRUCTURE = "structure"
CONF_SWITCHES = "switches"
CONF_TEMPERATURE_UNIT = "temperature_unit"
CONF_TIME_ZONE = "time_zone"
CONF_TIMEOUT = "timeout"
CONF_TOKEN = "token"
CONF_TRIGGER_TIME = "trigger_time"
CONF_TTL = "ttl"
CONF_TYPE = "type"
CONF_UNIT_OF_MEASUREMENT = "unit_of_measurement"
CONF_UNIT_SYSTEM = "unit_system"
CONF_URL = "url"
CONF_USERNAME = "username"
CONF_VALUE_TEMPLATE = "value_template"
CONF_VERIFY_SSL = "verify_ssl"
CONF_WEBHOOK_ID = "webhook_id"
CONF_WEEKDAY = "weekday"
CONF_WHITELIST = "whitelist"
CONF_WHITELIST_EXTERNAL_DIRS = "whitelist_external_dirs"
CONF_WHITE_VALUE = "white_value"
CONF_XY = "xy"
CONF_ZONE = "zone"

# #### EVENTS ####
EVENT_AUTOMATION_TRIGGERED = "automation_triggered"
EVENT_CALL_SERVICE = "call_service"
EVENT_COMPONENT_LOADED = "component_loaded"
EVENT_CORE_CONFIG_UPDATE = "core_config_updated"
EVENT_HOMEASSISTANT_CLOSE = "homeassistant_close"
EVENT_HOMEASSISTANT_START = "homeassistant_start"
EVENT_HOMEASSISTANT_STOP = "homeassistant_stop"
EVENT_LOGBOOK_ENTRY = "logbook_entry"
EVENT_PLATFORM_DISCOVERED = "platform_discovered"
EVENT_SCRIPT_STARTED = "script_started"
EVENT_SERVICE_REGISTERED = "service_registered"
EVENT_SERVICE_REMOVED = "service_removed"
EVENT_STATE_CHANGED = "state_changed"
EVENT_THEMES_UPDATED = "themes_updated"
EVENT_TIMER_OUT_OF_SYNC = "timer_out_of_sync"
EVENT_TIME_CHANGED = "time_changed"


# #### DEVICE CLASSES ####
DEVICE_CLASS_BATTERY = "battery"
DEVICE_CLASS_HUMIDITY = "humidity"
DEVICE_CLASS_ILLUMINANCE = "illuminance"
DEVICE_CLASS_SIGNAL_STRENGTH = "signal_strength"
DEVICE_CLASS_TEMPERATURE = "temperature"
DEVICE_CLASS_TIMESTAMP = "timestamp"
DEVICE_CLASS_PRESSURE = "pressure"
DEVICE_CLASS_POWER = "power"

# #### STATES ####
STATE_ON = "on"
STATE_OFF = "off"
STATE_HOME = "home"
STATE_NOT_HOME = "not_home"
STATE_UNKNOWN = "unknown"
STATE_OPEN = "open"
STATE_OPENING = "opening"
STATE_CLOSED = "closed"
STATE_CLOSING = "closing"
STATE_PLAYING = "playing"
STATE_PAUSED = "paused"
STATE_IDLE = "idle"
STATE_STANDBY = "standby"
STATE_ALARM_DISARMED = "disarmed"
STATE_ALARM_ARMED_HOME = "armed_home"
STATE_ALARM_ARMED_AWAY = "armed_away"
STATE_ALARM_ARMED_NIGHT = "armed_night"
STATE_ALARM_ARMED_CUSTOM_BYPASS = "armed_custom_bypass"
STATE_ALARM_PENDING = "pending"
STATE_ALARM_ARMING = "arming"
STATE_ALARM_DISARMING = "disarming"
STATE_ALARM_TRIGGERED = "triggered"
STATE_LOCKED = "locked"
STATE_UNLOCKED = "unlocked"
STATE_UNAVAILABLE = "unavailable"
STATE_OK = "ok"
STATE_PROBLEM = "problem"

# #### STATE AND EVENT ATTRIBUTES ####
# Attribution
ATTR_ATTRIBUTION = "attribution"

# Credentials
ATTR_CREDENTIALS = "credentials"

# Contains time-related attributes
ATTR_NOW = "now"
ATTR_DATE = "date"
ATTR_TIME = "time"
ATTR_SECONDS = "seconds"

# Contains domain, service for a SERVICE_CALL event
ATTR_DOMAIN = "domain"
ATTR_SERVICE = "service"
ATTR_SERVICE_DATA = "service_data"

# IDs
ATTR_ID = "id"

# Name
ATTR_NAME = "name"

# Contains one string or a list of strings, each being an entity id
ATTR_ENTITY_ID = "entity_id"

# Contains one string or a list of strings, each being an area id
ATTR_AREA_ID = "area_id"

# String with a friendly name for the entity
ATTR_FRIENDLY_NAME = "friendly_name"

# A picture to represent entity
ATTR_ENTITY_PICTURE = "entity_picture"

# Icon to use in the frontend
ATTR_ICON = "icon"

# The unit of measurement if applicable
ATTR_UNIT_OF_MEASUREMENT = "unit_of_measurement"

CONF_UNIT_SYSTEM_METRIC: str = "metric"
CONF_UNIT_SYSTEM_IMPERIAL: str = "imperial"

# Electrical attributes
ATTR_VOLTAGE = "voltage"

# Contains the information that is discovered
ATTR_DISCOVERED = "discovered"

# Location of the device/sensor
ATTR_LOCATION = "location"

ATTR_MODE = "mode"

ATTR_BATTERY_CHARGING = "battery_charging"
ATTR_BATTERY_LEVEL = "battery_level"
ATTR_WAKEUP = "wake_up_interval"

# For devices which support a code attribute
ATTR_CODE = "code"
ATTR_CODE_FORMAT = "code_format"

# For calling a device specific command
ATTR_COMMAND = "command"

# For devices which support an armed state
ATTR_ARMED = "device_armed"

# For devices which support a locked state
ATTR_LOCKED = "locked"

# For sensors that support 'tripping', eg. motion and door sensors
ATTR_TRIPPED = "device_tripped"

# For sensors that support 'tripping' this holds the most recent
# time the device was tripped
ATTR_LAST_TRIP_TIME = "last_tripped_time"

# For all entity's, this hold whether or not it should be hidden
ATTR_HIDDEN = "hidden"

# Location of the entity
ATTR_LATITUDE = "latitude"
ATTR_LONGITUDE = "longitude"

# Accuracy of location in meters
ATTR_GPS_ACCURACY = "gps_accuracy"

# If state is assumed
ATTR_ASSUMED_STATE = "assumed_state"
ATTR_STATE = "state"

ATTR_OPTION = "option"

# Bitfield of supported component features for the entity
ATTR_SUPPORTED_FEATURES = "supported_features"

# Class of device within its domain
ATTR_DEVICE_CLASS = "device_class"

# Temperature attribute
ATTR_TEMPERATURE = "temperature"

# #### UNITS OF MEASUREMENT ####
# Power units
POWER_WATT = "W"

# Energy units
ENERGY_KILO_WATT_HOUR = "kWh"
ENERGY_WATT_HOUR = "Wh"

# Temperature units
TEMP_CELSIUS = "°C"
TEMP_FAHRENHEIT = "°F"

# Length units
LENGTH_CENTIMETERS: str = "cm"
LENGTH_METERS: str = "m"
LENGTH_KILOMETERS: str = "km"

LENGTH_INCHES: str = "in"
LENGTH_FEET: str = "ft"
LENGTH_YARD: str = "yd"
LENGTH_MILES: str = "mi"

# Pressure units
PRESSURE_PA: str = "Pa"
PRESSURE_HPA: str = "hPa"
PRESSURE_BAR: str = "bar"
PRESSURE_MBAR: str = "mbar"
PRESSURE_INHG: str = "inHg"
PRESSURE_PSI: str = "psi"

# Volume units
VOLUME_LITERS: str = "L"
VOLUME_MILLILITERS: str = "mL"

VOLUME_GALLONS: str = "gal"
VOLUME_FLUID_OUNCE: str = "fl. oz."

# Mass units
MASS_GRAMS: str = "g"
MASS_KILOGRAMS: str = "kg"

MASS_OUNCES: str = "oz"
MASS_POUNDS: str = "lb"

# UV Index units
UNIT_UV_INDEX: str = "UV index"

# #### SERVICES ####
SERVICE_HOMEASSISTANT_STOP = "stop"
SERVICE_HOMEASSISTANT_RESTART = "restart"

SERVICE_TURN_ON = "turn_on"
SERVICE_TURN_OFF = "turn_off"
SERVICE_TOGGLE = "toggle"
SERVICE_RELOAD = "reload"

SERVICE_VOLUME_UP = "volume_up"
SERVICE_VOLUME_DOWN = "volume_down"
SERVICE_VOLUME_MUTE = "volume_mute"
SERVICE_VOLUME_SET = "volume_set"
SERVICE_MEDIA_PLAY_PAUSE = "media_play_pause"
SERVICE_MEDIA_PLAY = "media_play"
SERVICE_MEDIA_PAUSE = "media_pause"
SERVICE_MEDIA_STOP = "media_stop"
SERVICE_MEDIA_NEXT_TRACK = "media_next_track"
SERVICE_MEDIA_PREVIOUS_TRACK = "media_previous_track"
SERVICE_MEDIA_SEEK = "media_seek"
SERVICE_SHUFFLE_SET = "shuffle_set"

SERVICE_ALARM_DISARM = "alarm_disarm"
SERVICE_ALARM_ARM_HOME = "alarm_arm_home"
SERVICE_ALARM_ARM_AWAY = "alarm_arm_away"
SERVICE_ALARM_ARM_NIGHT = "alarm_arm_night"
SERVICE_ALARM_ARM_CUSTOM_BYPASS = "alarm_arm_custom_bypass"
SERVICE_ALARM_TRIGGER = "alarm_trigger"


SERVICE_LOCK = "lock"
SERVICE_UNLOCK = "unlock"

SERVICE_OPEN = "open"
SERVICE_CLOSE = "close"

SERVICE_CLOSE_COVER = "close_cover"
SERVICE_CLOSE_COVER_TILT = "close_cover_tilt"
SERVICE_OPEN_COVER = "open_cover"
SERVICE_OPEN_COVER_TILT = "open_cover_tilt"
SERVICE_SET_COVER_POSITION = "set_cover_position"
SERVICE_SET_COVER_TILT_POSITION = "set_cover_tilt_position"
SERVICE_STOP_COVER = "stop_cover"
SERVICE_STOP_COVER_TILT = "stop_cover_tilt"
SERVICE_TOGGLE_COVER_TILT = "toggle_cover_tilt"

SERVICE_SELECT_OPTION = "select_option"

# #### API / REMOTE ####
SERVER_PORT = 8123

URL_ROOT = "/"
URL_API = "/api/"
URL_API_STREAM = "/api/stream"
URL_API_CONFIG = "/api/config"
URL_API_DISCOVERY_INFO = "/api/discovery_info"
URL_API_STATES = "/api/states"
URL_API_STATES_ENTITY = "/api/states/{}"
URL_API_EVENTS = "/api/events"
URL_API_EVENTS_EVENT = "/api/events/{}"
URL_API_SERVICES = "/api/services"
URL_API_SERVICES_SERVICE = "/api/services/{}/{}"
URL_API_COMPONENTS = "/api/components"
URL_API_ERROR_LOG = "/api/error_log"
URL_API_LOG_OUT = "/api/log_out"
URL_API_TEMPLATE = "/api/template"

HTTP_OK = 200
HTTP_CREATED = 201
HTTP_MOVED_PERMANENTLY = 301
HTTP_BAD_REQUEST = 400
HTTP_UNAUTHORIZED = 401
HTTP_NOT_FOUND = 404
HTTP_METHOD_NOT_ALLOWED = 405
HTTP_UNPROCESSABLE_ENTITY = 422
HTTP_TOO_MANY_REQUESTS = 429
HTTP_INTERNAL_SERVER_ERROR = 500
HTTP_SERVICE_UNAVAILABLE = 503

HTTP_BASIC_AUTHENTICATION = "basic"
HTTP_DIGEST_AUTHENTICATION = "digest"

HTTP_HEADER_X_REQUESTED_WITH = "X-Requested-With"

CONTENT_TYPE_JSON = "application/json"
CONTENT_TYPE_MULTIPART = "multipart/x-mixed-replace; boundary={}"
CONTENT_TYPE_TEXT_PLAIN = "text/plain"

# The exit code to send to request a restart
RESTART_EXIT_CODE = 100

UNIT_NOT_RECOGNIZED_TEMPLATE: str = "{} is not a recognized {} unit."

LENGTH: str = "length"
MASS: str = "mass"
PRESSURE: str = "pressure"
VOLUME: str = "volume"
TEMPERATURE: str = "temperature"
SPEED_MS: str = "speed_ms"
ILLUMINANCE: str = "illuminance"

WEEKDAYS = ["mon", "tue", "wed", "thu", "fri", "sat", "sun"]

# The degree of precision for platforms
PRECISION_WHOLE = 1
PRECISION_HALVES = 0.5
PRECISION_TENTHS = 0.1

# Static list of entities that will never be exposed to
# cloud, alexa, or google_home components
CLOUD_NEVER_EXPOSED_ENTITIES = ["group.all_locks"]<|MERGE_RESOLUTION|>--- conflicted
+++ resolved
@@ -2,11 +2,7 @@
 """Constants used by Home Assistant components."""
 MAJOR_VERSION = 0
 MINOR_VERSION = 102
-<<<<<<< HEAD
-PATCH_VERSION = "1b1"
-=======
-PATCH_VERSION = "2"
->>>>>>> ebc0ed1e
+PATCH_VERSION = "2b0"
 __short_version__ = "{}.{}".format(MAJOR_VERSION, MINOR_VERSION)
 __version__ = "{}.{}".format(__short_version__, PATCH_VERSION)
 REQUIRED_PYTHON_VER = (3, 6, 1)
