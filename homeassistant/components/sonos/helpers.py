--- conflicted
+++ resolved
@@ -62,18 +62,7 @@
 
         def wrapper(self: _T, *args: _P.args, **kwargs: _P.kwargs) -> _R | None:
             """Wrap for all soco UPnP exception."""
-<<<<<<< HEAD
-            args_soco = next(
-                (
-                    arg
-                    for arg in args  # type:ignore[attr-defined]
-                    if isinstance(arg, SoCo)
-                ),
-                None,
-            )
-=======
             args_soco = next((arg for arg in args if isinstance(arg, SoCo)), None)
->>>>>>> 4c11cc3d
             try:
                 result = funct(self, *args, **kwargs)
             except (OSError, SoCoException, SoCoUPnPException) as err:
