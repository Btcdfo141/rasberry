"""The Intent integration."""

from __future__ import annotations

import logging
from typing import Any, Protocol

from aiohttp import web
import voluptuous as vol

from homeassistant.components import http
from homeassistant.components.cover import (
    ATTR_POSITION,
    DOMAIN as COVER_DOMAIN,
    SERVICE_CLOSE_COVER,
    SERVICE_OPEN_COVER,
    SERVICE_SET_COVER_POSITION,
)
from homeassistant.components.http.data_validator import RequestDataValidator
from homeassistant.components.lock import (
    DOMAIN as LOCK_DOMAIN,
    SERVICE_LOCK,
    SERVICE_UNLOCK,
)
from homeassistant.components.valve import (
    DOMAIN as VALVE_DOMAIN,
    SERVICE_CLOSE_VALVE,
    SERVICE_OPEN_VALVE,
    SERVICE_SET_VALVE_POSITION,
)
from homeassistant.const import (
    ATTR_ENTITY_ID,
    SERVICE_TOGGLE,
    SERVICE_TURN_OFF,
    SERVICE_TURN_ON,
)
from homeassistant.core import DOMAIN as HA_DOMAIN, HomeAssistant, State
from homeassistant.helpers import config_validation as cv, integration_platform, intent
from homeassistant.helpers.typing import ConfigType

from .const import DOMAIN

_LOGGER = logging.getLogger(__name__)

CONFIG_SCHEMA = cv.empty_config_schema(DOMAIN)


async def async_setup(hass: HomeAssistant, config: ConfigType) -> bool:
    """Set up the Intent component."""
    hass.http.register_view(IntentHandleView())

    await integration_platform.async_process_integration_platforms(
        hass, DOMAIN, _async_process_intent
    )

    intent.async_register(
        hass,
        OnOffIntentHandler(intent.INTENT_TURN_ON, HA_DOMAIN, SERVICE_TURN_ON),
    )
    intent.async_register(
        hass,
        OnOffIntentHandler(intent.INTENT_TURN_OFF, HA_DOMAIN, SERVICE_TURN_OFF),
    )
    intent.async_register(
        hass,
        intent.ServiceIntentHandler(intent.INTENT_TOGGLE, HA_DOMAIN, SERVICE_TOGGLE),
    )
    intent.async_register(
        hass,
        GetStateIntentHandler(),
    )
    intent.async_register(
        hass,
        NevermindIntentHandler(),
    )
    intent.async_register(hass, SetPositionIntentHandler())

    return True


class IntentPlatformProtocol(Protocol):
    """Define the format that intent platforms can have."""

    async def async_setup_intents(self, hass: HomeAssistant) -> None:
        """Set up platform intents."""


class OnOffIntentHandler(intent.ServiceIntentHandler):
    """Intent handler for on/off that also supports covers, valves, locks, etc."""

    async def async_call_service(
        self, domain: str, service: str, intent_obj: intent.Intent, state: State
    ) -> None:
        """Call service on entity with handling for special cases."""
        hass = intent_obj.hass

        if state.domain == COVER_DOMAIN:
            # on = open
            # off = close
            if service == SERVICE_TURN_ON:
                service_name = SERVICE_OPEN_COVER
            else:
                service_name = SERVICE_CLOSE_COVER

            await self._run_then_background(
                hass.async_create_task(
                    hass.services.async_call(
                        COVER_DOMAIN,
                        service_name,
                        {ATTR_ENTITY_ID: state.entity_id},
                        context=intent_obj.context,
                        blocking=True,
                    )
                )
            )
            return

        if state.domain == LOCK_DOMAIN:
            # on = lock
            # off = unlock
            if service == SERVICE_TURN_ON:
                service_name = SERVICE_LOCK
            else:
                service_name = SERVICE_UNLOCK

            await self._run_then_background(
                hass.async_create_task(
                    hass.services.async_call(
                        LOCK_DOMAIN,
                        service_name,
                        {ATTR_ENTITY_ID: state.entity_id},
                        context=intent_obj.context,
                        blocking=True,
                    )
                )
            )
            return

        if state.domain == VALVE_DOMAIN:
            # on = opened
            # off = closed
            if service == SERVICE_TURN_ON:
                service_name = SERVICE_OPEN_VALVE
            else:
                service_name = SERVICE_CLOSE_VALVE

            await self._run_then_background(
                hass.async_create_task(
                    hass.services.async_call(
                        VALVE_DOMAIN,
                        service_name,
                        {ATTR_ENTITY_ID: state.entity_id},
                        context=intent_obj.context,
                        blocking=True,
                    )
                )
            )
            return

        if not hass.services.has_service(state.domain, service):
            raise intent.IntentHandleError(
                f"Service {service} does not support entity {state.entity_id}"
            )

        # Fall back to homeassistant.turn_on/off
        await super().async_call_service(domain, service, intent_obj, state)


class GetStateIntentHandler(intent.IntentHandler):
    """Answer questions about entity states."""

    intent_type = intent.INTENT_GET_STATE
    slot_schema = {
        vol.Any("name", "area", "floor"): cv.string,
        vol.Optional("domain"): vol.All(cv.ensure_list, [cv.string]),
        vol.Optional("device_class"): vol.All(cv.ensure_list, [cv.string]),
        vol.Optional("state"): vol.All(cv.ensure_list, [cv.string]),
    }

    async def async_handle(self, intent_obj: intent.Intent) -> intent.IntentResponse:
        """Handle the hass intent."""
        hass = intent_obj.hass
        slots = self.async_validate_slots(intent_obj.slots)

        # Entity name to match
        name_slot = slots.get("name", {})
        entity_name: str | None = name_slot.get("value")

        # Get area/floor info
        area_slot = slots.get("area", {})
        area_id = area_slot.get("value")

        floor_slot = slots.get("floor", {})
        floor_id = floor_slot.get("value")

        # Optional domain/device class filters.
        # Convert to sets for speed.
        domains: set[str] | None = None
        device_classes: set[str] | None = None

        if "domain" in slots:
            domains = set(slots["domain"]["value"])

        if "device_class" in slots:
            device_classes = set(slots["device_class"]["value"])

        state_names: set[str] | None = None
        if "state" in slots:
            state_names = set(slots["state"]["value"])

        match_constraints = intent.MatchTargetsConstraints(
            name=entity_name,
            area_name=area_id,
            floor_name=floor_id,
            domains=domains,
            device_classes=device_classes,
            assistant=intent_obj.assistant,
        )
        match_result = intent.async_match_targets(hass, match_constraints)
        if (
            (not match_result.is_match)
            and (match_result.no_match_reason is not None)
            and (not match_result.no_match_reason.is_no_entities_reason())
        ):
            # Don't try to answer questions for certain errors.
            # Other match failure reasons are OK.
            raise intent.MatchFailedError(
                result=match_result, constraints=match_constraints
            )

        # Create response
        response = intent_obj.create_response()
        response.response_type = intent.IntentResponseType.QUERY_ANSWER

        success_results: list[intent.IntentResponseTarget] = []
        if match_result.areas:
            success_results.extend(
                intent.IntentResponseTarget(
                    type=intent.IntentResponseTargetType.AREA,
                    name=area.name,
                    id=area.id,
                )
                for area in match_result.areas
            )

        if match_result.floors:
            success_results.extend(
                intent.IntentResponseTarget(
                    type=intent.IntentResponseTargetType.FLOOR,
                    name=floor.name,
                    id=floor.floor_id,
                )
                for floor in match_result.floors
            )

        # If we are matching a state name (e.g., "which lights are on?"), then
        # we split the filtered states into two groups:
        #
        # 1. matched - entity states that match the requested state ("on")
        # 2. unmatched - entity states that don't match ("off")
        #
        # In the response template, we can access these as query.matched and
        # query.unmatched.
        matched_states: list[State] = []
        unmatched_states: list[State] = []

        for state in match_result.states:
            success_results.append(
                intent.IntentResponseTarget(
                    type=intent.IntentResponseTargetType.ENTITY,
                    name=state.name,
                    id=state.entity_id,
                ),
            )

            if (not state_names) or (state.state in state_names):
                # If no state constraint, then all states will be "matched"
                matched_states.append(state)
            else:
                unmatched_states.append(state)

        response.async_set_results(success_results=success_results)
        response.async_set_states(matched_states, unmatched_states)

        return response


class NevermindIntentHandler(intent.IntentHandler):
    """Takes no action."""

    intent_type = intent.INTENT_NEVERMIND

    async def async_handle(self, intent_obj: intent.Intent) -> intent.IntentResponse:
        """Doe not do anything, and produces an empty response."""
        return intent_obj.create_response()


class SetPositionIntentHandler(intent.DynamicServiceIntentHandler):
    """Intent handler for setting positions."""

    def __init__(self) -> None:
        """Create set position handler."""
        super().__init__(
            intent.INTENT_SET_POSITION,
<<<<<<< HEAD
            extra_slots={
                ATTR_POSITION: vol.All(vol.Coerce(int), vol.Range(min=0, max=100))
            },
=======
            required_slots={ATTR_POSITION: vol.All(vol.Range(min=0, max=100))},
>>>>>>> 96ccf7f2
        )

    def get_domain_and_service(
        self, intent_obj: intent.Intent, state: State
    ) -> tuple[str, str]:
        """Get the domain and service name to call."""
        if state.domain == COVER_DOMAIN:
            return (COVER_DOMAIN, SERVICE_SET_COVER_POSITION)

        if state.domain == VALVE_DOMAIN:
            return (VALVE_DOMAIN, SERVICE_SET_VALVE_POSITION)

        raise intent.IntentHandleError(f"Domain not supported: {state.domain}")


async def _async_process_intent(
    hass: HomeAssistant, domain: str, platform: IntentPlatformProtocol
) -> None:
    """Process the intents of an integration."""
    await platform.async_setup_intents(hass)


class IntentHandleView(http.HomeAssistantView):
    """View to handle intents from JSON."""

    url = "/api/intent/handle"
    name = "api:intent:handle"

    @RequestDataValidator(
        vol.Schema(
            {
                vol.Required("name"): cv.string,
                vol.Optional("data"): vol.Schema({cv.string: object}),
            }
        )
    )
    async def post(self, request: web.Request, data: dict[str, Any]) -> web.Response:
        """Handle intent with name/data."""
        hass = request.app[http.KEY_HASS]
        language = hass.config.language

        try:
            intent_name = data["name"]
            slots = {
                key: {"value": value} for key, value in data.get("data", {}).items()
            }
            intent_result = await intent.async_handle(
                hass, DOMAIN, intent_name, slots, "", self.context(request)
            )
        except intent.IntentHandleError as err:
            intent_result = intent.IntentResponse(language=language)
            intent_result.async_set_speech(str(err))

        if intent_result is None:
            intent_result = intent.IntentResponse(language=language)  # type: ignore[unreachable]
            intent_result.async_set_speech("Sorry, I couldn't handle that")

        return self.json(intent_result)<|MERGE_RESOLUTION|>--- conflicted
+++ resolved
@@ -302,13 +302,9 @@
         """Create set position handler."""
         super().__init__(
             intent.INTENT_SET_POSITION,
-<<<<<<< HEAD
-            extra_slots={
+            required_slots={
                 ATTR_POSITION: vol.All(vol.Coerce(int), vol.Range(min=0, max=100))
             },
-=======
-            required_slots={ATTR_POSITION: vol.All(vol.Range(min=0, max=100))},
->>>>>>> 96ccf7f2
         )
 
     def get_domain_and_service(
