--- conflicted
+++ resolved
@@ -167,11 +167,7 @@
             await self._async_get_and_check_device_info()
 
             await self.async_set_unique_id(self._id)
-<<<<<<< HEAD
-            await self._abort_if_unique_id_configured()
-=======
             self._abort_if_unique_id_configured()
->>>>>>> e5a42472
 
             return self._get_entry()
 
@@ -215,11 +211,7 @@
             return self.async_abort(reason=RESULT_ID_MISSING)
 
         await self.async_set_unique_id(self._id)
-<<<<<<< HEAD
-        self._async_abort_if_already_configured()
-=======
         await self._async_abort_if_already_configured()
->>>>>>> e5a42472
 
         await self._async_get_and_check_device_info()
 
