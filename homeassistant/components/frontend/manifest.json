{
  "domain": "frontend",
  "name": "Home Assistant Frontend",
  "documentation": "https://www.home-assistant.io/integrations/frontend",
  "requirements": [
<<<<<<< HEAD
    "home-assistant-frontend==20210302.6"
=======
    "home-assistant-frontend==20210316.0"
>>>>>>> 3ae94601
  ],
  "dependencies": [
    "api",
    "auth",
    "config",
    "device_automation",
    "http",
    "lovelace",
    "onboarding",
    "search",
    "system_log",
    "websocket_api"
  ],
  "codeowners": [
    "@home-assistant/frontend"
  ],
  "quality_scale": "internal"
}<|MERGE_RESOLUTION|>--- conflicted
+++ resolved
@@ -3,11 +3,7 @@
   "name": "Home Assistant Frontend",
   "documentation": "https://www.home-assistant.io/integrations/frontend",
   "requirements": [
-<<<<<<< HEAD
-    "home-assistant-frontend==20210302.6"
-=======
     "home-assistant-frontend==20210316.0"
->>>>>>> 3ae94601
   ],
   "dependencies": [
     "api",
