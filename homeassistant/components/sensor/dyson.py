"""
Support for Dyson Pure Cool Link Sensors.

For more details about this platform, please refer to the documentation at
https://home-assistant.io/components/sensor.dyson/
"""
import asyncio
import logging

from homeassistant.components.dyson import DYSON_DEVICES
from homeassistant.const import STATE_OFF, TEMP_CELSIUS
from homeassistant.helpers.entity import Entity

DEPENDENCIES = ['dyson']

SENSOR_UNITS = {
    'air_quality': 'level',
    'dust': 'level',
    'filter_life': 'hours',
    'humidity': '%',
}

SENSOR_UNITS_V2 = {
    'temperature': 'C°',
    'particulate_matter': 'μg/m3',
    'volatile_organinc_compounds': 'level',
    'nitrogen_dioxide': 'level',
    'filter_state': '%',

}

_LOGGER = logging.getLogger(__name__)


def setup_platform(hass, config, add_entities, discovery_info=None):
    """Set up the Dyson Sensors."""
    _LOGGER.debug("Creating new Dyson fans")
    devices = []
    unit = hass.config.units.temperature_unit
    # Get Dyson Devices from parent component
    from libpurecoollink.dyson_pure_cool_link import DysonPureCoolLink
<<<<<<< HEAD
    from libpurecoollink.dyson_pure_cool import DysonPureCool

    for device in hass.data[DYSON_DEVICES]:
        if isinstance(device, DysonPureCool):
            devices.append(DysonTemperatureSensor(hass, device, unit))
            devices.append(DysonHumiditySensor(hass, device))
            devices.append(DysonParticulateMatter25Sensor(hass, device))
            devices.append(DysonParticulateMatter10Sensor(hass, device))
            devices.append(DysonVolatileOrganicCompoundsSensor(hass, device))
            devices.append(DysonNitrogenDioxideSensor(hass, device))
            devices.append(DysonCarbonFilterStateSensor(hass, device))
            devices.append(DysonHepaFilterStateSensor(hass, device))
        elif isinstance(device, DysonPureCoolLink):
            devices.append(DysonFilterLifeSensor(hass, device))
            devices.append(DysonDustSensor(hass, device))
            devices.append(DysonHumiditySensor(hass, device))
            devices.append(DysonTemperatureSensor(hass, device, unit))
            devices.append(DysonAirQualitySensor(hass, device))
    add_devices(devices)
=======
    for device in [d for d in hass.data[DYSON_DEVICES] if
                   isinstance(d, DysonPureCoolLink)]:
        devices.append(DysonFilterLifeSensor(hass, device))
        devices.append(DysonDustSensor(hass, device))
        devices.append(DysonHumiditySensor(hass, device))
        devices.append(DysonTemperatureSensor(hass, device, unit))
        devices.append(DysonAirQualitySensor(hass, device))
    add_entities(devices)
>>>>>>> a7a54378


class DysonSensor(Entity):
    """Representation of Dyson sensor."""

    def __init__(self, hass, device):
        """Create a new Dyson filter life sensor."""
        self.hass = hass
        self._device = device
        self._old_value = None
        self._name = None

    @asyncio.coroutine
    def async_added_to_hass(self):
        """Call when entity is added to hass."""
        self.hass.async_add_job(
            self._device.add_message_listener, self.on_message)

    def on_message(self, message):
        """Handle new messages which are received from the fan."""
        # Prevent refreshing if not needed
        if self._old_value is None or self._old_value != self.state:
            _LOGGER.debug("Message received for %s device: %s", self.name,
                          message)
            self._old_value = self.state
            self.schedule_update_ha_state()

    @property
    def should_poll(self):
        """No polling needed."""
        return False

    @property
    def name(self):
        """Return the name of the dyson sensor name."""
        return self._name


class DysonFilterLifeSensor(DysonSensor):
    """Representation of Dyson filter life sensor (in hours)."""

    def __init__(self, hass, device):
        """Create a new Dyson filter life sensor."""
        DysonSensor.__init__(self, hass, device)
        self._name = "{} filter life".format(self._device.name)

    @property
    def state(self):
        """Return filter life in hours."""
        if self._device.state:
            return int(self._device.state.filter_life)
        return None

    @property
    def unit_of_measurement(self):
        """Return the unit the value is expressed in."""
        return SENSOR_UNITS['filter_life']


class DysonDustSensor(DysonSensor):
    """Representation of Dyson Dust sensor (lower is better)."""

    def __init__(self, hass, device):
        """Create a new Dyson Dust sensor."""
        DysonSensor.__init__(self, hass, device)
        self._name = "{} dust".format(self._device.name)

    @property
    def state(self):
        """Return Dust value."""
        if self._device.environmental_state:
            return self._device.environmental_state.dust
        return None

    @property
    def unit_of_measurement(self):
        """Return the unit the value is expressed in."""
        return SENSOR_UNITS['dust']


class DysonHumiditySensor(DysonSensor):
    """Representation of Dyson Humidity sensor."""

    def __init__(self, hass, device):
        """Create a new Dyson Humidity sensor."""
        DysonSensor.__init__(self, hass, device)
        self._name = "{} humidity".format(self._device.name)

    @property
    def state(self):
        """Return Dust value."""
        if self._device.environmental_state:
            if self._device.environmental_state.humidity == 0:
                return STATE_OFF
            return self._device.environmental_state.humidity
        return None

    @property
    def unit_of_measurement(self):
        """Return the unit the value is expressed in."""
        return SENSOR_UNITS['humidity']


class DysonTemperatureSensor(DysonSensor):
    """Representation of Dyson Temperature sensor."""

    def __init__(self, hass, device, unit):
        """Create a new Dyson Temperature sensor."""
        DysonSensor.__init__(self, hass, device)
        self._name = "{} temperature".format(self._device.name)
        self._unit = unit

    @property
    def state(self):
        """Return Dust value."""
        if self._device.environmental_state:
            temperature_kelvin = self._device.environmental_state.temperature
            if temperature_kelvin == 0:
                return STATE_OFF
            if self._unit == TEMP_CELSIUS:
                return float("{0:.1f}".format(temperature_kelvin - 273.15))
            return float("{0:.1f}".format(temperature_kelvin * 9 / 5 - 459.67))
        return None

    @property
    def unit_of_measurement(self):
        """Return the unit the value is expressed in."""
        return self._unit


class DysonAirQualitySensor(DysonSensor):
    """Representation of Dyson Air Quality sensor (lower is better)."""

    def __init__(self, hass, device):
        """Create a new Dyson Air Quality sensor."""
        DysonSensor.__init__(self, hass, device)
        self._name = "{} air quality".format(self._device.name)

    @property
    def state(self):
        """Return Air Quality value."""
        if self._device.environmental_state:
            return self._device.environmental_state.volatil_organic_compounds
        return None

    @property
    def unit_of_measurement(self):
        """Return the unit the value is expressed in."""
        return SENSOR_UNITS['air_quality']


class DysonParticulateMatter25Sensor(DysonSensor):
    """Representation of Dyson pm25 sensor."""

    def __init__(self, hass, device):
        """Create a new Dyson pm25 sensor."""
        DysonSensor.__init__(self, hass, device)
        self._name = "{} particulate matter 2.5 μg/m3".format(self._device.name)

    @property
    def state(self):
        """Return pm25 level."""
        if self._device.state:
            return int(self._device.environmental_state.particulate_matter_25)
        return None

    @property
    def unit_of_measurement(self):
        """Return the unit the value is expressed in."""
        return SENSOR_UNITS_V2['particulate_matter']


class DysonParticulateMatter10Sensor(DysonSensor):
    """Representation of Dyson pm10 sensor."""

    def __init__(self, hass, device):
        """Create a new Dyson pm10 sensor."""
        DysonSensor.__init__(self, hass, device)
        self._name = "{} particulate matter 10 μg/m3".format(self._device.name)

    @property
    def state(self):
        """Return pm10 level."""
        if self._device.state:
            return int(self._device.environmental_state.particulate_matter_10)
        return None

    @property
    def unit_of_measurement(self):
        """Return the unit the value is expressed in."""
        return SENSOR_UNITS_V2['particulate_matter']


class DysonNitrogenDioxideSensor(DysonSensor):
    """Representation of Dyson no2 sensor."""

    def __init__(self, hass, device):
        """Create a new Dyson no2 sensor."""
        DysonSensor.__init__(self, hass, device)
        self._name = "{} nitrogen dioxide".format(self._device.name)

    @property
    def state(self):
        """Return no2 level."""
        if self._device.state:
            return int(self._device.environmental_state.nitrogen_dioxide)
        return None

    @property
    def unit_of_measurement(self):
        """Return the unit the value is expressed in."""
        return SENSOR_UNITS_V2['nitrogen_dioxide']


class DysonVolatileOrganicCompoundsSensor(DysonSensor):
    """Representation of Dyson VOC sensor."""

    def __init__(self, hass, device):
        """Create a new Dyson voc sensor."""
        DysonSensor.__init__(self, hass, device)
        self._name = "{} volatile orgainc compounds".format(self._device.name)

    @property
    def state(self):
        """Return voc level."""
        if self._device.state:
            return int(self._device.environmental_state.volatile_organic_compounds)
        return None

    @property
    def unit_of_measurement(self):
        """Return the unit the value is expressed in."""
        return SENSOR_UNITS_V2['volatile_organinc_compounds']


class DysonCarbonFilterStateSensor(DysonSensor):
    """Representation of Dyson carbon filter state sensor (in %)."""

    def __init__(self, hass, device):
        """Create a new Dyson carbon filter state sensor."""
        DysonSensor.__init__(self, hass, device)
        self._name = "{} carbon filter state".format(self._device.name)

    @property
    def state(self):
        """Return carbon filter state in %."""
        if self._device.state:
            return int(self._device.state.carbon_filter_state)
        return None

    @property
    def unit_of_measurement(self):
        """Return the unit the value is expressed in."""
        return SENSOR_UNITS_V2['filter_state']


class DysonHepaFilterStateSensor(DysonSensor):
    """Representation of Dyson carbon filter state sensor (in %)."""

    def __init__(self, hass, device):
        """Create a new Dyson carbon filter state sensor."""
        DysonSensor.__init__(self, hass, device)
        self._name = "{} hepa filter state".format(self._device.name)

    @property
    def state(self):
        """Return hepa filter state in %."""
        if self._device.state:
            return int(self._device.state.hepa_filter_state)
        return None

    @property
    def unit_of_measurement(self):
        """Return the unit the value is expressed in."""
        return SENSOR_UNITS_V2['filter_state']<|MERGE_RESOLUTION|>--- conflicted
+++ resolved
@@ -39,7 +39,14 @@
     unit = hass.config.units.temperature_unit
     # Get Dyson Devices from parent component
     from libpurecoollink.dyson_pure_cool_link import DysonPureCoolLink
-<<<<<<< HEAD
+    for device in [d for d in hass.data[DYSON_DEVICES] if
+                   isinstance(d, DysonPureCoolLink)]:
+        devices.append(DysonFilterLifeSensor(hass, device))
+        devices.append(DysonDustSensor(hass, device))
+        devices.append(DysonHumiditySensor(hass, device))
+        devices.append(DysonTemperatureSensor(hass, device, unit))
+        devices.append(DysonAirQualitySensor(hass, device))
+    add_entities(devices)
     from libpurecoollink.dyson_pure_cool import DysonPureCool
 
     for device in hass.data[DYSON_DEVICES]:
@@ -59,16 +66,6 @@
             devices.append(DysonTemperatureSensor(hass, device, unit))
             devices.append(DysonAirQualitySensor(hass, device))
     add_devices(devices)
-=======
-    for device in [d for d in hass.data[DYSON_DEVICES] if
-                   isinstance(d, DysonPureCoolLink)]:
-        devices.append(DysonFilterLifeSensor(hass, device))
-        devices.append(DysonDustSensor(hass, device))
-        devices.append(DysonHumiditySensor(hass, device))
-        devices.append(DysonTemperatureSensor(hass, device, unit))
-        devices.append(DysonAirQualitySensor(hass, device))
-    add_entities(devices)
->>>>>>> a7a54378
 
 
 class DysonSensor(Entity):
