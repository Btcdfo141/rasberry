"""Constants for the Garmin Connect integration."""
<<<<<<< HEAD
from homeassistant.const import DEVICE_CLASS_TIMESTAMP, UNIT_PERCENTAGE
=======
from homeassistant.const import DEVICE_CLASS_TIMESTAMP, TIME_MINUTES
>>>>>>> 693441e5

DOMAIN = "garmin_connect"
ATTRIBUTION = "Data provided by garmin.com"

GARMIN_ENTITY_LIST = {
    "totalSteps": ["Total Steps", "steps", "mdi:walk", None, True],
    "dailyStepGoal": ["Daily Step Goal", "steps", "mdi:walk", None, True],
    "totalKilocalories": ["Total KiloCalories", "kcal", "mdi:food", None, True],
    "activeKilocalories": ["Active KiloCalories", "kcal", "mdi:food", None, True],
    "bmrKilocalories": ["BMR KiloCalories", "kcal", "mdi:food", None, True],
    "consumedKilocalories": ["Consumed KiloCalories", "kcal", "mdi:food", None, False],
    "burnedKilocalories": ["Burned KiloCalories", "kcal", "mdi:food", None, True],
    "remainingKilocalories": [
        "Remaining KiloCalories",
        "kcal",
        "mdi:food",
        None,
        False,
    ],
    "netRemainingKilocalories": [
        "Net Remaining KiloCalories",
        "kcal",
        "mdi:food",
        None,
        False,
    ],
    "netCalorieGoal": ["Net Calorie Goal", "cal", "mdi:food", None, False],
    "totalDistanceMeters": ["Total Distance Mtr", "m", "mdi:walk", None, True],
    "wellnessStartTimeLocal": [
        "Wellness Start Time",
        "",
        "mdi:clock",
        DEVICE_CLASS_TIMESTAMP,
        False,
    ],
    "wellnessEndTimeLocal": [
        "Wellness End Time",
        "",
        "mdi:clock",
        DEVICE_CLASS_TIMESTAMP,
        False,
    ],
    "wellnessDescription": ["Wellness Description", "", "mdi:clock", None, False],
    "wellnessDistanceMeters": ["Wellness Distance Mtr", "m", "mdi:walk", None, False],
    "wellnessActiveKilocalories": [
        "Wellness Active KiloCalories",
        "kcal",
        "mdi:food",
        None,
        False,
    ],
    "wellnessKilocalories": ["Wellness KiloCalories", "kcal", "mdi:food", None, False],
<<<<<<< HEAD
    "highlyActiveSeconds": ["Highly Active Time", "min", "mdi:fire", None, False],
    "activeSeconds": ["Active Time", "min", "mdi:fire", None, True],
    "sedentarySeconds": ["Sedentary Time", "min", "mdi:seat", None, True],
    "sleepingSeconds": ["Sleeping Time", "min", "mdi:sleep", None, True],
    "measurableAwakeDuration": ["Awake Duration", "min", "mdi:sleep", None, True],
    "measurableAsleepDuration": ["Sleep Duration", "min", "mdi:sleep", None, True],
=======
    "highlyActiveSeconds": [
        "Highly Active Time",
        TIME_MINUTES,
        "mdi:fire",
        None,
        False,
    ],
    "activeSeconds": ["Active Time", TIME_MINUTES, "mdi:fire", None, True],
    "sedentarySeconds": ["Sedentary Time", TIME_MINUTES, "mdi:seat", None, True],
    "sleepingSeconds": ["Sleeping Time", TIME_MINUTES, "mdi:sleep", None, True],
    "measurableAwakeDuration": [
        "Awake Duration",
        TIME_MINUTES,
        "mdi:sleep",
        None,
        True,
    ],
    "measurableAsleepDuration": [
        "Sleep Duration",
        TIME_MINUTES,
        "mdi:sleep",
        None,
        True,
    ],
>>>>>>> 693441e5
    "floorsAscendedInMeters": ["Floors Ascended Mtr", "m", "mdi:stairs", None, False],
    "floorsDescendedInMeters": ["Floors Descended Mtr", "m", "mdi:stairs", None, False],
    "floorsAscended": ["Floors Ascended", "floors", "mdi:stairs", None, True],
    "floorsDescended": ["Floors Descended", "floors", "mdi:stairs", None, True],
    "userFloorsAscendedGoal": [
        "Floors Ascended Goal",
        "floors",
        "mdi:stairs",
        None,
        True,
    ],
    "minHeartRate": ["Min Heart Rate", "bpm", "mdi:heart-pulse", None, True],
    "maxHeartRate": ["Max Heart Rate", "bpm", "mdi:heart-pulse", None, True],
    "restingHeartRate": ["Resting Heart Rate", "bpm", "mdi:heart-pulse", None, True],
    "minAvgHeartRate": ["Min Avg Heart Rate", "bpm", "mdi:heart-pulse", None, False],
    "maxAvgHeartRate": ["Max Avg Heart Rate", "bpm", "mdi:heart-pulse", None, False],
    "abnormalHeartRateAlertsCount": [
        "Abnormal HR Counts",
        "",
        "mdi:heart-pulse",
        None,
        False,
    ],
    "lastSevenDaysAvgRestingHeartRate": [
        "Last 7 Days Avg Heart Rate",
        "bpm",
        "mdi:heart-pulse",
        None,
        False,
    ],
    "averageStressLevel": ["Avg Stress Level", "", "mdi:flash-alert", None, True],
    "maxStressLevel": ["Max Stress Level", "", "mdi:flash-alert", None, True],
    "stressQualifier": ["Stress Qualifier", "", "mdi:flash-alert", None, False],
    "stressDuration": ["Stress Duration", TIME_MINUTES, "mdi:flash-alert", None, False],
    "restStressDuration": [
        "Rest Stress Duration",
        TIME_MINUTES,
        "mdi:flash-alert",
        None,
        True,
    ],
    "activityStressDuration": [
        "Activity Stress Duration",
        TIME_MINUTES,
        "mdi:flash-alert",
        None,
        True,
    ],
    "uncategorizedStressDuration": [
        "Uncat. Stress Duration",
        TIME_MINUTES,
        "mdi:flash-alert",
        None,
        True,
    ],
    "totalStressDuration": [
        "Total Stress Duration",
        TIME_MINUTES,
        "mdi:flash-alert",
        None,
        True,
    ],
    "lowStressDuration": [
        "Low Stress Duration",
        TIME_MINUTES,
        "mdi:flash-alert",
        None,
        True,
    ],
    "mediumStressDuration": [
        "Medium Stress Duration",
        TIME_MINUTES,
        "mdi:flash-alert",
        None,
        True,
    ],
    "highStressDuration": [
        "High Stress Duration",
        TIME_MINUTES,
        "mdi:flash-alert",
        None,
        True,
    ],
    "stressPercentage": [
        "Stress Percentage",
        UNIT_PERCENTAGE,
        "mdi:flash-alert",
        None,
        False,
    ],
    "restStressPercentage": [
        "Rest Stress Percentage",
        UNIT_PERCENTAGE,
        "mdi:flash-alert",
        None,
        False,
    ],
    "activityStressPercentage": [
        "Activity Stress Percentage",
        UNIT_PERCENTAGE,
        "mdi:flash-alert",
        None,
        False,
    ],
    "uncategorizedStressPercentage": [
        "Uncat. Stress Percentage",
        UNIT_PERCENTAGE,
        "mdi:flash-alert",
        None,
        False,
    ],
    "lowStressPercentage": [
        "Low Stress Percentage",
        UNIT_PERCENTAGE,
        "mdi:flash-alert",
        None,
        False,
    ],
    "mediumStressPercentage": [
        "Medium Stress Percentage",
        UNIT_PERCENTAGE,
        "mdi:flash-alert",
        None,
        False,
    ],
    "highStressPercentage": [
        "High Stress Percentage",
        UNIT_PERCENTAGE,
        "mdi:flash-alert",
        None,
        False,
    ],
    "moderateIntensityMinutes": [
        "Moderate Intensity",
        TIME_MINUTES,
        "mdi:flash-alert",
        None,
        False,
    ],
    "vigorousIntensityMinutes": [
        "Vigorous Intensity",
        TIME_MINUTES,
        "mdi:run-fast",
        None,
        False,
    ],
    "intensityMinutesGoal": [
        "Intensity Goal",
        TIME_MINUTES,
        "mdi:run-fast",
        None,
        False,
    ],
    "bodyBatteryChargedValue": [
        "Body Battery Charged",
        UNIT_PERCENTAGE,
        "mdi:battery-charging-100",
        None,
        True,
    ],
    "bodyBatteryDrainedValue": [
        "Body Battery Drained",
        UNIT_PERCENTAGE,
        "mdi:battery-alert-variant-outline",
        None,
        True,
    ],
    "bodyBatteryHighestValue": [
        "Body Battery Highest",
        UNIT_PERCENTAGE,
        "mdi:battery-heart",
        None,
        True,
    ],
    "bodyBatteryLowestValue": [
        "Body Battery Lowest",
        UNIT_PERCENTAGE,
        "mdi:battery-heart-outline",
        None,
        True,
    ],
    "bodyBatteryMostRecentValue": [
        "Body Battery Most Recent",
        UNIT_PERCENTAGE,
        "mdi:battery-positive",
        None,
        True,
    ],
    "averageSpo2": ["Average SPO2", UNIT_PERCENTAGE, "mdi:diabetes", None, True],
    "lowestSpo2": ["Lowest SPO2", UNIT_PERCENTAGE, "mdi:diabetes", None, True],
    "latestSpo2": ["Latest SPO2", UNIT_PERCENTAGE, "mdi:diabetes", None, True],
    "latestSpo2ReadingTimeLocal": [
        "Latest SPO2 Time",
        "",
        "mdi:diabetes",
        DEVICE_CLASS_TIMESTAMP,
        False,
    ],
    "averageMonitoringEnvironmentAltitude": [
        "Average Altitude",
        UNIT_PERCENTAGE,
        "mdi:image-filter-hdr",
        None,
        False,
    ],
    "highestRespirationValue": [
        "Highest Respiration",
        "brpm",
        "mdi:progress-clock",
        None,
        False,
    ],
    "lowestRespirationValue": [
        "Lowest Respiration",
        "brpm",
        "mdi:progress-clock",
        None,
        False,
    ],
    "latestRespirationValue": [
        "Latest Respiration",
        "brpm",
        "mdi:progress-clock",
        None,
        False,
    ],
    "latestRespirationTimeGMT": [
        "Latest Respiration Update",
        "",
        "mdi:progress-clock",
        DEVICE_CLASS_TIMESTAMP,
        False,
    ],
}<|MERGE_RESOLUTION|>--- conflicted
+++ resolved
@@ -1,9 +1,5 @@
 """Constants for the Garmin Connect integration."""
-<<<<<<< HEAD
-from homeassistant.const import DEVICE_CLASS_TIMESTAMP, UNIT_PERCENTAGE
-=======
-from homeassistant.const import DEVICE_CLASS_TIMESTAMP, TIME_MINUTES
->>>>>>> 693441e5
+from homeassistant.const import DEVICE_CLASS_TIMESTAMP, TIME_MINUTES, UNIT_PERCENTAGE
 
 DOMAIN = "garmin_connect"
 ATTRIBUTION = "Data provided by garmin.com"
@@ -56,14 +52,6 @@
         False,
     ],
     "wellnessKilocalories": ["Wellness KiloCalories", "kcal", "mdi:food", None, False],
-<<<<<<< HEAD
-    "highlyActiveSeconds": ["Highly Active Time", "min", "mdi:fire", None, False],
-    "activeSeconds": ["Active Time", "min", "mdi:fire", None, True],
-    "sedentarySeconds": ["Sedentary Time", "min", "mdi:seat", None, True],
-    "sleepingSeconds": ["Sleeping Time", "min", "mdi:sleep", None, True],
-    "measurableAwakeDuration": ["Awake Duration", "min", "mdi:sleep", None, True],
-    "measurableAsleepDuration": ["Sleep Duration", "min", "mdi:sleep", None, True],
-=======
     "highlyActiveSeconds": [
         "Highly Active Time",
         TIME_MINUTES,
@@ -88,7 +76,6 @@
         None,
         True,
     ],
->>>>>>> 693441e5
     "floorsAscendedInMeters": ["Floors Ascended Mtr", "m", "mdi:stairs", None, False],
     "floorsDescendedInMeters": ["Floors Descended Mtr", "m", "mdi:stairs", None, False],
     "floorsAscended": ["Floors Ascended", "floors", "mdi:stairs", None, True],
