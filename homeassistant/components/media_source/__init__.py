--- conflicted
+++ resolved
@@ -10,19 +10,12 @@
 
 from homeassistant.components import frontend, websocket_api
 from homeassistant.components.http.auth import async_sign_path
-<<<<<<< HEAD
-from homeassistant.components.media_player.const import (
+from homeassistant.components.media_player import (
     ATTR_MEDIA_CONTENT_ID,
     ATTR_MEDIA_CONTENT_TYPE,
-)
-from homeassistant.components.media_player.errors import BrowseError
-=======
-from homeassistant.components.media_player import (
-    ATTR_MEDIA_CONTENT_ID,
     BrowseError,
     BrowseMedia,
 )
->>>>>>> 50825827
 from homeassistant.components.websocket_api import ActiveConnection
 from homeassistant.core import HomeAssistant, callback
 from homeassistant.helpers.integration_platform import (
@@ -68,17 +61,10 @@
 async def async_setup(hass: HomeAssistant, config: ConfigType) -> bool:
     """Set up the media_source component."""
     hass.data[DOMAIN] = {}
-<<<<<<< HEAD
-    hass.components.websocket_api.async_register_command(websocket_browse_media)
-    hass.components.websocket_api.async_register_command(websocket_resolve_media)
-    hass.components.frontend.async_register_built_in_panel(
-        "media-browser", "media_browser", "hass:music-box-multiple-outline"
-=======
     websocket_api.async_register_command(hass, websocket_browse_media)
     websocket_api.async_register_command(hass, websocket_resolve_media)
     frontend.async_register_built_in_panel(
         hass, "media-browser", "media_browser", "hass:play-box-multiple"
->>>>>>> 50825827
     )
     local_source.async_setup(hass)
     await async_process_integration_platforms(
@@ -162,10 +148,7 @@
             )
         else:
             media = await async_browse_media(hass, msg.get("media_content_id", ""))
-        connection.send_result(
-            msg["id"],
-            media.as_dict(),
-        )
+        connection.send_result(msg["id"], media.as_dict())
     except BrowseError as err:
         connection.send_error(msg["id"], "browse_media_failed", str(err))
 
@@ -203,10 +186,6 @@
         connection.send_error(msg["id"], "resolve_media_failed", str(err))
     else:
         if url[0] == "/":
-            url = async_sign_path(
-                hass,
-                quote(url),
-                timedelta(seconds=msg["expires"]),
-            )
+            url = async_sign_path(hass, quote(url), timedelta(seconds=msg["expires"]))
 
         connection.send_result(msg["id"], {"url": url, "mime_type": media.mime_type})