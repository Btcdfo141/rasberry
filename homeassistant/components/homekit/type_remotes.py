"""Class to hold remote accessories."""
from abc import abstractmethod
import logging

from pyhap.const import CATEGORY_TELEVISION

from homeassistant.components.remote import (
    ATTR_ACTIVITY,
    ATTR_ACTIVITY_LIST,
    ATTR_CURRENT_ACTIVITY,
    DOMAIN as REMOTE_DOMAIN,
    SUPPORT_ACTIVITY,
)
from homeassistant.const import (
    ATTR_ENTITY_ID,
    ATTR_SUPPORTED_FEATURES,
    SERVICE_TURN_OFF,
    SERVICE_TURN_ON,
    STATE_ON,
)
from homeassistant.core import callback

from .accessories import TYPES, HomeAccessory
from .const import (
    ATTR_KEY_NAME,
    CHAR_ACTIVE,
    CHAR_ACTIVE_IDENTIFIER,
    CHAR_CONFIGURED_NAME,
    CHAR_CURRENT_VISIBILITY_STATE,
    CHAR_IDENTIFIER,
    CHAR_INPUT_SOURCE_TYPE,
    CHAR_IS_CONFIGURED,
    CHAR_NAME,
    CHAR_REMOTE_KEY,
    CHAR_SLEEP_DISCOVER_MODE,
    EVENT_HOMEKIT_TV_REMOTE_KEY_PRESSED,
    KEY_ARROW_DOWN,
    KEY_ARROW_LEFT,
    KEY_ARROW_RIGHT,
    KEY_ARROW_UP,
    KEY_BACK,
    KEY_EXIT,
    KEY_FAST_FORWARD,
    KEY_INFORMATION,
    KEY_NEXT_TRACK,
    KEY_PLAY_PAUSE,
    KEY_PREVIOUS_TRACK,
    KEY_REWIND,
    KEY_SELECT,
    SERV_INPUT_SOURCE,
    SERV_TELEVISION,
)

_LOGGER = logging.getLogger(__name__)

REMOTE_KEYS = {
    0: KEY_REWIND,
    1: KEY_FAST_FORWARD,
    2: KEY_NEXT_TRACK,
    3: KEY_PREVIOUS_TRACK,
    4: KEY_ARROW_UP,
    5: KEY_ARROW_DOWN,
    6: KEY_ARROW_LEFT,
    7: KEY_ARROW_RIGHT,
    8: KEY_SELECT,
    9: KEY_BACK,
    10: KEY_EXIT,
    11: KEY_PLAY_PAUSE,
    15: KEY_INFORMATION,
}


class RemoteInputSelectAccessory(HomeAccessory):
    """Generate a InputSelect accessory."""

    def __init__(
        self,
        required_feature,
        source_key,
        source_list_key,
        *args,
        **kwargs,
    ):
        """Initialize a InputSelect accessory object."""
        super().__init__(*args, category=CATEGORY_TELEVISION, **kwargs)
        state = self.hass.states.get(self.entity_id)
        features = state.attributes.get(ATTR_SUPPORTED_FEATURES, 0)

        self.source_key = source_key
        self.source_list_key = source_list_key
        self.sources = []
        self.support_select_source = False
        if features & required_feature:
            self.sources = state.attributes.get(source_list_key, [])
            if self.sources:
                self.support_select_source = True

        self.chars_tv = [CHAR_REMOTE_KEY]
        serv_tv = self.serv_tv = self.add_preload_service(
            SERV_TELEVISION, self.chars_tv
        )
        self.char_remote_key = self.serv_tv.configure_char(
            CHAR_REMOTE_KEY, setter_callback=self.set_remote_key
        )
        self.set_primary_service(serv_tv)
        serv_tv.configure_char(CHAR_CONFIGURED_NAME, value=self.display_name)
        serv_tv.configure_char(CHAR_SLEEP_DISCOVER_MODE, value=True)
        self.char_active = serv_tv.configure_char(
            CHAR_ACTIVE, setter_callback=self.set_on_off
        )

        if not self.support_select_source:
            return

        self.char_input_source = serv_tv.configure_char(
            CHAR_ACTIVE_IDENTIFIER, setter_callback=self.set_input_source
        )
        for index, source in enumerate(self.sources):
            serv_input = self.add_preload_service(
                SERV_INPUT_SOURCE, [CHAR_IDENTIFIER, CHAR_NAME]
            )
            serv_tv.add_linked_service(serv_input)
            serv_input.configure_char(CHAR_CONFIGURED_NAME, value=source)
            serv_input.configure_char(CHAR_NAME, value=source)
            serv_input.configure_char(CHAR_IDENTIFIER, value=index)
            serv_input.configure_char(CHAR_IS_CONFIGURED, value=True)
            input_type = 3 if "hdmi" in source.lower() else 0
            serv_input.configure_char(CHAR_INPUT_SOURCE_TYPE, value=input_type)
            serv_input.configure_char(CHAR_CURRENT_VISIBILITY_STATE, value=False)
            _LOGGER.debug("%s: Added source %s", self.entity_id, source)

    @abstractmethod
    def set_on_off(self, value):
        """Move switch state to value if call came from HomeKit."""

    @abstractmethod
    def set_input_source(self, value):
        """Send input set value if call came from HomeKit."""

    @abstractmethod
    def set_remote_key(self, value):
        """Send remote key value if call came from HomeKit."""

    @callback
    def _async_update_input_state(self, hk_state, new_state):
        """Update input state after state changed."""
        # Set active input
        if not self.support_select_source or not self.sources:
            return
        source_name = new_state.attributes.get(self.source_key)
        _LOGGER.debug("%s: Set current input to %s", self.entity_id, source_name)
        if source_name in self.sources:
            index = self.sources.index(source_name)
            if self.char_input_source.value != index:
                self.char_input_source.set_value(index)
<<<<<<< HEAD
        elif hk_state:
            # Sources are out of sync, recreate the accessory
            self.async_reset()
=======
            return

        possible_sources = new_state.attributes.get(self.source_list_key, [])
        if source_name in possible_sources:
            _LOGGER.debug(
                "%s: Sources out of sync. Rebuilding Accessory",
                self.entity_id,
            )
            # Sources are out of sync, recreate the accessory
            self.async_reset()
            return

        _LOGGER.warning(
            "%s: Source %s does not exist the source list",
            self.entity_id,
            source_name,
            possible_sources,
        )
        if self.char_input_source.value != 0:
            self.char_input_source.set_value(0)
>>>>>>> 356b9b4d


@TYPES.register("ActivityRemote")
class ActivityRemote(RemoteInputSelectAccessory):
    """Generate a Activity Remote accessory."""

    def __init__(self, *args):
        """Initialize a Activity Remote accessory object."""
        super().__init__(
            SUPPORT_ACTIVITY,
            ATTR_CURRENT_ACTIVITY,
            ATTR_ACTIVITY_LIST,
            *args,
        )
        self.async_update_state(self.hass.states.get(self.entity_id))

    def set_on_off(self, value):
        """Move switch state to value if call came from HomeKit."""
        _LOGGER.debug('%s: Set switch state for "on_off" to %s', self.entity_id, value)
        service = SERVICE_TURN_ON if value else SERVICE_TURN_OFF
        params = {ATTR_ENTITY_ID: self.entity_id}
        self.async_call_service(REMOTE_DOMAIN, service, params)

    def set_input_source(self, value):
        """Send input set value if call came from HomeKit."""
        _LOGGER.debug("%s: Set current input to %s", self.entity_id, value)
        source = self.sources[value]
        params = {ATTR_ENTITY_ID: self.entity_id, ATTR_ACTIVITY: source}
        self.async_call_service(REMOTE_DOMAIN, SERVICE_TURN_ON, params)

    def set_remote_key(self, value):
        """Send remote key value if call came from HomeKit."""
        _LOGGER.debug("%s: Set remote key to %s", self.entity_id, value)
        key_name = REMOTE_KEYS.get(value)
        if key_name is None:
            _LOGGER.warning("%s: Unhandled key press for %s", self.entity_id, value)
            return
        self.hass.bus.async_fire(
            EVENT_HOMEKIT_TV_REMOTE_KEY_PRESSED,
            {ATTR_KEY_NAME: key_name, ATTR_ENTITY_ID: self.entity_id},
        )

    @callback
    def async_update_state(self, new_state):
        """Update Television remote state after state changed."""
        current_state = new_state.state
        # Power state remote
        hk_state = 1 if current_state == STATE_ON else 0
        _LOGGER.debug("%s: Set current active state to %s", self.entity_id, hk_state)
        if self.char_active.value != hk_state:
            self.char_active.set_value(hk_state)

        self._async_update_input_state(hk_state, new_state)<|MERGE_RESOLUTION|>--- conflicted
+++ resolved
@@ -153,11 +153,6 @@
             index = self.sources.index(source_name)
             if self.char_input_source.value != index:
                 self.char_input_source.set_value(index)
-<<<<<<< HEAD
-        elif hk_state:
-            # Sources are out of sync, recreate the accessory
-            self.async_reset()
-=======
             return
 
         possible_sources = new_state.attributes.get(self.source_list_key, [])
@@ -178,7 +173,6 @@
         )
         if self.char_input_source.value != 0:
             self.char_input_source.set_value(0)
->>>>>>> 356b9b4d
 
 
 @TYPES.register("ActivityRemote")
