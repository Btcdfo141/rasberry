"""Config flow for Flux LED/MagicLight."""
from __future__ import annotations

import logging
from typing import Any

from flux_led import WifiLedBulb
import voluptuous as vol

from homeassistant import config_entries
from homeassistant.components.dhcp import HOSTNAME, IP_ADDRESS, MAC_ADDRESS
from homeassistant.const import CONF_HOST, CONF_MAC, CONF_MODE, CONF_NAME, CONF_PROTOCOL
from homeassistant.core import callback
from homeassistant.data_entry_flow import FlowResult
from homeassistant.helpers import device_registry as dr
import homeassistant.helpers.config_validation as cv
from homeassistant.helpers.typing import DiscoveryInfoType

from . import async_discover_devices
from .const import (
    CONF_CUSTOM_EFFECT_COLORS,
    CONF_CUSTOM_EFFECT_SPEED_PCT,
    CONF_CUSTOM_EFFECT_TRANSITION,
    DEFAULT_EFFECT_SPEED,
    DISCOVER_SCAN_TIMEOUT,
    DOMAIN,
    FLUX_HOST,
    FLUX_MAC,
    FLUX_MODEL,
    MODE_AUTO,
    MODE_RGB,
    MODE_RGBCW,
    MODE_RGBW,
    MODE_RGBWW,
    MODE_WHITE,
    TRANSITION_GRADUAL,
    TRANSITION_JUMP,
    TRANSITION_STROBE,
)

CONF_DEVICE = "device"

<<<<<<< HEAD
=======

>>>>>>> 48cc429c
_LOGGER = logging.getLogger(__name__)


class ConfigFlow(config_entries.ConfigFlow, domain=DOMAIN):
    """Handle a config flow for FluxLED/MagicHome Integration."""

    VERSION = 1

    def __init__(self) -> None:
        """Initialize the config flow."""
        self._discovered_devices: dict[str, dict[str, Any]] = {}
        self._discovered_device: dict[str, Any] = {}

    @staticmethod
    @callback
    def async_get_options_flow(config_entry: config_entries.ConfigEntry):
        """Get the options flow for the Flux LED component."""
        return OptionsFlow(config_entry)

    async def async_step_import(self, user_input: dict[str, Any]) -> FlowResult:
        """Handle configuration via YAML import."""
        _LOGGER.debug("Importing configuration from YAML for flux_led")
        host = user_input[CONF_HOST]
        self._async_abort_entries_match({CONF_HOST: host})
        if mac := user_input[CONF_MAC]:
            await self.async_set_unique_id(dr.format_mac(mac))
            self._abort_if_unique_id_configured(updates={CONF_HOST: host})
        return self.async_create_entry(
            title=user_input[CONF_NAME],
            data={
                CONF_HOST: host,
                CONF_NAME: user_input[CONF_NAME],
                CONF_PROTOCOL: user_input.get(CONF_PROTOCOL),
            },
            options={
                CONF_MODE: user_input[CONF_MODE],
                CONF_CUSTOM_EFFECT_COLORS: user_input[CONF_CUSTOM_EFFECT_COLORS],
                CONF_CUSTOM_EFFECT_SPEED_PCT: user_input[CONF_CUSTOM_EFFECT_SPEED_PCT],
                CONF_CUSTOM_EFFECT_TRANSITION: user_input[
                    CONF_CUSTOM_EFFECT_TRANSITION
                ],
            },
        )

    async def async_step_dhcp(self, discovery_info: DiscoveryInfoType) -> FlowResult:
        """Handle discovery via dhcp."""
        self._discovered_device = {
            FLUX_HOST: discovery_info[IP_ADDRESS],
            FLUX_MODEL: discovery_info[HOSTNAME],
            FLUX_MAC: discovery_info[MAC_ADDRESS],
        }
        return await self._async_handle_discovery()

    async def async_step_discovery(
        self, discovery_info: DiscoveryInfoType
    ) -> FlowResult:
        """Handle discovery."""
        self._discovered_device = discovery_info
        return await self._async_handle_discovery()

    async def _async_handle_discovery(self) -> FlowResult:
        """Handle any discovery."""
        device = self._discovered_device
        mac = dr.format_mac(device[FLUX_MAC])
        host = device[FLUX_HOST]
        await self.async_set_unique_id(mac)
        self._abort_if_unique_id_configured(updates={CONF_HOST: host})
        for entry in self._async_current_entries(include_ignore=False):
            if entry.data[CONF_HOST] == host and not entry.unique_id:
                name = f"{device[FLUX_MODEL]} {device[FLUX_MAC]}"
                self.hass.config_entries.async_update_entry(
                    entry,
                    data={**entry.data, CONF_NAME: name},
                    title=name,
                    unique_id=mac,
                )
                return self.async_abort(reason="already_configured")
        self.context[CONF_HOST] = host
        for progress in self._async_in_progress():
            if progress.get("context", {}).get(CONF_HOST) == host:
                return self.async_abort(reason="already_in_progress")
        return await self.async_step_discovery_confirm()

    async def async_step_discovery_confirm(
        self, user_input: dict[str, Any] | None = None
    ) -> FlowResult:
        """Confirm discovery."""
        if user_input is not None:
            return self._async_create_entry_from_device(self._discovered_device)

        self._set_confirm_only()
        placeholders = self._discovered_device
        self.context["title_placeholders"] = placeholders
        return self.async_show_form(
            step_id="discovery_confirm", description_placeholders=placeholders
        )

    @callback
    def _async_create_entry_from_device(self, device: dict[str, Any]) -> FlowResult:
        """Create a config entry from a device."""
        if device.get(FLUX_MAC):
            name = f"{device[FLUX_MODEL]} {device[FLUX_MAC]}"
        else:
            name = device[FLUX_HOST]
        return self.async_create_entry(
            title=name,
            data={
                CONF_HOST: device[FLUX_HOST],
                CONF_NAME: name,
            },
        )

    async def async_step_user(
        self, user_input: dict[str, Any] | None = None
    ) -> FlowResult:
        """Handle the initial step."""
        errors = {}
        if user_input is not None:
            host = user_input[CONF_HOST]
            if not host:
                return await self.async_step_pick_device()
            try:
                await self._async_try_connect(host)
            except BrokenPipeError:
                errors["base"] = "cannot_connect"
            else:
                return self._async_create_entry_from_device(
                    {FLUX_MAC: None, FLUX_MODEL: None, FLUX_HOST: host}
                )

        return self.async_show_form(
            step_id="user",
            data_schema=vol.Schema({vol.Optional(CONF_HOST, default=""): str}),
            errors=errors,
        )

    async def async_step_pick_device(
        self, user_input: dict[str, Any] | None = None
    ) -> FlowResult:
        """Handle the step to pick discovered device."""
        if user_input is not None:
            mac = user_input[CONF_DEVICE]
            await self.async_set_unique_id(mac, raise_on_progress=False)
            return self._async_create_entry_from_device(self._discovered_devices[mac])

        current_unique_ids = self._async_current_ids()
        current_hosts = {
            entry.data[CONF_HOST]
            for entry in self._async_current_entries(include_ignore=False)
        }
<<<<<<< HEAD
        discovered_devices = await async_discover_devices(self.hass)
=======
        discovered_devices = await async_discover_devices(
            self.hass, DISCOVER_SCAN_TIMEOUT
        )
>>>>>>> 48cc429c
        self._discovered_devices = {
            dr.format_mac(device[FLUX_MAC]): device for device in discovered_devices
        }
        devices_name = {
<<<<<<< HEAD
            mac: f"{device[FLUX_MODEL]} {mac} ({device[FLUX_HOST]}"
=======
            mac: f"{device[FLUX_MODEL]} {mac} ({device[FLUX_HOST]})"
>>>>>>> 48cc429c
            for mac, device in self._discovered_devices.items()
            if mac not in current_unique_ids and device[FLUX_HOST] not in current_hosts
        }
        # Check if there is at least one device
        if not devices_name:
            return self.async_abort(reason="no_devices_found")
        return self.async_show_form(
            step_id="pick_device",
            data_schema=vol.Schema({vol.Required(CONF_DEVICE): vol.In(devices_name)}),
        )

    async def _async_try_connect(self, host: str) -> WifiLedBulb:
        """Try to connect."""
        self._async_abort_entries_match({CONF_HOST: host})
        return await self.hass.async_add_executor_job(WifiLedBulb, host)


class OptionsFlow(config_entries.OptionsFlow):
    """Handle flux_led options."""

    def __init__(self, config_entry: config_entries.ConfigEntry) -> None:
        """Initialize the flux_led options flow."""

        self._config_entry = config_entry
        self._global_options = None
        self._configure_device = None

    async def async_step_init(self, user_input=None):
        """Manage the options."""
        return await self.async_step_configure()

    async def async_step_configure(self, user_input=None):
        """Configure the options."""
        errors = {}
        if user_input is not None:
            return self.async_create_entry(title="", data=user_input)

        options = self._config_entry.options
        options_schema = vol.Schema(
            {
                vol.Required(CONF_MODE, default=MODE_AUTO): vol.All(
                    cv.string,
                    vol.In(
                        [
                            MODE_AUTO,
                            MODE_RGBW,
                            MODE_RGB,
                            MODE_RGBCW,
                            MODE_RGBWW,
                            MODE_WHITE,
                        ]
                    ),
                ),
                vol.Optional(
                    CONF_CUSTOM_EFFECT_COLORS,
                    default=options.get(CONF_CUSTOM_EFFECT_COLORS, ""),
                ): str,
                vol.Optional(
                    CONF_CUSTOM_EFFECT_SPEED_PCT,
                    default=options.get(
                        CONF_CUSTOM_EFFECT_SPEED_PCT, DEFAULT_EFFECT_SPEED
                    ),
                ): vol.All(vol.Coerce(int), vol.Range(min=1, max=100)),
                vol.Optional(
                    CONF_CUSTOM_EFFECT_TRANSITION, default=TRANSITION_GRADUAL
                ): vol.In([TRANSITION_GRADUAL, TRANSITION_JUMP, TRANSITION_STROBE]),
            }
        )

        return self.async_show_form(
            step_id="configure", data_schema=options_schema, errors=errors
        )<|MERGE_RESOLUTION|>--- conflicted
+++ resolved
@@ -40,10 +40,7 @@
 
 CONF_DEVICE = "device"
 
-<<<<<<< HEAD
-=======
-
->>>>>>> 48cc429c
+
 _LOGGER = logging.getLogger(__name__)
 
 
@@ -194,22 +191,14 @@
             entry.data[CONF_HOST]
             for entry in self._async_current_entries(include_ignore=False)
         }
-<<<<<<< HEAD
-        discovered_devices = await async_discover_devices(self.hass)
-=======
         discovered_devices = await async_discover_devices(
             self.hass, DISCOVER_SCAN_TIMEOUT
         )
->>>>>>> 48cc429c
         self._discovered_devices = {
             dr.format_mac(device[FLUX_MAC]): device for device in discovered_devices
         }
         devices_name = {
-<<<<<<< HEAD
-            mac: f"{device[FLUX_MODEL]} {mac} ({device[FLUX_HOST]}"
-=======
             mac: f"{device[FLUX_MODEL]} {mac} ({device[FLUX_HOST]})"
->>>>>>> 48cc429c
             for mac, device in self._discovered_devices.items()
             if mac not in current_unique_ids and device[FLUX_HOST] not in current_hosts
         }
