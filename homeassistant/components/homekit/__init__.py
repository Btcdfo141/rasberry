"""Support for Apple HomeKit."""
import asyncio
import ipaddress
import logging
import os

from aiohttp import web
from pyhap.const import STANDALONE_AID
import voluptuous as vol

from homeassistant.components import device_automation, network, zeroconf
from homeassistant.components.binary_sensor import (
    DEVICE_CLASS_BATTERY_CHARGING,
    DEVICE_CLASS_MOTION,
    DEVICE_CLASS_OCCUPANCY,
    DOMAIN as BINARY_SENSOR_DOMAIN,
)
from homeassistant.components.camera import DOMAIN as CAMERA_DOMAIN
from homeassistant.components.http import HomeAssistantView
from homeassistant.components.humidifier import DOMAIN as HUMIDIFIER_DOMAIN
from homeassistant.components.sensor import DOMAIN as SENSOR_DOMAIN
from homeassistant.config_entries import SOURCE_IMPORT, ConfigEntry
from homeassistant.const import (
    ATTR_BATTERY_CHARGING,
    ATTR_BATTERY_LEVEL,
    ATTR_DEVICE_ID,
    ATTR_ENTITY_ID,
    ATTR_MANUFACTURER,
    ATTR_MODEL,
    ATTR_SW_VERSION,
    CONF_DEVICES,
    CONF_IP_ADDRESS,
    CONF_NAME,
    CONF_PORT,
    DEVICE_CLASS_BATTERY,
    DEVICE_CLASS_HUMIDITY,
    EVENT_HOMEASSISTANT_STARTED,
    EVENT_HOMEASSISTANT_STOP,
    SERVICE_RELOAD,
)
from homeassistant.core import CoreState, HomeAssistant, callback
from homeassistant.exceptions import HomeAssistantError, Unauthorized
from homeassistant.helpers import device_registry, entity_registry
import homeassistant.helpers.config_validation as cv
from homeassistant.helpers.entityfilter import BASE_FILTER_SCHEMA, FILTER_SCHEMA
from homeassistant.helpers.reload import async_integration_yaml_config
from homeassistant.helpers.service import async_extract_referenced_entity_ids
from homeassistant.loader import IntegrationNotFound, async_get_integration

from . import (  # noqa: F401
    type_cameras,
    type_covers,
    type_fans,
    type_humidifiers,
    type_lights,
    type_locks,
    type_media_players,
    type_remotes,
    type_security_systems,
    type_sensors,
    type_switches,
    type_thermostats,
)
from .accessories import HomeBridge, HomeDriver, get_accessory
from .aidmanager import AccessoryAidStorage
from .const import (
    ATTR_INTEGRATION,
    BRIDGE_NAME,
    BRIDGE_SERIAL_NUMBER,
    CONF_ADVERTISE_IP,
    CONF_AUTO_START,
    CONF_COLOR_TEMP_RGB,
    CONF_ENTITY_CONFIG,
    CONF_ENTRY_INDEX,
    CONF_EXCLUDE_ACCESSORY_MODE,
    CONF_FILTER,
    CONF_HOMEKIT_MODE,
    CONF_LINKED_BATTERY_CHARGING_SENSOR,
    CONF_LINKED_BATTERY_SENSOR,
    CONF_LINKED_DOORBELL_SENSOR,
    CONF_LINKED_HUMIDITY_SENSOR,
    CONF_LINKED_MOTION_SENSOR,
    CONF_SAFE_MODE,
    CONF_ZEROCONF_DEFAULT_INTERFACE,
    CONFIG_OPTIONS,
    DEFAULT_AUTO_START,
    DEFAULT_EXCLUDE_ACCESSORY_MODE,
    DEFAULT_HOMEKIT_MODE,
    DEFAULT_PORT,
    DEFAULT_SAFE_MODE,
    DOMAIN,
    HOMEKIT,
    HOMEKIT_MODE_ACCESSORY,
    HOMEKIT_MODES,
    HOMEKIT_PAIRING_QR,
    HOMEKIT_PAIRING_QR_SECRET,
    MANUFACTURER,
    SERVICE_HOMEKIT_RESET_ACCESSORY,
    SERVICE_HOMEKIT_START,
    SERVICE_HOMEKIT_UNPAIR,
    SHUTDOWN_TIMEOUT,
)
from .type_triggers import DeviceTriggerAccessory
from .util import (
    accessory_friendly_name,
    dismiss_setup_message,
    get_persist_fullpath_for_entry_id,
    port_is_available,
    remove_state_files_for_entry_id,
    show_setup_message,
    state_needs_accessory_mode,
    validate_entity_config,
)

_LOGGER = logging.getLogger(__name__)

MAX_DEVICES = 150
MAX_PORT = 32768

# #### Driver Status ####
STATUS_READY = 0
STATUS_RUNNING = 1
STATUS_STOPPED = 2
STATUS_WAIT = 3

PORT_CLEANUP_CHECK_INTERVAL_SECS = 1

MDNS_TARGET_IP = "224.0.0.251"

_HOMEKIT_CONFIG_UPDATE_TIME = (
    5  # number of seconds to wait for homekit to see the c# change
)


def _has_all_unique_names_and_ports(bridges):
    """Validate that each homekit bridge configured has a unique name."""
    names = [bridge[CONF_NAME] for bridge in bridges]
    ports = [bridge[CONF_PORT] for bridge in bridges]
    vol.Schema(vol.Unique())(names)
    vol.Schema(vol.Unique())(ports)
    return bridges


BRIDGE_SCHEMA = vol.All(
    cv.deprecated(CONF_ZEROCONF_DEFAULT_INTERFACE),
    cv.deprecated(CONF_SAFE_MODE),
    cv.deprecated(CONF_AUTO_START),
    vol.Schema(
        {
            vol.Optional(CONF_HOMEKIT_MODE, default=DEFAULT_HOMEKIT_MODE): vol.In(
                HOMEKIT_MODES
            ),
            vol.Optional(CONF_NAME, default=BRIDGE_NAME): vol.All(
                cv.string, vol.Length(min=3, max=25)
            ),
            vol.Optional(CONF_PORT, default=DEFAULT_PORT): cv.port,
            vol.Optional(CONF_IP_ADDRESS): vol.All(ipaddress.ip_address, cv.string),
            vol.Optional(CONF_ADVERTISE_IP): vol.All(ipaddress.ip_address, cv.string),
            vol.Optional(CONF_AUTO_START, default=DEFAULT_AUTO_START): cv.boolean,
            vol.Optional(CONF_SAFE_MODE, default=DEFAULT_SAFE_MODE): cv.boolean,
            vol.Optional(CONF_FILTER, default={}): BASE_FILTER_SCHEMA,
            vol.Optional(CONF_ENTITY_CONFIG, default={}): validate_entity_config,
            vol.Optional(CONF_ZEROCONF_DEFAULT_INTERFACE): cv.boolean,
            vol.Optional(CONF_DEVICES): cv.ensure_list,
        },
        extra=vol.ALLOW_EXTRA,
    ),
)

CONFIG_SCHEMA = vol.Schema(
    {DOMAIN: vol.All(cv.ensure_list, [BRIDGE_SCHEMA], _has_all_unique_names_and_ports)},
    extra=vol.ALLOW_EXTRA,
)


RESET_ACCESSORY_SERVICE_SCHEMA = vol.Schema(
    {vol.Required(ATTR_ENTITY_ID): cv.entity_ids}
)


UNPAIR_SERVICE_SCHEMA = vol.All(
    vol.Schema(cv.ENTITY_SERVICE_FIELDS),
    cv.has_at_least_one_key(ATTR_DEVICE_ID),
)

# Only CONF_COLOR_TEMP_RGB supported for now
# but this will be used to simplify configure camera audio and
# codecs from the UI in the future
ENTRY_CONFIG_OPTIONS = {CONF_COLOR_TEMP_RGB}


def _async_get_entries_by_name(current_entries):
    """Return a dict of the entries by name."""

    # For backwards compat, its possible the first bridge is using the default
    # name.
    return {entry.data.get(CONF_NAME, BRIDGE_NAME): entry for entry in current_entries}


async def async_setup(hass: HomeAssistant, config: dict):
    """Set up the HomeKit from yaml."""
    hass.data.setdefault(DOMAIN, {})

    _async_register_events_and_services(hass)

    if DOMAIN not in config:
        return True

    current_entries = hass.config_entries.async_entries(DOMAIN)
    entries_by_name = _async_get_entries_by_name(current_entries)

    for index, conf in enumerate(config[DOMAIN]):
        if _async_update_config_entry_if_from_yaml(hass, entries_by_name, conf):
            continue

        conf[CONF_ENTRY_INDEX] = index
        hass.async_create_task(
            hass.config_entries.flow.async_init(
                DOMAIN,
                context={"source": SOURCE_IMPORT},
                data=conf,
            )
        )

    return True


@callback
def _async_update_config_entry_if_from_yaml(hass, entries_by_name, conf):
    """Update a config entry with the latest yaml.

    Returns True if a matching config entry was found

    Returns False if there is no matching config entry
    """
    bridge_name = conf[CONF_NAME]

    if (
        bridge_name in entries_by_name
        and entries_by_name[bridge_name].source == SOURCE_IMPORT
    ):
        entry = entries_by_name[bridge_name]
        # If they alter the yaml config we import the changes
        # since there currently is no practical way to support
        # all the options in the UI at this time.
        data = conf.copy()
        options = {}
        for key in CONFIG_OPTIONS:
            if key in data:
                options[key] = data[key]
                del data[key]

        hass.config_entries.async_update_entry(entry, data=data, options=options)
        return True

    return False


async def async_setup_entry(hass: HomeAssistant, entry: ConfigEntry) -> bool:
    """Set up HomeKit from a config entry."""
    _async_import_options_from_data_if_missing(hass, entry)

    conf = entry.data
    options = entry.options

    name = conf[CONF_NAME]
    port = conf[CONF_PORT]

    _LOGGER.debug("Begin setup HomeKit for %s", name)
    if port >= MAX_PORT:
        _LOGGER.warning(
            "The HomeKit server %s is using port %s which is in the ephemeral port range, and may not be reliable; Choose a port lower than %s",
            name,
            port,
            MAX_PORT,
        )

    # ip_address and advertise_ip are yaml only
    ip_address = conf.get(
        CONF_IP_ADDRESS, await network.async_get_source_ip(hass, MDNS_TARGET_IP)
    )
    advertise_ip = conf.get(CONF_ADVERTISE_IP)
    # exclude_accessory_mode is only used for config flow
    # to indicate that the config entry was setup after
    # we started creating config entries for entities that
    # to run in accessory mode and that we should never include
    # these entities on the bridge. For backwards compatibility
    # with users who have not migrated yet we do not do exclude
    # these entities by default as we cannot migrate automatically
    # since it requires a re-pairing.
    exclude_accessory_mode = conf.get(
        CONF_EXCLUDE_ACCESSORY_MODE, DEFAULT_EXCLUDE_ACCESSORY_MODE
    )
    homekit_mode = options.get(CONF_HOMEKIT_MODE, DEFAULT_HOMEKIT_MODE)
    entity_config = options.get(CONF_ENTITY_CONFIG, {}).copy()
    auto_start = options.get(CONF_AUTO_START, DEFAULT_AUTO_START)
    entity_filter = FILTER_SCHEMA(options.get(CONF_FILTER, {}))
<<<<<<< HEAD
    devices = options.get(CONF_DEVICES, [])
    entry_config = {k: v for k, v in options if k in ENTRY_CONFIG_OPTIONS}
=======
    entry_config = {k: v for k, v in options.items() if k in ENTRY_CONFIG_OPTIONS}
>>>>>>> d07cb0a6

    homekit = HomeKit(
        hass,
        name,
        port,
        ip_address,
        entity_filter,
        exclude_accessory_mode,
        entity_config,
        homekit_mode,
        advertise_ip,
        entry.entry_id,
        entry.title,
        devices=devices,
        entry_config=entry_config,
    )

    entry.async_on_unload(entry.add_update_listener(_async_update_listener))
    entry.async_on_unload(
        hass.bus.async_listen_once(EVENT_HOMEASSISTANT_STOP, homekit.async_stop)
    )

    hass.data[DOMAIN][entry.entry_id] = {HOMEKIT: homekit}

    if hass.state == CoreState.running:
        await homekit.async_start()
    elif auto_start:
        hass.bus.async_listen_once(EVENT_HOMEASSISTANT_STARTED, homekit.async_start)

    return True


async def _async_update_listener(hass: HomeAssistant, entry: ConfigEntry):
    """Handle options update."""
    if entry.source == SOURCE_IMPORT:
        return
    await hass.config_entries.async_reload(entry.entry_id)


async def async_unload_entry(hass: HomeAssistant, entry: ConfigEntry) -> bool:
    """Unload a config entry."""
    dismiss_setup_message(hass, entry.entry_id)
    homekit = hass.data[DOMAIN][entry.entry_id][HOMEKIT]

    if homekit.status == STATUS_RUNNING:
        await homekit.async_stop()

    logged_shutdown_wait = False
    for _ in range(0, SHUTDOWN_TIMEOUT):
        if await hass.async_add_executor_job(port_is_available, entry.data[CONF_PORT]):
            break

        if not logged_shutdown_wait:
            _LOGGER.info("Waiting for the HomeKit server to shutdown")
            logged_shutdown_wait = True

        await asyncio.sleep(PORT_CLEANUP_CHECK_INTERVAL_SECS)

    hass.data[DOMAIN].pop(entry.entry_id)

    return True


async def async_remove_entry(hass: HomeAssistant, entry: ConfigEntry):
    """Remove a config entry."""
    return await hass.async_add_executor_job(
        remove_state_files_for_entry_id, hass, entry.entry_id
    )


@callback
def _async_import_options_from_data_if_missing(hass: HomeAssistant, entry: ConfigEntry):
    options = dict(entry.options)
    data = dict(entry.data)
    modified = False
    for importable_option in CONFIG_OPTIONS:
        if importable_option not in entry.options and importable_option in entry.data:
            options[importable_option] = entry.data[importable_option]
            del data[importable_option]
            modified = True

    if modified:
        hass.config_entries.async_update_entry(entry, data=data, options=options)


@callback
def _async_register_events_and_services(hass: HomeAssistant):
    """Register events and services for HomeKit."""
    hass.http.register_view(HomeKitPairingQRView)

    async def async_handle_homekit_reset_accessory(service):
        """Handle reset accessory HomeKit service call."""
        for entry_id in hass.data[DOMAIN]:
            if HOMEKIT not in hass.data[DOMAIN][entry_id]:
                continue
            homekit = hass.data[DOMAIN][entry_id][HOMEKIT]
            if homekit.status != STATUS_RUNNING:
                _LOGGER.warning(
                    "HomeKit is not running. Either it is waiting to be "
                    "started or has been stopped"
                )
                continue

            entity_ids = service.data.get("entity_id")
            await homekit.async_reset_accessories(entity_ids)

    hass.services.async_register(
        DOMAIN,
        SERVICE_HOMEKIT_RESET_ACCESSORY,
        async_handle_homekit_reset_accessory,
        schema=RESET_ACCESSORY_SERVICE_SCHEMA,
    )

    async def async_handle_homekit_unpair(service):
        """Handle unpair HomeKit service call."""
        referenced = await async_extract_referenced_entity_ids(hass, service)
        dev_reg = device_registry.async_get(hass)
        for device_id in referenced.referenced_devices:
            dev_reg_ent = dev_reg.async_get(device_id)
            if not dev_reg_ent:
                raise HomeAssistantError(f"No device found for device id: {device_id}")
            macs = [
                cval
                for ctype, cval in dev_reg_ent.connections
                if ctype == device_registry.CONNECTION_NETWORK_MAC
            ]
            domain_data = hass.data[DOMAIN]
            matching_instances = [
                domain_data[entry_id][HOMEKIT]
                for entry_id in domain_data
                if HOMEKIT in domain_data[entry_id]
                and domain_data[entry_id][HOMEKIT].driver
                and device_registry.format_mac(
                    domain_data[entry_id][HOMEKIT].driver.state.mac
                )
                in macs
            ]
            if not matching_instances:
                raise HomeAssistantError(
                    f"No homekit accessory found for device id: {device_id}"
                )
            for homekit in matching_instances:
                homekit.async_unpair()

    hass.services.async_register(
        DOMAIN,
        SERVICE_HOMEKIT_UNPAIR,
        async_handle_homekit_unpair,
        schema=UNPAIR_SERVICE_SCHEMA,
    )

    async def async_handle_homekit_service_start(service):
        """Handle start HomeKit service call."""
        tasks = []
        for entry_id in hass.data[DOMAIN]:
            if HOMEKIT not in hass.data[DOMAIN][entry_id]:
                continue
            homekit = hass.data[DOMAIN][entry_id][HOMEKIT]
            if homekit.status == STATUS_RUNNING:
                _LOGGER.debug("HomeKit is already running")
                continue
            if homekit.status != STATUS_READY:
                _LOGGER.warning(
                    "HomeKit is not ready. Either it is already starting up or has "
                    "been stopped"
                )
                continue
            tasks.append(homekit.async_start())
        await asyncio.gather(*tasks)

    hass.services.async_register(
        DOMAIN, SERVICE_HOMEKIT_START, async_handle_homekit_service_start
    )

    async def _handle_homekit_reload(service):
        """Handle start HomeKit service call."""
        config = await async_integration_yaml_config(hass, DOMAIN)

        if not config or DOMAIN not in config:
            return

        current_entries = hass.config_entries.async_entries(DOMAIN)
        entries_by_name = _async_get_entries_by_name(current_entries)

        for conf in config[DOMAIN]:
            _async_update_config_entry_if_from_yaml(hass, entries_by_name, conf)

        reload_tasks = [
            hass.config_entries.async_reload(entry.entry_id)
            for entry in current_entries
        ]

        await asyncio.gather(*reload_tasks)

    hass.helpers.service.async_register_admin_service(
        DOMAIN,
        SERVICE_RELOAD,
        _handle_homekit_reload,
    )


class HomeKit:
    """Class to handle all actions between HomeKit and Home Assistant."""

    def __init__(
        self,
        hass,
        name,
        port,
        ip_address,
        entity_filter,
        exclude_accessory_mode,
        entity_config,
        homekit_mode,
        advertise_ip=None,
        entry_id=None,
        entry_title=None,
        devices=None,
        entry_config=None,
    ):
        """Initialize a HomeKit object."""
        self.hass = hass
        self._name = name
        self._port = port
        self._ip_address = ip_address
        self._filter = entity_filter
        self._config = entity_config
        self._exclude_accessory_mode = exclude_accessory_mode
        self._advertise_ip = advertise_ip
        self._entry_id = entry_id
        self._entry_title = entry_title
        self._homekit_mode = homekit_mode
        self._devices = devices or []
        self._entry_config = entry_config or {}
        self.aid_storage = None
        self.status = STATUS_READY

        self.bridge = None
        self.driver = None

    def setup(self, async_zeroconf_instance):
        """Set up bridge and accessory driver."""
        persist_file = get_persist_fullpath_for_entry_id(self.hass, self._entry_id)

        self.driver = HomeDriver(
            self.hass,
            self._entry_id,
            self._name,
            self._entry_title,
            loop=self.hass.loop,
            address=self._ip_address,
            port=self._port,
            persist_file=persist_file,
            advertised_address=self._advertise_ip,
            async_zeroconf_instance=async_zeroconf_instance,
        )

        # If we do not load the mac address will be wrong
        # as pyhap uses a random one until state is restored
        if os.path.exists(persist_file):
            self.driver.load()
            self.driver.state.config_version += 1
            if self.driver.state.config_version > 65535:
                self.driver.state.config_version = 1

        self.driver.persist()

    async def async_reset_accessories(self, entity_ids):
        """Reset the accessory to load the latest configuration."""
        if not self.bridge:
            await self.async_reset_accessories_in_accessory_mode(entity_ids)
            return
        await self.async_reset_accessories_in_bridge_mode(entity_ids)

    async def async_reset_accessories_in_accessory_mode(self, entity_ids):
        """Reset accessories in accessory mode."""
        acc = self.driver.accessory
        if acc.entity_id not in entity_ids:
            return
        acc.async_stop()
        if not (state := self.hass.states.get(acc.entity_id)):
            _LOGGER.warning(
                "The underlying entity %s disappeared during reset", acc.entity
            )
            return
        if new_acc := self._async_create_single_accessory([state]):
            self.driver.accessory = new_acc
            self.hass.async_add_job(new_acc.run)
            await self.async_config_changed()

    async def async_reset_accessories_in_bridge_mode(self, entity_ids):
        """Reset accessories in bridge mode."""
        new = []
        for entity_id in entity_ids:
            aid = self.aid_storage.get_or_allocate_aid_for_entity_id(entity_id)
            if aid not in self.bridge.accessories:
                continue
            _LOGGER.info(
                "HomeKit Bridge %s will reset accessory with linked entity_id %s",
                self._name,
                entity_id,
            )
            acc = self.remove_bridge_accessory(aid)
            if state := self.hass.states.get(acc.entity_id):
                new.append(state)
            else:
                _LOGGER.warning(
                    "The underlying entity %s disappeared during reset", acc.entity
                )

        if not new:
            # No matched accessories, probably on another bridge
            return

        await self.async_config_changed()
        await asyncio.sleep(_HOMEKIT_CONFIG_UPDATE_TIME)
        for state in new:
            acc = self.add_bridge_accessory(state)
            if acc:
                self.hass.async_add_job(acc.run)
        await self.async_config_changed()

    async def async_config_changed(self):
        """Call config changed which writes out the new config to disk."""
        await self.hass.async_add_executor_job(self.driver.config_changed)

    def add_bridge_accessory(self, state):
        """Try adding accessory to bridge if configured beforehand."""
        # The bridge itself counts as an accessory
        if len(self.bridge.accessories) + 1 >= MAX_DEVICES:
            _LOGGER.warning(
                "Cannot add %s as this would exceed the %d device limit. Consider using the filter option",
                state.entity_id,
                MAX_DEVICES,
            )
            return

        if state_needs_accessory_mode(state):
            if self._exclude_accessory_mode:
                return
            _LOGGER.warning(
                "The bridge %s has entity %s. For best performance, "
                "and to prevent unexpected unavailability, create and "
                "pair a separate HomeKit instance in accessory mode for "
                "this entity",
                self._name,
                state.entity_id,
            )

        aid = self.aid_storage.get_or_allocate_aid_for_entity_id(state.entity_id)
        conf = {**self._entry_config, **self._config.get(state.entity_id, {})}
        # If an accessory cannot be created or added due to an exception
        # of any kind (usually in pyhap) it should not prevent
        # the rest of the accessories from being created
        try:
            acc = get_accessory(self.hass, self.driver, state, aid, conf)
            if acc is not None:
                self.bridge.add_accessory(acc)
                return acc
        except Exception:  # pylint: disable=broad-except
            _LOGGER.exception(
                "Failed to create a HomeKit accessory for %s", state.entity_id
            )
        return None

    def add_bridge_triggers_accessory(self, device, device_triggers):
        """Try trigger accessory to th ebridge."""
        # The bridge itself counts as an accessory
        if len(self.bridge.accessories) + 1 >= MAX_DEVICES:
            _LOGGER.warning(
                "Cannot add %s as this would exceed the %d device limit. Consider using the filter option",
                device.name,
                MAX_DEVICES,
            )
            return

        aid = self.aid_storage.get_or_allocate_aid(device.id, device.id)
        # If an accessory cannot be created or added due to an exception
        # of any kind (usually in pyhap) it should not prevent
        # the rest of the accessories from being created
        config = {}
        if device.manufacturer:
            config[ATTR_MANUFACTURER] = device.manufacturer
        if device.model:
            config[ATTR_MODEL] = device.model
        if device.config_entries:
            first_entry = list(device.config_entries)[0]
            if entry := self.hass.config_entries.async_get_entry(first_entry):
                config[ATTR_INTEGRATION] = entry.domain

        try:
            acc = DeviceTriggerAccessory(
                self.hass,
                self.driver,
                device.name,
                None,
                aid,
                config,
                device_id=device.id,
                device_triggers=device_triggers,
            )
        except Exception:  # pylint: disable=broad-except
            _LOGGER.exception(
                "Failed to create a HomeKit accessory for %s (%s)",
                device.name,
                device.id,
            )
            return

        self.bridge.add_accessory(acc)

    def remove_bridge_accessory(self, aid):
        """Try adding accessory to bridge if configured beforehand."""
        acc = self.bridge.accessories.pop(aid, None)
        if acc:
            acc.async_stop()
        return acc

    async def async_configure_accessories(self):
        """Configure accessories for the included states."""
        dev_reg = device_registry.async_get(self.hass)
        ent_reg = entity_registry.async_get(self.hass)
        device_lookup = ent_reg.async_get_device_class_lookup(
            {
                (BINARY_SENSOR_DOMAIN, DEVICE_CLASS_BATTERY_CHARGING),
                (BINARY_SENSOR_DOMAIN, DEVICE_CLASS_MOTION),
                (BINARY_SENSOR_DOMAIN, DEVICE_CLASS_OCCUPANCY),
                (SENSOR_DOMAIN, DEVICE_CLASS_BATTERY),
                (SENSOR_DOMAIN, DEVICE_CLASS_HUMIDITY),
            }
        )

        entity_states = []
        for state in self.hass.states.async_all():
            entity_id = state.entity_id
            if not self._filter(entity_id):
                continue

            ent_reg_ent = ent_reg.async_get(entity_id)
            if ent_reg_ent:
                await self._async_set_device_info_attributes(
                    ent_reg_ent, dev_reg, entity_id
                )
                self._async_configure_linked_sensors(ent_reg_ent, device_lookup, state)

            entity_states.append(state)

        return entity_states

    async def async_start(self, *args):
        """Load storage and start."""
        if self.status != STATUS_READY:
            return
        self.status = STATUS_WAIT
        async_zc_instance = await zeroconf.async_get_async_instance(self.hass)
        await self.hass.async_add_executor_job(self.setup, async_zc_instance)
        self.aid_storage = AccessoryAidStorage(self.hass, self._entry_id)
        await self.aid_storage.async_initialize()
        if not await self._async_create_accessories():
            return
        self._async_register_bridge()
        _LOGGER.debug("Driver start for %s", self._name)
        await self.driver.async_start()
        self.status = STATUS_RUNNING

        if self.driver.state.paired:
            return
        self._async_show_setup_message()

    @callback
    def _async_show_setup_message(self):
        """Show the pairing setup message."""
        show_setup_message(
            self.hass,
            self._entry_id,
            accessory_friendly_name(self._entry_title, self.driver.accessory),
            self.driver.state.pincode,
            self.driver.accessory.xhm_uri(),
        )

    @callback
    def async_unpair(self):
        """Remove all pairings for an accessory so it can be repaired."""
        state = self.driver.state
        for client_uuid in list(state.paired_clients):
            state.remove_paired_client(client_uuid)
        self.driver.async_persist()
        self.driver.async_update_advertisement()
        self._async_show_setup_message()

    @callback
    def _async_register_bridge(self):
        """Register the bridge as a device so homekit_controller and exclude it from discovery."""
        dev_reg = device_registry.async_get(self.hass)
        formatted_mac = device_registry.format_mac(self.driver.state.mac)
        # Connections and identifiers are both used here.
        #
        # connections exists so homekit_controller can know the
        # virtual mac address of the bridge and know to not offer
        # it via discovery.
        #
        # identifiers is used as well since the virtual mac may change
        # because it will not survive manual pairing resets (deleting state file)
        # which we have trained users to do over the past few years
        # because this was the way you had to fix homekit when pairing
        # failed.
        #
        connection = (device_registry.CONNECTION_NETWORK_MAC, formatted_mac)
        identifier = (DOMAIN, self._entry_id, BRIDGE_SERIAL_NUMBER)
        self._async_purge_old_bridges(dev_reg, identifier, connection)
        is_accessory_mode = self._homekit_mode == HOMEKIT_MODE_ACCESSORY
        hk_mode_name = "Accessory" if is_accessory_mode else "Bridge"
        dev_reg.async_get_or_create(
            config_entry_id=self._entry_id,
            identifiers={identifier},
            connections={connection},
            manufacturer=MANUFACTURER,
            name=accessory_friendly_name(self._entry_title, self.driver.accessory),
            model=f"HomeKit {hk_mode_name}",
            entry_type="service",
        )

    @callback
    def _async_purge_old_bridges(self, dev_reg, identifier, connection):
        """Purge bridges that exist from failed pairing or manual resets."""
        devices_to_purge = []
        for entry in dev_reg.devices.values():
            if self._entry_id in entry.config_entries and (
                identifier not in entry.identifiers
                or connection not in entry.connections
            ):
                devices_to_purge.append(entry.id)

        for device_id in devices_to_purge:
            dev_reg.async_remove_device(device_id)

    @callback
    def _async_create_single_accessory(self, entity_states):
        """Create a single HomeKit accessory (accessory mode)."""
        if not entity_states:
            _LOGGER.error(
                "HomeKit %s cannot startup: entity not available: %s",
                self._name,
                self._filter.config,
            )
            return None
        state = entity_states[0]
        conf = {**self._entry_config, **self._config.get(state.entity_id, {})}
        acc = get_accessory(self.hass, self.driver, state, STANDALONE_AID, conf)
        if acc is None:
            _LOGGER.error(
                "HomeKit %s cannot startup: entity not supported: %s",
                self._name,
                self._filter.config,
            )
        return acc

    async def _async_create_bridge_accessory(self, entity_states):
        """Create a HomeKit bridge with accessories. (bridge mode)."""
        self.bridge = HomeBridge(self.hass, self.driver, self._name)
        for state in entity_states:
            self.add_bridge_accessory(state)
        dev_reg = device_registry.async_get(self.hass)
        if self._devices:
            triggers = await device_automation.async_get_device_automations(
                self.hass, "trigger", self._devices
            )
            for device_id, device_triggers in triggers.items():
                device = dev_reg.async_get(device_id)
                if not device:
                    _LOGGER.warning(
                        "HomeKit %s cannot add device %s because it is missing from the device registry.",
                        self._name,
                        device_id,
                    )
                    continue
                self.add_bridge_triggers_accessory(device, device_triggers)
        return self.bridge

    async def _async_create_accessories(self):
        """Create the accessories."""
        entity_states = await self.async_configure_accessories()
        if self._homekit_mode == HOMEKIT_MODE_ACCESSORY:
            acc = self._async_create_single_accessory(entity_states)
        else:
            acc = await self._async_create_bridge_accessory(entity_states)

        if acc is None:
            return False
        # No need to load/persist as we do it in setup
        self.driver.accessory = acc
        return True

    async def async_stop(self, *args):
        """Stop the accessory driver."""
        if self.status != STATUS_RUNNING:
            return
        self.status = STATUS_STOPPED
        _LOGGER.debug("Driver stop for %s", self._name)
        await self.driver.async_stop()
        if self.bridge:
            for acc in self.bridge.accessories.values():
                acc.async_stop()
        else:
            self.driver.accessory.async_stop()

    @callback
    def _async_configure_linked_sensors(self, ent_reg_ent, device_lookup, state):
        if (
            ent_reg_ent is None
            or ent_reg_ent.device_id is None
            or ent_reg_ent.device_id not in device_lookup
            or ent_reg_ent.device_class
            in (DEVICE_CLASS_BATTERY_CHARGING, DEVICE_CLASS_BATTERY)
        ):
            return

        if ATTR_BATTERY_CHARGING not in state.attributes:
            battery_charging_binary_sensor_entity_id = device_lookup[
                ent_reg_ent.device_id
            ].get((BINARY_SENSOR_DOMAIN, DEVICE_CLASS_BATTERY_CHARGING))
            if battery_charging_binary_sensor_entity_id:
                self._config.setdefault(state.entity_id, {}).setdefault(
                    CONF_LINKED_BATTERY_CHARGING_SENSOR,
                    battery_charging_binary_sensor_entity_id,
                )

        if ATTR_BATTERY_LEVEL not in state.attributes:
            battery_sensor_entity_id = device_lookup[ent_reg_ent.device_id].get(
                (SENSOR_DOMAIN, DEVICE_CLASS_BATTERY)
            )
            if battery_sensor_entity_id:
                self._config.setdefault(state.entity_id, {}).setdefault(
                    CONF_LINKED_BATTERY_SENSOR, battery_sensor_entity_id
                )

        if state.entity_id.startswith(f"{CAMERA_DOMAIN}."):
            motion_binary_sensor_entity_id = device_lookup[ent_reg_ent.device_id].get(
                (BINARY_SENSOR_DOMAIN, DEVICE_CLASS_MOTION)
            )
            if motion_binary_sensor_entity_id:
                self._config.setdefault(state.entity_id, {}).setdefault(
                    CONF_LINKED_MOTION_SENSOR,
                    motion_binary_sensor_entity_id,
                )
            doorbell_binary_sensor_entity_id = device_lookup[ent_reg_ent.device_id].get(
                (BINARY_SENSOR_DOMAIN, DEVICE_CLASS_OCCUPANCY)
            )
            if doorbell_binary_sensor_entity_id:
                self._config.setdefault(state.entity_id, {}).setdefault(
                    CONF_LINKED_DOORBELL_SENSOR,
                    doorbell_binary_sensor_entity_id,
                )

        if state.entity_id.startswith(f"{HUMIDIFIER_DOMAIN}."):
            current_humidity_sensor_entity_id = device_lookup[
                ent_reg_ent.device_id
            ].get((SENSOR_DOMAIN, DEVICE_CLASS_HUMIDITY))
            if current_humidity_sensor_entity_id:
                self._config.setdefault(state.entity_id, {}).setdefault(
                    CONF_LINKED_HUMIDITY_SENSOR,
                    current_humidity_sensor_entity_id,
                )

    async def _async_set_device_info_attributes(self, ent_reg_ent, dev_reg, entity_id):
        """Set attributes that will be used for homekit device info."""
        ent_cfg = self._config.setdefault(entity_id, {})
        if ent_reg_ent.device_id:
            dev_reg_ent = dev_reg.async_get(ent_reg_ent.device_id)
            if dev_reg_ent is not None:
                # Handle missing devices
                if dev_reg_ent.manufacturer:
                    ent_cfg[ATTR_MANUFACTURER] = dev_reg_ent.manufacturer
                if dev_reg_ent.model:
                    ent_cfg[ATTR_MODEL] = dev_reg_ent.model
                if dev_reg_ent.sw_version:
                    ent_cfg[ATTR_SW_VERSION] = dev_reg_ent.sw_version
        if ATTR_MANUFACTURER not in ent_cfg:
            try:
                integration = await async_get_integration(
                    self.hass, ent_reg_ent.platform
                )
                ent_cfg[ATTR_INTEGRATION] = integration.name
            except IntegrationNotFound:
                ent_cfg[ATTR_INTEGRATION] = ent_reg_ent.platform


class HomeKitPairingQRView(HomeAssistantView):
    """Display the homekit pairing code at a protected url."""

    url = "/api/homekit/pairingqr"
    name = "api:homekit:pairingqr"
    requires_auth = False

    async def get(self, request):
        """Retrieve the pairing QRCode image."""
        if not request.query_string:
            raise Unauthorized()
        entry_id, secret = request.query_string.split("-")

        if (
            entry_id not in request.app["hass"].data[DOMAIN]
            or secret
            != request.app["hass"].data[DOMAIN][entry_id][HOMEKIT_PAIRING_QR_SECRET]
        ):
            raise Unauthorized()
        return web.Response(
            body=request.app["hass"].data[DOMAIN][entry_id][HOMEKIT_PAIRING_QR],
            content_type="image/svg+xml",
        )<|MERGE_RESOLUTION|>--- conflicted
+++ resolved
@@ -295,12 +295,8 @@
     entity_config = options.get(CONF_ENTITY_CONFIG, {}).copy()
     auto_start = options.get(CONF_AUTO_START, DEFAULT_AUTO_START)
     entity_filter = FILTER_SCHEMA(options.get(CONF_FILTER, {}))
-<<<<<<< HEAD
     devices = options.get(CONF_DEVICES, [])
-    entry_config = {k: v for k, v in options if k in ENTRY_CONFIG_OPTIONS}
-=======
     entry_config = {k: v for k, v in options.items() if k in ENTRY_CONFIG_OPTIONS}
->>>>>>> d07cb0a6
 
     homekit = HomeKit(
         hass,
