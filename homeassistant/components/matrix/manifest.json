--- conflicted
+++ resolved
@@ -1,15 +1,9 @@
 {
   "domain": "matrix",
   "name": "Matrix",
-  "codeowners": [],
+  "codeowners": ["@PaarthShah"],
   "documentation": "https://www.home-assistant.io/integrations/matrix",
-<<<<<<< HEAD
-  "requirements": ["matrix-nio==0.20.1", "pillow==9.3.0"],
-  "codeowners": ["@tinloaf", "@PaarthShah"],
-  "iot_class": "cloud_push"
-=======
   "iot_class": "cloud_push",
   "loggers": ["matrix_client"],
-  "requirements": ["matrix-client==0.4.0"]
->>>>>>> 6739542a
+  "requirements": ["matrix-nio==0.20.1", "pillow==9.4.0"]
 }