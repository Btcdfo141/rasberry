--- conflicted
+++ resolved
@@ -28,12 +28,8 @@
             old_data["done"].append(STEP_INTEGRATION)
         if old_major_version < 3:
             old_data["done"].append(STEP_CORE_CONFIG)
-<<<<<<< HEAD
-        if old_version < 4:
+        if old_major_version < 4:
             old_data["done"].append(STEP_MOB_INTEGRATION)
-=======
-        if old_major_version < 4:
->>>>>>> 215d0ac6
             old_data["done"].append(STEP_ANALYTICS)
         return old_data
 
