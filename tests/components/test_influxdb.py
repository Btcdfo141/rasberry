"""The tests for the InfluxDB component."""
import unittest
from unittest import mock

import influxdb as influx_client

from homeassistant.bootstrap import setup_component
import homeassistant.components.influxdb as influxdb
from homeassistant.const import EVENT_STATE_CHANGED, STATE_OFF, STATE_ON

from tests.common import get_test_home_assistant


@mock.patch('influxdb.InfluxDBClient')
class TestInfluxDB(unittest.TestCase):
    """Test the InfluxDB component."""

    def setUp(self):
        """Setup things to be run when tests are started."""
        self.hass = get_test_home_assistant()
        self.handler_method = None
        self.hass.bus.listen = mock.Mock()

    def tearDown(self):
        """Clear data."""
        self.hass.stop()

    def test_setup_config_full(self, mock_client):
        """Test the setup with full configuration."""
        config = {
            'influxdb': {
                'host': 'host',
                'port': 123,
                'database': 'db',
                'username': 'user',
                'password': 'password',
                'ssl': 'False',
                'verify_ssl': 'False',
            }
        }
        assert setup_component(self.hass, influxdb.DOMAIN, config)
        self.assertTrue(self.hass.bus.listen.called)
        self.assertEqual(
            EVENT_STATE_CHANGED, self.hass.bus.listen.call_args_list[0][0][0])
        self.assertTrue(mock_client.return_value.query.called)

    def test_setup_config_defaults(self, mock_client):
        """Test the setup with default configuration."""
        config = {
            'influxdb': {
                'host': 'host',
                'username': 'user',
                'password': 'pass',
            }
        }
        assert setup_component(self.hass, influxdb.DOMAIN, config)
        self.assertTrue(self.hass.bus.listen.called)
        self.assertEqual(
            EVENT_STATE_CHANGED, self.hass.bus.listen.call_args_list[0][0][0])

    def test_setup_minimal_config(self, mock_client):
        """Test the setup with minimal configuration."""
        config = {
            'influxdb': {}
        }

        assert setup_component(self.hass, influxdb.DOMAIN, config)

    def test_setup_missing_password(self, mock_client):
        """Test the setup with existing username and missing password."""
        config = {
            'influxdb': {
                'username': 'user'
            }
        }

        assert not setup_component(self.hass, influxdb.DOMAIN, config)

    def test_setup_query_fail(self, mock_client):
        """Test the setup for query failures."""
        config = {
            'influxdb': {
                'host': 'host',
                'username': 'user',
                'password': 'pass',
            }
        }
        mock_client.return_value.query.side_effect = \
            influx_client.exceptions.InfluxDBClientError('fake')
        assert not setup_component(self.hass, influxdb.DOMAIN, config)

    def _setup(self):
        """Setup the client."""
        config = {
            'influxdb': {
                'host': 'host',
                'username': 'user',
                'password': 'pass',
                'blacklist': ['fake.blacklisted']
            }
        }
        assert setup_component(self.hass, influxdb.DOMAIN, config)
        self.handler_method = self.hass.bus.listen.call_args_list[0][0][1]

    def test_event_listener(self, mock_client):
        """Test the event listener."""
        self._setup()

        valid = {
            '1': 1,
            '1.0': 1.0,
            STATE_ON: 1,
            STATE_OFF: 0,
            'foo': 'foo'
        }
        for in_, out in valid.items():
            attrs = {
                'unit_of_measurement': 'foobars',
                'longitude': '1.1',
                'latitude': '2.2'
            }
            state = mock.MagicMock(
                state=in_, domain='fake', object_id='entity', attributes=attrs)
            event = mock.MagicMock(data={'new_state': state}, time_fired=12345)
            body = [{
                'measurement': 'foobars',
                'tags': {
                    'domain': 'fake',
                    'entity_id': 'entity',
                },
                'time': 12345,
                'fields': {
                    'value': out,
                    'longitude': '1.1',
                    'latitude': '2.2'
                },
            }]
            self.handler_method(event)
            self.assertEqual(
                mock_client.return_value.write_points.call_count, 1
            )
            self.assertEqual(
                mock_client.return_value.write_points.call_args,
                mock.call(body)
            )
            mock_client.return_value.write_points.reset_mock()

    def test_event_listener_no_units(self, mock_client):
        """Test the event listener for missing units."""
        self._setup()

        for unit in (None, ''):
            if unit:
                attrs = {'unit_of_measurement': unit}
            else:
                attrs = {}
            state = mock.MagicMock(
                state=1, domain='fake', entity_id='entity-id',
                object_id='entity', attributes=attrs)
            event = mock.MagicMock(data={'new_state': state}, time_fired=12345)
            body = [{
                'measurement': 'entity-id',
                'tags': {
                    'domain': 'fake',
                    'entity_id': 'entity',
                },
                'time': 12345,
                'fields': {
                    'value': 1,
                },
            }]
            self.handler_method(event)
            self.assertEqual(
                mock_client.return_value.write_points.call_count, 1
            )
            self.assertEqual(
                mock_client.return_value.write_points.call_args,
                mock.call(body)
            )
            mock_client.return_value.write_points.reset_mock()

    def test_event_listener_fail_write(self, mock_client):
        """Test the event listener for write failures."""
        self._setup()

        state = mock.MagicMock(
            state=1, domain='fake', entity_id='entity-id', object_id='entity',
            attributes={})
        event = mock.MagicMock(data={'new_state': state}, time_fired=12345)
        mock_client.return_value.write_points.side_effect = \
            influx_client.exceptions.InfluxDBClientError('foo')
        self.handler_method(event)

    def test_event_listener_states(self, mock_client):
        """Test the event listener against ignored states."""
        self._setup()

        for state_state in (1, 'unknown', '', 'unavailable'):
            state = mock.MagicMock(
                state=state_state, domain='fake', entity_id='entity-id',
                object_id='entity', attributes={})
            event = mock.MagicMock(data={'new_state': state}, time_fired=12345)
            body = [{
                'measurement': 'entity-id',
                'tags': {
                    'domain': 'fake',
                    'entity_id': 'entity',
                },
                'time': 12345,
                'fields': {
                    'value': 1,
                },
            }]
            self.handler_method(event)
            if state_state == 1:
                self.assertEqual(
                    mock_client.return_value.write_points.call_count, 1
                )
                self.assertEqual(
                    mock_client.return_value.write_points.call_args,
                    mock.call(body)
                )
            else:
                self.assertFalse(mock_client.return_value.write_points.called)
            mock_client.return_value.write_points.reset_mock()

    def test_event_listener_blacklist(self, mock_client):
        """Test the event listener against a blacklist."""
        self._setup()

        for entity_id in ('ok', 'blacklisted'):
            state = mock.MagicMock(
                state=1, domain='fake', entity_id='fake.{}'.format(entity_id),
                object_id=entity_id, attributes={})
            event = mock.MagicMock(data={'new_state': state}, time_fired=12345)
            body = [{
                'measurement': 'fake.{}'.format(entity_id),
                'tags': {
                    'domain': 'fake',
                    'entity_id': entity_id,
                },
                'time': 12345,
                'fields': {
                    'value': 1,
                },
            }]
            self.handler_method(event)
            if entity_id == 'ok':
                self.assertEqual(
                    mock_client.return_value.write_points.call_count, 1
                )
                self.assertEqual(
                    mock_client.return_value.write_points.call_args,
                    mock.call(body)
                )
            else:
                self.assertFalse(mock_client.return_value.write_points.called)
            mock_client.return_value.write_points.reset_mock()

<<<<<<< HEAD
    def test_event_listener_invalid_type(self, mock_client):
        """Test the event listener when an attirbute has an invalid type."""
        self._setup()

        valid = {
            '1': 1,
            '1.0': 1.0,
            STATE_ON: 1,
            STATE_OFF: 0,
            'foo': 'foo'
        }
        for in_, out in valid.items():
            attrs = {
                'unit_of_measurement': 'foobars',
                'longitude': '1.1',
                'latitude': '2.2',
                'invalid_attribute': ['value1', 'value2']
            }
            state = mock.MagicMock(
                state=in_, domain='fake', object_id='entity', attributes=attrs)
            event = mock.MagicMock(data={'new_state': state}, time_fired=12345)
            body = [{
                'measurement': 'foobars',
                'tags': {
                    'domain': 'fake',
                    'entity_id': 'entity',
                },
                'time': 12345,
                'fields': {
                    'value': out,
                    'longitude': '1.1',
                    'latitude': '2.2'
                },
            }]
            self.handler_method(event)
            self.assertEqual(
                mock_client.return_value.write_points.call_count, 1
            )
            self.assertEqual(
                mock_client.return_value.write_points.call_args,
                mock.call(body)
            )
=======
    def test_event_listener_default_measurement(self, mock_client):
        """Test the event listener with a default measurement."""
        config = {
            'influxdb': {
                'host': 'host',
                'username': 'user',
                'password': 'pass',
                'default_measurement': 'state',
                'blacklist': ['fake.blacklisted']
            }
        }
        assert setup_component(self.hass, influxdb.DOMAIN, config)
        self.handler_method = self.hass.bus.listen.call_args_list[0][0][1]

        for entity_id in ('ok', 'blacklisted'):
            state = mock.MagicMock(
                state=1, domain='fake', entity_id='fake.{}'.format(entity_id),
                object_id=entity_id, attributes={})
            event = mock.MagicMock(data={'new_state': state}, time_fired=12345)
            body = [{
                'measurement': 'state',
                'tags': {
                    'domain': 'fake',
                    'entity_id': entity_id,
                },
                'time': 12345,
                'fields': {
                    'value': 1,
                },
            }]
            self.handler_method(event)
            if entity_id == 'ok':
                self.assertEqual(
                    mock_client.return_value.write_points.call_count, 1
                )
                self.assertEqual(
                    mock_client.return_value.write_points.call_args,
                    mock.call(body)
                )
            else:
                self.assertFalse(mock_client.return_value.write_points.called)
>>>>>>> 1f5f4e7a
            mock_client.return_value.write_points.reset_mock()<|MERGE_RESOLUTION|>--- conflicted
+++ resolved
@@ -257,7 +257,6 @@
                 self.assertFalse(mock_client.return_value.write_points.called)
             mock_client.return_value.write_points.reset_mock()
 
-<<<<<<< HEAD
     def test_event_listener_invalid_type(self, mock_client):
         """Test the event listener when an attirbute has an invalid type."""
         self._setup()
@@ -300,7 +299,8 @@
                 mock_client.return_value.write_points.call_args,
                 mock.call(body)
             )
-=======
+            mock_client.return_value.write_points.reset_mock()
+
     def test_event_listener_default_measurement(self, mock_client):
         """Test the event listener with a default measurement."""
         config = {
@@ -342,5 +342,4 @@
                 )
             else:
                 self.assertFalse(mock_client.return_value.write_points.called)
->>>>>>> 1f5f4e7a
             mock_client.return_value.write_points.reset_mock()