--- conflicted
+++ resolved
@@ -1,13 +1,10 @@
 """Test the Z-Wave JS number platform."""
 from zwave_js_server.event import Event
 
-<<<<<<< HEAD
 from homeassistant.const import STATE_UNKNOWN
-=======
 from homeassistant.helpers import entity_registry as er
 
 from .common import BASIC_NUMBER_ENTITY
->>>>>>> 441552e0
 
 NUMBER_ENTITY = "number.thermostat_hvac_valve_control"
 VOLUME_NUMBER_ENTITY = "number.indoor_siren_6_default_volume_2"
@@ -78,7 +75,6 @@
     assert state.state == "99.0"
 
 
-<<<<<<< HEAD
 async def test_volume_number(hass, client, aeotec_zw164_siren, integration):
     """Test the volume number entity."""
     node = aeotec_zw164_siren
@@ -169,7 +165,8 @@
 
     state = hass.states.get(VOLUME_NUMBER_ENTITY)
     assert state.state == STATE_UNKNOWN
-=======
+
+
 async def test_disabled_basic_number(hass, ge_in_wall_dimmer_switch, integration):
     """Test number is created from Basic CC and is disabled."""
     ent_reg = er.async_get(hass)
@@ -177,5 +174,4 @@
 
     assert entity_entry
     assert entity_entry.disabled
-    assert entity_entry.disabled_by == er.DISABLED_INTEGRATION
->>>>>>> 441552e0
+    assert entity_entry.disabled_by == er.DISABLED_INTEGRATION