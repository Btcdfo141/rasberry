--- conflicted
+++ resolved
@@ -4,11 +4,8 @@
 import functools
 from typing import Any
 
-<<<<<<< HEAD
 from zhaquirks.quirk_ids import DANFOSS_ALLY_THERMOSTAT
-=======
 from zigpy.quirks.v2 import BinarySensorMetadata, EntityMetadata
->>>>>>> 531e25cb
 import zigpy.types as t
 from zigpy.zcl.clusters.general import OnOff
 from zigpy.zcl.clusters.security import IasZone
