--- conflicted
+++ resolved
@@ -39,12 +39,6 @@
 
     node.reset_mock()
 
-<<<<<<< HEAD
-    import pprint
-
-    pprint.pprint(device)
-=======
->>>>>>> 92efe4f4
     device.turn_on(percentage=0)
 
     assert node.set_dimmer.called
