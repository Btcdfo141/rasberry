"""Provide pre-made queries on top of the recorder component."""
from __future__ import annotations

from collections import defaultdict
from itertools import groupby
import logging
import time

from sqlalchemy import and_, bindparam, func
from sqlalchemy.ext import baked

from homeassistant.components import recorder
from homeassistant.components.recorder.models import (
    States,
    process_timestamp_to_utc_isoformat,
)
from homeassistant.components.recorder.util import execute, session_scope
from homeassistant.core import split_entity_id
import homeassistant.util.dt as dt_util

from .models import LazyState

# mypy: allow-untyped-defs, no-check-untyped-defs

_LOGGER = logging.getLogger(__name__)

STATE_KEY = "state"
LAST_CHANGED_KEY = "last_changed"

SIGNIFICANT_DOMAINS = (
    "climate",
    "device_tracker",
    "humidifier",
    "thermostat",
    "water_heater",
)
IGNORE_DOMAINS = ("zone", "scene")
NEED_ATTRIBUTE_DOMAINS = {
    "climate",
    "humidifier",
    "input_datetime",
    "thermostat",
    "water_heater",
}

QUERY_STATES = [
    States.domain,
    States.entity_id,
    States.state,
    States.attributes,
    States.last_changed,
    States.last_updated,
]

HISTORY_BAKERY = "recorder_history_bakery"


def async_setup(hass):
    """Set up the history hooks."""
    hass.data[HISTORY_BAKERY] = baked.bakery()


def get_significant_states(hass, *args, **kwargs):
    """Wrap _get_significant_states with a sql session."""
    with session_scope(hass=hass) as session:
        return _get_significant_states(hass, session, *args, **kwargs)


def _get_significant_states(
    hass,
    session,
    start_time,
    end_time=None,
    entity_ids=None,
    filters=None,
    include_start_time_state=True,
    significant_changes_only=True,
    minimal_response=False,
):
    """
    Return states changes during UTC period start_time - end_time.

    entity_ids is an optional iterable of entities to include in the results.

    filters is an optional SQLAlchemy filter which will be applied to the database
    queries unless entity_ids is given, in which case its ignored.

    Significant states are all states where there is a state change,
    as well as all states from certain domains (for instance
    thermostat so that we get current temperature in our graphs).
    """
    timer_start = time.perf_counter()

    baked_query = hass.data[HISTORY_BAKERY](
        lambda session: session.query(*QUERY_STATES)
    )

    if significant_changes_only:
        baked_query += lambda q: q.filter(
            (
                States.domain.in_(SIGNIFICANT_DOMAINS)
                | (States.last_changed == States.last_updated)
            )
            & (States.last_updated > bindparam("start_time"))
        )
    else:
        baked_query += lambda q: q.filter(States.last_updated > bindparam("start_time"))

    if entity_ids is not None:
        baked_query += lambda q: q.filter(
            States.entity_id.in_(bindparam("entity_ids", expanding=True))
        )
    else:
        baked_query += lambda q: q.filter(~States.domain.in_(IGNORE_DOMAINS))
        if filters:
            filters.bake(baked_query)

    if end_time is not None:
        baked_query += lambda q: q.filter(States.last_updated < bindparam("end_time"))

    baked_query += lambda q: q.order_by(States.entity_id, States.last_updated)

    states = execute(
        baked_query(session).params(
            start_time=start_time, end_time=end_time, entity_ids=entity_ids
        )
    )

    if _LOGGER.isEnabledFor(logging.DEBUG):
        elapsed = time.perf_counter() - timer_start
        _LOGGER.debug("get_significant_states took %fs", elapsed)

    return _sorted_states_to_dict(
        hass,
        session,
        states,
        start_time,
        entity_ids,
        filters,
        include_start_time_state,
        minimal_response,
    )


def state_changes_during_period(hass, start_time, end_time=None, entity_id=None):
    """Return states changes during UTC period start_time - end_time."""
    with session_scope(hass=hass) as session:
        baked_query = hass.data[HISTORY_BAKERY](
            lambda session: session.query(*QUERY_STATES)
        )

        baked_query += lambda q: q.filter(
            (States.last_changed == States.last_updated)
            & (States.last_updated > bindparam("start_time"))
        )

        if end_time is not None:
            baked_query += lambda q: q.filter(
                States.last_updated < bindparam("end_time")
            )

        if entity_id is not None:
            baked_query += lambda q: q.filter_by(entity_id=bindparam("entity_id"))
            entity_id = entity_id.lower()

        baked_query += lambda q: q.order_by(States.entity_id, States.last_updated)

        states = execute(
            baked_query(session).params(
                start_time=start_time, end_time=end_time, entity_id=entity_id
            )
        )

        entity_ids = [entity_id] if entity_id is not None else None

        return _sorted_states_to_dict(hass, session, states, start_time, entity_ids)


def get_last_state_changes(hass, number_of_states, entity_id):
    """Return the last number_of_states."""
    start_time = dt_util.utcnow()

    with session_scope(hass=hass) as session:
        baked_query = hass.data[HISTORY_BAKERY](
            lambda session: session.query(*QUERY_STATES)
        )
        baked_query += lambda q: q.filter(States.last_changed == States.last_updated)

        if entity_id is not None:
            baked_query += lambda q: q.filter_by(entity_id=bindparam("entity_id"))
            entity_id = entity_id.lower()

        baked_query += lambda q: q.order_by(
            States.entity_id, States.last_updated.desc()
        )

        baked_query += lambda q: q.limit(bindparam("number_of_states"))

        states = execute(
            baked_query(session).params(
                number_of_states=number_of_states, entity_id=entity_id
            )
        )

        entity_ids = [entity_id] if entity_id is not None else None

        return _sorted_states_to_dict(
            hass,
            session,
            reversed(states),
            start_time,
            entity_ids,
            include_start_time_state=False,
        )


def get_states(hass, utc_point_in_time, entity_ids=None, run=None, filters=None):
    """Return the states at a specific point in time."""
    if run is None:
        run = recorder.run_information_from_instance(hass, utc_point_in_time)

        # History did not run before utc_point_in_time
        if run is None:
            return []

    with session_scope(hass=hass) as session:
        return _get_states_with_session(
            hass, session, utc_point_in_time, entity_ids, run, filters
        )


def _get_states_with_session(
    hass, session, utc_point_in_time, entity_ids=None, run=None, filters=None
):
    """Return the states at a specific point in time."""
    if entity_ids and len(entity_ids) == 1:
        return _get_single_entity_states_with_session(
            hass, session, utc_point_in_time, entity_ids[0]
        )

    if run is None:
        run = recorder.run_information_with_session(session, utc_point_in_time)

        # History did not run before utc_point_in_time
        if run is None:
            return []

    # We have more than one entity to look at so we need to do a query on states
    # since the last recorder run started.
    query = session.query(*QUERY_STATES)

    if entity_ids:
<<<<<<< HEAD
=======
        # We got an include-list of entities, accelerate the query by filtering already
        # in the inner query.
>>>>>>> ef13e473
        most_recent_state_ids = (
            session.query(
                func.max(States.state_id).label("max_state_id"),
            )
<<<<<<< HEAD
            .filter(States.last_updated < utc_point_in_time)
            .filter(States.entity_id.in_(entity_ids))
        )
        most_recent_state_ids = most_recent_state_ids.group_by(States.entity_id)
        # Filtering out too old states after grouping improves the query time by 3-4x
        most_recent_state_ids = most_recent_state_ids.filter(
            States.last_updated >= run.start
        )
=======
            .filter(
                (States.last_updated >= run.start)
                & (States.last_updated < utc_point_in_time)
            )
            .filter(States.entity_id.in_(entity_ids))
        )
        most_recent_state_ids = most_recent_state_ids.group_by(States.entity_id)
>>>>>>> ef13e473
        most_recent_state_ids = most_recent_state_ids.subquery()
        query = query.join(
            most_recent_state_ids,
            States.state_id == most_recent_state_ids.c.max_state_id,
        )
    else:
<<<<<<< HEAD
=======
        # We did not get an include-list of entities, query all states in the inner
        # query, then filter out unwanted domains as well as applying the custom filter.
        # This filtering can't be done in the inner query because the domain column is
        # not indexed and we can't control what's in the custom filter.
>>>>>>> ef13e473
        most_recent_states_by_date = (
            session.query(
                States.entity_id.label("max_entity_id"),
                func.max(States.last_updated).label("max_last_updated"),
            )
            .filter(
                (States.last_updated >= run.start)
                & (States.last_updated < utc_point_in_time)
            )
            .group_by(States.entity_id)
            .subquery()
        )
        most_recent_state_ids = (
            session.query(func.max(States.state_id).label("max_state_id"))
            .join(
                most_recent_states_by_date,
                and_(
                    States.entity_id == most_recent_states_by_date.c.max_entity_id,
                    States.last_updated
                    == most_recent_states_by_date.c.max_last_updated,
                ),
            )
            .group_by(States.entity_id)
            .subquery()
        )
        query = query.join(
            most_recent_state_ids,
            States.state_id == most_recent_state_ids.c.max_state_id,
        )
        query = query.filter(~States.domain.in_(IGNORE_DOMAINS))

    if filters:
        query = filters.apply(query)

    return [LazyState(row) for row in execute(query)]


def _get_single_entity_states_with_session(hass, session, utc_point_in_time, entity_id):
    # Use an entirely different (and extremely fast) query if we only
    # have a single entity id
    baked_query = hass.data[HISTORY_BAKERY](
        lambda session: session.query(*QUERY_STATES)
    )
    baked_query += lambda q: q.filter(
        States.last_updated < bindparam("utc_point_in_time"),
        States.entity_id == bindparam("entity_id"),
    )
    baked_query += lambda q: q.order_by(States.last_updated.desc())
    baked_query += lambda q: q.limit(1)

    query = baked_query(session).params(
        utc_point_in_time=utc_point_in_time, entity_id=entity_id
    )

    return [LazyState(row) for row in execute(query)]


def _sorted_states_to_dict(
    hass,
    session,
    states,
    start_time,
    entity_ids,
    filters=None,
    include_start_time_state=True,
    minimal_response=False,
):
    """Convert SQL results into JSON friendly data structure.

    This takes our state list and turns it into a JSON friendly data
    structure {'entity_id': [list of states], 'entity_id2': [list of states]}

    States must be sorted by entity_id and last_updated

    We also need to go back and create a synthetic zero data point for
    each list of states, otherwise our graphs won't start on the Y
    axis correctly.
    """
    result = defaultdict(list)
    # Set all entity IDs to empty lists in result set to maintain the order
    if entity_ids is not None:
        for ent_id in entity_ids:
            result[ent_id] = []

    # Get the states at the start time
    timer_start = time.perf_counter()
    if include_start_time_state:
        run = recorder.run_information_from_instance(hass, start_time)
        for state in _get_states_with_session(
            hass, session, start_time, entity_ids, run=run, filters=filters
        ):
            state.last_changed = start_time
            state.last_updated = start_time
            result[state.entity_id].append(state)

    if _LOGGER.isEnabledFor(logging.DEBUG):
        elapsed = time.perf_counter() - timer_start
        _LOGGER.debug("getting %d first datapoints took %fs", len(result), elapsed)

    # Called in a tight loop so cache the function
    # here
    _process_timestamp_to_utc_isoformat = process_timestamp_to_utc_isoformat

    # Append all changes to it
    for ent_id, group in groupby(states, lambda state: state.entity_id):
        domain = split_entity_id(ent_id)[0]
        ent_results = result[ent_id]
        if not minimal_response or domain in NEED_ATTRIBUTE_DOMAINS:
            ent_results.extend(LazyState(db_state) for db_state in group)

        # With minimal response we only provide a native
        # State for the first and last response. All the states
        # in-between only provide the "state" and the
        # "last_changed".
        if not ent_results:
            ent_results.append(LazyState(next(group)))

        prev_state = ent_results[-1]
        initial_state_count = len(ent_results)

        for db_state in group:
            # With minimal response we do not care about attribute
            # changes so we can filter out duplicate states
            if db_state.state == prev_state.state:
                continue

            ent_results.append(
                {
                    STATE_KEY: db_state.state,
                    LAST_CHANGED_KEY: _process_timestamp_to_utc_isoformat(
                        db_state.last_changed
                    ),
                }
            )
            prev_state = db_state

        if prev_state and len(ent_results) != initial_state_count:
            # There was at least one state change
            # replace the last minimal state with
            # a full state
            ent_results[-1] = LazyState(prev_state)

    # Filter out the empty lists if some states had 0 results.
    return {key: val for key, val in result.items() if val}


def get_state(hass, utc_point_in_time, entity_id, run=None):
    """Return a state at a specific point in time."""
    states = get_states(hass, utc_point_in_time, (entity_id,), run)
    return states[0] if states else None<|MERGE_RESOLUTION|>--- conflicted
+++ resolved
@@ -250,25 +250,12 @@
     query = session.query(*QUERY_STATES)
 
     if entity_ids:
-<<<<<<< HEAD
-=======
         # We got an include-list of entities, accelerate the query by filtering already
         # in the inner query.
->>>>>>> ef13e473
         most_recent_state_ids = (
             session.query(
                 func.max(States.state_id).label("max_state_id"),
             )
-<<<<<<< HEAD
-            .filter(States.last_updated < utc_point_in_time)
-            .filter(States.entity_id.in_(entity_ids))
-        )
-        most_recent_state_ids = most_recent_state_ids.group_by(States.entity_id)
-        # Filtering out too old states after grouping improves the query time by 3-4x
-        most_recent_state_ids = most_recent_state_ids.filter(
-            States.last_updated >= run.start
-        )
-=======
             .filter(
                 (States.last_updated >= run.start)
                 & (States.last_updated < utc_point_in_time)
@@ -276,20 +263,16 @@
             .filter(States.entity_id.in_(entity_ids))
         )
         most_recent_state_ids = most_recent_state_ids.group_by(States.entity_id)
->>>>>>> ef13e473
         most_recent_state_ids = most_recent_state_ids.subquery()
         query = query.join(
             most_recent_state_ids,
             States.state_id == most_recent_state_ids.c.max_state_id,
         )
     else:
-<<<<<<< HEAD
-=======
         # We did not get an include-list of entities, query all states in the inner
         # query, then filter out unwanted domains as well as applying the custom filter.
         # This filtering can't be done in the inner query because the domain column is
         # not indexed and we can't control what's in the custom filter.
->>>>>>> ef13e473
         most_recent_states_by_date = (
             session.query(
                 States.entity_id.label("max_entity_id"),
@@ -320,9 +303,8 @@
             States.state_id == most_recent_state_ids.c.max_state_id,
         )
         query = query.filter(~States.domain.in_(IGNORE_DOMAINS))
-
-    if filters:
-        query = filters.apply(query)
+        if filters:
+            query = filters.apply(query)
 
     return [LazyState(row) for row in execute(query)]
 
