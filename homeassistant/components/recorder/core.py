--- conflicted
+++ resolved
@@ -1221,17 +1221,8 @@
             self._commit_event_session_or_retry()
         except Exception as err:  # pylint: disable=broad-except
             _LOGGER.exception("Error saving the event session during shutdown: %s", err)
-<<<<<<< HEAD
-        try:
-            self.event_session.close()
-        except Exception as err:  # pylint: disable=broad-except
-            _LOGGER.exception(
-                "Error closing the event session during shutdown: %s", err
-            )
-=======
 
         self.event_session.close()
->>>>>>> f78533eb
         self.run_history.clear()
 
     def _shutdown(self) -> None:
