"""The Matrix bot component."""
from __future__ import annotations

import asyncio
import logging
import mimetypes
import os
import re
from typing import NewType, TypedDict

from PIL import Image
import aiofiles.os
from nio import AsyncClient, Event, MatrixRoom
from nio.events.room_events import RoomMessageText
from nio.responses import (
    ErrorResponse,
    JoinError,
    JoinResponse,
    LoginError,
    Response,
    UploadError,
    UploadResponse,
)
import voluptuous as vol

from homeassistant.components.notify import ATTR_DATA, ATTR_MESSAGE, ATTR_TARGET
from homeassistant.const import (
    CONF_NAME,
    CONF_PASSWORD,
    CONF_USERNAME,
    CONF_VERIFY_SSL,
    EVENT_HOMEASSISTANT_START,
    EVENT_HOMEASSISTANT_STOP,
)
from homeassistant.core import Event as HassEvent, HomeAssistant, ServiceCall
from homeassistant.exceptions import ConfigEntryAuthFailed, HomeAssistantError
import homeassistant.helpers.config_validation as cv
from homeassistant.helpers.typing import ConfigType
from homeassistant.util.json import load_json, save_json

from .const import DOMAIN, FORMAT_HTML, FORMAT_TEXT, SERVICE_SEND_MESSAGE

_LOGGER = logging.getLogger(__name__)

SESSION_FILE = ".matrix.conf"

CONF_HOMESERVER = "homeserver"
CONF_ROOMS = "rooms"
CONF_COMMANDS = "commands"
CONF_WORD = "word"
CONF_EXPRESSION = "expression"

<<<<<<< HEAD
=======
DEFAULT_CONTENT_TYPE = "application/octet-stream"

MESSAGE_FORMATS = [FORMAT_HTML, FORMAT_TEXT]
DEFAULT_MESSAGE_FORMAT = FORMAT_TEXT

>>>>>>> 2167cf54
EVENT_MATRIX_COMMAND = "matrix_command"

ATTR_FORMAT = "format"  # optional message format
ATTR_IMAGES = "images"  # optional images

WordCommand = NewType("WordCommand", str)
ExpressionCommand = NewType("ExpressionCommand", re.Pattern)
RoomID = NewType("RoomID", str)


class ConfigCommand(TypedDict, total=False):
    """Corresponds to a single COMMAND_SCHEMA."""

    name: str  # CONF_NAME
    rooms: list[RoomID] | None  # CONF_ROOMS
    word: WordCommand | None  # CONF_WORD
    expression: ExpressionCommand | None  # CONF_EXPRESSION


COMMAND_SCHEMA = vol.All(
    vol.Schema(
        {
            vol.Exclusive(CONF_WORD, "trigger"): cv.string,
            vol.Exclusive(CONF_EXPRESSION, "trigger"): cv.is_regex,
            vol.Required(CONF_NAME): cv.string,
            vol.Optional(CONF_ROOMS): vol.All(cv.ensure_list, [cv.string]),
        }
    ),
    cv.has_at_least_one_key(CONF_WORD, CONF_EXPRESSION),
)

CONFIG_SCHEMA = vol.Schema(
    {
        DOMAIN: vol.Schema(
            {
                vol.Required(CONF_HOMESERVER): cv.url,
                vol.Optional(CONF_VERIFY_SSL, default=True): cv.boolean,
                vol.Required(CONF_USERNAME): cv.matches_regex("@[^:]*:.*"),
                vol.Required(CONF_PASSWORD): cv.string,
                vol.Optional(CONF_ROOMS, default=[]): vol.All(
                    cv.ensure_list, [cv.string]
                ),
                vol.Optional(CONF_COMMANDS, default=[]): [COMMAND_SCHEMA],
            }
        )
    },
    extra=vol.ALLOW_EXTRA,
)


SERVICE_SCHEMA_SEND_MESSAGE = vol.Schema(
    {
        vol.Required(ATTR_MESSAGE): cv.string,
        vol.Optional(ATTR_DATA, default={}): {
            vol.Optional(ATTR_FORMAT, default=DEFAULT_MESSAGE_FORMAT): vol.In(
                MESSAGE_FORMATS
            ),
            vol.Optional(ATTR_IMAGES): vol.All(cv.ensure_list, [cv.string]),
        },
        vol.Required(ATTR_TARGET): vol.All(cv.ensure_list, [cv.string]),
    }
)


async def async_setup(hass: HomeAssistant, config: ConfigType) -> bool:
    """Set up the Matrix bot component."""
    config = config[DOMAIN]

    matrix_bot = MatrixBot(
        hass,
        os.path.join(hass.config.path(), SESSION_FILE),
        config[CONF_HOMESERVER],
        config[CONF_VERIFY_SSL],
        config[CONF_USERNAME],
        config[CONF_PASSWORD],
        config[CONF_ROOMS],
        config[CONF_COMMANDS],
    )
    hass.data[DOMAIN] = matrix_bot

    hass.services.async_register(
        DOMAIN,
        SERVICE_SEND_MESSAGE,
        matrix_bot.handle_send_message,
        schema=SERVICE_SCHEMA_SEND_MESSAGE,
    )

    return True


class MatrixBot:
    """The Matrix Bot."""

    _client: AsyncClient

    def __init__(
        self,
        hass: HomeAssistant,
        config_file: str,
        homeserver: str,
        verify_ssl: bool,
        username: str,
        password: str,
        listening_rooms: list[RoomID],
        commands: list[ConfigCommand],
    ) -> None:
        """Set up the client."""
        self.hass = hass

        self._session_filepath = config_file
        self._auth_tokens: dict[str, str] = {}

        self._homeserver = homeserver
        self._verify_tls = verify_ssl
        self._mx_id = username
        self._password = password

        self._client = AsyncClient(
            homeserver=self._homeserver, user=self._mx_id, ssl=self._verify_tls
        )

        self._listening_rooms = listening_rooms

        self._word_commands: dict[RoomID, dict[WordCommand, ConfigCommand]] = {}
        self._expression_commands: dict[RoomID, list[ConfigCommand]] = {}
        self._load_commands(commands)

        async def stop_client(event: HassEvent) -> None:
            """Run once when Home Assistant stops."""
            if self._client is not None:
                await self._client.close()

        self.hass.bus.async_listen_once(EVENT_HOMEASSISTANT_STOP, stop_client)

        async def handle_startup(event: HassEvent) -> None:
            """Run once when Home Assistant finished startup."""
            self._auth_tokens = await self._get_auth_tokens()
            await self._login()
            await self._join_rooms()
            # Sync once so that we don't respond to past events.
            await self._client.sync(timeout=30_000)

            self._client.add_event_callback(self._handle_room_message, RoomMessageText)

            await self._client.sync_forever(timeout=30_000)  # milliseconds.

        self.hass.bus.async_listen_once(EVENT_HOMEASSISTANT_START, handle_startup)

    def _load_commands(self, commands: list[ConfigCommand]) -> None:
        for command in commands:
            # Set the command for all listening_rooms, unless otherwise specified.
            command.setdefault(CONF_ROOMS, self._listening_rooms)  # type: ignore[misc]

            # COMMAND_SCHEMA guarantees that exactly one of CONF_WORD and CONF_expression are set.
            if (word_command := command.get(CONF_WORD)) is not None:
                for room_id in command[CONF_ROOMS]:  # type: ignore[literal-required]
                    self._word_commands.setdefault(room_id, {})
                    self._word_commands[room_id][word_command] = command  # type: ignore[index]
            else:
                for room_id in command[CONF_ROOMS]:  # type: ignore[literal-required]
                    self._expression_commands.setdefault(room_id, [])
                    self._expression_commands[room_id].append(command)

    async def _handle_room_message(self, room: MatrixRoom, event: Event) -> None:
        """Handle a message sent to a Matrix room."""
        # Corresponds to message type 'm.text'.
        assert isinstance(event, RoomMessageText)

        if event.sender == self._mx_id:
            return
        _LOGGER.debug("Handling message: %s", event.body)

        room_id = RoomID(room.room_id)

        if event.body.startswith("!"):
            # Could trigger a single-word command.
            pieces = event.body.split()
            word = WordCommand(pieces[0].lstrip("!"))

            if command := self._word_commands.get(room_id, {}).get(word):
                event_data = {
                    "command": command[CONF_NAME],
                    "sender": event.sender,
                    "room": room_id,
                    "args": pieces[1:],
                }
                self.hass.bus.async_fire(EVENT_MATRIX_COMMAND, event_data)

        # After single-word commands, check all regex commands in the room.
        for command in self._expression_commands.get(room_id, []):
            match: re.Match = command[CONF_EXPRESSION].match(event.body)  # type: ignore[literal-required]
            if not match:
                continue
            event_data = {
                "command": command[CONF_NAME],
                "sender": event.sender,
                "room": room_id,
                "args": match.groupdict(),
            }
            self.hass.bus.async_fire(EVENT_MATRIX_COMMAND, event_data)

    async def _join_room(self, room_id_or_alias: str) -> None:
        """Join a room or get it, if we are already in the room."""
        join_response = await self._client.join(room_id_or_alias)

        if isinstance(join_response, JoinResponse):
            _LOGGER.debug("Joined or already in room '%s'", room_id_or_alias)
        elif isinstance(join_response, JoinError):
            _LOGGER.error(
                "Could not join room '%s': %s",
                room_id_or_alias,
                join_response,
            )

    async def _join_rooms(self) -> None:
        """Join the Matrix rooms that we listen for commands in."""
        rooms = {self._join_room(room_id) for room_id in self._listening_rooms}
        await asyncio.wait(rooms)

    async def _get_auth_tokens(self) -> dict[str, str]:
        """Read sorted authentication tokens from disk."""
        try:
            auth_tokens = await self.hass.async_add_executor_job(
                load_json, self._session_filepath
            )
            assert isinstance(auth_tokens, dict)
        except AssertionError:
            _LOGGER.warning(
                "Loading authentication tokens from file '%s' failed: does not meet expected schema",
                self._session_filepath,
            )
        except HomeAssistantError as ex:
            _LOGGER.warning(
                "Loading authentication tokens from file '%s' failed: %s",
                self._session_filepath,
                str(ex),
            )
        else:
            return auth_tokens
        return {}

    async def _store_auth_token(self, token: str) -> None:
        """Store authentication token to session and persistent storage."""
        self._auth_tokens[self._mx_id] = token

        await self.hass.async_add_executor_job(
            save_json, self._session_filepath, self._auth_tokens
        )

    async def _login(self) -> None:
        """
        Login to the Matrix homeserver.

        Attempts to use the stored authentication token.
        If that fails, then tries using the password.
        If that also fails, raises LocalProtocolError.
        """

        # If we have an authentication token
        if (token := self._auth_tokens.get(self._mx_id)) is not None:
            response = await self._client.login(token=token)
            _LOGGER.debug("Logging in using stored token")

            if isinstance(response, LoginError):
                _LOGGER.warning(
                    "Login by token failed: %s, %s",
                    response.status_code,
                    response.message,
                )

        # If the token login did not succeed
        if not self._client.logged_in:
            response = await self._client.login(password=self._password)
            _LOGGER.debug("Logging in using password")

            if isinstance(response, LoginError):
                _LOGGER.warning(
                    "Login by password failed: %s, %s",
                    response.status_code,
                    response.message,
                )

        if not self._client.logged_in:
            raise ConfigEntryAuthFailed(
                "Login failed, both token and username/password are invalid"
            )

        await self._store_auth_token(self._client.access_token)

    async def _send_image(self, image_path: str, target_rooms: list[RoomID]) -> None:
        """Upload an image, then send it to all target_rooms."""
        if not self.hass.config.is_allowed_path(image_path):
            _LOGGER.error("Path not allowed: %s", image_path)
            return

        # Get required image metadata.
        image = Image.open(image_path)
        (width, height) = image.size
        mime_type = mimetypes.guess_type(image_path)[0]
        file_stat = await aiofiles.os.stat(image_path)

        _LOGGER.debug("Uploading file from path, %s", image_path)
        async with aiofiles.open(image_path, "r+b") as image_file:
            response = await self._client.upload(
                image_file,
                content_type=mime_type,
                filename=os.path.basename(image_path),
                filesize=file_stat.st_size,
            )
        if isinstance(response, UploadError):
            _LOGGER.error("Unable to upload image to the homeserver: %s", response)
            return

        assert isinstance(response, UploadResponse)
        _LOGGER.debug("Successfully uploaded image to the homeserver")

        content = {
            "body": os.path.basename(image_path),
            "info": {
                "size": file_stat.st_size,
                "mimetype": mime_type,
                "w": width,
                "h": height,
            },
            "msgtype": "m.image",
            "url": response.content_uri,
        }

        for room in target_rooms:
            await self._client.room_send(
                room_id=room, message_type="m.room.message", content=content
            )
            _LOGGER.debug("Image '%s' sent to room '%s'", image_path, room)

    async def _send_message(
        self, message: str, target_rooms: list[RoomID], data: dict | None
    ) -> None:
        """Send a message to the Matrix server."""
        for target_room in target_rooms:
<<<<<<< HEAD
            response: Response = await self._client.room_send(
                room_id=target_room,
                message_type="m.room.message",
                content={"msgtype": "m.text", "body": message},
            )
            if isinstance(response, ErrorResponse):
=======
            try:
                room = self._join_or_get_room(target_room)
                if message is not None:
                    if data.get(ATTR_FORMAT) == FORMAT_HTML:
                        _LOGGER.debug(room.send_html(message))
                    else:
                        _LOGGER.debug(room.send_text(message))
            except MatrixRequestError as ex:
>>>>>>> 2167cf54
                _LOGGER.error(
                    "Unable to deliver message to room '%s': %s",
                    target_room,
                    response,
                )
<<<<<<< HEAD
            else:
                _LOGGER.debug("Message delivered to room '%s'", target_room)

        if data is not None and len(target_rooms) > 0:
            for image_path in data.get(ATTR_IMAGES, []):
                await self._send_image(image_path, target_rooms)
=======
        if ATTR_IMAGES in data:
            for img in data.get(ATTR_IMAGES, []):
                self._send_image(img, target_rooms)
>>>>>>> 2167cf54

    async def handle_send_message(self, service: ServiceCall) -> None:
        """Handle the send_message service."""
        return await self._send_message(
            service.data[ATTR_MESSAGE],
            service.data[ATTR_TARGET],
            service.data.get(ATTR_DATA),
        )<|MERGE_RESOLUTION|>--- conflicted
+++ resolved
@@ -50,15 +50,12 @@
 CONF_WORD = "word"
 CONF_EXPRESSION = "expression"
 
-<<<<<<< HEAD
-=======
+EVENT_MATRIX_COMMAND = "matrix_command"
+
 DEFAULT_CONTENT_TYPE = "application/octet-stream"
 
 MESSAGE_FORMATS = [FORMAT_HTML, FORMAT_TEXT]
 DEFAULT_MESSAGE_FORMAT = FORMAT_TEXT
-
->>>>>>> 2167cf54
-EVENT_MATRIX_COMMAND = "matrix_command"
 
 ATTR_FORMAT = "format"  # optional message format
 ATTR_IMAGES = "images"  # optional images
@@ -396,41 +393,27 @@
         self, message: str, target_rooms: list[RoomID], data: dict | None
     ) -> None:
         """Send a message to the Matrix server."""
+        content = {"msgtype": "m.text", "body": message}
+        if data is not None and data.get(ATTR_FORMAT) == FORMAT_HTML:
+            content |= {"format": "org.matrix.custom.html", "formatted_body": message}
         for target_room in target_rooms:
-<<<<<<< HEAD
             response: Response = await self._client.room_send(
                 room_id=target_room,
                 message_type="m.room.message",
-                content={"msgtype": "m.text", "body": message},
+                content=content,
             )
             if isinstance(response, ErrorResponse):
-=======
-            try:
-                room = self._join_or_get_room(target_room)
-                if message is not None:
-                    if data.get(ATTR_FORMAT) == FORMAT_HTML:
-                        _LOGGER.debug(room.send_html(message))
-                    else:
-                        _LOGGER.debug(room.send_text(message))
-            except MatrixRequestError as ex:
->>>>>>> 2167cf54
                 _LOGGER.error(
                     "Unable to deliver message to room '%s': %s",
                     target_room,
                     response,
                 )
-<<<<<<< HEAD
             else:
                 _LOGGER.debug("Message delivered to room '%s'", target_room)
 
         if data is not None and len(target_rooms) > 0:
             for image_path in data.get(ATTR_IMAGES, []):
                 await self._send_image(image_path, target_rooms)
-=======
-        if ATTR_IMAGES in data:
-            for img in data.get(ATTR_IMAGES, []):
-                self._send_image(img, target_rooms)
->>>>>>> 2167cf54
 
     async def handle_send_message(self, service: ServiceCall) -> None:
         """Handle the send_message service."""
