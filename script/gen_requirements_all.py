--- conflicted
+++ resolved
@@ -25,10 +25,6 @@
     "avea",  # depends on bluepy
     "avion",
     "beacontools",
-<<<<<<< HEAD
-=======
-    "beewi-smartclim",  # depends on bluepy
->>>>>>> 038b0e6d
     "bluepy",
     "decora",
     "decora-wifi",
