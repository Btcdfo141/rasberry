--- conflicted
+++ resolved
@@ -26,9 +26,7 @@
 IID_MIN = 1
 IID_MAX = 18446744073709551615
 
-<<<<<<< HEAD
 _LOGGER = logging.getLogger(__name__)
-=======
 ACCESSORY_INFORMATION_SERVICE = "3E"
 ACCESSORY_INFORMATION_SERVICE_KEY = f"{ACCESSORY_INFORMATION_SERVICE}_"
 
@@ -61,7 +59,6 @@
                     accessory_allocation[new_allocation_key] = iid
 
         raise NotImplementedError
->>>>>>> a0496c0f
 
 
 class AccessoryIIDStorage:
@@ -110,23 +107,6 @@
             f'{service_hap_type}_{service_unique_id or ""}_'
             f'{char_hap_type or ""}_{char_unique_id or ""}'
         )
-<<<<<<< HEAD
-        if allocation_key in self.allocations:
-            _LOGGER.warning(
-                "Returning allocation for %s: %s",
-                allocation_key,
-                self.allocations[allocation_key],
-            )
-            return self.allocations[allocation_key]
-        next_iid = self.allocated_iids[-1] + 1 if self.allocated_iids else 1
-        self.allocations[allocation_key] = next_iid
-        self.allocated_iids.append(next_iid)
-        self._async_schedule_save()
-        _LOGGER.warning(
-            "Allocated new for %s: %s", allocation_key, self.allocations[allocation_key]
-        )
-        return next_iid
-=======
         accessory_allocation = self.allocations.setdefault(aid, {})
         accessory_allocated_iids = self.allocated_iids.setdefault(aid, [])
 
@@ -142,7 +122,6 @@
         accessory_allocated_iids.append(allocated_iid)
         self._async_schedule_save()
         return allocated_iid
->>>>>>> a0496c0f
 
     @callback
     def _async_schedule_save(self) -> None:
