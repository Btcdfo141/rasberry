"""Constants for the Tuya integration."""
from __future__ import annotations

from collections.abc import Callable
from dataclasses import dataclass, field
import logging

from tuya_iot import TuyaCloudOpenAPIEndpoint

from homeassistant.backports.enum import StrEnum
from homeassistant.components.sensor import SensorDeviceClass
from homeassistant.const import (
    CONCENTRATION_MICROGRAMS_PER_CUBIC_METER,
    CONCENTRATION_MILLIGRAMS_PER_CUBIC_METER,
    CONCENTRATION_PARTS_PER_BILLION,
    CONCENTRATION_PARTS_PER_MILLION,
    ELECTRIC_CURRENT_AMPERE,
    ELECTRIC_CURRENT_MILLIAMPERE,
    ELECTRIC_POTENTIAL_MILLIVOLT,
    ELECTRIC_POTENTIAL_VOLT,
    ENERGY_KILO_WATT_HOUR,
    ENERGY_WATT_HOUR,
    LIGHT_LUX,
    PERCENTAGE,
    POWER_KILO_WATT,
    POWER_WATT,
    PRESSURE_BAR,
    PRESSURE_HPA,
    PRESSURE_INHG,
    PRESSURE_MBAR,
    PRESSURE_PA,
    PRESSURE_PSI,
    SIGNAL_STRENGTH_DECIBELS,
    SIGNAL_STRENGTH_DECIBELS_MILLIWATT,
    TEMP_CELSIUS,
    TEMP_FAHRENHEIT,
    VOLUME_CUBIC_FEET,
    VOLUME_CUBIC_METERS,
    Platform,
)

DOMAIN = "tuya"
LOGGER = logging.getLogger(__package__)

CONF_AUTH_TYPE = "auth_type"
CONF_PROJECT_TYPE = "tuya_project_type"
CONF_ENDPOINT = "endpoint"
CONF_ACCESS_ID = "access_id"
CONF_ACCESS_SECRET = "access_secret"
CONF_USERNAME = "username"
CONF_PASSWORD = "password"
CONF_COUNTRY_CODE = "country_code"
CONF_APP_TYPE = "tuya_app_type"

DEVICE_CLASS_TUYA_BASIC_ANTI_FLICKR = "tuya__basic_anti_flickr"
DEVICE_CLASS_TUYA_BASIC_NIGHTVISION = "tuya__basic_nightvision"
DEVICE_CLASS_TUYA_DECIBEL_SENSITIVITY = "tuya__decibel_sensitivity"
DEVICE_CLASS_TUYA_IPC_WORK_MODE = "tuya__ipc_work_mode"
DEVICE_CLASS_TUYA_LED_TYPE = "tuya__led_type"
DEVICE_CLASS_TUYA_LIGHT_MODE = "tuya__light_mode"
DEVICE_CLASS_TUYA_MOTION_SENSITIVITY = "tuya__motion_sensitivity"
DEVICE_CLASS_TUYA_RECORD_MODE = "tuya__record_mode"
DEVICE_CLASS_TUYA_RELAY_STATUS = "tuya__relay_status"
DEVICE_CLASS_TUYA_STATUS = "tuya__status"
DEVICE_CLASS_TUYA_FINGERBOT_MODE = "tuya__fingerbot_mode"
DEVICE_CLASS_TUYA_VACUUM_CISTERN = "tuya__vacuum_cistern"
DEVICE_CLASS_TUYA_VACUUM_COLLECTION = "tuya__vacuum_collection"
DEVICE_CLASS_TUYA_VACUUM_MODE = "tuya__vacuum_mode"

TUYA_DISCOVERY_NEW = "tuya_discovery_new"
TUYA_HA_SIGNAL_UPDATE_ENTITY = "tuya_entry_update"

TUYA_RESPONSE_CODE = "code"
TUYA_RESPONSE_RESULT = "result"
TUYA_RESPONSE_MSG = "msg"
TUYA_RESPONSE_SUCCESS = "success"
TUYA_RESPONSE_PLATFORM_URL = "platform_url"

TUYA_SMART_APP = "tuyaSmart"
SMARTLIFE_APP = "smartlife"

PLATFORMS = [
    Platform.BINARY_SENSOR,
    Platform.BUTTON,
    Platform.CAMERA,
    Platform.CLIMATE,
    Platform.COVER,
    Platform.FAN,
    Platform.HUMIDIFIER,
    Platform.LIGHT,
    Platform.NUMBER,
    Platform.SCENE,
    Platform.SELECT,
    Platform.SENSOR,
    Platform.SIREN,
    Platform.SWITCH,
    Platform.VACUUM,
]


class WorkMode(StrEnum):
    """Work modes."""

    COLOUR = "colour"
    MUSIC = "music"
    SCENE = "scene"
    WHITE = "white"


class DPCode(StrEnum):
    """Data Point Codes used by Tuya.

    https://developer.tuya.com/en/docs/iot/standarddescription?id=K9i5ql6waswzq
    """

    ALARM_SWITCH = "alarm_switch"  # Alarm switch
    ALARM_TIME = "alarm_time"  # Alarm time
    ALARM_VOLUME = "alarm_volume"  # Alarm volume
    ANGLE_HORIZONTAL = "angle_horizontal"
    ANGLE_VERTICAL = "angle_vertical"
    ANION = "anion"  # Ionizer unit
    ARM_DOWN_PERCENT = "arm_down_percent"
    ARM_UP_PERCENT = "arm_up_percent"
    BASIC_ANTI_FLICKER = "basic_anti_flicker"
    BASIC_DEVICE_VOLUME = "basic_device_volume"
    BASIC_FLIP = "basic_flip"
    BASIC_INDICATOR = "basic_indicator"
    BASIC_NIGHTVISION = "basic_nightvision"
    BASIC_OSD = "basic_osd"
    BASIC_PRIVATE = "basic_private"
    BASIC_WDR = "basic_wdr"
    BATTERY_PERCENTAGE = "battery_percentage"  # Battery percentage
    BATTERY_STATE = "battery_state"  # Battery state
    BATTERY_VALUE = "battery_value"  # Battery value
    BRIGHT_CONTROLLER = "bright_controller"
    BRIGHT_STATE = "bright_state"  # Brightness status
    BRIGHT_VALUE = "bright_value"  # Brightness
    BRIGHT_VALUE_1 = "bright_value_1"
    BRIGHT_VALUE_2 = "bright_value_2"
    BRIGHT_VALUE_3 = "bright_value_3"
    BRIGHT_VALUE_V2 = "bright_value_v2"
    BRIGHTNESS_MAX_1 = "brightness_max_1"
    BRIGHTNESS_MAX_2 = "brightness_max_2"
    BRIGHTNESS_MAX_3 = "brightness_max_3"
    BRIGHTNESS_MIN_1 = "brightness_min_1"
    BRIGHTNESS_MIN_2 = "brightness_min_2"
    BRIGHTNESS_MIN_3 = "brightness_min_3"
    C_F = "c_f"  # Temperature unit switching
    CH2O_STATE = "ch2o_state"
    CH2O_VALUE = "ch2o_value"
    CH4_SENSOR_STATE = "ch4_sensor_state"
    CH4_SENSOR_VALUE = "ch4_sensor_value"
    CHILD_LOCK = "child_lock"  # Child lock
    CISTERN = "cistern"
    CLEAN_AREA = "clean_area"
    CLEAN_TIME = "clean_time"
    CLICK_SUSTAIN_TIME = "click_sustain_time"
    CO_STATE = "co_state"
    CO_STATUS = "co_status"
    CO_VALUE = "co_value"
    CO2_STATE = "co2_state"
    CO2_VALUE = "co2_value"  # CO2 concentration
    COLLECTION_MODE = "collection_mode"
    COLOR_DATA_V2 = "color_data_v2"
    COLOUR_DATA = "colour_data"  # Colored light mode
    COLOUR_DATA_HSV = "colour_data_hsv"  # Colored light mode
    COLOUR_DATA_V2 = "colour_data_v2"  # Colored light mode
    CONCENTRATION_SET = "concentration_set"  # Concentration setting
    CONTROL = "control"
    CONTROL_2 = "control_2"
    CONTROL_3 = "control_3"
    CRY_DETECTION_SWITCH = "cry_detection_switch"
    CUP_NUMBER = "cup_number"  # NUmber of cups
    CUR_CURRENT = "cur_current"  # Actual current
    CUR_POWER = "cur_power"  # Actual power
    CUR_VOLTAGE = "cur_voltage"  # Actual voltage
    DECIBEL_SENSITIVITY = "decibel_sensitivity"
    DECIBEL_SWITCH = "decibel_switch"
    DEHUMIDITY_SET_VALUE = "dehumidify_set_value"
    DO_NOT_DISTURB = "do_not_disturb"
    DOORCONTACT_STATE = "doorcontact_state"  # Status of door window sensor
    DOORCONTACT_STATE_2 = "doorcontact_state_2"
    DOORCONTACT_STATE_3 = "doorcontact_state_3"
    DUSTER_CLOTH = "duster_cloth"
    EDGE_BRUSH = "edge_brush"
    ELECTRICITY_LEFT = "electricity_left"
    FAN_DIRECTION = "fan_direction"  # Fan direction
    FAN_SPEED_ENUM = "fan_speed_enum"  # Speed mode
    FAN_SPEED_PERCENT = "fan_speed_percent"  # Stepless speed
    FAR_DETECTION = "far_detection"
    FAULT = "fault"
    FEED_REPORT = "feed_report"
    FEED_STATE = "feed_state"
    FILTER_LIFE = "filter"
    FILTER_RESET = "filter_reset"  # Filter (cartridge) reset
    FLOODLIGHT_LIGHTNESS = "floodlight_lightness"
    FLOODLIGHT_SWITCH = "floodlight_switch"
    FORWARD_ENERGY_TOTAL = "forward_energy_total"
    GAS_SENSOR_STATE = "gas_sensor_state"
    GAS_SENSOR_STATUS = "gas_sensor_status"
    GAS_SENSOR_VALUE = "gas_sensor_value"
    HUMIDITY_CURRENT = "humidity_current"  # Current humidity
    HUMIDITY_SET = "humidity_set"  # Humidity setting
    HUMIDITY_VALUE = "humidity_value"  # Humidity
    IPC_WORK_MODE = "ipc_work_mode"
    LED_TYPE_1 = "led_type_1"
    LED_TYPE_2 = "led_type_2"
    LED_TYPE_3 = "led_type_3"
    LEVEL = "level"
    LIGHT = "light"  # Light
    LIGHT_MODE = "light_mode"
    LOCK = "lock"  # Lock / Child lock
<<<<<<< HEAD
    MANUAL_FEED = "manual_feed"
=======
    MACH_OPERATE = "mach_operate"
>>>>>>> 8bf6aba1
    MATERIAL = "material"  # Material
    MODE = "mode"  # Working mode / Mode
    MOTION_RECORD = "motion_record"
    MOTION_SENSITIVITY = "motion_sensitivity"
    MOTION_SWITCH = "motion_switch"  # Motion switch
    MOTION_TRACKING = "motion_tracking"
    MUFFLING = "muffling"  # Muffling
    NEAR_DETECTION = "near_detection"
    PAUSE = "pause"
    PERCENT_CONTROL = "percent_control"
    PERCENT_CONTROL_2 = "percent_control_2"
    PERCENT_CONTROL_3 = "percent_control_3"
    PERCENT_STATE = "percent_state"
    PERCENT_STATE_2 = "percent_state_2"
    PERCENT_STATE_3 = "percent_state_3"
    POSITION = "position"
    PHASE_A = "phase_a"
    PHASE_B = "phase_b"
    PHASE_C = "phase_c"
    PIR = "pir"  # Motion sensor
    PM1 = "pm1"
    PM10 = "pm10"
    PM25_STATE = "pm25_state"
    PM25_VALUE = "pm25_value"
    POWDER_SET = "powder_set"  # Powder
    POWER = "power"
    POWER_GO = "power_go"
    PRESENCE_STATE = "presence_state"
    PRESSURE_STATE = "pressure_state"
    PRESSURE_VALUE = "pressure_value"
    PUMP_RESET = "pump_reset"  # Water pump reset
    RECORD_MODE = "record_mode"
    RECORD_SWITCH = "record_switch"  # Recording switch
    RELAY_STATUS = "relay_status"
    RESET_DUSTER_CLOTH = "reset_duster_cloth"
    RESET_EDGE_BRUSH = "reset_edge_brush"
    RESET_FILTER = "reset_filter"
    RESET_MAP = "reset_map"
    RESET_ROLL_BRUSH = "reset_roll_brush"
    ROLL_BRUSH = "roll_brush"
    SEEK = "seek"
    SENSITIVITY = "sensitivity"  # Sensitivity
    SENSOR_HUMIDITY = "sensor_humidity"
    SENSOR_TEMPERATURE = "sensor_temperature"
    SHAKE = "shake"  # Oscillating
    SHOCK_STATE = "shock_state"  # Vibration status
    SIREN_SWITCH = "siren_switch"
    SITUATION_SET = "situation_set"
    SLOW_FEED = "slow_feed"
    SMOKE_SENSOR_STATE = "smoke_sensor_state"
    SMOKE_SENSOR_STATUS = "smoke_sensor_status"
    SMOKE_SENSOR_VALUE = "smoke_sensor_value"
    SOS = "sos"  # Emergency State
    SOS_STATE = "sos_state"  # Emergency mode
    SPEED = "speed"  # Speed level
    START = "start"  # Start
    STATUS = "status"
    SUCTION = "suction"
    SWING = "swing"  # Swing mode
    SWITCH = "switch"  # Switch
    SWITCH_1 = "switch_1"  # Switch 1
    SWITCH_2 = "switch_2"  # Switch 2
    SWITCH_3 = "switch_3"  # Switch 3
    SWITCH_4 = "switch_4"  # Switch 4
    SWITCH_5 = "switch_5"  # Switch 5
    SWITCH_6 = "switch_6"  # Switch 6
    SWITCH_BACKLIGHT = "switch_backlight"  # Backlight switch
    SWITCH_CHARGE = "switch_charge"
    SWITCH_CONTROLLER = "switch_controller"
    SWITCH_DISTURB = "switch_disturb"
    SWITCH_HORIZONTAL = "switch_horizontal"  # Horizontal swing flap switch
    SWITCH_LED = "switch_led"  # Switch
    SWITCH_LED_1 = "switch_led_1"
    SWITCH_LED_2 = "switch_led_2"
    SWITCH_LED_3 = "switch_led_3"
    SWITCH_NIGHT_LIGHT = "switch_night_light"
    SWITCH_SAVE_ENERGY = "switch_save_energy"
    SWITCH_SPRAY = "switch_spray"  # Spraying switch
    SWITCH_USB1 = "switch_usb1"  # USB 1
    SWITCH_USB2 = "switch_usb2"  # USB 2
    SWITCH_USB3 = "switch_usb3"  # USB 3
    SWITCH_USB4 = "switch_usb4"  # USB 4
    SWITCH_USB5 = "switch_usb5"  # USB 5
    SWITCH_USB6 = "switch_usb6"  # USB 6
    SWITCH_VERTICAL = "switch_vertical"  # Vertical swing flap switch
    SWITCH_VOICE = "switch_voice"  # Voice switch
    TEMP_BOILING_C = "temp_boiling_c"
    TEMP_BOILING_F = "temp_boiling_f"
    TEMP_CONTROLLER = "temp_controller"
    TEMP_CURRENT = "temp_current"  # Current temperature in °C
    TEMP_CURRENT_F = "temp_current_f"  # Current temperature in °F
    TEMP_SET = "temp_set"  # Set the temperature in °C
    TEMP_SET_F = "temp_set_f"  # Set the temperature in °F
    TEMP_UNIT_CONVERT = "temp_unit_convert"  # Temperature unit switching
    TEMP_VALUE = "temp_value"  # Color temperature
    TEMP_VALUE_V2 = "temp_value_v2"
    TEMPER_ALARM = "temper_alarm"  # Tamper alarm
    TOTAL_CLEAN_AREA = "total_clean_area"
    TOTAL_CLEAN_COUNT = "total_clean_count"
    TOTAL_CLEAN_TIME = "total_clean_time"
    UV = "uv"  # UV sterilization
    VA_BATTERY = "va_battery"
    VA_HUMIDITY = "va_humidity"
    VA_TEMPERATURE = "va_temperature"
    VOC_STATE = "voc_state"
    VOC_VALUE = "voc_value"
    VOICE_SWITCH = "voice_switch"
    VOICE_TIMES = "voice_times"
    VOLUME_SET = "volume_set"
    WARM = "warm"  # Heat preservation
    WARM_TIME = "warm_time"  # Heat preservation time
    WATER_RESET = "water_reset"  # Resetting of water usage days
    WATER_SET = "water_set"  # Water level
    WATERSENSOR_STATE = "watersensor_state"
    WET = "wet"  # Humidification
    WIRELESS_BATTERYLOCK = "wireless_batterylock"
    WIRELESS_ELECTRICITY = "wireless_electricity"
    WORK_MODE = "work_mode"  # Working mode
    WORK_POWER = "work_power"


@dataclass
class UnitOfMeasurement:
    """Describes a unit of measurement."""

    unit: str
    device_classes: set[str]

    aliases: set[str] = field(default_factory=set)
    conversion_unit: str | None = None
    conversion_fn: Callable[[float], float] | None = None


# A tuple of available units of measurements we can work with.
# Tuya's devices aren't consistent in UOM use, thus this provides
# a list of aliases for units and possible conversions we can do
# to make them compatible with our model.
UNITS = (
    UnitOfMeasurement(
        unit="",
        aliases={" "},
        device_classes={
            SensorDeviceClass.AQI,
            SensorDeviceClass.DATE,
            SensorDeviceClass.MONETARY,
            SensorDeviceClass.TIMESTAMP,
        },
    ),
    UnitOfMeasurement(
        unit=PERCENTAGE,
        aliases={"pct", "percent"},
        device_classes={
            SensorDeviceClass.BATTERY,
            SensorDeviceClass.HUMIDITY,
            SensorDeviceClass.POWER_FACTOR,
        },
    ),
    UnitOfMeasurement(
        unit=CONCENTRATION_PARTS_PER_MILLION,
        device_classes={
            SensorDeviceClass.CO,
            SensorDeviceClass.CO2,
        },
    ),
    UnitOfMeasurement(
        unit=CONCENTRATION_PARTS_PER_BILLION,
        device_classes={
            SensorDeviceClass.CO,
            SensorDeviceClass.CO2,
        },
        conversion_unit=CONCENTRATION_PARTS_PER_MILLION,
        conversion_fn=lambda x: x / 1000,
    ),
    UnitOfMeasurement(
        unit=ELECTRIC_CURRENT_AMPERE,
        aliases={"a", "ampere"},
        device_classes={SensorDeviceClass.CURRENT},
    ),
    UnitOfMeasurement(
        unit=ELECTRIC_CURRENT_MILLIAMPERE,
        aliases={"ma", "milliampere"},
        device_classes={SensorDeviceClass.CURRENT},
        conversion_unit=ELECTRIC_CURRENT_AMPERE,
        conversion_fn=lambda x: x / 1000,
    ),
    UnitOfMeasurement(
        unit=ENERGY_WATT_HOUR,
        aliases={"wh", "watthour"},
        device_classes={SensorDeviceClass.ENERGY},
    ),
    UnitOfMeasurement(
        unit=ENERGY_KILO_WATT_HOUR,
        aliases={"kwh", "kilowatt-hour", "kW·h"},
        device_classes={SensorDeviceClass.ENERGY},
    ),
    UnitOfMeasurement(
        unit=VOLUME_CUBIC_FEET,
        aliases={"ft3"},
        device_classes={SensorDeviceClass.GAS},
    ),
    UnitOfMeasurement(
        unit=VOLUME_CUBIC_METERS,
        aliases={"m3"},
        device_classes={SensorDeviceClass.GAS},
    ),
    UnitOfMeasurement(
        unit=LIGHT_LUX,
        aliases={"lux"},
        device_classes={SensorDeviceClass.ILLUMINANCE},
    ),
    UnitOfMeasurement(
        unit="lm",
        aliases={"lum", "lumen"},
        device_classes={SensorDeviceClass.ILLUMINANCE},
    ),
    UnitOfMeasurement(
        unit=CONCENTRATION_MICROGRAMS_PER_CUBIC_METER,
        aliases={"ug/m3", "µg/m3", "ug/m³"},
        device_classes={
            SensorDeviceClass.NITROGEN_DIOXIDE,
            SensorDeviceClass.NITROGEN_MONOXIDE,
            SensorDeviceClass.NITROUS_OXIDE,
            SensorDeviceClass.OZONE,
            SensorDeviceClass.PM1,
            SensorDeviceClass.PM25,
            SensorDeviceClass.PM10,
            SensorDeviceClass.SULPHUR_DIOXIDE,
            SensorDeviceClass.VOLATILE_ORGANIC_COMPOUNDS,
        },
    ),
    UnitOfMeasurement(
        unit=CONCENTRATION_MILLIGRAMS_PER_CUBIC_METER,
        aliases={"mg/m3"},
        device_classes={
            SensorDeviceClass.NITROGEN_DIOXIDE,
            SensorDeviceClass.NITROGEN_MONOXIDE,
            SensorDeviceClass.NITROUS_OXIDE,
            SensorDeviceClass.OZONE,
            SensorDeviceClass.PM1,
            SensorDeviceClass.PM25,
            SensorDeviceClass.PM10,
            SensorDeviceClass.SULPHUR_DIOXIDE,
            SensorDeviceClass.VOLATILE_ORGANIC_COMPOUNDS,
        },
        conversion_unit=CONCENTRATION_MICROGRAMS_PER_CUBIC_METER,
        conversion_fn=lambda x: x * 1000,
    ),
    UnitOfMeasurement(
        unit=POWER_WATT,
        aliases={"watt"},
        device_classes={SensorDeviceClass.POWER},
    ),
    UnitOfMeasurement(
        unit=POWER_KILO_WATT,
        aliases={"kilowatt"},
        device_classes={SensorDeviceClass.POWER},
    ),
    UnitOfMeasurement(
        unit=PRESSURE_BAR,
        device_classes={SensorDeviceClass.PRESSURE},
    ),
    UnitOfMeasurement(
        unit=PRESSURE_MBAR,
        aliases={"millibar"},
        device_classes={SensorDeviceClass.PRESSURE},
    ),
    UnitOfMeasurement(
        unit=PRESSURE_HPA,
        aliases={"hpa", "hectopascal"},
        device_classes={SensorDeviceClass.PRESSURE},
    ),
    UnitOfMeasurement(
        unit=PRESSURE_INHG,
        aliases={"inhg"},
        device_classes={SensorDeviceClass.PRESSURE},
    ),
    UnitOfMeasurement(
        unit=PRESSURE_PSI,
        device_classes={SensorDeviceClass.PRESSURE},
    ),
    UnitOfMeasurement(
        unit=PRESSURE_PA,
        device_classes={SensorDeviceClass.PRESSURE},
    ),
    UnitOfMeasurement(
        unit=SIGNAL_STRENGTH_DECIBELS,
        aliases={"db"},
        device_classes={SensorDeviceClass.SIGNAL_STRENGTH},
    ),
    UnitOfMeasurement(
        unit=SIGNAL_STRENGTH_DECIBELS_MILLIWATT,
        aliases={"dbm"},
        device_classes={SensorDeviceClass.SIGNAL_STRENGTH},
    ),
    UnitOfMeasurement(
        unit=TEMP_CELSIUS,
        aliases={"°c", "c", "celsius"},
        device_classes={SensorDeviceClass.TEMPERATURE},
    ),
    UnitOfMeasurement(
        unit=TEMP_FAHRENHEIT,
        aliases={"°f", "f", "fahrenheit"},
        device_classes={SensorDeviceClass.TEMPERATURE},
    ),
    UnitOfMeasurement(
        unit=ELECTRIC_POTENTIAL_VOLT,
        aliases={"volt"},
        device_classes={SensorDeviceClass.VOLTAGE},
    ),
    UnitOfMeasurement(
        unit=ELECTRIC_POTENTIAL_MILLIVOLT,
        aliases={"mv", "millivolt"},
        device_classes={SensorDeviceClass.VOLTAGE},
        conversion_unit=ELECTRIC_POTENTIAL_VOLT,
        conversion_fn=lambda x: x / 1000,
    ),
)


DEVICE_CLASS_UNITS: dict[str, dict[str, UnitOfMeasurement]] = {}
for uom in UNITS:
    for device_class in uom.device_classes:
        DEVICE_CLASS_UNITS.setdefault(device_class, {})[uom.unit] = uom
        for unit_alias in uom.aliases:
            DEVICE_CLASS_UNITS[device_class][unit_alias] = uom


@dataclass
class Country:
    """Describe a supported country."""

    name: str
    country_code: str
    endpoint: str = TuyaCloudOpenAPIEndpoint.AMERICA


# https://developer.tuya.com/en/docs/iot/oem-app-data-center-distributed?id=Kafi0ku9l07qb
TUYA_COUNTRIES = [
    Country("Afghanistan", "93", TuyaCloudOpenAPIEndpoint.EUROPE),
    Country("Albania", "355", TuyaCloudOpenAPIEndpoint.EUROPE),
    Country("Algeria", "213", TuyaCloudOpenAPIEndpoint.EUROPE),
    Country("American Samoa", "1-684", TuyaCloudOpenAPIEndpoint.EUROPE),
    Country("Andorra", "376", TuyaCloudOpenAPIEndpoint.EUROPE),
    Country("Angola", "244", TuyaCloudOpenAPIEndpoint.EUROPE),
    Country("Anguilla", "1-264", TuyaCloudOpenAPIEndpoint.EUROPE),
    Country("Antarctica", "672", TuyaCloudOpenAPIEndpoint.AMERICA),
    Country("Antigua and Barbuda", "1-268", TuyaCloudOpenAPIEndpoint.EUROPE),
    Country("Argentina", "54", TuyaCloudOpenAPIEndpoint.AMERICA),
    Country("Armenia", "374", TuyaCloudOpenAPIEndpoint.EUROPE),
    Country("Aruba", "297", TuyaCloudOpenAPIEndpoint.EUROPE),
    Country("Australia", "61", TuyaCloudOpenAPIEndpoint.EUROPE),
    Country("Austria", "43", TuyaCloudOpenAPIEndpoint.EUROPE),
    Country("Azerbaijan", "994", TuyaCloudOpenAPIEndpoint.EUROPE),
    Country("Bahamas", "1-242", TuyaCloudOpenAPIEndpoint.EUROPE),
    Country("Bahrain", "973", TuyaCloudOpenAPIEndpoint.EUROPE),
    Country("Bangladesh", "880", TuyaCloudOpenAPIEndpoint.EUROPE),
    Country("Barbados", "1-246", TuyaCloudOpenAPIEndpoint.EUROPE),
    Country("Belarus", "375", TuyaCloudOpenAPIEndpoint.EUROPE),
    Country("Belgium", "32", TuyaCloudOpenAPIEndpoint.EUROPE),
    Country("Belize", "501", TuyaCloudOpenAPIEndpoint.EUROPE),
    Country("Benin", "229", TuyaCloudOpenAPIEndpoint.EUROPE),
    Country("Bermuda", "1-441", TuyaCloudOpenAPIEndpoint.EUROPE),
    Country("Bhutan", "975", TuyaCloudOpenAPIEndpoint.EUROPE),
    Country("Bolivia", "591", TuyaCloudOpenAPIEndpoint.AMERICA),
    Country("Bosnia and Herzegovina", "387", TuyaCloudOpenAPIEndpoint.EUROPE),
    Country("Botswana", "267", TuyaCloudOpenAPIEndpoint.EUROPE),
    Country("Brazil", "55", TuyaCloudOpenAPIEndpoint.AMERICA),
    Country("British Indian Ocean Territory", "246", TuyaCloudOpenAPIEndpoint.AMERICA),
    Country("British Virgin Islands", "1-284", TuyaCloudOpenAPIEndpoint.EUROPE),
    Country("Brunei", "673", TuyaCloudOpenAPIEndpoint.EUROPE),
    Country("Bulgaria", "359", TuyaCloudOpenAPIEndpoint.EUROPE),
    Country("Burkina Faso", "226", TuyaCloudOpenAPIEndpoint.EUROPE),
    Country("Burundi", "257", TuyaCloudOpenAPIEndpoint.EUROPE),
    Country("Cambodia", "855", TuyaCloudOpenAPIEndpoint.EUROPE),
    Country("Cameroon", "237", TuyaCloudOpenAPIEndpoint.EUROPE),
    Country("Canada", "1", TuyaCloudOpenAPIEndpoint.AMERICA),
    Country("Capo Verde", "238", TuyaCloudOpenAPIEndpoint.EUROPE),
    Country("Cayman Islands", "1-345", TuyaCloudOpenAPIEndpoint.EUROPE),
    Country("Central African Republic", "236", TuyaCloudOpenAPIEndpoint.EUROPE),
    Country("Chad", "235", TuyaCloudOpenAPIEndpoint.EUROPE),
    Country("Chile", "56", TuyaCloudOpenAPIEndpoint.AMERICA),
    Country("China", "86", TuyaCloudOpenAPIEndpoint.CHINA),
    Country("Christmas Island", "61"),
    Country("Cocos Islands", "61"),
    Country("Colombia", "57", TuyaCloudOpenAPIEndpoint.AMERICA),
    Country("Comoros", "269", TuyaCloudOpenAPIEndpoint.EUROPE),
    Country("Cook Islands", "682", TuyaCloudOpenAPIEndpoint.AMERICA),
    Country("Costa Rica", "506", TuyaCloudOpenAPIEndpoint.EUROPE),
    Country("Croatia", "385", TuyaCloudOpenAPIEndpoint.EUROPE),
    Country("Cuba", "53"),
    Country("Curacao", "599", TuyaCloudOpenAPIEndpoint.AMERICA),
    Country("Cyprus", "357", TuyaCloudOpenAPIEndpoint.EUROPE),
    Country("Czech Republic", "420", TuyaCloudOpenAPIEndpoint.EUROPE),
    Country("Democratic Republic of the Congo", "243", TuyaCloudOpenAPIEndpoint.EUROPE),
    Country("Denmark", "45", TuyaCloudOpenAPIEndpoint.EUROPE),
    Country("Djibouti", "253", TuyaCloudOpenAPIEndpoint.EUROPE),
    Country("Dominica", "1-767", TuyaCloudOpenAPIEndpoint.EUROPE),
    Country("Dominican Republic", "1-809", TuyaCloudOpenAPIEndpoint.AMERICA),
    Country("East Timor", "670", TuyaCloudOpenAPIEndpoint.AMERICA),
    Country("Ecuador", "593", TuyaCloudOpenAPIEndpoint.AMERICA),
    Country("Egypt", "20", TuyaCloudOpenAPIEndpoint.EUROPE),
    Country("El Salvador", "503", TuyaCloudOpenAPIEndpoint.EUROPE),
    Country("Equatorial Guinea", "240", TuyaCloudOpenAPIEndpoint.EUROPE),
    Country("Eritrea", "291", TuyaCloudOpenAPIEndpoint.EUROPE),
    Country("Estonia", "372", TuyaCloudOpenAPIEndpoint.EUROPE),
    Country("Ethiopia", "251", TuyaCloudOpenAPIEndpoint.EUROPE),
    Country("Falkland Islands", "500", TuyaCloudOpenAPIEndpoint.AMERICA),
    Country("Faroe Islands", "298", TuyaCloudOpenAPIEndpoint.EUROPE),
    Country("Fiji", "679", TuyaCloudOpenAPIEndpoint.EUROPE),
    Country("Finland", "358", TuyaCloudOpenAPIEndpoint.EUROPE),
    Country("France", "33", TuyaCloudOpenAPIEndpoint.EUROPE),
    Country("French Polynesia", "689", TuyaCloudOpenAPIEndpoint.EUROPE),
    Country("Gabon", "241", TuyaCloudOpenAPIEndpoint.EUROPE),
    Country("Gambia", "220", TuyaCloudOpenAPIEndpoint.EUROPE),
    Country("Georgia", "995", TuyaCloudOpenAPIEndpoint.EUROPE),
    Country("Germany", "49", TuyaCloudOpenAPIEndpoint.EUROPE),
    Country("Ghana", "233", TuyaCloudOpenAPIEndpoint.EUROPE),
    Country("Gibraltar", "350", TuyaCloudOpenAPIEndpoint.EUROPE),
    Country("Greece", "30", TuyaCloudOpenAPIEndpoint.EUROPE),
    Country("Greenland", "299", TuyaCloudOpenAPIEndpoint.EUROPE),
    Country("Grenada", "1-473", TuyaCloudOpenAPIEndpoint.EUROPE),
    Country("Guam", "1-671", TuyaCloudOpenAPIEndpoint.EUROPE),
    Country("Guatemala", "502", TuyaCloudOpenAPIEndpoint.AMERICA),
    Country("Guernsey", "44-1481"),
    Country("Guinea", "224"),
    Country("Guinea-Bissau", "245", TuyaCloudOpenAPIEndpoint.AMERICA),
    Country("Guyana", "592", TuyaCloudOpenAPIEndpoint.EUROPE),
    Country("Haiti", "509", TuyaCloudOpenAPIEndpoint.EUROPE),
    Country("Honduras", "504", TuyaCloudOpenAPIEndpoint.EUROPE),
    Country("Hong Kong", "852", TuyaCloudOpenAPIEndpoint.AMERICA),
    Country("Hungary", "36", TuyaCloudOpenAPIEndpoint.EUROPE),
    Country("Iceland", "354", TuyaCloudOpenAPIEndpoint.EUROPE),
    Country("India", "91", TuyaCloudOpenAPIEndpoint.INDIA),
    Country("Indonesia", "62", TuyaCloudOpenAPIEndpoint.AMERICA),
    Country("Iran", "98"),
    Country("Iraq", "964", TuyaCloudOpenAPIEndpoint.EUROPE),
    Country("Ireland", "353", TuyaCloudOpenAPIEndpoint.EUROPE),
    Country("Isle of Man", "44-1624"),
    Country("Israel", "972", TuyaCloudOpenAPIEndpoint.EUROPE),
    Country("Italy", "39", TuyaCloudOpenAPIEndpoint.EUROPE),
    Country("Ivory Coast", "225", TuyaCloudOpenAPIEndpoint.EUROPE),
    Country("Jamaica", "1-876", TuyaCloudOpenAPIEndpoint.EUROPE),
    Country("Japan", "81", TuyaCloudOpenAPIEndpoint.AMERICA),
    Country("Jersey", "44-1534"),
    Country("Jordan", "962", TuyaCloudOpenAPIEndpoint.EUROPE),
    Country("Kazakhstan", "7", TuyaCloudOpenAPIEndpoint.EUROPE),
    Country("Kenya", "254", TuyaCloudOpenAPIEndpoint.EUROPE),
    Country("Kiribati", "686", TuyaCloudOpenAPIEndpoint.AMERICA),
    Country("Kosovo", "383"),
    Country("Kuwait", "965", TuyaCloudOpenAPIEndpoint.EUROPE),
    Country("Kyrgyzstan", "996", TuyaCloudOpenAPIEndpoint.EUROPE),
    Country("Laos", "856", TuyaCloudOpenAPIEndpoint.EUROPE),
    Country("Latvia", "371", TuyaCloudOpenAPIEndpoint.EUROPE),
    Country("Lebanon", "961", TuyaCloudOpenAPIEndpoint.EUROPE),
    Country("Lesotho", "266", TuyaCloudOpenAPIEndpoint.EUROPE),
    Country("Liberia", "231", TuyaCloudOpenAPIEndpoint.EUROPE),
    Country("Libya", "218", TuyaCloudOpenAPIEndpoint.EUROPE),
    Country("Liechtenstein", "423", TuyaCloudOpenAPIEndpoint.EUROPE),
    Country("Lithuania", "370", TuyaCloudOpenAPIEndpoint.EUROPE),
    Country("Luxembourg", "352", TuyaCloudOpenAPIEndpoint.EUROPE),
    Country("Macao", "853", TuyaCloudOpenAPIEndpoint.AMERICA),
    Country("Macedonia", "389", TuyaCloudOpenAPIEndpoint.EUROPE),
    Country("Madagascar", "261", TuyaCloudOpenAPIEndpoint.EUROPE),
    Country("Malawi", "265", TuyaCloudOpenAPIEndpoint.EUROPE),
    Country("Malaysia", "60", TuyaCloudOpenAPIEndpoint.AMERICA),
    Country("Maldives", "960", TuyaCloudOpenAPIEndpoint.EUROPE),
    Country("Mali", "223", TuyaCloudOpenAPIEndpoint.EUROPE),
    Country("Malta", "356", TuyaCloudOpenAPIEndpoint.EUROPE),
    Country("Marshall Islands", "692", TuyaCloudOpenAPIEndpoint.EUROPE),
    Country("Mauritania", "222", TuyaCloudOpenAPIEndpoint.EUROPE),
    Country("Mauritius", "230", TuyaCloudOpenAPIEndpoint.EUROPE),
    Country("Mayotte", "262", TuyaCloudOpenAPIEndpoint.EUROPE),
    Country("Mexico", "52", TuyaCloudOpenAPIEndpoint.AMERICA),
    Country("Micronesia", "691", TuyaCloudOpenAPIEndpoint.EUROPE),
    Country("Moldova", "373", TuyaCloudOpenAPIEndpoint.EUROPE),
    Country("Monaco", "377", TuyaCloudOpenAPIEndpoint.EUROPE),
    Country("Mongolia", "976", TuyaCloudOpenAPIEndpoint.EUROPE),
    Country("Montenegro", "382", TuyaCloudOpenAPIEndpoint.EUROPE),
    Country("Montserrat", "1-664", TuyaCloudOpenAPIEndpoint.EUROPE),
    Country("Morocco", "212", TuyaCloudOpenAPIEndpoint.EUROPE),
    Country("Mozambique", "258", TuyaCloudOpenAPIEndpoint.EUROPE),
    Country("Myanmar", "95", TuyaCloudOpenAPIEndpoint.AMERICA),
    Country("Namibia", "264", TuyaCloudOpenAPIEndpoint.EUROPE),
    Country("Nauru", "674", TuyaCloudOpenAPIEndpoint.AMERICA),
    Country("Nepal", "977", TuyaCloudOpenAPIEndpoint.EUROPE),
    Country("Netherlands", "31", TuyaCloudOpenAPIEndpoint.EUROPE),
    Country("Netherlands Antilles", "599"),
    Country("New Caledonia", "687", TuyaCloudOpenAPIEndpoint.EUROPE),
    Country("New Zealand", "64", TuyaCloudOpenAPIEndpoint.AMERICA),
    Country("Nicaragua", "505", TuyaCloudOpenAPIEndpoint.EUROPE),
    Country("Niger", "227", TuyaCloudOpenAPIEndpoint.EUROPE),
    Country("Nigeria", "234", TuyaCloudOpenAPIEndpoint.EUROPE),
    Country("Niue", "683", TuyaCloudOpenAPIEndpoint.AMERICA),
    Country("North Korea", "850"),
    Country("Northern Mariana Islands", "1-670", TuyaCloudOpenAPIEndpoint.EUROPE),
    Country("Norway", "47", TuyaCloudOpenAPIEndpoint.EUROPE),
    Country("Oman", "968", TuyaCloudOpenAPIEndpoint.EUROPE),
    Country("Pakistan", "92", TuyaCloudOpenAPIEndpoint.EUROPE),
    Country("Palau", "680", TuyaCloudOpenAPIEndpoint.EUROPE),
    Country("Palestine", "970", TuyaCloudOpenAPIEndpoint.AMERICA),
    Country("Panama", "507", TuyaCloudOpenAPIEndpoint.EUROPE),
    Country("Papua New Guinea", "675", TuyaCloudOpenAPIEndpoint.AMERICA),
    Country("Paraguay", "595", TuyaCloudOpenAPIEndpoint.AMERICA),
    Country("Peru", "51", TuyaCloudOpenAPIEndpoint.AMERICA),
    Country("Philippines", "63", TuyaCloudOpenAPIEndpoint.AMERICA),
    Country("Pitcairn", "64"),
    Country("Poland", "48", TuyaCloudOpenAPIEndpoint.EUROPE),
    Country("Portugal", "351", TuyaCloudOpenAPIEndpoint.EUROPE),
    Country("Puerto Rico", "1-787, 1-939", TuyaCloudOpenAPIEndpoint.AMERICA),
    Country("Qatar", "974", TuyaCloudOpenAPIEndpoint.EUROPE),
    Country("Republic of the Congo", "242", TuyaCloudOpenAPIEndpoint.EUROPE),
    Country("Reunion", "262", TuyaCloudOpenAPIEndpoint.EUROPE),
    Country("Romania", "40", TuyaCloudOpenAPIEndpoint.EUROPE),
    Country("Russia", "7", TuyaCloudOpenAPIEndpoint.EUROPE),
    Country("Rwanda", "250", TuyaCloudOpenAPIEndpoint.EUROPE),
    Country("Saint Barthelemy", "590", TuyaCloudOpenAPIEndpoint.EUROPE),
    Country("Saint Helena", "290"),
    Country("Saint Kitts and Nevis", "1-869", TuyaCloudOpenAPIEndpoint.EUROPE),
    Country("Saint Lucia", "1-758", TuyaCloudOpenAPIEndpoint.EUROPE),
    Country("Saint Martin", "590", TuyaCloudOpenAPIEndpoint.EUROPE),
    Country("Saint Pierre and Miquelon", "508", TuyaCloudOpenAPIEndpoint.EUROPE),
    Country(
        "Saint Vincent and the Grenadines", "1-784", TuyaCloudOpenAPIEndpoint.EUROPE
    ),
    Country("Samoa", "685", TuyaCloudOpenAPIEndpoint.EUROPE),
    Country("San Marino", "378", TuyaCloudOpenAPIEndpoint.EUROPE),
    Country("Sao Tome and Principe", "239", TuyaCloudOpenAPIEndpoint.AMERICA),
    Country("Saudi Arabia", "966", TuyaCloudOpenAPIEndpoint.EUROPE),
    Country("Senegal", "221", TuyaCloudOpenAPIEndpoint.EUROPE),
    Country("Serbia", "381", TuyaCloudOpenAPIEndpoint.EUROPE),
    Country("Seychelles", "248", TuyaCloudOpenAPIEndpoint.EUROPE),
    Country("Sierra Leone", "232", TuyaCloudOpenAPIEndpoint.EUROPE),
    Country("Singapore", "65", TuyaCloudOpenAPIEndpoint.EUROPE),
    Country("Sint Maarten", "1-721", TuyaCloudOpenAPIEndpoint.AMERICA),
    Country("Slovakia", "421", TuyaCloudOpenAPIEndpoint.EUROPE),
    Country("Slovenia", "386", TuyaCloudOpenAPIEndpoint.EUROPE),
    Country("Solomon Islands", "677", TuyaCloudOpenAPIEndpoint.AMERICA),
    Country("Somalia", "252", TuyaCloudOpenAPIEndpoint.EUROPE),
    Country("South Africa", "27", TuyaCloudOpenAPIEndpoint.EUROPE),
    Country("South Korea", "82", TuyaCloudOpenAPIEndpoint.AMERICA),
    Country("South Sudan", "211"),
    Country("Spain", "34", TuyaCloudOpenAPIEndpoint.EUROPE),
    Country("Sri Lanka", "94", TuyaCloudOpenAPIEndpoint.EUROPE),
    Country("Sudan", "249"),
    Country("Suriname", "597", TuyaCloudOpenAPIEndpoint.AMERICA),
    Country("Svalbard and Jan Mayen", "4779", TuyaCloudOpenAPIEndpoint.AMERICA),
    Country("Swaziland", "268", TuyaCloudOpenAPIEndpoint.EUROPE),
    Country("Sweden", "46", TuyaCloudOpenAPIEndpoint.EUROPE),
    Country("Switzerland", "41", TuyaCloudOpenAPIEndpoint.EUROPE),
    Country("Syria", "963"),
    Country("Taiwan", "886", TuyaCloudOpenAPIEndpoint.AMERICA),
    Country("Tajikistan", "992", TuyaCloudOpenAPIEndpoint.EUROPE),
    Country("Tanzania", "255", TuyaCloudOpenAPIEndpoint.EUROPE),
    Country("Thailand", "66", TuyaCloudOpenAPIEndpoint.AMERICA),
    Country("Togo", "228", TuyaCloudOpenAPIEndpoint.EUROPE),
    Country("Tokelau", "690", TuyaCloudOpenAPIEndpoint.AMERICA),
    Country("Tonga", "676", TuyaCloudOpenAPIEndpoint.EUROPE),
    Country("Trinidad and Tobago", "1-868", TuyaCloudOpenAPIEndpoint.EUROPE),
    Country("Tunisia", "216", TuyaCloudOpenAPIEndpoint.EUROPE),
    Country("Turkey", "90", TuyaCloudOpenAPIEndpoint.EUROPE),
    Country("Turkmenistan", "993", TuyaCloudOpenAPIEndpoint.EUROPE),
    Country("Turks and Caicos Islands", "1-649", TuyaCloudOpenAPIEndpoint.EUROPE),
    Country("Tuvalu", "688", TuyaCloudOpenAPIEndpoint.EUROPE),
    Country("U.S. Virgin Islands", "1-340", TuyaCloudOpenAPIEndpoint.EUROPE),
    Country("Uganda", "256", TuyaCloudOpenAPIEndpoint.EUROPE),
    Country("Ukraine", "380", TuyaCloudOpenAPIEndpoint.EUROPE),
    Country("United Arab Emirates", "971", TuyaCloudOpenAPIEndpoint.EUROPE),
    Country("United Kingdom", "44", TuyaCloudOpenAPIEndpoint.EUROPE),
    Country("United States", "1", TuyaCloudOpenAPIEndpoint.AMERICA),
    Country("Uruguay", "598", TuyaCloudOpenAPIEndpoint.AMERICA),
    Country("Uzbekistan", "998", TuyaCloudOpenAPIEndpoint.EUROPE),
    Country("Vanuatu", "678", TuyaCloudOpenAPIEndpoint.AMERICA),
    Country("Vatican", "379", TuyaCloudOpenAPIEndpoint.EUROPE),
    Country("Venezuela", "58", TuyaCloudOpenAPIEndpoint.AMERICA),
    Country("Vietnam", "84", TuyaCloudOpenAPIEndpoint.AMERICA),
    Country("Wallis and Futuna", "681", TuyaCloudOpenAPIEndpoint.EUROPE),
    Country("Western Sahara", "212", TuyaCloudOpenAPIEndpoint.EUROPE),
    Country("Yemen", "967", TuyaCloudOpenAPIEndpoint.EUROPE),
    Country("Zambia", "260", TuyaCloudOpenAPIEndpoint.EUROPE),
    Country("Zimbabwe", "263", TuyaCloudOpenAPIEndpoint.EUROPE),
]<|MERGE_RESOLUTION|>--- conflicted
+++ resolved
@@ -210,11 +210,8 @@
     LIGHT = "light"  # Light
     LIGHT_MODE = "light_mode"
     LOCK = "lock"  # Lock / Child lock
-<<<<<<< HEAD
+    MACH_OPERATE = "mach_operate"
     MANUAL_FEED = "manual_feed"
-=======
-    MACH_OPERATE = "mach_operate"
->>>>>>> 8bf6aba1
     MATERIAL = "material"  # Material
     MODE = "mode"  # Working mode / Mode
     MOTION_RECORD = "motion_record"
