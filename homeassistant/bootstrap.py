"""Provide methods to bootstrap a Home Assistant instance."""
import asyncio
import contextlib
import logging
import logging.handlers
import os
import sys
from time import monotonic
from typing import Any, Dict, Optional, Set

from async_timeout import timeout
import voluptuous as vol

from homeassistant import config as conf_util, config_entries, core, loader
from homeassistant.components import http
from homeassistant.const import (
    EVENT_HOMEASSISTANT_CLOSE,
    EVENT_HOMEASSISTANT_STOP,
    REQUIRED_NEXT_PYTHON_DATE,
    REQUIRED_NEXT_PYTHON_VER,
)
from homeassistant.exceptions import HomeAssistantError
from homeassistant.setup import DATA_SETUP, async_setup_component
from homeassistant.util.logging import AsyncHandler
from homeassistant.util.package import async_get_user_site, is_virtual_env
from homeassistant.util.yaml import clear_secret_cache

_LOGGER = logging.getLogger(__name__)

ERROR_LOG_FILENAME = "home-assistant.log"

# hass.data key for logging information.
DATA_LOGGING = "logging"

DEBUGGER_INTEGRATIONS = {"ptvsd"}
CORE_INTEGRATIONS = ("homeassistant", "persistent_notification")
LOGGING_INTEGRATIONS = {"logger", "system_log", "sentry"}
STAGE_1_INTEGRATIONS = {
    # To record data
    "recorder",
    # To make sure we forward data to other instances
    "mqtt_eventstream",
    # To provide account link implementations
    "cloud",
}


async def async_setup_hass(
    *,
    config_dir: str,
    verbose: bool,
    log_rotate_days: int,
    log_file: str,
    log_no_color: bool,
    skip_pip: bool,
    safe_mode: bool,
) -> Optional[core.HomeAssistant]:
    """Set up Home Assistant."""
    hass = core.HomeAssistant()
    hass.config.config_dir = config_dir

    async_enable_logging(hass, verbose, log_rotate_days, log_file, log_no_color)

    hass.config.skip_pip = skip_pip
    if skip_pip:
        _LOGGER.warning(
            "Skipping pip installation of required modules. This may cause issues"
        )

    if not await conf_util.async_ensure_config_exists(hass):
        _LOGGER.error("Error getting configuration path")
        return None

    _LOGGER.info("Config directory: %s", config_dir)

    config_dict = None
    basic_setup_success = False

    if not safe_mode:
        await hass.async_add_executor_job(conf_util.process_ha_config_upgrade, hass)

        try:
            config_dict = await conf_util.async_hass_config_yaml(hass)
        except HomeAssistantError as err:
            _LOGGER.error(
<<<<<<< HEAD
                "Failed to parse configuration.yaml: %s. Falling back to safe mode", err
=======
                "Failed to parse configuration.yaml: %s. Activating safe mode", err,
>>>>>>> 2d68b37d
            )
        else:
            if not is_virtual_env():
                await async_mount_local_lib_path(config_dir)

            basic_setup_success = (
                await async_from_config_dict(config_dict, hass) is not None
            )
        finally:
            clear_secret_cache()

<<<<<<< HEAD
    if safe_mode or config_dict is None:
        _LOGGER.info("Starting in AIS dom safe mode")
        # pure AIS dom config in safe_mode
        ais_conf = await conf_util.async_ais_config_yaml(hass)
        ais_conf["safe_mode"] = {}
        await async_from_config_dict(ais_conf, hass)
        # http_conf = (await http.async_get_last_config(hass)) or {}
        # await async_from_config_dict({"safe_mode": {}, "http": http_conf}, hass)
=======
    if config_dict is None:
        safe_mode = True

    elif not basic_setup_success:
        _LOGGER.warning("Unable to set up core integrations. Activating safe mode")
        safe_mode = True

    elif (
        "frontend" in hass.data.get(DATA_SETUP, {})
        and "frontend" not in hass.config.components
    ):
        _LOGGER.warning("Detected that frontend did not load. Activating safe mode")
        # Ask integrations to shut down. It's messy but we can't
        # do a clean stop without knowing what is broken
        hass.async_track_tasks()
        hass.bus.async_fire(EVENT_HOMEASSISTANT_STOP, {})
        with contextlib.suppress(asyncio.TimeoutError):
            async with timeout(10):
                await hass.async_block_till_done()

        safe_mode = True
        hass = core.HomeAssistant()
        hass.config.config_dir = config_dir

    if safe_mode:
        _LOGGER.info("Starting in safe mode")
        hass.config.safe_mode = True

        http_conf = (await http.async_get_last_config(hass)) or {}

        await async_from_config_dict(
            {"safe_mode": {}, "http": http_conf}, hass,
        )
>>>>>>> 2d68b37d

    return hass


async def async_from_config_dict(
    config: Dict[str, Any], hass: core.HomeAssistant
) -> Optional[core.HomeAssistant]:
    """Try to configure Home Assistant from a configuration dictionary.

    Dynamically loads required components and its dependencies.
    This method is a coroutine.
    """
    start = monotonic()

    hass.config_entries = config_entries.ConfigEntries(hass, config)
    await hass.config_entries.async_initialize()

    # Set up core.
    _LOGGER.debug("Setting up %s", CORE_INTEGRATIONS)

    if not all(
        await asyncio.gather(
            *(
                async_setup_component(hass, domain, config)
                for domain in CORE_INTEGRATIONS
            )
        )
    ):
        _LOGGER.error("Home Assistant core failed to initialize. ")
        return None

    _LOGGER.debug("Home Assistant core initialized")

    core_config = config.get(core.DOMAIN, {})

    try:
        await conf_util.async_process_ha_core_config(hass, core_config)
    except vol.Invalid as config_err:
        conf_util.async_log_exception(config_err, "homeassistant", core_config, hass)
        return None
    except HomeAssistantError:
        _LOGGER.error(
            "Home Assistant core failed to initialize. "
            "Further initialization aborted"
        )
        return None

    await _async_set_up_integrations(hass, config)

    stop = monotonic()
    _LOGGER.info("Home Assistant initialized in %.2fs", stop - start)
    from homeassistant.components.ais_dom import ais_global

    ais_global.say_direct(
        "Asystent domowy, inicjalizacja: %.2f sekundy. Trwa uruchamianie konfiguracji. Poczekaj..."
        % (stop - start)
    )

    if REQUIRED_NEXT_PYTHON_DATE and sys.version_info[:3] < REQUIRED_NEXT_PYTHON_VER:
        msg = (
            "Support for the running Python version "
            f"{'.'.join(str(x) for x in sys.version_info[:3])} is deprecated and will "
            f"be removed in the first release after {REQUIRED_NEXT_PYTHON_DATE}. "
            "Please upgrade Python to "
            f"{'.'.join(str(x) for x in REQUIRED_NEXT_PYTHON_VER)} or "
            "higher."
        )
        _LOGGER.warning(msg)
        hass.components.persistent_notification.async_create(
            msg, "Python version", "python_version"
        )

    return hass


@core.callback
def async_enable_logging(
    hass: core.HomeAssistant,
    verbose: bool = False,
    log_rotate_days: Optional[int] = None,
    log_file: Optional[str] = None,
    log_no_color: bool = False,
) -> None:
    """Set up the logging.

    This method must be run in the event loop.
    """
    fmt = "%(asctime)s %(levelname)s (%(threadName)s) [%(name)s] %(message)s"
    datefmt = "%Y-%m-%d %H:%M:%S"

    if not log_no_color:
        try:
            from colorlog import ColoredFormatter

            # basicConfig must be called after importing colorlog in order to
            # ensure that the handlers it sets up wraps the correct streams.
            logging.basicConfig(level=logging.INFO)

            colorfmt = f"%(log_color)s{fmt}%(reset)s"
            logging.getLogger().handlers[0].setFormatter(
                ColoredFormatter(
                    colorfmt,
                    datefmt=datefmt,
                    reset=True,
                    log_colors={
                        "DEBUG": "cyan",
                        "INFO": "green",
                        "WARNING": "yellow",
                        "ERROR": "red",
                        "CRITICAL": "red",
                    },
                )
            )
        except ImportError:
            pass

    # If the above initialization failed for any reason, setup the default
    # formatting.  If the above succeeds, this will result in a no-op.
    logging.basicConfig(format=fmt, datefmt=datefmt, level=logging.INFO)

    # Suppress overly verbose logs from libraries that aren't helpful
    logging.getLogger("requests").setLevel(logging.WARNING)
    logging.getLogger("urllib3").setLevel(logging.WARNING)
    logging.getLogger("aiohttp.access").setLevel(logging.WARNING)
    #
    return

    # Log errors to a file if we have write access to file or config dir
    if log_file is None:
        err_log_path = hass.config.path(ERROR_LOG_FILENAME)
    else:
        err_log_path = os.path.abspath(log_file)

    err_path_exists = os.path.isfile(err_log_path)
    err_dir = os.path.dirname(err_log_path)

    # Check if we can write to the error log if it exists or that
    # we can create files in the containing directory if not.
    if (err_path_exists and os.access(err_log_path, os.W_OK)) or (
        not err_path_exists and os.access(err_dir, os.W_OK)
    ):

        if log_rotate_days:
            err_handler: logging.FileHandler = logging.handlers.TimedRotatingFileHandler(
                err_log_path, when="midnight", backupCount=log_rotate_days
            )
        else:
            err_handler = logging.FileHandler(err_log_path, mode="w", delay=True)

        err_handler.setLevel(logging.INFO if verbose else logging.WARNING)
        err_handler.setFormatter(logging.Formatter(fmt, datefmt=datefmt))

        async_handler = AsyncHandler(hass.loop, err_handler)

        async def async_stop_async_handler(_: Any) -> None:
            """Cleanup async handler."""
            logging.getLogger("").removeHandler(async_handler)  # type: ignore
            await async_handler.async_close(blocking=True)

        hass.bus.async_listen_once(EVENT_HOMEASSISTANT_CLOSE, async_stop_async_handler)

        logger = logging.getLogger("")
        logger.addHandler(async_handler)  # type: ignore
        logger.setLevel(logging.INFO)

        # Save the log file location for access by other components.
        hass.data[DATA_LOGGING] = err_log_path
    else:
        _LOGGER.error("Unable to set up error log %s (access denied)", err_log_path)


async def async_mount_local_lib_path(config_dir: str) -> str:
    """Add local library to Python Path.

    This function is a coroutine.
    """
    deps_dir = os.path.join(config_dir, "deps")
    lib_dir = await async_get_user_site(deps_dir)
    if lib_dir not in sys.path:
        sys.path.insert(0, lib_dir)
    return deps_dir


@core.callback
def _get_domains(hass: core.HomeAssistant, config: Dict[str, Any]) -> Set[str]:
    """Get domains of components to set up."""
    # Filter out the repeating and common config section [homeassistant]
    domains = set(key.split(" ")[0] for key in config.keys() if key != core.DOMAIN)

    # Add config entry domains
    if not hass.config.safe_mode:
        domains.update(hass.config_entries.async_domains())

    # Make sure the Hass.io component is loaded
    if "HASSIO" in os.environ:
        domains.add("hassio")

    return domains


async def _async_set_up_integrations(
    hass: core.HomeAssistant, config: Dict[str, Any]
) -> None:
    """Set up all the integrations."""
    domains = _get_domains(hass, config)

    # Start up debuggers. Start these first in case they want to wait.
    debuggers = domains & DEBUGGER_INTEGRATIONS
    if debuggers:
        _LOGGER.debug("Starting up debuggers %s", debuggers)
        await asyncio.gather(
            *(async_setup_component(hass, domain, config) for domain in debuggers)
        )
        domains -= DEBUGGER_INTEGRATIONS

    # Resolve all dependencies of all components so we can find the logging
    # and integrations that need faster initialization.
    resolved_domains_task = asyncio.gather(
        *(loader.async_component_dependencies(hass, domain) for domain in domains),
        return_exceptions=True,
    )

    # Finish resolving domains
    for dep_domains in await resolved_domains_task:
        # Result is either a set or an exception. We ignore exceptions
        # It will be properly handled during setup of the domain.
        if isinstance(dep_domains, set):
            domains.update(dep_domains)

    # setup components
    logging_domains = domains & LOGGING_INTEGRATIONS
    stage_1_domains = domains & STAGE_1_INTEGRATIONS
    stage_2_domains = domains - logging_domains - stage_1_domains

    if logging_domains:
        _LOGGER.info("Setting up %s", logging_domains)

        await asyncio.gather(
            *(async_setup_component(hass, domain, config) for domain in logging_domains)
        )

    # Kick off loading the registries. They don't need to be awaited.
    asyncio.gather(
        hass.helpers.device_registry.async_get_registry(),
        hass.helpers.entity_registry.async_get_registry(),
        hass.helpers.area_registry.async_get_registry(),
    )

    if stage_1_domains:
        await asyncio.gather(
            *(async_setup_component(hass, domain, config) for domain in stage_1_domains)
        )

    # Load all integrations
    after_dependencies: Dict[str, Set[str]] = {}

    for int_or_exc in await asyncio.gather(
        *(loader.async_get_integration(hass, domain) for domain in stage_2_domains),
        return_exceptions=True,
    ):
        # Exceptions are handled in async_setup_component.
        if isinstance(int_or_exc, loader.Integration) and int_or_exc.after_dependencies:
            after_dependencies[int_or_exc.domain] = set(int_or_exc.after_dependencies)

    last_load = None
    while stage_2_domains:
        domains_to_load = set()

        for domain in stage_2_domains:
            after_deps = after_dependencies.get(domain)
            # Load if integration has no after_dependencies or they are
            # all loaded
            if not after_deps or not after_deps - hass.config.components:
                domains_to_load.add(domain)

        if not domains_to_load or domains_to_load == last_load:
            break

        _LOGGER.debug("Setting up %s", domains_to_load)

        await asyncio.gather(
            *(async_setup_component(hass, domain, config) for domain in domains_to_load)
        )

        last_load = domains_to_load
        stage_2_domains -= domains_to_load

    # These are stage 2 domains that never have their after_dependencies
    # satisfied.
    if stage_2_domains:
        _LOGGER.debug("Final set up: %s", stage_2_domains)

        await asyncio.gather(
            *(async_setup_component(hass, domain, config) for domain in stage_2_domains)
        )

    # Wrap up startup
    await hass.async_block_till_done()<|MERGE_RESOLUTION|>--- conflicted
+++ resolved
@@ -83,11 +83,7 @@
             config_dict = await conf_util.async_hass_config_yaml(hass)
         except HomeAssistantError as err:
             _LOGGER.error(
-<<<<<<< HEAD
-                "Failed to parse configuration.yaml: %s. Falling back to safe mode", err
-=======
-                "Failed to parse configuration.yaml: %s. Activating safe mode", err,
->>>>>>> 2d68b37d
+                "Failed to parse configuration.yaml: %s. Activating safe mode", err
             )
         else:
             if not is_virtual_env():
@@ -99,16 +95,6 @@
         finally:
             clear_secret_cache()
 
-<<<<<<< HEAD
-    if safe_mode or config_dict is None:
-        _LOGGER.info("Starting in AIS dom safe mode")
-        # pure AIS dom config in safe_mode
-        ais_conf = await conf_util.async_ais_config_yaml(hass)
-        ais_conf["safe_mode"] = {}
-        await async_from_config_dict(ais_conf, hass)
-        # http_conf = (await http.async_get_last_config(hass)) or {}
-        # await async_from_config_dict({"safe_mode": {}, "http": http_conf}, hass)
-=======
     if config_dict is None:
         safe_mode = True
 
@@ -139,10 +125,16 @@
 
         http_conf = (await http.async_get_last_config(hass)) or {}
 
-        await async_from_config_dict(
-            {"safe_mode": {}, "http": http_conf}, hass,
-        )
->>>>>>> 2d68b37d
+        await async_from_config_dict({"safe_mode": {}, "http": http_conf}, hass)
+        # AIS dom TODO
+        # if safe_mode or config_dict is None:
+        #     _LOGGER.info("Starting in AIS dom safe mode")
+        #     # pure AIS dom config in safe_mode
+        #     ais_conf = await conf_util.async_ais_config_yaml(hass)
+        #     ais_conf["safe_mode"] = {}
+        #     await async_from_config_dict(ais_conf, hass)
+        # http_conf = (await http.async_get_last_config(hass)) or {}
+        # await async_from_config_dict({"safe_mode": {}, "http": http_conf}, hass)
 
     return hass
 
