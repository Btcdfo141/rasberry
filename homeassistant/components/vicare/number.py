--- conflicted
+++ resolved
@@ -144,31 +144,20 @@
 ) -> None:
     """Create the ViCare number devices."""
     api = hass.data[DOMAIN][config_entry.entry_id][VICARE_API]
-<<<<<<< HEAD
     device_config = hass.data[DOMAIN][config_entry.entry_id][VICARE_DEVICE_CONFIG]
-
     entities: list[ViCareNumber] = []
-    try:
-        for circuit in api.circuits:
-            for description in CIRCUIT_ENTITIES:
-=======
+
     circuits = await hass.async_add_executor_job(get_circuits, api)
-
-    entities: list[ViCareNumber] = []
-    try:
-        for circuit in circuits:
-            for description in CIRCUIT_ENTITY_DESCRIPTIONS:
->>>>>>> a5fd4796
-                entity = await hass.async_add_executor_job(
-                    _build_entity,
-                    circuit,
-                    device_config,
-                    description,
-                )
-                if entity is not None:
-                    entities.append(entity)
-    except PyViCareNotSupportedFeatureError:
-        _LOGGER.debug("No circuits found")
+    for circuit in circuits:
+        for description in CIRCUIT_ENTITIES:
+            entity = await hass.async_add_executor_job(
+                _build_entity,
+                circuit,
+                device_config,
+                description,
+            )
+            if entity is not None:
+                entities.append(entity)
 
     async_add_entities(entities)
 
