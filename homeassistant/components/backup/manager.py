--- conflicted
+++ resolved
@@ -48,30 +48,7 @@
 
     async def load_backups(self) -> None:
         """Load data of stored backup files."""
-<<<<<<< HEAD
         backups = await self.hass.async_add_executor_job(self._read_backups)
-=======
-        backups = {}
-
-        def _read_backups() -> None:
-            for backup_path in self.backup_dir.glob("*.tar"):
-                try:
-                    with tarfile.open(backup_path, "r:") as backup_file:
-                        if data_file := backup_file.extractfile("./backup.json"):
-                            data = json.loads(data_file.read())
-                            backup = Backup(
-                                slug=data["slug"],
-                                name=data["name"],
-                                date=data["date"],
-                                path=backup_path,
-                                size=round(backup_path.stat().st_size / 1_048_576, 2),
-                            )
-                            backups[backup.slug] = backup
-                except (OSError, TarError, json.JSONDecodeError) as err:
-                    LOGGER.warning("Unable to read backup %s: %s", backup_path, err)
-
-        await self.hass.async_add_executor_job(_read_backups)
->>>>>>> 12a7b64e
         LOGGER.debug("Loaded %s backups", len(backups))
         self.backups = backups
         self.loaded = True
@@ -81,7 +58,7 @@
         backups: dict[str, Backup] = {}
         for backup_path in self.backup_dir.glob("*.tar"):
             try:
-                with SecureTarFile(backup_path, "r", gzip=False) as backup_file:
+                with tarfile.open(backup_path, "r:") as backup_file:
                     if data_file := backup_file.extractfile("./backup.json"):
                         data = json.loads(data_file.read())
                         backup = Backup(
