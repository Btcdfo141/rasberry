--- conflicted
+++ resolved
@@ -45,10 +45,7 @@
         entry.options.get(CONF_ZONE2, DEFAULT_ZONE2),
         entry.options.get(CONF_ZONE3, DEFAULT_ZONE3),
         get_async_client(hass),
-<<<<<<< HEAD
-=======
         entry.state,
->>>>>>> 80889d75
     )
     if not await connect_denonavr.async_connect_receiver():
         raise ConfigEntryNotReady
