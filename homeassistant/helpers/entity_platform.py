"""Class to manage the entities for a single platform."""
import asyncio
from datetime import timedelta

from homeassistant.const import DEVICE_DEFAULT_NAME
from homeassistant.core import callback, valid_entity_id, split_entity_id
from homeassistant.exceptions import HomeAssistantError, PlatformNotReady
from homeassistant.util.async import (
    run_callback_threadsafe, run_coroutine_threadsafe)
import homeassistant.util.dt as dt_util

from .event import async_track_time_interval, async_track_point_in_time
from .entity_registry import async_get_registry

SLOW_SETUP_WARNING = 10
SLOW_SETUP_MAX_WAIT = 60
PLATFORM_NOT_READY_RETRIES = 10


class EntityPlatform(object):
    """Manage the entities for a single platform."""

    def __init__(self, *, hass, logger, domain, platform_name, scan_interval,
                 parallel_updates, entity_namespace,
                 async_entities_added_callback):
        """Initialize the entity platform.

        hass: HomeAssistant
        logger: Logger
        domain: str
        platform_name: str
        scan_interval: timedelta
        parallel_updates: int
        entity_namespace: str
        async_entities_added_callback: @callback method
        """
        self.hass = hass
        self.logger = logger
        self.domain = domain
        self.platform_name = platform_name
        self.scan_interval = scan_interval
        self.parallel_updates = None
        self.entity_namespace = entity_namespace
        self.async_entities_added_callback = async_entities_added_callback
        self.entities = {}
        self._tasks = []
        self._async_unsub_polling = None
        self._process_updates = asyncio.Lock(loop=hass.loop)

        if parallel_updates:
            self.parallel_updates = asyncio.Semaphore(
                parallel_updates, loop=hass.loop)

    async def async_setup(self, platform, platform_config, discovery_info=None,
                          tries=0):
        """Setup the platform."""
        logger = self.logger
        hass = self.hass
        full_name = '{}.{}'.format(self.domain, self.platform_name)

        logger.info("Setting up %s", full_name)
        warn_task = hass.loop.call_later(
            SLOW_SETUP_WARNING, logger.warning,
            "Setup of platform %s is taking over %s seconds.",
            self.platform_name, SLOW_SETUP_WARNING)

        try:
            if getattr(platform, 'async_setup_platform', None):
                task = platform.async_setup_platform(
                    hass, platform_config,
                    self._async_schedule_add_entities, discovery_info
                )
            else:
                # This should not be replaced with hass.async_add_job because
                # we don't want to track this task in case it blocks startup.
                task = hass.loop.run_in_executor(
                    None, platform.setup_platform, hass, platform_config,
                    self._schedule_add_entities, discovery_info
                )
            await asyncio.wait_for(
                asyncio.shield(task, loop=hass.loop),
                SLOW_SETUP_MAX_WAIT, loop=hass.loop)

            # Block till all entities are done
            if self._tasks:
                pending = [task for task in self._tasks if not task.done()]
                self._tasks.clear()

                if pending:
                    await asyncio.wait(
                        pending, loop=self.hass.loop)

            hass.config.components.add(full_name)
        except PlatformNotReady:
            tries += 1
            wait_time = min(tries, 6) * 30
            logger.warning(
                'Platform %s not ready yet. Retrying in %d seconds.',
                self.platform_name, wait_time)
            async_track_point_in_time(
                hass, self.async_setup(
                    platform, platform_config, discovery_info, tries),
                dt_util.utcnow() + timedelta(seconds=wait_time))
        except asyncio.TimeoutError:
            logger.error(
                "Setup of platform %s is taking longer than %s seconds."
                " Startup will proceed without waiting any longer.",
                self.platform_name, SLOW_SETUP_MAX_WAIT)
        except Exception:  # pylint: disable=broad-except
            logger.exception(
                "Error while setting up platform %s", self.platform_name)
        finally:
            warn_task.cancel()

    def _schedule_add_entities(self, new_entities, update_before_add=False):
        """Synchronously schedule adding entities for a single platform."""
        run_callback_threadsafe(
            self.hass.loop,
            self._async_schedule_add_entities, list(new_entities),
            update_before_add
        ).result()

    @callback
    def _async_schedule_add_entities(self, new_entities,
                                     update_before_add=False):
        """Schedule adding entities for a single platform async."""
        self._tasks.append(self.hass.async_add_job(
            self.async_add_entities(
                new_entities, update_before_add=update_before_add)
        ))

    def add_entities(self, new_entities, update_before_add=False):
        """Add entities for a single platform."""
        # That avoid deadlocks
        if update_before_add:
            self.logger.warning(
                "Call 'add_entities' with update_before_add=True "
                "only inside tests or you can run into a deadlock!")

        run_coroutine_threadsafe(
            self.async_add_entities(list(new_entities), update_before_add),
            self.hass.loop).result()

    async def async_add_entities(self, new_entities, update_before_add=False):
        """Add entities for a single platform async.

        This method must be run in the event loop.
        """
        # handle empty list from component/platform
        if not new_entities:
            return

        hass = self.hass
        component_entities = set(hass.states.async_entity_ids(self.domain))

<<<<<<< HEAD
        registry = hass.data.get(DATA_REGISTRY)

        if registry is None:
            registry = hass.data[DATA_REGISTRY] = EntityRegistry(hass)

        await registry.async_ensure_loaded()
=======
        registry = yield from async_get_registry(hass)
>>>>>>> 6d431c3f

        tasks = [
            self._async_add_entity(entity, update_before_add,
                                   component_entities, registry)
            for entity in new_entities]

        await asyncio.wait(tasks, loop=self.hass.loop)
        self.async_entities_added_callback()

        if self._async_unsub_polling is not None or \
           not any(entity.should_poll for entity
                   in self.entities.values()):
            return

        self._async_unsub_polling = async_track_time_interval(
            self.hass, self._update_entity_states, self.scan_interval
        )

    async def _async_add_entity(self, entity, update_before_add,
                                component_entities, registry):
        """Helper method to add an entity to the platform."""
        if entity is None:
            raise ValueError('Entity cannot be None')

        entity.hass = self.hass
        entity.platform = self
        entity.parallel_updates = self.parallel_updates

        # Update properties before we generate the entity_id
        if update_before_add:
            try:
                await entity.async_device_update(warning=False)
            except Exception:  # pylint: disable=broad-except
                self.logger.exception(
                    "%s: Error on device update!", self.platform_name)
                return

        suggested_object_id = None

        # Get entity_id from unique ID registration
        if entity.unique_id is not None:
            if entity.entity_id is not None:
                suggested_object_id = split_entity_id(entity.entity_id)[1]
            else:
                suggested_object_id = entity.name

            if self.entity_namespace is not None:
                suggested_object_id = '{} {}'.format(
                    self.entity_namespace, suggested_object_id)

            entry = registry.async_get_or_create(
                self.domain, self.platform_name, entity.unique_id,
                suggested_object_id=suggested_object_id)

            if entry.disabled:
                self.logger.info(
                    "Not adding entity %s because it's disabled",
                    entry.name or entity.name or
                    '"{} {}"'.format(self.platform_name, entity.unique_id))
                return

            entity.entity_id = entry.entity_id
            entity.registry_name = entry.name
            entry.add_update_listener(entity)

        # We won't generate an entity ID if the platform has already set one
        # We will however make sure that platform cannot pick a registered ID
        elif (entity.entity_id is not None and
              registry.async_is_registered(entity.entity_id)):
            # If entity already registered, convert entity id to suggestion
            suggested_object_id = split_entity_id(entity.entity_id)[1]
            entity.entity_id = None

        # Generate entity ID
        if entity.entity_id is None:
            suggested_object_id = \
                suggested_object_id or entity.name or DEVICE_DEFAULT_NAME

            if self.entity_namespace is not None:
                suggested_object_id = '{} {}'.format(self.entity_namespace,
                                                     suggested_object_id)

            entity.entity_id = registry.async_generate_entity_id(
                self.domain, suggested_object_id)

        # Make sure it is valid in case an entity set the value themselves
        if not valid_entity_id(entity.entity_id):
            raise HomeAssistantError(
                'Invalid entity id: {}'.format(entity.entity_id))
        elif entity.entity_id in component_entities:
            msg = 'Entity id already exists: {}'.format(entity.entity_id)
            if entity.unique_id is not None:
                msg += '. Platform {} does not generate unique IDs'.format(
                    self.platform_name)
            raise HomeAssistantError(
                msg)

        self.entities[entity.entity_id] = entity
        component_entities.add(entity.entity_id)

        if hasattr(entity, 'async_added_to_hass'):
            await entity.async_added_to_hass()

        await entity.async_update_ha_state()

    async def async_reset(self):
        """Remove all entities and reset data.

        This method must be run in the event loop.
        """
        if not self.entities:
            return

        tasks = [self._async_remove_entity(entity_id)
                 for entity_id in self.entities]

        await asyncio.wait(tasks, loop=self.hass.loop)

        if self._async_unsub_polling is not None:
            self._async_unsub_polling()
            self._async_unsub_polling = None

    async def async_remove_entity(self, entity_id):
        """Remove entity id from platform."""
        await self._async_remove_entity(entity_id)

        # Clean up polling job if no longer needed
        if (self._async_unsub_polling is not None and
                not any(entity.should_poll for entity
                        in self.entities.values())):
            self._async_unsub_polling()
            self._async_unsub_polling = None

    async def _async_remove_entity(self, entity_id):
        """Remove entity id from platform."""
        entity = self.entities.pop(entity_id)

        if hasattr(entity, 'async_will_remove_from_hass'):
            await entity.async_will_remove_from_hass()

        self.hass.states.async_remove(entity_id)

    async def _update_entity_states(self, now):
        """Update the states of all the polling entities.

        To protect from flooding the executor, we will update async entities
        in parallel and other entities sequential.

        This method must be run in the event loop.
        """
        if self._process_updates.locked():
            self.logger.warning(
                "Updating %s %s took longer than the scheduled update "
                "interval %s", self.platform_name, self.domain,
                self.scan_interval)
            return

        with (await self._process_updates):
            tasks = []
            for entity in self.entities.values():
                if not entity.should_poll:
                    continue
                tasks.append(entity.async_update_ha_state(True))

            if tasks:
                await asyncio.wait(tasks, loop=self.hass.loop)<|MERGE_RESOLUTION|>--- conflicted
+++ resolved
@@ -153,16 +153,7 @@
         hass = self.hass
         component_entities = set(hass.states.async_entity_ids(self.domain))
 
-<<<<<<< HEAD
-        registry = hass.data.get(DATA_REGISTRY)
-
-        if registry is None:
-            registry = hass.data[DATA_REGISTRY] = EntityRegistry(hass)
-
-        await registry.async_ensure_loaded()
-=======
-        registry = yield from async_get_registry(hass)
->>>>>>> 6d431c3f
+        registry = await async_get_registry(hass)
 
         tasks = [
             self._async_add_entity(entity, update_before_add,
