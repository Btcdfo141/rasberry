"""Tests for the TP-Link component."""
from __future__ import annotations

<<<<<<< HEAD
from typing import Any
from unittest.mock import MagicMock, patch

from kasa import SmartBulb, SmartDevice, SmartPlug
from kasa.emeterstatus import EmeterStatus
import pytest

from homeassistant import config_entries, data_entry_flow
from homeassistant.components import tplink
from homeassistant.components.tplink.common import SmartDevices
from homeassistant.components.tplink.const import CONF_DISCOVERY
from homeassistant.const import CONF_HOST
from homeassistant.setup import async_setup_component

from tests.common import MockConfigEntry, mock_coro
from tests.components.tplink.consts import SMARTPLUG_HS110_DATA


async def test_creating_entry_tries_discover(hass):
    """Test setting up does discovery."""
    with patch(
        "homeassistant.components.tplink.async_setup_entry",
        return_value=mock_coro(True),
    ) as mock_setup, patch(
        "homeassistant.components.tplink.common.Discover.discover",
        return_value={"host": 1234},
    ):
        result = await hass.config_entries.flow.async_init(
            tplink.DOMAIN, context={"source": config_entries.SOURCE_USER}
        )

        # Confirmation form
        assert result["type"] == data_entry_flow.RESULT_TYPE_FORM

        result = await hass.config_entries.flow.async_configure(result["flow_id"], {})
        assert result["type"] == data_entry_flow.RESULT_TYPE_CREATE_ENTRY

        await hass.async_block_till_done()

    assert len(mock_setup.mock_calls) == 1
=======
from unittest.mock import patch

from homeassistant.components import tplink
from homeassistant.setup import async_setup_component
>>>>>>> 233f74fd


async def test_configuring_tplink_causes_discovery(hass):
    """Test that specifying empty config does discovery."""
    with patch("homeassistant.components.tplink.Discover.discover") as discover:
        discover.return_value = {"host": 1234}
        await async_setup_component(hass, tplink.DOMAIN, {tplink.DOMAIN: {}})
        await hass.async_block_till_done()

<<<<<<< HEAD
    assert len(discover.mock_calls) == 1


class UnknownSmartDevice(SmartDevice):
    """Dummy class for testing."""

    @property
    def has_emeter(self) -> bool:
        """Do nothing."""

    def turn_off(self) -> None:
        """Do nothing."""

    def turn_on(self) -> None:
        """Do nothing."""

    @property
    def is_on(self) -> bool:
        """Do nothing."""

    @property
    def state_information(self) -> dict[str, Any]:
        """Do nothing."""


async def test_configuring_discovery_disabled(hass):
    """Test that discover does not get called when disabled."""
    with patch(
        "homeassistant.components.tplink.async_setup_entry",
        return_value=mock_coro(True),
    ) as mock_setup, patch(
        "homeassistant.components.tplink.common.Discover.discover", return_value=[]
    ) as discover:
        await async_setup_component(
            hass, tplink.DOMAIN, {tplink.DOMAIN: {tplink.CONF_DISCOVERY: False}}
        )
        await hass.async_block_till_done()

    assert discover.call_count == 0
    assert mock_setup.call_count == 1


async def test_no_config_creates_no_entry(hass):
    """Test for when there is no tplink in config."""
    with patch(
        "homeassistant.components.tplink.async_setup_entry",
        return_value=mock_coro(True),
    ) as mock_setup:
        await async_setup_component(hass, tplink.DOMAIN, {})
        await hass.async_block_till_done()

    assert mock_setup.call_count == 0


@pytest.mark.parametrize("platform", ["switch", "light"])
async def test_unload(hass, platform):
    """Test that the async_unload_entry works."""
    # As we have currently no configuration, we just to pass the domain here.
    entry = MockConfigEntry(domain=tplink.DOMAIN)
    entry.add_to_hass(hass)

    with patch(
        "homeassistant.components.tplink.get_static_devices"
    ) as get_static_devices, patch("kasa.smartdevice.SmartDevice._query_helper"), patch(
        f"homeassistant.components.tplink.{platform}.async_setup_entry",
        return_value=mock_coro(True),
    ) as async_setup_entry:
        config = {
            tplink.DOMAIN: {
                platform: [{CONF_HOST: "123.123.123.123"}],
                CONF_DISCOVERY: False,
            }
        }

        light = SmartBulb("123.123.123.123")
        switch = SmartPlug("321.321.321.321")
        switch.get_sysinfo = MagicMock(return_value=SMARTPLUG_HS110_DATA["sysinfo"])
        switch.get_emeter_realtime = MagicMock(
            return_value=EmeterStatus(SMARTPLUG_HS110_DATA["realtime"])
        )
        if platform == "light":
            get_static_devices.return_value = SmartDevices([light], [])
        elif platform == "switch":
            get_static_devices.return_value = SmartDevices([], [switch])

        assert await async_setup_component(hass, tplink.DOMAIN, config)
        await hass.async_block_till_done()

        assert len(async_setup_entry.mock_calls) == 1
        assert tplink.DOMAIN in hass.data

    assert await tplink.async_unload_entry(hass, entry)
    assert not hass.data[tplink.DOMAIN]
=======
    assert len(discover.mock_calls) == 1
>>>>>>> 233f74fd
<|MERGE_RESOLUTION|>--- conflicted
+++ resolved
@@ -1,53 +1,10 @@
 """Tests for the TP-Link component."""
 from __future__ import annotations
 
-<<<<<<< HEAD
-from typing import Any
-from unittest.mock import MagicMock, patch
-
-from kasa import SmartBulb, SmartDevice, SmartPlug
-from kasa.emeterstatus import EmeterStatus
-import pytest
-
-from homeassistant import config_entries, data_entry_flow
-from homeassistant.components import tplink
-from homeassistant.components.tplink.common import SmartDevices
-from homeassistant.components.tplink.const import CONF_DISCOVERY
-from homeassistant.const import CONF_HOST
-from homeassistant.setup import async_setup_component
-
-from tests.common import MockConfigEntry, mock_coro
-from tests.components.tplink.consts import SMARTPLUG_HS110_DATA
-
-
-async def test_creating_entry_tries_discover(hass):
-    """Test setting up does discovery."""
-    with patch(
-        "homeassistant.components.tplink.async_setup_entry",
-        return_value=mock_coro(True),
-    ) as mock_setup, patch(
-        "homeassistant.components.tplink.common.Discover.discover",
-        return_value={"host": 1234},
-    ):
-        result = await hass.config_entries.flow.async_init(
-            tplink.DOMAIN, context={"source": config_entries.SOURCE_USER}
-        )
-
-        # Confirmation form
-        assert result["type"] == data_entry_flow.RESULT_TYPE_FORM
-
-        result = await hass.config_entries.flow.async_configure(result["flow_id"], {})
-        assert result["type"] == data_entry_flow.RESULT_TYPE_CREATE_ENTRY
-
-        await hass.async_block_till_done()
-
-    assert len(mock_setup.mock_calls) == 1
-=======
 from unittest.mock import patch
 
 from homeassistant.components import tplink
 from homeassistant.setup import async_setup_component
->>>>>>> 233f74fd
 
 
 async def test_configuring_tplink_causes_discovery(hass):
@@ -57,100 +14,4 @@
         await async_setup_component(hass, tplink.DOMAIN, {tplink.DOMAIN: {}})
         await hass.async_block_till_done()
 
-<<<<<<< HEAD
-    assert len(discover.mock_calls) == 1
-
-
-class UnknownSmartDevice(SmartDevice):
-    """Dummy class for testing."""
-
-    @property
-    def has_emeter(self) -> bool:
-        """Do nothing."""
-
-    def turn_off(self) -> None:
-        """Do nothing."""
-
-    def turn_on(self) -> None:
-        """Do nothing."""
-
-    @property
-    def is_on(self) -> bool:
-        """Do nothing."""
-
-    @property
-    def state_information(self) -> dict[str, Any]:
-        """Do nothing."""
-
-
-async def test_configuring_discovery_disabled(hass):
-    """Test that discover does not get called when disabled."""
-    with patch(
-        "homeassistant.components.tplink.async_setup_entry",
-        return_value=mock_coro(True),
-    ) as mock_setup, patch(
-        "homeassistant.components.tplink.common.Discover.discover", return_value=[]
-    ) as discover:
-        await async_setup_component(
-            hass, tplink.DOMAIN, {tplink.DOMAIN: {tplink.CONF_DISCOVERY: False}}
-        )
-        await hass.async_block_till_done()
-
-    assert discover.call_count == 0
-    assert mock_setup.call_count == 1
-
-
-async def test_no_config_creates_no_entry(hass):
-    """Test for when there is no tplink in config."""
-    with patch(
-        "homeassistant.components.tplink.async_setup_entry",
-        return_value=mock_coro(True),
-    ) as mock_setup:
-        await async_setup_component(hass, tplink.DOMAIN, {})
-        await hass.async_block_till_done()
-
-    assert mock_setup.call_count == 0
-
-
-@pytest.mark.parametrize("platform", ["switch", "light"])
-async def test_unload(hass, platform):
-    """Test that the async_unload_entry works."""
-    # As we have currently no configuration, we just to pass the domain here.
-    entry = MockConfigEntry(domain=tplink.DOMAIN)
-    entry.add_to_hass(hass)
-
-    with patch(
-        "homeassistant.components.tplink.get_static_devices"
-    ) as get_static_devices, patch("kasa.smartdevice.SmartDevice._query_helper"), patch(
-        f"homeassistant.components.tplink.{platform}.async_setup_entry",
-        return_value=mock_coro(True),
-    ) as async_setup_entry:
-        config = {
-            tplink.DOMAIN: {
-                platform: [{CONF_HOST: "123.123.123.123"}],
-                CONF_DISCOVERY: False,
-            }
-        }
-
-        light = SmartBulb("123.123.123.123")
-        switch = SmartPlug("321.321.321.321")
-        switch.get_sysinfo = MagicMock(return_value=SMARTPLUG_HS110_DATA["sysinfo"])
-        switch.get_emeter_realtime = MagicMock(
-            return_value=EmeterStatus(SMARTPLUG_HS110_DATA["realtime"])
-        )
-        if platform == "light":
-            get_static_devices.return_value = SmartDevices([light], [])
-        elif platform == "switch":
-            get_static_devices.return_value = SmartDevices([], [switch])
-
-        assert await async_setup_component(hass, tplink.DOMAIN, config)
-        await hass.async_block_till_done()
-
-        assert len(async_setup_entry.mock_calls) == 1
-        assert tplink.DOMAIN in hass.data
-
-    assert await tplink.async_unload_entry(hass, entry)
-    assert not hass.data[tplink.DOMAIN]
-=======
-    assert len(discover.mock_calls) == 1
->>>>>>> 233f74fd
+    assert len(discover.mock_calls) == 1