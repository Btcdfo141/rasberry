--- conflicted
+++ resolved
@@ -303,15 +303,10 @@
 
         _, data = dev1.last_call('turn_on')
 
-<<<<<<< HEAD
         self.assertEqual({
             light.ATTR_HS_COLOR: (12935, 255),
             light.ATTR_BRIGHTNESS: 100
         }, data)
-=======
-        self.assertEqual(
-            {light.ATTR_XY_COLOR: (.4, .6), light.ATTR_BRIGHTNESS: 100},
-            data)
 
 
 async def test_intent_set_color(hass):
@@ -401,5 +396,4 @@
     assert call.service == SERVICE_TURN_ON
     assert call.data.get(ATTR_ENTITY_ID) == 'light.hello_2'
     assert call.data.get(light.ATTR_RGB_COLOR) == (0, 0, 255)
-    assert call.data.get(light.ATTR_BRIGHTNESS_PCT) == 20
->>>>>>> 3442b674
+    assert call.data.get(light.ATTR_BRIGHTNESS_PCT) == 20