"""Helpers for mobile_app."""
from __future__ import annotations

import json
import logging
from typing import Callable

from aiohttp.web import Response, json_response
from nacl.encoding import Base64Encoder
from nacl.secret import SecretBox

from homeassistant.const import (
    ATTR_DEVICE_ID,
    CONTENT_TYPE_JSON,
    HTTP_BAD_REQUEST,
    HTTP_OK,
)
from homeassistant.core import Context, HomeAssistant
from homeassistant.helpers.entity import DeviceInfo
from homeassistant.helpers.json import JSONEncoder

from .const import (
    ATTR_APP_DATA,
    ATTR_APP_ID,
    ATTR_APP_NAME,
    ATTR_APP_VERSION,
    ATTR_DEVICE_NAME,
    ATTR_MANUFACTURER,
    ATTR_MODEL,
    ATTR_OS_VERSION,
    ATTR_SUPPORTS_ENCRYPTION,
    CONF_SECRET,
    CONF_USER_ID,
    DATA_DELETED_IDS,
    DOMAIN,
)

_LOGGER = logging.getLogger(__name__)


def setup_decrypt() -> tuple[int, Callable]:
    """Return decryption function and length of key.

    Async friendly.
    """

    def decrypt(ciphertext, key):
        """Decrypt ciphertext using key."""
        return SecretBox(key).decrypt(ciphertext, encoder=Base64Encoder)

    return (SecretBox.KEY_SIZE, decrypt)


def setup_encrypt() -> tuple[int, Callable]:
    """Return encryption function and length of key.

    Async friendly.
    """

    def encrypt(ciphertext, key):
        """Encrypt ciphertext using key."""
        return SecretBox(key).encrypt(ciphertext, encoder=Base64Encoder)

    return (SecretBox.KEY_SIZE, encrypt)


def _decrypt_payload(key: str, ciphertext: str) -> dict[str, str]:
    """Decrypt encrypted payload."""
    try:
        keylen, decrypt = setup_decrypt()
    except OSError:
        _LOGGER.warning("Ignoring encrypted payload because libsodium not installed")
        return None

    if key is None:
        _LOGGER.warning("Ignoring encrypted payload because no decryption key known")
        return None

    key = key.encode("utf-8")
    key = key[:keylen]
    key = key.ljust(keylen, b"\0")

    try:
        message = decrypt(ciphertext, key)
        message = json.loads(message.decode("utf-8"))
        _LOGGER.debug("Successfully decrypted mobile_app payload")
        return message
    except ValueError:
        _LOGGER.warning("Ignoring encrypted payload because unable to decrypt")
        return None


<<<<<<< HEAD
def _encrypt_payload(reg_secret: str, payload: str) -> str:
    """Encrypt cleartext payload."""
    keylen, encrypt = setup_encrypt()

    key = reg_secret.encode("utf-8")
    key = key[:keylen]
    key = key.ljust(keylen, b"\0")

    return encrypt(payload.encode("utf-8"), key).decode("utf-8")


def registration_context(registration: Dict) -> Context:
=======
def registration_context(registration: dict) -> Context:
>>>>>>> 3836d46d
    """Generate a context from a request."""
    return Context(user_id=registration[CONF_USER_ID])


def empty_okay_response(headers: dict = None, status: int = HTTP_OK) -> Response:
    """Return a Response with empty JSON object and a 200."""
    return Response(
        text="{}", status=status, content_type=CONTENT_TYPE_JSON, headers=headers
    )


def error_response(
    code: str, message: str, status: int = HTTP_BAD_REQUEST, headers: dict = None
) -> Response:
    """Return an error Response."""
    return json_response(
        {"success": False, "error": {"code": code, "message": message}},
        status=status,
        headers=headers,
    )


def supports_encryption() -> bool:
    """Test if we support encryption."""
    try:
        import nacl  # noqa: F401 pylint: disable=unused-import, import-outside-toplevel

        return True
    except OSError:
        return False


def safe_registration(registration: dict) -> dict:
    """Return a registration without sensitive values."""
    # Sensitive values: webhook_id, secret, cloudhook_url
    return {
        ATTR_APP_DATA: registration[ATTR_APP_DATA],
        ATTR_APP_ID: registration[ATTR_APP_ID],
        ATTR_APP_NAME: registration[ATTR_APP_NAME],
        ATTR_APP_VERSION: registration[ATTR_APP_VERSION],
        ATTR_DEVICE_NAME: registration[ATTR_DEVICE_NAME],
        ATTR_MANUFACTURER: registration[ATTR_MANUFACTURER],
        ATTR_MODEL: registration[ATTR_MODEL],
        ATTR_OS_VERSION: registration[ATTR_OS_VERSION],
        ATTR_SUPPORTS_ENCRYPTION: registration[ATTR_SUPPORTS_ENCRYPTION],
    }


def savable_state(hass: HomeAssistant) -> dict:
    """Return a clean object containing things that should be saved."""
    return {
        DATA_DELETED_IDS: hass.data[DOMAIN][DATA_DELETED_IDS],
    }


def webhook_response(
    data, *, registration: dict, status: int = HTTP_OK, headers: dict = None
) -> Response:
    """Return a encrypted response if registration supports it."""
    data = json.dumps(data, cls=JSONEncoder)

    if registration[ATTR_SUPPORTS_ENCRYPTION]:
        data = json.dumps(
            {
                "encrypted": True,
                "encrypted_data": _encrypt_payload(registration[CONF_SECRET], data),
            }
        )

    return Response(
        text=data, status=status, content_type=CONTENT_TYPE_JSON, headers=headers
    )


def device_info(registration: dict) -> DeviceInfo:
    """Return the device info for this registration."""
    return {
        "identifiers": {(DOMAIN, registration[ATTR_DEVICE_ID])},
        "manufacturer": registration[ATTR_MANUFACTURER],
        "model": registration[ATTR_MODEL],
        "name": registration[ATTR_DEVICE_NAME],
        "sw_version": registration[ATTR_OS_VERSION],
    }<|MERGE_RESOLUTION|>--- conflicted
+++ resolved
@@ -90,7 +90,6 @@
         return None
 
 
-<<<<<<< HEAD
 def _encrypt_payload(reg_secret: str, payload: str) -> str:
     """Encrypt cleartext payload."""
     keylen, encrypt = setup_encrypt()
@@ -102,10 +101,7 @@
     return encrypt(payload.encode("utf-8"), key).decode("utf-8")
 
 
-def registration_context(registration: Dict) -> Context:
-=======
 def registration_context(registration: dict) -> Context:
->>>>>>> 3836d46d
     """Generate a context from a request."""
     return Context(user_id=registration[CONF_USER_ID])
 
