--- conflicted
+++ resolved
@@ -22,11 +22,7 @@
     },
     "options": {
         "step": {
-<<<<<<< HEAD
-            "configure": {
-=======
             "init": {
->>>>>>> 535e2e9e
                 "data": {
                     "custom_effect_colors": "Custom Effect: List of 1 to 16 [R,G,B] colors. Example: [255,0,255],[60,128,0]",
                     "custom_effect_speed_pct": "Custom Effect: Speed in percents for the effect that switch colors.",
