"""Factory function to initialize KNX devices from config."""
from __future__ import annotations

from xknx import XKNX
from xknx.devices import (
    Climate as XknxClimate,
    ClimateMode as XknxClimateMode,
    Device as XknxDevice,
    Sensor as XknxSensor,
    Weather as XknxWeather,
)

from homeassistant.const import CONF_DEVICE_CLASS, CONF_NAME, CONF_TYPE
from homeassistant.helpers.typing import ConfigType

from .const import SupportedPlatforms
<<<<<<< HEAD
from .schema import ClimateSchema, CoverSchema, SensorSchema, WeatherSchema
=======
from .schema import BinarySensorSchema, ClimateSchema, SensorSchema, WeatherSchema
>>>>>>> 3ab14d45


def create_knx_device(
    platform: SupportedPlatforms,
    knx_module: XKNX,
    config: ConfigType,
) -> XknxDevice | None:
    """Return the requested XKNX device."""
    if platform is SupportedPlatforms.CLIMATE:
        return _create_climate(knx_module, config)

    if platform is SupportedPlatforms.SENSOR:
        return _create_sensor(knx_module, config)

    if platform is SupportedPlatforms.WEATHER:
        return _create_weather(knx_module, config)

    return None


def _create_climate(knx_module: XKNX, config: ConfigType) -> XknxClimate:
    """Return a KNX Climate device to be used within XKNX."""
    climate_mode = XknxClimateMode(
        knx_module,
        name=f"{config[CONF_NAME]} Mode",
        group_address_operation_mode=config.get(
            ClimateSchema.CONF_OPERATION_MODE_ADDRESS
        ),
        group_address_operation_mode_state=config.get(
            ClimateSchema.CONF_OPERATION_MODE_STATE_ADDRESS
        ),
        group_address_controller_status=config.get(
            ClimateSchema.CONF_CONTROLLER_STATUS_ADDRESS
        ),
        group_address_controller_status_state=config.get(
            ClimateSchema.CONF_CONTROLLER_STATUS_STATE_ADDRESS
        ),
        group_address_controller_mode=config.get(
            ClimateSchema.CONF_CONTROLLER_MODE_ADDRESS
        ),
        group_address_controller_mode_state=config.get(
            ClimateSchema.CONF_CONTROLLER_MODE_STATE_ADDRESS
        ),
        group_address_operation_mode_protection=config.get(
            ClimateSchema.CONF_OPERATION_MODE_FROST_PROTECTION_ADDRESS
        ),
        group_address_operation_mode_night=config.get(
            ClimateSchema.CONF_OPERATION_MODE_NIGHT_ADDRESS
        ),
        group_address_operation_mode_comfort=config.get(
            ClimateSchema.CONF_OPERATION_MODE_COMFORT_ADDRESS
        ),
        group_address_operation_mode_standby=config.get(
            ClimateSchema.CONF_OPERATION_MODE_STANDBY_ADDRESS
        ),
        group_address_heat_cool=config.get(ClimateSchema.CONF_HEAT_COOL_ADDRESS),
        group_address_heat_cool_state=config.get(
            ClimateSchema.CONF_HEAT_COOL_STATE_ADDRESS
        ),
        operation_modes=config.get(ClimateSchema.CONF_OPERATION_MODES),
        controller_modes=config.get(ClimateSchema.CONF_CONTROLLER_MODES),
    )

    return XknxClimate(
        knx_module,
        name=config[CONF_NAME],
        group_address_temperature=config[ClimateSchema.CONF_TEMPERATURE_ADDRESS],
        group_address_target_temperature=config.get(
            ClimateSchema.CONF_TARGET_TEMPERATURE_ADDRESS
        ),
        group_address_target_temperature_state=config[
            ClimateSchema.CONF_TARGET_TEMPERATURE_STATE_ADDRESS
        ],
        group_address_setpoint_shift=config.get(
            ClimateSchema.CONF_SETPOINT_SHIFT_ADDRESS
        ),
        group_address_setpoint_shift_state=config.get(
            ClimateSchema.CONF_SETPOINT_SHIFT_STATE_ADDRESS
        ),
        setpoint_shift_mode=config.get(ClimateSchema.CONF_SETPOINT_SHIFT_MODE),
        setpoint_shift_max=config[ClimateSchema.CONF_SETPOINT_SHIFT_MAX],
        setpoint_shift_min=config[ClimateSchema.CONF_SETPOINT_SHIFT_MIN],
        temperature_step=config[ClimateSchema.CONF_TEMPERATURE_STEP],
        group_address_on_off=config.get(ClimateSchema.CONF_ON_OFF_ADDRESS),
        group_address_on_off_state=config.get(ClimateSchema.CONF_ON_OFF_STATE_ADDRESS),
        min_temp=config.get(ClimateSchema.CONF_MIN_TEMP),
        max_temp=config.get(ClimateSchema.CONF_MAX_TEMP),
        mode=climate_mode,
        on_off_invert=config[ClimateSchema.CONF_ON_OFF_INVERT],
        create_temperature_sensors=config[
            ClimateSchema.CONF_CREATE_TEMPERATURE_SENSORS
        ],
    )


def _create_sensor(knx_module: XKNX, config: ConfigType) -> XknxSensor:
    """Return a KNX sensor to be used within XKNX."""
    return XknxSensor(
        knx_module,
        name=config[CONF_NAME],
        group_address_state=config[SensorSchema.CONF_STATE_ADDRESS],
        sync_state=config[SensorSchema.CONF_SYNC_STATE],
        always_callback=config[SensorSchema.CONF_ALWAYS_CALLBACK],
        value_type=config[CONF_TYPE],
    )


def _create_weather(knx_module: XKNX, config: ConfigType) -> XknxWeather:
    """Return a KNX weather device to be used within XKNX."""
    return XknxWeather(
        knx_module,
        name=config[CONF_NAME],
        sync_state=config[WeatherSchema.CONF_SYNC_STATE],
        create_sensors=config[WeatherSchema.CONF_KNX_CREATE_SENSORS],
        group_address_temperature=config[WeatherSchema.CONF_KNX_TEMPERATURE_ADDRESS],
        group_address_brightness_south=config.get(
            WeatherSchema.CONF_KNX_BRIGHTNESS_SOUTH_ADDRESS
        ),
        group_address_brightness_east=config.get(
            WeatherSchema.CONF_KNX_BRIGHTNESS_EAST_ADDRESS
        ),
        group_address_brightness_west=config.get(
            WeatherSchema.CONF_KNX_BRIGHTNESS_WEST_ADDRESS
        ),
        group_address_brightness_north=config.get(
            WeatherSchema.CONF_KNX_BRIGHTNESS_NORTH_ADDRESS
        ),
        group_address_wind_speed=config.get(WeatherSchema.CONF_KNX_WIND_SPEED_ADDRESS),
        group_address_wind_bearing=config.get(
            WeatherSchema.CONF_KNX_WIND_BEARING_ADDRESS
        ),
        group_address_rain_alarm=config.get(WeatherSchema.CONF_KNX_RAIN_ALARM_ADDRESS),
        group_address_frost_alarm=config.get(
            WeatherSchema.CONF_KNX_FROST_ALARM_ADDRESS
        ),
        group_address_wind_alarm=config.get(WeatherSchema.CONF_KNX_WIND_ALARM_ADDRESS),
        group_address_day_night=config.get(WeatherSchema.CONF_KNX_DAY_NIGHT_ADDRESS),
        group_address_air_pressure=config.get(
            WeatherSchema.CONF_KNX_AIR_PRESSURE_ADDRESS
        ),
        group_address_humidity=config.get(WeatherSchema.CONF_KNX_HUMIDITY_ADDRESS),
    )<|MERGE_RESOLUTION|>--- conflicted
+++ resolved
@@ -10,15 +10,11 @@
     Weather as XknxWeather,
 )
 
-from homeassistant.const import CONF_DEVICE_CLASS, CONF_NAME, CONF_TYPE
+from homeassistant.const import CONF_NAME, CONF_TYPE
 from homeassistant.helpers.typing import ConfigType
 
 from .const import SupportedPlatforms
-<<<<<<< HEAD
-from .schema import ClimateSchema, CoverSchema, SensorSchema, WeatherSchema
-=======
-from .schema import BinarySensorSchema, ClimateSchema, SensorSchema, WeatherSchema
->>>>>>> 3ab14d45
+from .schema import ClimateSchema, SensorSchema, WeatherSchema
 
 
 def create_knx_device(
