--- conflicted
+++ resolved
@@ -62,11 +62,7 @@
         return False
 
     tracker_type = config[DOMAIN].get(CONF_PLATFORM)
-<<<<<<< HEAD
-    
-=======
-
->>>>>>> d1b3064c
+
     tracker_implementation = \
         prepare_setup_platform(hass, config, DOMAIN, tracker_type)
 
