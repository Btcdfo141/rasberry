"""Reolink integration for HomeAssistant."""

from __future__ import annotations

import asyncio
from dataclasses import dataclass
from datetime import timedelta
import logging

from aiohttp import ClientConnectorError
import async_timeout
from reolink_aio.exceptions import CredentialsInvalidError, ReolinkError

from homeassistant.config_entries import ConfigEntry
from homeassistant.const import EVENT_HOMEASSISTANT_STOP, Platform
from homeassistant.core import HomeAssistant
from homeassistant.exceptions import ConfigEntryAuthFailed, ConfigEntryNotReady
from homeassistant.helpers.update_coordinator import DataUpdateCoordinator, UpdateFailed

from .const import DOMAIN
from .exceptions import ReolinkException, UserNotAdmin
from .host import ReolinkHost

_LOGGER = logging.getLogger(__name__)

PLATFORMS = [
    Platform.BINARY_SENSOR,
<<<<<<< HEAD
    Platform.CAMERA,
    Platform.NUMBER,
    Platform.SELECT,
=======
    Platform.BUTTON,
    Platform.CAMERA,
    Platform.NUMBER,
    Platform.SIREN,
    Platform.SWITCH,
>>>>>>> d9fc9322
    Platform.UPDATE,
]
DEVICE_UPDATE_INTERVAL = timedelta(seconds=60)
FIRMWARE_UPDATE_INTERVAL = timedelta(hours=12)


@dataclass
class ReolinkData:
    """Data for the Reolink integration."""

    host: ReolinkHost
    device_coordinator: DataUpdateCoordinator
    firmware_coordinator: DataUpdateCoordinator


async def async_setup_entry(hass: HomeAssistant, config_entry: ConfigEntry) -> bool:
    """Set up Reolink from a config entry."""
    host = ReolinkHost(hass, config_entry.data, config_entry.options)

    try:
        await host.async_init()
    except (UserNotAdmin, CredentialsInvalidError) as err:
        await host.stop()
        raise ConfigEntryAuthFailed(err) from err
    except (
        ClientConnectorError,
        asyncio.TimeoutError,
        ReolinkException,
        ReolinkError,
    ) as err:
        await host.stop()
        raise ConfigEntryNotReady(
            f"Error while trying to setup {host.api.host}:{host.api.port}: {str(err)}"
        ) from err
    except Exception:  # pylint: disable=broad-except
        await host.stop()
        raise

    config_entry.async_on_unload(
        hass.bus.async_listen_once(EVENT_HOMEASSISTANT_STOP, host.stop)
    )

    async def async_device_config_update():
        """Update the host state cache and renew the ONVIF-subscription."""
        async with async_timeout.timeout(host.api.timeout):
            try:
                await host.update_states()
            except ReolinkError as err:
                raise UpdateFailed(
                    f"Error updating Reolink {host.api.nvr_name}"
                ) from err

        async with async_timeout.timeout(host.api.timeout):
            await host.renew()

    async def async_check_firmware_update():
        """Check for firmware updates."""
        if not host.api.supported(None, "update"):
            return False

        async with async_timeout.timeout(host.api.timeout):
            try:
                return await host.api.check_new_firmware()
            except ReolinkError as err:
                raise UpdateFailed(
                    f"Error checking Reolink firmware update {host.api.nvr_name}"
                ) from err

    device_coordinator = DataUpdateCoordinator(
        hass,
        _LOGGER,
        name=f"reolink.{host.api.nvr_name}",
        update_method=async_device_config_update,
        update_interval=DEVICE_UPDATE_INTERVAL,
    )
    firmware_coordinator = DataUpdateCoordinator(
        hass,
        _LOGGER,
        name=f"reolink.{host.api.nvr_name}.firmware",
        update_method=async_check_firmware_update,
        update_interval=FIRMWARE_UPDATE_INTERVAL,
    )
    # Fetch initial data so we have data when entities subscribe
    try:
        # If camera WAN blocked, firmware check fails, do not prevent setup
        await asyncio.gather(
            device_coordinator.async_config_entry_first_refresh(),
            firmware_coordinator.async_refresh(),
        )
    except ConfigEntryNotReady:
        await host.stop()
        raise

    hass.data.setdefault(DOMAIN, {})[config_entry.entry_id] = ReolinkData(
        host=host,
        device_coordinator=device_coordinator,
        firmware_coordinator=firmware_coordinator,
    )

    await hass.config_entries.async_forward_entry_setups(config_entry, PLATFORMS)

    config_entry.async_on_unload(
        config_entry.add_update_listener(entry_update_listener)
    )

    return True


async def entry_update_listener(hass: HomeAssistant, config_entry: ConfigEntry):
    """Update the configuration of the host entity."""
    await hass.config_entries.async_reload(config_entry.entry_id)


async def async_unload_entry(hass: HomeAssistant, config_entry: ConfigEntry) -> bool:
    """Unload a config entry."""
    host: ReolinkHost = hass.data[DOMAIN][config_entry.entry_id].host

    await host.stop()

    if unload_ok := await hass.config_entries.async_unload_platforms(
        config_entry, PLATFORMS
    ):
        hass.data[DOMAIN].pop(config_entry.entry_id)

    return unload_ok<|MERGE_RESOLUTION|>--- conflicted
+++ resolved
@@ -25,17 +25,12 @@
 
 PLATFORMS = [
     Platform.BINARY_SENSOR,
-<<<<<<< HEAD
+    Platform.BUTTON,
     Platform.CAMERA,
     Platform.NUMBER,
     Platform.SELECT,
-=======
-    Platform.BUTTON,
-    Platform.CAMERA,
-    Platform.NUMBER,
     Platform.SIREN,
     Platform.SWITCH,
->>>>>>> d9fc9322
     Platform.UPDATE,
 ]
 DEVICE_UPDATE_INTERVAL = timedelta(seconds=60)
