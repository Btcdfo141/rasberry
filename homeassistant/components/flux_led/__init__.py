"""The Flux LED/MagicLight integration."""
from __future__ import annotations

from datetime import timedelta
import logging
from typing import Any, Final

from flux_led import DeviceType
from flux_led.aio import AIOWifiLedBulb
from flux_led.const import (
    ATTR_ID,
    ATTR_REMOTE_ACCESS_ENABLED,
    ATTR_REMOTE_ACCESS_HOST,
    ATTR_REMOTE_ACCESS_PORT,
    ATTR_VERSION_NUM,
)
from flux_led.scanner import FluxLEDDiscovery

from homeassistant import config_entries
from homeassistant.config_entries import ConfigEntry
from homeassistant.const import (
    CONF_HOST,
    CONF_NAME,
    EVENT_HOMEASSISTANT_STARTED,
    Platform,
)
from homeassistant.core import HomeAssistant, callback
from homeassistant.exceptions import ConfigEntryNotReady
from homeassistant.helpers import device_registry as dr
from homeassistant.helpers.debounce import Debouncer
from homeassistant.helpers.dispatcher import async_dispatcher_send
from homeassistant.helpers.event import async_track_time_interval
from homeassistant.helpers.typing import ConfigType
from homeassistant.helpers.update_coordinator import DataUpdateCoordinator, UpdateFailed
from homeassistant.util.network import is_ip_address

from .const import (
    CONF_MINOR_VERSION,
    CONF_REMOTE_ACCESS_ENABLED,
    CONF_REMOTE_ACCESS_HOST,
    CONF_REMOTE_ACCESS_PORT,
    DISCOVER_SCAN_TIMEOUT,
    DOMAIN,
    FLUX_LED_DISCOVERY,
    FLUX_LED_EXCEPTIONS,
    SIGNAL_STATE_UPDATED,
    STARTUP_SCAN_TIMEOUT,
)
from .discovery import (
    async_discover_device,
    async_discover_devices,
    async_name_from_discovery,
    async_trigger_discovery,
)

_LOGGER = logging.getLogger(__name__)

PLATFORMS_BY_TYPE: Final = {
    DeviceType.Bulb: [Platform.LIGHT, Platform.NUMBER],
    DeviceType.Switch: [Platform.SWITCH],
}
DISCOVERY_INTERVAL: Final = timedelta(minutes=15)
REQUEST_REFRESH_DELAY: Final = 1.5


@callback
def async_wifi_bulb_for_host(host: str) -> AIOWifiLedBulb:
    """Create a AIOWifiLedBulb from a host."""
    return AIOWifiLedBulb(host)


@callback
<<<<<<< HEAD
def async_update_entry_from_discovery(
=======
def async_name_from_discovery(device: FluxLEDDiscovery) -> str:
    """Convert a flux_led discovery to a human readable name."""
    mac_address = device[ATTR_ID]
    if mac_address is None:
        return device[ATTR_IPADDR]
    short_mac = mac_address[-6:]
    if device[ATTR_MODEL_DESCRIPTION]:
        return f"{device[ATTR_MODEL_DESCRIPTION]} {short_mac}"
    return f"{device[ATTR_MODEL]} {short_mac}"


async def async_update_entry_from_discovery(
>>>>>>> b2c039ff
    hass: HomeAssistant, entry: config_entries.ConfigEntry, device: FluxLEDDiscovery
) -> None:
    """Update a config entry from a flux_led discovery."""
    name = async_name_from_discovery(device)
    updates = {**entry.data}
    original_entry = {**entry.data}
    if ATTR_REMOTE_ACCESS_ENABLED in device:
        updates.update(
            {
                CONF_REMOTE_ACCESS_ENABLED: device[ATTR_REMOTE_ACCESS_ENABLED],
                CONF_REMOTE_ACCESS_HOST: device[ATTR_REMOTE_ACCESS_HOST],
                CONF_REMOTE_ACCESS_PORT: device[ATTR_REMOTE_ACCESS_PORT],
            }
        )
    if ATTR_VERSION_NUM in device:
        updates[CONF_MINOR_VERSION] = device[ATTR_VERSION_NUM]
    if not entry.data.get(CONF_NAME) or is_ip_address(entry.data[CONF_NAME]):
        updates[CONF_NAME] = async_name_from_discovery(device)
    mac_address = device[ATTR_ID]
    assert mac_address is not None
    updated = updates != original_entry
    hass.config_entries.async_update_entry(
        entry,
        data=updates,
        title=name,
        unique_id=dr.format_mac(mac_address),
    )
    if updated:
        await hass.config_entries.async_reload(entry.entry_id)


async def async_setup(hass: HomeAssistant, config: ConfigType) -> bool:
    """Set up the flux_led component."""
    domain_data = hass.data.setdefault(DOMAIN, {})
    domain_data[FLUX_LED_DISCOVERY] = await async_discover_devices(
        hass, STARTUP_SCAN_TIMEOUT
    )

    async def _async_discovery(*_: Any) -> None:
        async_trigger_discovery(
            hass, await async_discover_devices(hass, DISCOVER_SCAN_TIMEOUT)
        )

    async_trigger_discovery(hass, domain_data[FLUX_LED_DISCOVERY])
    hass.bus.async_listen_once(EVENT_HOMEASSISTANT_STARTED, _async_discovery)
    async_track_time_interval(hass, _async_discovery, DISCOVERY_INTERVAL)
    return True


@callback
def _async_device_was_discovered(hass: HomeAssistant, mac: str) -> bool:
    """Check if a device was already discovered via a broadcast discovery."""
    discoveries: list[FluxLEDDiscovery] = hass.data[DOMAIN][FLUX_LED_DISCOVERY]
    return any(discovery for discovery in discoveries if discovery[ATTR_ID] == mac)


async def async_setup_entry(hass: HomeAssistant, entry: ConfigEntry) -> bool:
    """Set up Flux LED/MagicLight from a config entry."""
    host = entry.data[CONF_HOST]
    if not entry.unique_id or not _async_device_was_discovered(hass, entry.unique_id):
        if discovery := await async_discover_device(hass, host):
            await async_update_entry_from_discovery(hass, entry, discovery)

    device: AIOWifiLedBulb = async_wifi_bulb_for_host(host)
    signal = SIGNAL_STATE_UPDATED.format(device.ipaddr)

    @callback
    def _async_state_changed(*_: Any) -> None:
        _LOGGER.debug("%s: Device state updated: %s", device.ipaddr, device.raw_state)
        async_dispatcher_send(hass, signal)

    try:
        await device.async_setup(_async_state_changed)
    except FLUX_LED_EXCEPTIONS as ex:
        raise ConfigEntryNotReady(
            str(ex) or f"Timed out trying to connect to {device.ipaddr}"
        ) from ex

    coordinator = FluxLedUpdateCoordinator(hass, device, entry)
    hass.data[DOMAIN][entry.entry_id] = coordinator
    platforms = PLATFORMS_BY_TYPE[device.device_type]
    hass.config_entries.async_setup_platforms(entry, platforms)
<<<<<<< HEAD
    entry.async_on_unload(entry.add_update_listener(async_update_listener))
=======
>>>>>>> b2c039ff

    return True


async def async_unload_entry(hass: HomeAssistant, entry: ConfigEntry) -> bool:
    """Unload a config entry."""
    device: AIOWifiLedBulb = hass.data[DOMAIN][entry.entry_id].device
    platforms = PLATFORMS_BY_TYPE[device.device_type]
    if unload_ok := await hass.config_entries.async_unload_platforms(entry, platforms):
        del hass.data[DOMAIN][entry.entry_id]
        await device.async_stop()
    return unload_ok


class FluxLedUpdateCoordinator(DataUpdateCoordinator):
    """DataUpdateCoordinator to gather data for a specific flux_led device."""

    def __init__(
        self, hass: HomeAssistant, device: AIOWifiLedBulb, entry: ConfigEntry
    ) -> None:
        """Initialize DataUpdateCoordinator to gather data for specific device."""
        self.device = device
        self.entry = entry
        super().__init__(
            hass,
            _LOGGER,
            name=self.device.ipaddr,
            update_interval=timedelta(seconds=10),
            # We don't want an immediate refresh since the device
            # takes a moment to reflect the state change
            request_refresh_debouncer=Debouncer(
                hass, _LOGGER, cooldown=REQUEST_REFRESH_DELAY, immediate=False
            ),
        )

    async def _async_update_data(self) -> None:
        """Fetch all device and sensor data from api."""
        try:
            await self.device.async_update()
        except FLUX_LED_EXCEPTIONS as ex:
            raise UpdateFailed(ex) from ex<|MERGE_RESOLUTION|>--- conflicted
+++ resolved
@@ -69,23 +69,7 @@
     return AIOWifiLedBulb(host)
 
 
-@callback
-<<<<<<< HEAD
-def async_update_entry_from_discovery(
-=======
-def async_name_from_discovery(device: FluxLEDDiscovery) -> str:
-    """Convert a flux_led discovery to a human readable name."""
-    mac_address = device[ATTR_ID]
-    if mac_address is None:
-        return device[ATTR_IPADDR]
-    short_mac = mac_address[-6:]
-    if device[ATTR_MODEL_DESCRIPTION]:
-        return f"{device[ATTR_MODEL_DESCRIPTION]} {short_mac}"
-    return f"{device[ATTR_MODEL]} {short_mac}"
-
-
 async def async_update_entry_from_discovery(
->>>>>>> b2c039ff
     hass: HomeAssistant, entry: config_entries.ConfigEntry, device: FluxLEDDiscovery
 ) -> None:
     """Update a config entry from a flux_led discovery."""
@@ -168,10 +152,6 @@
     hass.data[DOMAIN][entry.entry_id] = coordinator
     platforms = PLATFORMS_BY_TYPE[device.device_type]
     hass.config_entries.async_setup_platforms(entry, platforms)
-<<<<<<< HEAD
-    entry.async_on_unload(entry.add_update_listener(async_update_listener))
-=======
->>>>>>> b2c039ff
 
     return True
 
