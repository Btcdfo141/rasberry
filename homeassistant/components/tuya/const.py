--- conflicted
+++ resolved
@@ -164,12 +164,9 @@
     C_F = "c_f"  # Temperature unit switching
     CH2O_STATE = "ch2o_state"
     CH2O_VALUE = "ch2o_value"
-<<<<<<< HEAD
     CHARGE_STATE = "charge_state"
-=======
     CH4_SENSOR_STATE = "ch4_sensor_state"
     CH4_SENSOR_VALUE = "ch4_sensor_value"
->>>>>>> 367c4d36
     CHILD_LOCK = "child_lock"  # Child lock
     CO_STATE = "co_state"
     CO_STATUS = "co_status"
@@ -202,13 +199,10 @@
     FAN_SPEED_PERCENT = "fan_speed_percent"  # Stepless speed
     FAR_DETECTION = "far_detection"
     FILTER_RESET = "filter_reset"  # Filter (cartridge) reset
-<<<<<<< HEAD
     FORWARD_ENERGY_TOTAL = "forward_energy_total"
-=======
     FLOODLIGHT_LIGHTNESS = "floodlight_lightness"
     FLOODLIGHT_SWITCH = "floodlight_switch"
     GAS_SENSOR_STATE = "gas_sensor_state"
->>>>>>> 367c4d36
     GAS_SENSOR_STATUS = "gas_sensor_status"
     GAS_SENSOR_VALUE = "gas_sensor_value"
     HUMIDITY_CURRENT = "humidity_current"  # Current humidity
@@ -241,13 +235,9 @@
     PHASE_C_VOLTAGE = "phase_c_voltage"
     PIR = "pir"  # Motion sensor
     PM1 = "pm1"
-<<<<<<< HEAD
-=======
     PM10 = "pm10"
->>>>>>> 367c4d36
     PM25_STATE = "pm25_state"
     PM25_VALUE = "pm25_value"
-    PM10 = "pm10"
     POWDER_SET = "powder_set"  # Powder
     POWER_GO = "power_go"
     PRESENCE_STATE = "presence_state"
@@ -265,10 +255,7 @@
     SHOCK_STATE = "shock_state"  # Vibration status
     SIREN_SWITCH = "siren_switch"
     SITUATION_SET = "situation_set"
-<<<<<<< HEAD
-=======
     SMOKE_SENSOR_STATE = "smoke_sensor_state"
->>>>>>> 367c4d36
     SMOKE_SENSOR_STATUS = "smoke_sensor_status"
     SMOKE_SENSOR_VALUE = "smoke_sensor_value"
     SOS = "sos"  # Emergency State
