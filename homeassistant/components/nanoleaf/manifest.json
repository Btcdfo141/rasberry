{
  "domain": "nanoleaf",
  "name": "Nanoleaf",
  "config_flow": true,
  "documentation": "https://www.home-assistant.io/integrations/nanoleaf",
  "requirements": ["pynanoleaf==0.1.0"],
  "zeroconf": ["_nanoleafms._tcp.local.", "_nanoleafapi._tcp.local."],
  "homekit" : {
    "models": [
<<<<<<< HEAD
      "NL"
=======
      "NL*"
>>>>>>> 3d838e29
    ]
  },
  "codeowners": ["@milanmeu"],
  "iot_class": "local_polling"
}<|MERGE_RESOLUTION|>--- conflicted
+++ resolved
@@ -7,11 +7,7 @@
   "zeroconf": ["_nanoleafms._tcp.local.", "_nanoleafapi._tcp.local."],
   "homekit" : {
     "models": [
-<<<<<<< HEAD
-      "NL"
-=======
       "NL*"
->>>>>>> 3d838e29
     ]
   },
   "codeowners": ["@milanmeu"],
