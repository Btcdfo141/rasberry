"""Creates Homewizard sensor entities."""
from __future__ import annotations

import logging
from typing import Final, cast

from homeassistant.components.sensor import (
    STATE_CLASS_MEASUREMENT,
    STATE_CLASS_TOTAL_INCREASING,
    SensorEntity,
    SensorEntityDescription,
)
from homeassistant.config_entries import ConfigEntry
from homeassistant.const import (
    DEVICE_CLASS_ENERGY,
    DEVICE_CLASS_GAS,
    DEVICE_CLASS_POWER,
    ENERGY_KILO_WATT_HOUR,
    PERCENTAGE,
    POWER_WATT,
    VOLUME_CUBIC_METERS,
)
from homeassistant.core import HomeAssistant
from homeassistant.helpers.entity import DeviceInfo, EntityCategory
from homeassistant.helpers.entity_platform import AddEntitiesCallback
from homeassistant.helpers.typing import StateType
from homeassistant.helpers.update_coordinator import CoordinatorEntity

from .const import DOMAIN, SERVICE_DATA, SERVICE_DEVICE, DeviceResponseEntry
from .coordinator import HWEnergyDeviceUpdateCoordinator

_LOGGER = logging.getLogger(__name__)

SENSORS: Final[tuple[SensorEntityDescription, ...]] = (
    SensorEntityDescription(
        key="smr_version",
        name="DSMR Version",
        icon="mdi:counter",
        entity_category=EntityCategory.DIAGNOSTIC,
    ),
    SensorEntityDescription(
        key="meter_model",
        name="Smart Meter Model",
        icon="mdi:gauge",
        entity_category=EntityCategory.DIAGNOSTIC,
    ),
    SensorEntityDescription(
        key="wifi_ssid",
        name="Wifi SSID",
        icon="mdi:wifi",
        entity_category=EntityCategory.DIAGNOSTIC,
    ),
    SensorEntityDescription(
        key="wifi_strength",
        name="Wifi Strength",
        icon="mdi:wifi",
        native_unit_of_measurement=PERCENTAGE,
        state_class=STATE_CLASS_MEASUREMENT,
        entity_category=EntityCategory.DIAGNOSTIC,
        entity_registry_enabled_default=False,
    ),
    SensorEntityDescription(
        key="total_power_import_t1_kwh",
        name="Total Power Import T1",
        native_unit_of_measurement=ENERGY_KILO_WATT_HOUR,
        device_class=DEVICE_CLASS_ENERGY,
        state_class=STATE_CLASS_TOTAL_INCREASING,
    ),
    SensorEntityDescription(
        key="total_power_import_t2_kwh",
        name="Total Power Import T2",
        native_unit_of_measurement=ENERGY_KILO_WATT_HOUR,
        device_class=DEVICE_CLASS_ENERGY,
        state_class=STATE_CLASS_TOTAL_INCREASING,
    ),
    SensorEntityDescription(
        key="total_power_export_t1_kwh",
        name="Total Power Export T1",
        native_unit_of_measurement=ENERGY_KILO_WATT_HOUR,
        device_class=DEVICE_CLASS_ENERGY,
        state_class=STATE_CLASS_TOTAL_INCREASING,
    ),
    SensorEntityDescription(
        key="total_power_export_t2_kwh",
        name="Total Power Export T2",
        native_unit_of_measurement=ENERGY_KILO_WATT_HOUR,
        device_class=DEVICE_CLASS_ENERGY,
        state_class=STATE_CLASS_TOTAL_INCREASING,
    ),
    SensorEntityDescription(
        key="active_power_w",
        name="Active Power",
        native_unit_of_measurement=POWER_WATT,
        device_class=DEVICE_CLASS_POWER,
        state_class=STATE_CLASS_MEASUREMENT,
    ),
    SensorEntityDescription(
        key="active_power_l1_w",
        name="Active Power L1",
        native_unit_of_measurement=POWER_WATT,
        device_class=DEVICE_CLASS_POWER,
        state_class=STATE_CLASS_MEASUREMENT,
    ),
    SensorEntityDescription(
        key="active_power_l2_w",
        name="Active Power L2",
        native_unit_of_measurement=POWER_WATT,
        device_class=DEVICE_CLASS_POWER,
        state_class=STATE_CLASS_MEASUREMENT,
    ),
    SensorEntityDescription(
        key="active_power_l3_w",
        name="Active Power L3",
        native_unit_of_measurement=POWER_WATT,
        device_class=DEVICE_CLASS_POWER,
        state_class=STATE_CLASS_MEASUREMENT,
    ),
    SensorEntityDescription(
        key="total_gas_m3",
        name="Total Gas",
        native_unit_of_measurement=VOLUME_CUBIC_METERS,
        device_class=DEVICE_CLASS_GAS,
        state_class=STATE_CLASS_TOTAL_INCREASING,
    ),
)


async def async_setup_entry(
    hass: HomeAssistant, entry: ConfigEntry, async_add_entities: AddEntitiesCallback
) -> None:
    """Initialize sensors."""
    coordinator: HWEnergyDeviceUpdateCoordinator = hass.data[DOMAIN][entry.entry_id]

    entities = []
    if coordinator.api.data is not None:
        for description in SENSORS:
            if getattr(coordinator.data[SERVICE_DATA], description.key) is not None:
                entities.append(HWEnergySensor(coordinator, entry, description))
    async_add_entities(entities)


<<<<<<< HEAD
class HWEnergySensor(CoordinatorEntity, SensorEntity):
=======
class HWEnergySensor(CoordinatorEntity[HWEnergyDeviceUpdateCoordinator], SensorEntity):
>>>>>>> 14fbda84
    """Representation of a HomeWizard Sensor."""

    coordinator: HWEnergyDeviceUpdateCoordinator

    def __init__(
        self,
        coordinator: HWEnergyDeviceUpdateCoordinator,
        entry: ConfigEntry,
        description: SensorEntityDescription,
    ) -> None:
        """Initialize Sensor Domain."""

        super().__init__(coordinator)
        self.entity_description = description
        self.entry = entry

        # Config attributes.
        self._attr_name = f"{entry.title} {description.name}"
        self.data_type = description.key
        self._attr_unique_id = f"{entry.unique_id}_{description.key}"

        # Special case for export, not everyone has solarpanels
        # The chance that 'export' is non-zero when you have solar panels is nil
        if self.data_type in [
            "total_power_export_t1_kwh",
            "total_power_export_t2_kwh",
        ]:
            if self.native_value == 0:
                self._attr_entity_registry_enabled_default = False

    @property
    def device_info(self) -> DeviceInfo:
        """Return device information."""
        return {
            "name": self.entry.title,
            "manufacturer": "HomeWizard",
            "sw_version": self.data[SERVICE_DEVICE].firmware_version,
            "model": self.data[SERVICE_DEVICE].product_type,
            "identifiers": {(DOMAIN, self.data[SERVICE_DEVICE].serial)},
        }

    @property
    def data(self) -> DeviceResponseEntry:
        """Return data object from DataUpdateCoordinator."""
        return self.coordinator.data

    @property
    def native_value(self) -> StateType:
        """Return state of meter."""
        return cast(StateType, getattr(self.data[SERVICE_DATA], self.data_type))

    @property
    def available(self) -> bool:
        """Return availability of meter."""
        return super().available and self.native_value is not None<|MERGE_RESOLUTION|>--- conflicted
+++ resolved
@@ -139,11 +139,7 @@
     async_add_entities(entities)
 
 
-<<<<<<< HEAD
-class HWEnergySensor(CoordinatorEntity, SensorEntity):
-=======
 class HWEnergySensor(CoordinatorEntity[HWEnergyDeviceUpdateCoordinator], SensorEntity):
->>>>>>> 14fbda84
     """Representation of a HomeWizard Sensor."""
 
     coordinator: HWEnergyDeviceUpdateCoordinator
