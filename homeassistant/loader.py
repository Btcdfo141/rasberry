"""The methods for loading Home Assistant integrations.

This module has quite some complex parts. I have tried to add as much
documentation as possible to keep it understandable.
"""
from __future__ import annotations

import asyncio
from collections.abc import Callable, Iterable
from contextlib import suppress
from dataclasses import dataclass
import functools as ft
import importlib
import logging
import os
import pathlib
import sys
import time
from types import ModuleType
from typing import TYPE_CHECKING, Any, Literal, Protocol, TypedDict, TypeVar, cast

from awesomeversion import (
    AwesomeVersion,
    AwesomeVersionException,
    AwesomeVersionStrategy,
)
import voluptuous as vol

from . import generated
from .const import Platform
from .core import HomeAssistant, callback
from .generated.application_credentials import APPLICATION_CREDENTIALS
from .generated.bluetooth import BLUETOOTH
from .generated.config_flows import FLOWS
from .generated.dhcp import DHCP
from .generated.mqtt import MQTT
from .generated.ssdp import SSDP
from .generated.usb import USB
from .generated.zeroconf import HOMEKIT, ZEROCONF
from .util.json import JSON_DECODE_EXCEPTIONS, json_loads

if TYPE_CHECKING:
    from functools import cached_property

    # The relative imports below are guarded by TYPE_CHECKING
    # because they would cause a circular import otherwise.
    from .config_entries import ConfigEntry
    from .helpers import device_registry as dr
    from .helpers.typing import ConfigType
else:
    from .backports.functools import cached_property

_CallableT = TypeVar("_CallableT", bound=Callable[..., Any])

_LOGGER = logging.getLogger(__name__)

DATA_COMPONENTS = "components"
DATA_INTEGRATIONS = "integrations"
DATA_MISSING_PLATFORMS = "missing_platforms"
DATA_CUSTOM_COMPONENTS = "custom_components"
PACKAGE_CUSTOM_COMPONENTS = "custom_components"
PACKAGE_BUILTIN = "homeassistant.components"
CUSTOM_WARNING = (
    "We found a custom integration %s which has not "
    "been tested by Home Assistant. This component might "
    "cause stability problems, be sure to disable it if you "
    "experience issues with Home Assistant"
)

_UNDEF = object()  # Internal; not helpers.typing.UNDEFINED due to circular dependency

MAX_LOAD_CONCURRENTLY = 4

MOVED_ZEROCONF_PROPS = ("macaddress", "model", "manufacturer")


class DHCPMatcherRequired(TypedDict, total=True):
    """Matcher for the dhcp integration for required fields."""

    domain: str


class DHCPMatcherOptional(TypedDict, total=False):
    """Matcher for the dhcp integration for optional fields."""

    macaddress: str
    hostname: str
    registered_devices: bool


class DHCPMatcher(DHCPMatcherRequired, DHCPMatcherOptional):
    """Matcher for the dhcp integration."""


class BluetoothMatcherRequired(TypedDict, total=True):
    """Matcher for the bluetooth integration for required fields."""

    domain: str


class BluetoothMatcherOptional(TypedDict, total=False):
    """Matcher for the bluetooth integration for optional fields."""

    local_name: str
    service_uuid: str
    service_data_uuid: str
    manufacturer_id: int
    manufacturer_data_start: list[int]
    connectable: bool


class BluetoothMatcher(BluetoothMatcherRequired, BluetoothMatcherOptional):
    """Matcher for the bluetooth integration."""


class USBMatcherRequired(TypedDict, total=True):
    """Matcher for the usb integration for required fields."""

    domain: str


class USBMatcherOptional(TypedDict, total=False):
    """Matcher for the usb integration for optional fields."""

    vid: str
    pid: str
    serial_number: str
    manufacturer: str
    description: str


class USBMatcher(USBMatcherRequired, USBMatcherOptional):
    """Matcher for the bluetooth integration."""


@dataclass(slots=True)
class HomeKitDiscoveredIntegration:
    """HomeKit model."""

    domain: str
    always_discover: bool


class ZeroconfMatcher(TypedDict, total=False):
    """Matcher for zeroconf."""

    domain: str
    name: str
    properties: dict[str, str]


class Manifest(TypedDict, total=False):
    """Integration manifest.

    Note that none of the attributes are marked Optional here. However, some of
    them may be optional in manifest.json in the sense that they can be omitted
    altogether. But when present, they should not have null values in it.
    """

    name: str
    disabled: str
    domain: str
    integration_type: Literal[
        "entity", "device", "hardware", "helper", "hub", "service", "system"
    ]
    dependencies: list[str]
    after_dependencies: list[str]
    requirements: list[str]
    config_flow: bool
    documentation: str
    issue_tracker: str
    quality_scale: str
    iot_class: str
    bluetooth: list[dict[str, int | str]]
    mqtt: list[str]
    ssdp: list[dict[str, str]]
    zeroconf: list[str | dict[str, str]]
    dhcp: list[dict[str, bool | str]]
    usb: list[dict[str, str]]
    homekit: dict[str, list[str]]
    is_built_in: bool
    version: str
    codeowners: list[str]
    loggers: list[str]
    import_executor: bool
    single_config_entry: bool


def async_setup(hass: HomeAssistant) -> None:
    """Set up the necessary data structures."""
    _async_mount_config_dir(hass)
    hass.data[DATA_COMPONENTS] = {}
    hass.data[DATA_INTEGRATIONS] = {}
    hass.data[DATA_MISSING_PLATFORMS] = {}


def manifest_from_legacy_module(domain: str, module: ModuleType) -> Manifest:
    """Generate a manifest from a legacy module."""
    return {
        "domain": domain,
        "name": domain,
        "requirements": getattr(module, "REQUIREMENTS", []),
        "dependencies": getattr(module, "DEPENDENCIES", []),
        "codeowners": [],
    }


async def _async_get_custom_components(
    hass: HomeAssistant,
) -> dict[str, Integration]:
    """Return list of custom integrations."""
    if hass.config.recovery_mode or hass.config.safe_mode:
        return {}

    try:
        import custom_components  # pylint: disable=import-outside-toplevel
    except ImportError:
        return {}

    def get_sub_directories(paths: list[str]) -> list[pathlib.Path]:
        """Return all sub directories in a set of paths."""
        return [
            entry
            for path in paths
            for entry in pathlib.Path(path).iterdir()
            if entry.is_dir()
        ]

    dirs = await hass.async_add_executor_job(
        get_sub_directories, custom_components.__path__
    )

    integrations = await hass.async_add_executor_job(
        _resolve_integrations_from_root,
        hass,
        custom_components,
        [comp.name for comp in dirs],
    )
    return {
        integration.domain: integration
        for integration in integrations.values()
        if integration is not None
    }


async def async_get_custom_components(
    hass: HomeAssistant,
) -> dict[str, Integration]:
    """Return cached list of custom integrations."""
    comps_or_future: dict[str, Integration] | asyncio.Future[
        dict[str, Integration]
    ] | None = hass.data.get(DATA_CUSTOM_COMPONENTS)

    if comps_or_future is None:
        future = hass.data[DATA_CUSTOM_COMPONENTS] = hass.loop.create_future()

        comps = await _async_get_custom_components(hass)

        hass.data[DATA_CUSTOM_COMPONENTS] = comps
        future.set_result(comps)
        return comps

    if isinstance(comps_or_future, asyncio.Future):
        return await comps_or_future

    return comps_or_future


async def async_get_config_flows(
    hass: HomeAssistant,
    type_filter: Literal["device", "helper", "hub", "service"] | None = None,
) -> set[str]:
    """Return cached list of config flows."""
    integrations = await async_get_custom_components(hass)
    flows: set[str] = set()

    if type_filter is not None:
        flows.update(FLOWS[type_filter])
    else:
        for type_flows in FLOWS.values():
            flows.update(type_flows)

    flows.update(
        integration.domain
        for integration in integrations.values()
        if integration.config_flow
        and (type_filter is None or integration.integration_type == type_filter)
    )

    return flows


class ComponentProtocol(Protocol):
    """Define the format of an integration."""

    CONFIG_SCHEMA: vol.Schema
    DOMAIN: str

    async def async_setup_entry(
        self, hass: HomeAssistant, config_entry: ConfigEntry
    ) -> bool:
        """Set up a config entry."""

    async def async_unload_entry(
        self, hass: HomeAssistant, config_entry: ConfigEntry
    ) -> bool:
        """Unload a config entry."""

    async def async_migrate_entry(
        self, hass: HomeAssistant, config_entry: ConfigEntry
    ) -> bool:
        """Migrate an old config entry."""

    async def async_remove_entry(
        self, hass: HomeAssistant, config_entry: ConfigEntry
    ) -> None:
        """Remove a config entry."""

    async def async_remove_config_entry_device(
        self,
        hass: HomeAssistant,
        config_entry: ConfigEntry,
        device_entry: dr.DeviceEntry,
    ) -> bool:
        """Remove a config entry device."""

    async def async_reset_platform(
        self, hass: HomeAssistant, integration_name: str
    ) -> None:
        """Release resources."""

    async def async_setup(self, hass: HomeAssistant, config: ConfigType) -> bool:
        """Set up integration."""

    def setup(self, hass: HomeAssistant, config: ConfigType) -> bool:
        """Set up integration."""


async def async_get_integration_descriptions(
    hass: HomeAssistant,
) -> dict[str, Any]:
    """Return cached list of integrations."""
    base = generated.__path__[0]
    config_flow_path = pathlib.Path(base) / "integrations.json"

    flow = await hass.async_add_executor_job(config_flow_path.read_text)
    core_flows = cast(dict[str, Any], json_loads(flow))
    custom_integrations = await async_get_custom_components(hass)
    custom_flows: dict[str, Any] = {
        "integration": {},
        "helper": {},
    }

    for integration in custom_integrations.values():
        # Remove core integration with same domain as the custom integration
        if integration.integration_type in ("entity", "system"):
            continue

        for integration_type in ("integration", "helper"):
            if integration.domain not in core_flows[integration_type]:
                continue
            del core_flows[integration_type][integration.domain]
        if integration.domain in core_flows["translated_name"]:
            core_flows["translated_name"].remove(integration.domain)

        if integration.integration_type == "helper":
            integration_key: str = integration.integration_type
        else:
            integration_key = "integration"

        metadata = {
            "config_flow": integration.config_flow,
            "integration_type": integration.integration_type,
            "iot_class": integration.iot_class,
            "name": integration.name,
            "single_config_entry": integration.manifest.get(
                "single_config_entry", False
            ),
        }
        custom_flows[integration_key][integration.domain] = metadata

    return {"core": core_flows, "custom": custom_flows}


async def async_get_application_credentials(hass: HomeAssistant) -> list[str]:
    """Return cached list of application credentials."""
    integrations = await async_get_custom_components(hass)

    return [
        *APPLICATION_CREDENTIALS,
        *[
            integration.domain
            for integration in integrations.values()
            if "application_credentials" in integration.dependencies
        ],
    ]


def async_process_zeroconf_match_dict(entry: dict[str, Any]) -> ZeroconfMatcher:
    """Handle backwards compat with zeroconf matchers."""
    entry_without_type: dict[str, Any] = entry.copy()
    del entry_without_type["type"]
    # These properties keys used to be at the top level, we relocate
    # them for backwards compat
    for moved_prop in MOVED_ZEROCONF_PROPS:
        if value := entry_without_type.pop(moved_prop, None):
            _LOGGER.warning(
                (
                    'Matching the zeroconf property "%s" at top-level is deprecated and'
                    " should be moved into a properties dict; Check the developer"
                    " documentation"
                ),
                moved_prop,
            )
            if "properties" not in entry_without_type:
                prop_dict: dict[str, str] = {}
                entry_without_type["properties"] = prop_dict
            else:
                prop_dict = entry_without_type["properties"]
            prop_dict[moved_prop] = value.lower()
    return cast(ZeroconfMatcher, entry_without_type)


async def async_get_zeroconf(
    hass: HomeAssistant,
) -> dict[str, list[ZeroconfMatcher]]:
    """Return cached list of zeroconf types."""
    zeroconf: dict[str, list[ZeroconfMatcher]] = ZEROCONF.copy()  # type: ignore[assignment]

    integrations = await async_get_custom_components(hass)
    for integration in integrations.values():
        if not integration.zeroconf:
            continue
        for entry in integration.zeroconf:
            data: ZeroconfMatcher = {"domain": integration.domain}
            if isinstance(entry, dict):
                typ = entry["type"]
                data.update(async_process_zeroconf_match_dict(entry))
            else:
                typ = entry

            zeroconf.setdefault(typ, []).append(data)

    return zeroconf


async def async_get_bluetooth(hass: HomeAssistant) -> list[BluetoothMatcher]:
    """Return cached list of bluetooth types."""
    bluetooth = cast(list[BluetoothMatcher], BLUETOOTH.copy())

    integrations = await async_get_custom_components(hass)
    for integration in integrations.values():
        if not integration.bluetooth:
            continue
        for entry in integration.bluetooth:
            bluetooth.append(
                cast(BluetoothMatcher, {"domain": integration.domain, **entry})
            )

    return bluetooth


async def async_get_dhcp(hass: HomeAssistant) -> list[DHCPMatcher]:
    """Return cached list of dhcp types."""
    dhcp = cast(list[DHCPMatcher], DHCP.copy())

    integrations = await async_get_custom_components(hass)
    for integration in integrations.values():
        if not integration.dhcp:
            continue
        for entry in integration.dhcp:
            dhcp.append(cast(DHCPMatcher, {"domain": integration.domain, **entry}))

    return dhcp


async def async_get_usb(hass: HomeAssistant) -> list[USBMatcher]:
    """Return cached list of usb types."""
    usb = cast(list[USBMatcher], USB.copy())

    integrations = await async_get_custom_components(hass)
    for integration in integrations.values():
        if not integration.usb:
            continue
        for entry in integration.usb:
            usb.append(
                cast(
                    USBMatcher,
                    {
                        "domain": integration.domain,
                        **{k: v for k, v in entry.items() if k != "known_devices"},
                    },
                )
            )

    return usb


def homekit_always_discover(iot_class: str | None) -> bool:
    """Return if we should always offer HomeKit control for a device."""
    #
    # Since we prefer local control, if the integration that is being
    # discovered is cloud AND the HomeKit device is UNPAIRED we still
    # want to discovery it.
    #
    # Additionally if the integration is polling, HKC offers a local
    # push experience for the user to control the device so we want
    # to offer that as well.
    #
    return not iot_class or (iot_class.startswith("cloud") or "polling" in iot_class)


async def async_get_homekit(
    hass: HomeAssistant,
) -> dict[str, HomeKitDiscoveredIntegration]:
    """Return cached list of homekit models."""
    homekit: dict[str, HomeKitDiscoveredIntegration] = {
        model: HomeKitDiscoveredIntegration(
            cast(str, details["domain"]), cast(bool, details["always_discover"])
        )
        for model, details in HOMEKIT.items()
    }

    integrations = await async_get_custom_components(hass)
    for integration in integrations.values():
        if (
            not integration.homekit
            or "models" not in integration.homekit
            or not integration.homekit["models"]
        ):
            continue
        for model in integration.homekit["models"]:
            homekit[model] = HomeKitDiscoveredIntegration(
                integration.domain,
                homekit_always_discover(integration.iot_class),
            )

    return homekit


async def async_get_ssdp(hass: HomeAssistant) -> dict[str, list[dict[str, str]]]:
    """Return cached list of ssdp mappings."""

    ssdp: dict[str, list[dict[str, str]]] = SSDP.copy()

    integrations = await async_get_custom_components(hass)
    for integration in integrations.values():
        if not integration.ssdp:
            continue

        ssdp[integration.domain] = integration.ssdp

    return ssdp


async def async_get_mqtt(hass: HomeAssistant) -> dict[str, list[str]]:
    """Return cached list of MQTT mappings."""

    mqtt: dict[str, list[str]] = MQTT.copy()

    integrations = await async_get_custom_components(hass)
    for integration in integrations.values():
        if not integration.mqtt:
            continue

        mqtt[integration.domain] = integration.mqtt

    return mqtt


class Integration:
    """An integration in Home Assistant."""

    @classmethod
    def resolve_from_root(
        cls, hass: HomeAssistant, root_module: ModuleType, domain: str
    ) -> Integration | None:
        """Resolve an integration from a root module."""
        for base in root_module.__path__:
            manifest_path = pathlib.Path(base) / domain / "manifest.json"

            if not manifest_path.is_file():
                continue

            try:
                manifest = cast(Manifest, json_loads(manifest_path.read_text()))
            except JSON_DECODE_EXCEPTIONS as err:
                _LOGGER.error(
                    "Error parsing manifest.json file at %s: %s", manifest_path, err
                )
                continue

            integration = cls(
                hass,
                f"{root_module.__name__}.{domain}",
                manifest_path.parent,
                manifest,
            )

            if integration.is_built_in:
                return integration

            _LOGGER.warning(CUSTOM_WARNING, integration.domain)
            if integration.version is None:
                _LOGGER.error(
                    (
                        "The custom integration '%s' does not have a version key in the"
                        " manifest file and was blocked from loading. See"
                        " https://developers.home-assistant.io"
                        "/blog/2021/01/29/custom-integration-changes#versions"
                        " for more details"
                    ),
                    integration.domain,
                )
                return None
            try:
                AwesomeVersion(
                    integration.version,
                    ensure_strategy=[
                        AwesomeVersionStrategy.CALVER,
                        AwesomeVersionStrategy.SEMVER,
                        AwesomeVersionStrategy.SIMPLEVER,
                        AwesomeVersionStrategy.BUILDVER,
                        AwesomeVersionStrategy.PEP440,
                    ],
                )
            except AwesomeVersionException:
                _LOGGER.error(
                    (
                        "The custom integration '%s' does not have a valid version key"
                        " (%s) in the manifest file and was blocked from loading. See"
                        " https://developers.home-assistant.io"
                        "/blog/2021/01/29/custom-integration-changes#versions"
                        " for more details"
                    ),
                    integration.domain,
                    integration.version,
                )
                return None
            return integration

        return None

    def __init__(
        self,
        hass: HomeAssistant,
        pkg_path: str,
        file_path: pathlib.Path,
        manifest: Manifest,
    ) -> None:
        """Initialize an integration."""
        self.hass = hass
        self.pkg_path = pkg_path
        self.file_path = file_path
        self.manifest = manifest
        manifest["is_built_in"] = self.is_built_in

        if self.dependencies:
            self._all_dependencies_resolved: bool | None = None
            self._all_dependencies: set[str] | None = None
        else:
            self._all_dependencies_resolved = True
            self._all_dependencies = set()

        self._import_futures: dict[str, asyncio.Future[ModuleType]] = {}
        cache: dict[str, ModuleType | ComponentProtocol] = hass.data[DATA_COMPONENTS]
        self._cache = cache
        missing_platforms_cache: dict[str, ImportError] = hass.data[
            DATA_MISSING_PLATFORMS
        ]
        self._missing_platforms_cache = missing_platforms_cache
        _LOGGER.info("Loaded %s from %s", self.domain, pkg_path)

    @cached_property
    def name(self) -> str:
        """Return name."""
        return self.manifest["name"]

    @cached_property
    def disabled(self) -> str | None:
        """Return reason integration is disabled."""
        return self.manifest.get("disabled")

    @cached_property
    def domain(self) -> str:
        """Return domain."""
        return self.manifest["domain"]

    @cached_property
    def dependencies(self) -> list[str]:
        """Return dependencies."""
        return self.manifest.get("dependencies", [])

    @cached_property
    def after_dependencies(self) -> list[str]:
        """Return after_dependencies."""
        return self.manifest.get("after_dependencies", [])

    @cached_property
    def requirements(self) -> list[str]:
        """Return requirements."""
        return self.manifest.get("requirements", [])

    @cached_property
    def config_flow(self) -> bool:
        """Return config_flow."""
        return self.manifest.get("config_flow") or False

    @cached_property
    def documentation(self) -> str | None:
        """Return documentation."""
        return self.manifest.get("documentation")

    @cached_property
    def issue_tracker(self) -> str | None:
        """Return issue tracker link."""
        return self.manifest.get("issue_tracker")

    @cached_property
    def loggers(self) -> list[str] | None:
        """Return list of loggers used by the integration."""
        return self.manifest.get("loggers")

    @cached_property
    def quality_scale(self) -> str | None:
        """Return Integration Quality Scale."""
        return self.manifest.get("quality_scale")

    @cached_property
    def iot_class(self) -> str | None:
        """Return the integration IoT Class."""
        return self.manifest.get("iot_class")

    @cached_property
    def integration_type(
        self,
    ) -> Literal["entity", "device", "hardware", "helper", "hub", "service", "system"]:
        """Return the integration type."""
        return self.manifest.get("integration_type", "hub")

    @cached_property
    def import_executor(self) -> bool:
        """Import integration in the executor."""
        return self.manifest.get("import_executor") or False

    @property
    def mqtt(self) -> list[str] | None:
        """Return Integration MQTT entries."""
        return self.manifest.get("mqtt")

    @property
    def ssdp(self) -> list[dict[str, str]] | None:
        """Return Integration SSDP entries."""
        return self.manifest.get("ssdp")

    @property
    def zeroconf(self) -> list[str | dict[str, str]] | None:
        """Return Integration zeroconf entries."""
        return self.manifest.get("zeroconf")

    @property
    def bluetooth(self) -> list[dict[str, str | int]] | None:
        """Return Integration bluetooth entries."""
        return self.manifest.get("bluetooth")

    @property
    def dhcp(self) -> list[dict[str, str | bool]] | None:
        """Return Integration dhcp entries."""
        return self.manifest.get("dhcp")

    @property
    def usb(self) -> list[dict[str, str]] | None:
        """Return Integration usb entries."""
        return self.manifest.get("usb")

    @property
    def homekit(self) -> dict[str, list[str]] | None:
        """Return Integration homekit entries."""
        return self.manifest.get("homekit")

    @property
    def is_built_in(self) -> bool:
        """Test if package is a built-in integration."""
        return self.pkg_path.startswith(PACKAGE_BUILTIN)

    @property
    def version(self) -> AwesomeVersion | None:
        """Return the version of the integration."""
        if "version" not in self.manifest:
            return None
        return AwesomeVersion(self.manifest["version"])

    @cached_property
    def single_config_entry(self) -> bool:
        """Return if the integration supports a single config entry only."""
        return self.manifest.get("single_config_entry", False)

    @property
    def all_dependencies(self) -> set[str]:
        """Return all dependencies including sub-dependencies."""
        if self._all_dependencies is None:
            raise RuntimeError("Dependencies not resolved!")

        return self._all_dependencies

    @property
    def all_dependencies_resolved(self) -> bool:
        """Return if all dependencies have been resolved."""
        return self._all_dependencies_resolved is not None

    async def resolve_dependencies(self) -> bool:
        """Resolve all dependencies."""
        if self._all_dependencies_resolved is not None:
            return self._all_dependencies_resolved

        self._all_dependencies_resolved = False
        try:
            dependencies = await _async_component_dependencies(self.hass, self)
        except IntegrationNotFound as err:
            _LOGGER.error(
                (
                    "Unable to resolve dependencies for %s:  we are unable to resolve"
                    " (sub)dependency %s"
                ),
                self.domain,
                err.domain,
            )
        except CircularDependency as err:
            _LOGGER.error(
                (
                    "Unable to resolve dependencies for %s:  it contains a circular"
                    " dependency: %s -> %s"
                ),
                self.domain,
                err.from_domain,
                err.to_domain,
            )
        else:
            dependencies.discard(self.domain)
            self._all_dependencies = dependencies
            self._all_dependencies_resolved = True

        return self._all_dependencies_resolved

    async def async_get_component(self) -> ComponentProtocol:
        """Return the component.

        This method will load the component if it's not already loaded
        and will check if import_executor is set and load it in the executor,
        otherwise it will load it in the event loop.
        """
        if debug := _LOGGER.isEnabledFor(logging.DEBUG):
            start = time.perf_counter()
        domain = self.domain
        # Some integrations fail on import because they call functions incorrectly.
        # So we do it before validating config to catch these errors.
<<<<<<< HEAD
        load_executor = self.import_executor and self.pkg_path not in sys.modules
=======
        load_executor = self.import_executor and (
            self.pkg_path not in sys.modules
            or (self.config_flow and f"{self.pkg_path}.config_flow" not in sys.modules)
        )
>>>>>>> f4b2c9b5
        if load_executor:
            try:
                comp = await self.hass.async_add_import_executor_job(self.get_component)
            except ImportError as ex:
                load_executor = False
                _LOGGER.debug("Failed to import %s in executor", domain, exc_info=ex)
                # If importing in the executor deadlocks because there is a circular
                # dependency, we fall back to the event loop.
                comp = self.get_component()
        else:
            comp = self.get_component()

        if debug:
            _LOGGER.debug(
                "Component %s import took %.3f seconds (loaded_executor=%s)",
                domain,
                time.perf_counter() - start,
                load_executor,
            )
        return comp

    def get_component(self) -> ComponentProtocol:
        """Return the component.

        This method must be thread-safe as it's called from the executor
        and the event loop.

        This is mostly a thin wrapper around importlib.import_module
        with a dict cache which is thread-safe since importlib has
        appropriate locks.
        """
        cache = self._cache
        domain = self.domain

        if domain in cache:
            return cache[domain]

        try:
            cache[domain] = cast(
                ComponentProtocol, importlib.import_module(self.pkg_path)
            )
        except ImportError:
            raise
        except RuntimeError as err:
            # _DeadlockError inherits from RuntimeError
            raise ImportError(f"RuntimeError importing {self.pkg_path}: {err}") from err
        except Exception as err:
            _LOGGER.exception(
                "Unexpected exception importing component %s", self.pkg_path
            )
            raise ImportError(f"Exception importing {self.pkg_path}") from err

        if self.platform_exists("config"):
            # Setting up a component always checks if the config
            # platform exists. Since we may be running in the executor
            # we will use this opportunity to cache the config platform
            # as well.
            with suppress(ImportError):
                self.get_platform("config")

        if self.config_flow:
            # If there is a config flow, we will cache it as well since
            # config entry setup always has to load the flow to get the
            # major/minor version for migrations. Since we may be running
            # in the executor we will use this opportunity to cache the
            # config_flow as well.
            with suppress(ImportError):
                self.get_platform("config_flow")

        return cache[domain]

    def _load_platforms(self, platform_names: Iterable[str]) -> dict[str, ModuleType]:
        """Load platforms for an integration."""
        return {
            platform_name: self._load_platform(platform_name)
            for platform_name in platform_names
        }

    async def async_get_platform(self, platform_name: str) -> ModuleType:
        """Return a platform for an integration."""
        platforms = await self.async_get_platforms([platform_name])
        return platforms[platform_name]

    async def async_get_platforms(
        self, platform_names: Iterable[Platform | str]
    ) -> dict[str, ModuleType]:
        """Return a platforms for an integration."""
        domain = self.domain
        platforms: dict[str, ModuleType] = {}

        load_executor_platforms: list[str] = []
        load_event_loop_platforms: list[str] = []
        in_progress_imports: dict[str, asyncio.Future[ModuleType]] = {}
        import_futures: list[tuple[str, asyncio.Future[ModuleType]]] = []

        for platform_name in platform_names:
            full_name = f"{domain}.{platform_name}"
            if platform := self._get_platform_cached(full_name):
                platforms[platform_name] = platform
                continue

            # Another call to async_get_platforms is already importing this platform
            if future := self._import_futures.get(platform_name):
                in_progress_imports[platform_name] = future
                continue

            if (
                self.import_executor
                and full_name not in self.hass.config.components
                and f"{self.pkg_path}.{platform_name}" not in sys.modules
            ):
                load_executor_platforms.append(platform_name)
            else:
                load_event_loop_platforms.append(platform_name)

            import_future = self.hass.loop.create_future()
            self._import_futures[platform_name] = import_future
            import_futures.append((platform_name, import_future))

        if load_executor_platforms or load_event_loop_platforms:
            if debug := _LOGGER.isEnabledFor(logging.DEBUG):
                start = time.perf_counter()

            try:
                if load_executor_platforms:
                    try:
                        platforms.update(
                            await self.hass.async_add_import_executor_job(
                                self._load_platforms, platform_names
                            )
                        )
                    except ImportError as ex:
                        _LOGGER.debug(
                            "Failed to import %s platforms %s in executor",
                            domain,
                            load_executor_platforms,
                            exc_info=ex,
                        )
                        # If importing in the executor deadlocks because there is a circular
                        # dependency, we fall back to the event loop.
                        load_event_loop_platforms.extend(load_executor_platforms)

                if load_event_loop_platforms:
                    platforms.update(self._load_platforms(platform_names))

                for platform_name, import_future in import_futures:
                    import_future.set_result(platforms[platform_name])

            except BaseException as ex:
                for _, import_future in import_futures:
                    import_future.set_exception(ex)
                    with suppress(BaseException):
                        # Set the exception retrieved flag on the future since
                        # it will never be retrieved unless there
                        # are concurrent calls to async_get_platforms
                        import_future.result()
                raise

            finally:
                for platform_name, _ in import_futures:
                    self._import_futures.pop(platform_name)

                if debug:
                    _LOGGER.debug(
                        "Importing platforms for %s executor=%s loop=%s took %.2fs",
                        domain,
                        load_executor_platforms,
                        load_event_loop_platforms,
                        time.perf_counter() - start,
                    )

        if in_progress_imports:
            for platform_name, future in in_progress_imports.items():
                platforms[platform_name] = await future

        return platforms

    def _get_platform_cached(self, full_name: str) -> ModuleType | None:
        """Return a platform for an integration from cache."""
        if full_name in self._cache:
            # the cache is either a ModuleType or a ComponentProtocol
            # but we only care about the ModuleType here
            return self._cache[full_name]  # type: ignore[return-value]
        if full_name in self._missing_platforms_cache:
            raise self._missing_platforms_cache[full_name]
        return None

    def get_platform(self, platform_name: str) -> ModuleType:
        """Return a platform for an integration."""
        if platform := self._get_platform_cached(f"{self.domain}.{platform_name}"):
            return platform
        return self._load_platform(platform_name)

    def platform_exists(self, platform_name: str) -> bool | None:
        """Check if a platform exists for an integration.

        Returns True if the platform exists, False if it does not.

        If it cannot be determined if the platform exists without attempting
        to import the component, it returns None. This will only happen
        if this function is called before get_component or async_get_component
        has been called for the integration or the integration failed to load.
        """
        full_name = f"{self.domain}.{platform_name}"
        cache = self._cache
        if full_name in cache:
            return True

        if full_name in self._missing_platforms_cache:
            return False

        if not (component := cache.get(self.domain)) or not (
            file := getattr(component, "__file__", None)
        ):
            return None

        path: pathlib.Path = pathlib.Path(file).parent.joinpath(platform_name)
        if os.path.exists(path.with_suffix(".py")) or os.path.exists(path):
            return True

        exc = ModuleNotFoundError(
            f"Platform {full_name} not found",
            name=f"{self.pkg_path}.{platform_name}",
        )
        self._missing_platforms_cache[full_name] = exc
        return False

    def _load_platform(self, platform_name: str) -> ModuleType:
        """Load a platform for an integration.

        This method must be thread-safe as it's called from the executor
        and the event loop.

        This is mostly a thin wrapper around importlib.import_module
        with a dict cache which is thread-safe since importlib has
        appropriate locks.
        """
        full_name = f"{self.domain}.{platform_name}"
        cache: dict[str, ModuleType] = self.hass.data[DATA_COMPONENTS]
        try:
            cache[full_name] = self._import_platform(platform_name)
        except ImportError as ex:
            if self.domain in cache:
                # If the domain is loaded, cache that the platform
                # does not exist so we do not try to load it again
                self._missing_platforms_cache[full_name] = ex
            raise
        except RuntimeError as err:
            # _DeadlockError inherits from RuntimeError
            raise ImportError(
                f"RuntimeError importing {self.pkg_path}.{platform_name}: {err}"
            ) from err
        except Exception as err:
            _LOGGER.exception(
                "Unexpected exception importing platform %s.%s",
                self.pkg_path,
                platform_name,
            )
            raise ImportError(
                f"Exception importing {self.pkg_path}.{platform_name}"
            ) from err

        return cache[full_name]

    def _import_platform(self, platform_name: str) -> ModuleType:
        """Import the platform.

        This method must be thread-safe as it's called from the executor
        and the event loop.
        """
        return importlib.import_module(f"{self.pkg_path}.{platform_name}")

    def __repr__(self) -> str:
        """Text representation of class."""
        return f"<Integration {self.domain}: {self.pkg_path}>"


def _resolve_integrations_from_root(
    hass: HomeAssistant, root_module: ModuleType, domains: Iterable[str]
) -> dict[str, Integration]:
    """Resolve multiple integrations from root."""
    integrations: dict[str, Integration] = {}
    for domain in domains:
        try:
            integration = Integration.resolve_from_root(hass, root_module, domain)
        except Exception:  # pylint: disable=broad-except
            _LOGGER.exception("Error loading integration: %s", domain)
        else:
            if integration:
                integrations[domain] = integration
    return integrations


@callback
def async_get_loaded_integration(hass: HomeAssistant, domain: str) -> Integration:
    """Get an integration which is already loaded.

    Raises IntegrationNotLoaded if the integration is not loaded.
    """
    cache = hass.data[DATA_INTEGRATIONS]
    if TYPE_CHECKING:
        cache = cast(dict[str, Integration | asyncio.Future[None]], cache)
    int_or_fut = cache.get(domain, _UNDEF)
    # Integration is never subclassed, so we can check for type
    if type(int_or_fut) is Integration:  # noqa: E721
        return int_or_fut
    raise IntegrationNotLoaded(domain)


async def async_get_integration(hass: HomeAssistant, domain: str) -> Integration:
    """Get integration."""
    integrations_or_excs = await async_get_integrations(hass, [domain])
    int_or_exc = integrations_or_excs[domain]
    if isinstance(int_or_exc, Integration):
        return int_or_exc
    raise int_or_exc


async def async_get_integrations(
    hass: HomeAssistant, domains: Iterable[str]
) -> dict[str, Integration | Exception]:
    """Get integrations."""
    cache = hass.data[DATA_INTEGRATIONS]
    results: dict[str, Integration | Exception] = {}
    needed: dict[str, asyncio.Future[None]] = {}
    in_progress: dict[str, asyncio.Future[None]] = {}
    if TYPE_CHECKING:
        cache = cast(dict[str, Integration | asyncio.Future[None]], cache)
    for domain in domains:
        int_or_fut = cache.get(domain, _UNDEF)
        # Integration is never subclassed, so we can check for type
        if type(int_or_fut) is Integration:  # noqa: E721
            results[domain] = int_or_fut
        elif int_or_fut is not _UNDEF:
            in_progress[domain] = cast(asyncio.Future[None], int_or_fut)
        elif "." in domain:
            results[domain] = ValueError(f"Invalid domain {domain}")
        else:
            needed[domain] = cache[domain] = hass.loop.create_future()

    if in_progress:
        await asyncio.gather(*in_progress.values())
        for domain in in_progress:
            # When we have waited and it's _UNDEF, it doesn't exist
            # We don't cache that it doesn't exist, or else people can't fix it
            # and then restart, because their config will never be valid.
            if (int_or_fut := cache.get(domain, _UNDEF)) is _UNDEF:
                results[domain] = IntegrationNotFound(domain)
            else:
                results[domain] = cast(Integration, int_or_fut)

    if not needed:
        return results

    # First we look for custom components
    # Instead of using resolve_from_root we use the cache of custom
    # components to find the integration.
    custom = await async_get_custom_components(hass)
    for domain, future in needed.items():
        if integration := custom.get(domain):
            results[domain] = cache[domain] = integration
            future.set_result(None)

    for domain in results:
        if domain in needed:
            del needed[domain]

    # Now the rest use resolve_from_root
    if needed:
        from . import components  # pylint: disable=import-outside-toplevel

        integrations = await hass.async_add_executor_job(
            _resolve_integrations_from_root, hass, components, needed
        )
        for domain, future in needed.items():
            int_or_exc = integrations.get(domain)
            if not int_or_exc:
                cache.pop(domain)
                results[domain] = IntegrationNotFound(domain)
            elif isinstance(int_or_exc, Exception):
                cache.pop(domain)
                exc = IntegrationNotFound(domain)
                exc.__cause__ = int_or_exc
                results[domain] = exc
            else:
                results[domain] = cache[domain] = int_or_exc
            future.set_result(None)

    return results


class LoaderError(Exception):
    """Loader base error."""


class IntegrationNotFound(LoaderError):
    """Raised when a component is not found."""

    def __init__(self, domain: str) -> None:
        """Initialize a component not found error."""
        super().__init__(f"Integration '{domain}' not found.")
        self.domain = domain


class IntegrationNotLoaded(LoaderError):
    """Raised when a component is not loaded."""

    def __init__(self, domain: str) -> None:
        """Initialize a component not found error."""
        super().__init__(f"Integration '{domain}' not loaded.")
        self.domain = domain


class CircularDependency(LoaderError):
    """Raised when a circular dependency is found when resolving components."""

    def __init__(self, from_domain: str | set[str], to_domain: str) -> None:
        """Initialize circular dependency error."""
        super().__init__(f"Circular dependency detected: {from_domain} -> {to_domain}.")
        self.from_domain = from_domain
        self.to_domain = to_domain


def _load_file(
    hass: HomeAssistant, comp_or_platform: str, base_paths: list[str]
) -> ComponentProtocol | None:
    """Try to load specified file.

    Looks in config dir first, then built-in components.
    Only returns it if also found to be valid.
    Async friendly.
    """
    cache: dict[str, ComponentProtocol] = hass.data[DATA_COMPONENTS]
    module: ComponentProtocol | None
    if module := cache.get(comp_or_platform):
        return module

    for path in (f"{base}.{comp_or_platform}" for base in base_paths):
        try:
            module = importlib.import_module(path)

            # In Python 3 you can import files from directories that do not
            # contain the file __init__.py. A directory is a valid module if
            # it contains a file with the .py extension. In this case Python
            # will succeed in importing the directory as a module and call it
            # a namespace. We do not care about namespaces.
            # This prevents that when only
            # custom_components/switch/some_platform.py exists,
            # the import custom_components.switch would succeed.
            # __file__ was unset for namespaces before Python 3.7
            if getattr(module, "__file__", None) is None:
                continue

            cache[comp_or_platform] = module

            return cast(ComponentProtocol, module)

        except ImportError as err:
            # This error happens if for example custom_components/switch
            # exists and we try to load switch.demo.
            # Ignore errors for custom_components, custom_components.switch
            # and custom_components.switch.demo.
            white_listed_errors = []
            parts = []
            for part in path.split("."):
                parts.append(part)
                white_listed_errors.append(f"No module named '{'.'.join(parts)}'")

            if str(err) not in white_listed_errors:
                _LOGGER.exception(
                    "Error loading %s. Make sure all dependencies are installed", path
                )

    return None


class ModuleWrapper:
    """Class to wrap a Python module and auto fill in hass argument."""

    def __init__(self, hass: HomeAssistant, module: ComponentProtocol) -> None:
        """Initialize the module wrapper."""
        self._hass = hass
        self._module = module

    def __getattr__(self, attr: str) -> Any:
        """Fetch an attribute."""
        value = getattr(self._module, attr)

        if hasattr(value, "__bind_hass"):
            value = ft.partial(value, self._hass)

        setattr(self, attr, value)
        return value


class Components:
    """Helper to load components."""

    def __init__(self, hass: HomeAssistant) -> None:
        """Initialize the Components class."""
        self._hass = hass

    def __getattr__(self, comp_name: str) -> ModuleWrapper:
        """Fetch a component."""
        # Test integration cache
        integration = self._hass.data[DATA_INTEGRATIONS].get(comp_name)

        if isinstance(integration, Integration):
            component: ComponentProtocol | None = integration.get_component()
        else:
            # Fallback to importing old-school
            component = _load_file(self._hass, comp_name, _lookup_path(self._hass))

        if component is None:
            raise ImportError(f"Unable to load {comp_name}")

        # Local import to avoid circular dependencies
        from .helpers.frame import report  # pylint: disable=import-outside-toplevel

        report(
            (
                f"accesses hass.components.{comp_name}."
                " This is deprecated and will stop working in Home Assistant 2024.9, it"
                f" should be updated to import functions used from {comp_name} directly"
            ),
            error_if_core=False,
            log_custom_component_only=True,
        )

        wrapped = ModuleWrapper(self._hass, component)
        setattr(self, comp_name, wrapped)
        return wrapped


class Helpers:
    """Helper to load helpers."""

    def __init__(self, hass: HomeAssistant) -> None:
        """Initialize the Helpers class."""
        self._hass = hass

    def __getattr__(self, helper_name: str) -> ModuleWrapper:
        """Fetch a helper."""
        helper = importlib.import_module(f"homeassistant.helpers.{helper_name}")
        wrapped = ModuleWrapper(self._hass, helper)
        setattr(self, helper_name, wrapped)
        return wrapped


def bind_hass(func: _CallableT) -> _CallableT:
    """Decorate function to indicate that first argument is hass.

    The use of this decorator is discouraged, and it should not be used
    for new functions.
    """
    setattr(func, "__bind_hass", True)
    return func


async def _async_component_dependencies(
    hass: HomeAssistant,
    integration: Integration,
) -> set[str]:
    """Get component dependencies."""
    loading: set[str] = set()
    loaded: set[str] = set()

    async def component_dependencies_impl(integration: Integration) -> None:
        """Recursively get component dependencies."""
        domain = integration.domain
        if not (dependencies := integration.dependencies):
            loaded.add(domain)
            return

        loading.add(domain)
        dep_integrations = await async_get_integrations(hass, dependencies)
        for dependency_domain, dep_integration in dep_integrations.items():
            if isinstance(dep_integration, Exception):
                raise dep_integration

            # If we are already loading it, we have a circular dependency.
            # We have to check it here to make sure that every integration that
            # depends on us, does not appear in our own after_dependencies.
            if conflict := loading.intersection(dep_integration.after_dependencies):
                raise CircularDependency(conflict, dependency_domain)

            # If we have already loaded it, no point doing it again.
            if dependency_domain in loaded:
                continue

            # If we are already loading it, we have a circular dependency.
            if dependency_domain in loading:
                raise CircularDependency(dependency_domain, domain)

            await component_dependencies_impl(dep_integration)
        loading.remove(domain)
        loaded.add(domain)

    await component_dependencies_impl(integration)

    return loaded


def _async_mount_config_dir(hass: HomeAssistant) -> None:
    """Mount config dir in order to load custom_component.

    Async friendly but not a coroutine.
    """

    sys.path.insert(0, hass.config.config_dir)
    with suppress(ImportError):
        import custom_components  # pylint: disable=import-outside-toplevel  # noqa: F401
    sys.path.remove(hass.config.config_dir)
    sys.path_importer_cache.pop(hass.config.config_dir, None)


def _lookup_path(hass: HomeAssistant) -> list[str]:
    """Return the lookup paths for legacy lookups."""
    if hass.config.recovery_mode or hass.config.safe_mode:
        return [PACKAGE_BUILTIN]
    return [PACKAGE_CUSTOM_COMPONENTS, PACKAGE_BUILTIN]


def is_component_module_loaded(hass: HomeAssistant, module: str) -> bool:
    """Test if a component module is loaded."""
    return module in hass.data[DATA_COMPONENTS]


@callback
def async_get_issue_tracker(
    hass: HomeAssistant | None,
    *,
    integration_domain: str | None = None,
    module: str | None = None,
) -> str | None:
    """Return a URL for an integration's issue tracker."""
    issue_tracker = (
        "https://github.com/home-assistant/core/issues?q=is%3Aopen+is%3Aissue"
    )
    if not integration_domain and not module:
        # If we know nothing about the entity, suggest opening an issue on HA core
        return issue_tracker

    if hass and integration_domain:
        with suppress(IntegrationNotLoaded):
            integration = async_get_loaded_integration(hass, integration_domain)
            if not integration.is_built_in:
                return integration.issue_tracker

    if module and "custom_components" in module:
        return None

    if integration_domain:
        issue_tracker += f"+label%3A%22integration%3A+{integration_domain}%22"
    return issue_tracker


@callback
def async_suggest_report_issue(
    hass: HomeAssistant | None,
    *,
    integration_domain: str | None = None,
    module: str | None = None,
) -> str:
    """Generate a blurb asking the user to file a bug report."""
    issue_tracker = async_get_issue_tracker(
        hass, integration_domain=integration_domain, module=module
    )

    if not issue_tracker:
        if not integration_domain:
            return "report it to the custom integration author"
        return (
            f"report it to the author of the '{integration_domain}' "
            "custom integration"
        )

    return f"create a bug report at {issue_tracker}"<|MERGE_RESOLUTION|>--- conflicted
+++ resolved
@@ -854,14 +854,10 @@
         domain = self.domain
         # Some integrations fail on import because they call functions incorrectly.
         # So we do it before validating config to catch these errors.
-<<<<<<< HEAD
-        load_executor = self.import_executor and self.pkg_path not in sys.modules
-=======
         load_executor = self.import_executor and (
             self.pkg_path not in sys.modules
             or (self.config_flow and f"{self.pkg_path}.config_flow" not in sys.modules)
         )
->>>>>>> f4b2c9b5
         if load_executor:
             try:
                 comp = await self.hass.async_add_import_executor_job(self.get_component)
