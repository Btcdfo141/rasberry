"""Support for monitoring the qBittorrent API."""
from __future__ import annotations

import logging

from qbittorrent.client import Client, LoginRequired
from requests.exceptions import RequestException
import voluptuous as vol

from homeassistant.components.sensor import (
    PLATFORM_SCHEMA,
    SensorDeviceClass,
    SensorEntity,
    SensorEntityDescription,
    SensorStateClass,
)
from homeassistant.config_entries import SOURCE_IMPORT, ConfigEntry
from homeassistant.const import (
    CONF_NAME,
    CONF_PASSWORD,
    CONF_URL,
    CONF_USERNAME,
    STATE_IDLE,
    UnitOfDataRate,
)
from homeassistant.core import HomeAssistant
from homeassistant.helpers import issue_registry as ir
import homeassistant.helpers.config_validation as cv
from homeassistant.helpers.entity_platform import AddEntitiesCallback
from homeassistant.helpers.typing import ConfigType, DiscoveryInfoType

from .const import DEFAULT_NAME, DOMAIN

_LOGGER = logging.getLogger(__name__)

SENSOR_TYPE_CURRENT_STATUS = "current_status"
SENSOR_TYPE_DOWNLOAD_SPEED = "download_speed"
SENSOR_TYPE_UPLOAD_SPEED = "upload_speed"

SENSOR_TYPES: tuple[SensorEntityDescription, ...] = (
    SensorEntityDescription(
        key=SENSOR_TYPE_CURRENT_STATUS,
        name="Status",
    ),
    SensorEntityDescription(
        key=SENSOR_TYPE_DOWNLOAD_SPEED,
        name="Down Speed",
        icon="mdi:cloud-download",
        device_class=SensorDeviceClass.DATA_RATE,
        native_unit_of_measurement=UnitOfDataRate.KIBIBYTES_PER_SECOND,
        state_class=SensorStateClass.MEASUREMENT,
    ),
    SensorEntityDescription(
        key=SENSOR_TYPE_UPLOAD_SPEED,
        name="Up Speed",
        icon="mdi:cloud-upload",
        device_class=SensorDeviceClass.DATA_RATE,
        native_unit_of_measurement=UnitOfDataRate.KIBIBYTES_PER_SECOND,
        state_class=SensorStateClass.MEASUREMENT,
    ),
)

PLATFORM_SCHEMA = PLATFORM_SCHEMA.extend(
    {
        vol.Required(CONF_URL): cv.url,
        vol.Required(CONF_USERNAME): cv.string,
        vol.Required(CONF_PASSWORD): cv.string,
        vol.Optional(CONF_NAME, default=DEFAULT_NAME): cv.string,
    }
)


async def async_setup_platform(
    hass: HomeAssistant,
    config: ConfigType,
    async_add_entities: AddEntitiesCallback,
    discovery_info: DiscoveryInfoType | None = None,
) -> None:
    """Set up the qBittorrent platform."""
    hass.async_create_task(
        hass.config_entries.flow.async_init(
            DOMAIN, context={"source": SOURCE_IMPORT}, data=config
        )
    )
    ir.async_create_issue(
        hass,
        DOMAIN,
        "deprecated_yaml",
        breaks_in_ha_version="2023.6.0",
        is_fixable=False,
        severity=ir.IssueSeverity.WARNING,
        translation_key="deprecated_yaml",
    )


async def async_setup_entry(
    hass: HomeAssistant,
    config_entry: ConfigEntry,
    async_add_entites: AddEntitiesCallback,
) -> None:
    """Set up qBittorrent sensor entries."""
    client: Client = hass.data[DOMAIN][config_entry.entry_id]
    entities = [
<<<<<<< HEAD
        QBittorrentSensor(description, client, config_entry, LoginRequired)
        for description in SENSOR_TYPES
=======
        QBittorrentSensor(description, client, name) for description in SENSOR_TYPES
>>>>>>> 048d3090
    ]
    async_add_entites(entities, True)


def format_speed(speed):
    """Return a bytes/s measurement as a human readable string."""
    kb_spd = float(speed) / 1024
    return round(kb_spd, 2 if kb_spd < 0.1 else 1)


class QBittorrentSensor(SensorEntity):
    """Representation of an qBittorrent sensor."""

    def __init__(
        self,
        description: SensorEntityDescription,
<<<<<<< HEAD
        qbittorrent_client: Client,
        config_entry: ConfigEntry,
        exception,
=======
        qbittorrent_client,
        client_name,
>>>>>>> 048d3090
    ) -> None:
        """Initialize the qBittorrent sensor."""
        self.entity_description = description
        self.client = qbittorrent_client

        self._attr_unique_id = f"{config_entry.entry_id}-{description.key}"
        self._attr_name = f"{config_entry.title} {description.name}"
        self._attr_available = False

    def update(self) -> None:
        """Get the latest data from qBittorrent and updates the state."""
        try:
            data = self.client.sync_main_data()
            self._attr_available = True
        except RequestException:
            _LOGGER.error("Connection lost")
            self._attr_available = False
            return
        except LoginRequired:
            _LOGGER.error("Invalid authentication")
            return

        if data is None:
            return

        download = data["server_state"]["dl_info_speed"]
        upload = data["server_state"]["up_info_speed"]

        sensor_type = self.entity_description.key
        if sensor_type == SENSOR_TYPE_CURRENT_STATUS:
            if upload > 0 and download > 0:
                self._attr_native_value = "up_down"
            elif upload > 0 and download == 0:
                self._attr_native_value = "seeding"
            elif upload == 0 and download > 0:
                self._attr_native_value = "downloading"
            else:
                self._attr_native_value = STATE_IDLE

        elif sensor_type == SENSOR_TYPE_DOWNLOAD_SPEED:
            self._attr_native_value = format_speed(download)
        elif sensor_type == SENSOR_TYPE_UPLOAD_SPEED:
            self._attr_native_value = format_speed(upload)<|MERGE_RESOLUTION|>--- conflicted
+++ resolved
@@ -101,12 +101,8 @@
     """Set up qBittorrent sensor entries."""
     client: Client = hass.data[DOMAIN][config_entry.entry_id]
     entities = [
-<<<<<<< HEAD
-        QBittorrentSensor(description, client, config_entry, LoginRequired)
+        QBittorrentSensor(description, client, config_entry)
         for description in SENSOR_TYPES
-=======
-        QBittorrentSensor(description, client, name) for description in SENSOR_TYPES
->>>>>>> 048d3090
     ]
     async_add_entites(entities, True)
 
@@ -123,14 +119,8 @@
     def __init__(
         self,
         description: SensorEntityDescription,
-<<<<<<< HEAD
         qbittorrent_client: Client,
         config_entry: ConfigEntry,
-        exception,
-=======
-        qbittorrent_client,
-        client_name,
->>>>>>> 048d3090
     ) -> None:
         """Initialize the qBittorrent sensor."""
         self.entity_description = description
