{
  "config": {
    "step": {
<<<<<<< HEAD
      "local_config": {
        "description": "Local Configuration",
=======
      "manual_device_entry": {
        "description": "Local Configuration",
        "data": {
          "host": "[%key:common::config_flow::data::host%]"
        }
      },
      "pick_device": {
>>>>>>> 344537d0
        "data": {
          "host": "[%key:common::config_flow::data::host%]"
        }
      }
    },
    "error": {
      "cannot_connect": "[%key:common::config_flow::error::cannot_connect%]"
    },
    "abort": {
      "already_configured": "[%key:common::config_flow::abort::already_configured_device%]"
    }
  }
}
<|MERGE_RESOLUTION|>--- conflicted
+++ resolved
@@ -1,10 +1,6 @@
 {
   "config": {
     "step": {
-<<<<<<< HEAD
-      "local_config": {
-        "description": "Local Configuration",
-=======
       "manual_device_entry": {
         "description": "Local Configuration",
         "data": {
@@ -12,7 +8,6 @@
         }
       },
       "pick_device": {
->>>>>>> 344537d0
         "data": {
           "host": "[%key:common::config_flow::data::host%]"
         }
