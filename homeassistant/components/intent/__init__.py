--- conflicted
+++ resolved
@@ -89,8 +89,7 @@
                 )
             )
             return
-
-<<<<<<< HEAD
+          
         elif state.domain == LOCK_DOMAIN:
             # on = lock
             # off = unlock
@@ -104,9 +103,6 @@
             )
 
         elif not hass.services.has_service(state.domain, self.service):
-=======
-        if not hass.services.has_service(state.domain, self.service):
->>>>>>> 9b743214
             raise intent.IntentHandleError(
                 f"Service {self.service} does not support entity {state.entity_id}"
             )
