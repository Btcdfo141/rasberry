{
  "domain": "recorder",
  "name": "Recorder",
  "codeowners": ["@home-assistant/core"],
  "documentation": "https://www.home-assistant.io/integrations/recorder",
  "integration_type": "system",
  "iot_class": "local_push",
  "quality_scale": "internal",
<<<<<<< HEAD
  "requirements": [
    "sqlalchemy==2.0.8",
    "fnv-hash-fast==0.3.1",
    "psutil-home-assistant==0.0.1"
  ]
=======
  "requirements": ["sqlalchemy==2.0.9", "fnv-hash-fast==0.3.1"]
>>>>>>> c663f767
}<|MERGE_RESOLUTION|>--- conflicted
+++ resolved
@@ -6,13 +6,9 @@
   "integration_type": "system",
   "iot_class": "local_push",
   "quality_scale": "internal",
-<<<<<<< HEAD
   "requirements": [
-    "sqlalchemy==2.0.8",
+    "sqlalchemy==2.0.9",
     "fnv-hash-fast==0.3.1",
     "psutil-home-assistant==0.0.1"
   ]
-=======
-  "requirements": ["sqlalchemy==2.0.9", "fnv-hash-fast==0.3.1"]
->>>>>>> c663f767
 }