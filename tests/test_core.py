"""Test to verify that Home Assistant core works."""
# pylint: disable=protected-access
import asyncio
from datetime import datetime, timedelta
import functools
import logging
import os
from tempfile import TemporaryDirectory
import unittest

import pytest
import pytz
import voluptuous as vol

from homeassistant.const import (
    ATTR_FRIENDLY_NAME,
    ATTR_NOW,
    ATTR_SECONDS,
    CONF_UNIT_SYSTEM,
    EVENT_CALL_SERVICE,
    EVENT_CORE_CONFIG_UPDATE,
    EVENT_HOMEASSISTANT_CLOSE,
    EVENT_HOMEASSISTANT_FINAL_WRITE,
    EVENT_HOMEASSISTANT_START,
    EVENT_HOMEASSISTANT_STOP,
    EVENT_SERVICE_REGISTERED,
    EVENT_SERVICE_REMOVED,
    EVENT_STATE_CHANGED,
    EVENT_TIME_CHANGED,
    EVENT_TIMER_OUT_OF_SYNC,
    __version__,
)
import homeassistant.core as ha
from homeassistant.exceptions import InvalidEntityFormatError, InvalidStateError
import homeassistant.util.dt as dt_util
from homeassistant.util.unit_system import METRIC_SYSTEM

from tests.async_mock import MagicMock, Mock, PropertyMock, patch
from tests.common import async_mock_service, get_test_home_assistant

PST = pytz.timezone("America/Los_Angeles")


def test_split_entity_id():
    """Test split_entity_id."""
    assert ha.split_entity_id("domain.object_id") == ["domain", "object_id"]


def test_async_add_job_schedule_callback():
    """Test that we schedule coroutines and add jobs to the job pool."""
    hass = MagicMock()
    job = MagicMock()

    ha.HomeAssistant.async_add_job(hass, ha.callback(job))
    assert len(hass.loop.call_soon.mock_calls) == 1
    assert len(hass.loop.create_task.mock_calls) == 0
    assert len(hass.add_job.mock_calls) == 0


def test_async_add_job_schedule_partial_callback():
    """Test that we schedule partial coros and add jobs to the job pool."""
    hass = MagicMock()
    job = MagicMock()
    partial = functools.partial(ha.callback(job))

    ha.HomeAssistant.async_add_job(hass, partial)
    assert len(hass.loop.call_soon.mock_calls) == 1
    assert len(hass.loop.create_task.mock_calls) == 0
    assert len(hass.add_job.mock_calls) == 0


def test_async_add_job_schedule_coroutinefunction(loop):
    """Test that we schedule coroutines and add jobs to the job pool."""
    hass = MagicMock(loop=MagicMock(wraps=loop))

    async def job():
        pass

    ha.HomeAssistant.async_add_job(hass, job)
    assert len(hass.loop.call_soon.mock_calls) == 0
    assert len(hass.loop.create_task.mock_calls) == 1
    assert len(hass.add_job.mock_calls) == 0


def test_async_add_job_schedule_partial_coroutinefunction(loop):
    """Test that we schedule partial coros and add jobs to the job pool."""
    hass = MagicMock(loop=MagicMock(wraps=loop))

    async def job():
        pass

    partial = functools.partial(job)

    ha.HomeAssistant.async_add_job(hass, partial)
    assert len(hass.loop.call_soon.mock_calls) == 0
    assert len(hass.loop.create_task.mock_calls) == 1
    assert len(hass.add_job.mock_calls) == 0


def test_async_add_job_add_threaded_job_to_pool():
    """Test that we schedule coroutines and add jobs to the job pool."""
    hass = MagicMock()

    def job():
        pass

    ha.HomeAssistant.async_add_job(hass, job)
    assert len(hass.loop.call_soon.mock_calls) == 0
    assert len(hass.loop.create_task.mock_calls) == 0
    assert len(hass.loop.run_in_executor.mock_calls) == 1


def test_async_create_task_schedule_coroutine(loop):
    """Test that we schedule coroutines and add jobs to the job pool."""
    hass = MagicMock(loop=MagicMock(wraps=loop))

    async def job():
        pass

    ha.HomeAssistant.async_create_task(hass, job())
    assert len(hass.loop.call_soon.mock_calls) == 0
    assert len(hass.loop.create_task.mock_calls) == 1
    assert len(hass.add_job.mock_calls) == 0


def test_async_run_job_calls_callback():
    """Test that the callback annotation is respected."""
    hass = MagicMock()
    calls = []

    def job():
        calls.append(1)

    ha.HomeAssistant.async_run_job(hass, ha.callback(job))
    assert len(calls) == 1
    assert len(hass.async_add_job.mock_calls) == 0


def test_async_run_job_delegates_non_async():
    """Test that the callback annotation is respected."""
    hass = MagicMock()
    calls = []

    def job():
        calls.append(1)

    ha.HomeAssistant.async_run_job(hass, job)
    assert len(calls) == 0
    assert len(hass.async_add_job.mock_calls) == 1


def test_stage_shutdown():
    """Simulate a shutdown, test calling stuff."""
    hass = get_test_home_assistant()
    test_stop = []
    test_final_write = []
    test_close = []
    test_all = []

    hass.bus.listen(EVENT_HOMEASSISTANT_STOP, lambda event: test_stop.append(event))
    hass.bus.listen(
        EVENT_HOMEASSISTANT_FINAL_WRITE, lambda event: test_final_write.append(event)
    )
    hass.bus.listen(EVENT_HOMEASSISTANT_CLOSE, lambda event: test_close.append(event))
    hass.bus.listen("*", lambda event: test_all.append(event))

    hass.stop()

    assert len(test_stop) == 1
    assert len(test_close) == 1
    assert len(test_final_write) == 1
    assert len(test_all) == 2


class TestHomeAssistant(unittest.TestCase):
    """Test the Home Assistant core classes."""

    # pylint: disable=invalid-name
    def setUp(self):
        """Set up things to be run when tests are started."""
        self.hass = get_test_home_assistant()

    # pylint: disable=invalid-name
    def tearDown(self):
        """Stop everything that was started."""
        self.hass.stop()

    def test_pending_sheduler(self):
        """Add a coro to pending tasks."""
        call_count = []

        @asyncio.coroutine
        def test_coro():
            """Test Coro."""
            call_count.append("call")

        for _ in range(3):
            self.hass.add_job(test_coro())

        asyncio.run_coroutine_threadsafe(
            asyncio.wait(self.hass._pending_tasks), loop=self.hass.loop
        ).result()

        assert len(self.hass._pending_tasks) == 3
        assert len(call_count) == 3

    def test_async_add_job_pending_tasks_coro(self):
        """Add a coro to pending tasks."""
        call_count = []

        @asyncio.coroutine
        def test_coro():
            """Test Coro."""
            call_count.append("call")

        for _ in range(2):
            self.hass.add_job(test_coro())

        @asyncio.coroutine
        def wait_finish_callback():
            """Wait until all stuff is scheduled."""
            yield from asyncio.sleep(0)
            yield from asyncio.sleep(0)

        asyncio.run_coroutine_threadsafe(
            wait_finish_callback(), self.hass.loop
        ).result()

        assert len(self.hass._pending_tasks) == 2
        self.hass.block_till_done()
        assert len(call_count) == 2

    def test_async_add_job_pending_tasks_executor(self):
        """Run an executor in pending tasks."""
        call_count = []

        def test_executor():
            """Test executor."""
            call_count.append("call")

        @asyncio.coroutine
        def wait_finish_callback():
            """Wait until all stuff is scheduled."""
            yield from asyncio.sleep(0)
            yield from asyncio.sleep(0)

        for _ in range(2):
            self.hass.add_job(test_executor)

        asyncio.run_coroutine_threadsafe(
            wait_finish_callback(), self.hass.loop
        ).result()

        assert len(self.hass._pending_tasks) == 2
        self.hass.block_till_done()
        assert len(call_count) == 2

    def test_async_add_job_pending_tasks_callback(self):
        """Run a callback in pending tasks."""
        call_count = []

        @ha.callback
        def test_callback():
            """Test callback."""
            call_count.append("call")

        @asyncio.coroutine
        def wait_finish_callback():
            """Wait until all stuff is scheduled."""
            yield from asyncio.sleep(0)
            yield from asyncio.sleep(0)

        for _ in range(2):
            self.hass.add_job(test_callback)

        asyncio.run_coroutine_threadsafe(
            wait_finish_callback(), self.hass.loop
        ).result()

        self.hass.block_till_done()

        assert len(self.hass._pending_tasks) == 0
        assert len(call_count) == 2

    def test_add_job_with_none(self):
        """Try to add a job with None as function."""
        with pytest.raises(ValueError):
            self.hass.add_job(None, "test_arg")


class TestEvent(unittest.TestCase):
    """A Test Event class."""

    def test_eq(self):
        """Test events."""
        now = dt_util.utcnow()
        data = {"some": "attr"}
        context = ha.Context()
        event1, event2 = [
            ha.Event("some_type", data, time_fired=now, context=context)
            for _ in range(2)
        ]

        assert event1 == event2

    def test_repr(self):
        """Test that repr method works."""
        assert str(ha.Event("TestEvent")) == "<Event TestEvent[L]>"

        assert (
            str(ha.Event("TestEvent", {"beer": "nice"}, ha.EventOrigin.remote))
            == "<Event TestEvent[R]: beer=nice>"
        )

    def test_as_dict(self):
        """Test as dictionary."""
        event_type = "some_type"
        now = dt_util.utcnow()
        data = {"some": "attr"}

        event = ha.Event(event_type, data, ha.EventOrigin.local, now)
        expected = {
            "event_type": event_type,
            "data": data,
            "origin": "LOCAL",
            "time_fired": now,
            "context": {
                "id": event.context.id,
                "parent_id": None,
                "user_id": event.context.user_id,
            },
        }
        assert expected == event.as_dict()


class TestEventBus(unittest.TestCase):
    """Test EventBus methods."""

    # pylint: disable=invalid-name
    def setUp(self):
        """Set up things to be run when tests are started."""
        self.hass = get_test_home_assistant()
        self.bus = self.hass.bus

    # pylint: disable=invalid-name
    def tearDown(self):
        """Stop down stuff we started."""
        self.hass.stop()

    def test_add_remove_listener(self):
        """Test remove_listener method."""
        self.hass.allow_pool = False
        old_count = len(self.bus.listeners)

        def listener(_):
            pass

        unsub = self.bus.listen("test", listener)

        assert old_count + 1 == len(self.bus.listeners)

        # Remove listener
        unsub()
        assert old_count == len(self.bus.listeners)

        # Should do nothing now
        unsub()

    def test_unsubscribe_listener(self):
        """Test unsubscribe listener from returned function."""
        calls = []

        @ha.callback
        def listener(event):
            """Mock listener."""
            calls.append(event)

        unsub = self.bus.listen("test", listener)

        self.bus.fire("test")
        self.hass.block_till_done()

        assert len(calls) == 1

        unsub()

        self.bus.fire("event")
        self.hass.block_till_done()

        assert len(calls) == 1

    def test_listen_once_event_with_callback(self):
        """Test listen_once_event method."""
        runs = []

        @ha.callback
        def event_handler(event):
            runs.append(event)

        self.bus.listen_once("test_event", event_handler)

        self.bus.fire("test_event")
        # Second time it should not increase runs
        self.bus.fire("test_event")

        self.hass.block_till_done()
        assert len(runs) == 1

    def test_listen_once_event_with_coroutine(self):
        """Test listen_once_event method."""
        runs = []

        @asyncio.coroutine
        def event_handler(event):
            runs.append(event)

        self.bus.listen_once("test_event", event_handler)

        self.bus.fire("test_event")
        # Second time it should not increase runs
        self.bus.fire("test_event")

        self.hass.block_till_done()
        assert len(runs) == 1

    def test_listen_once_event_with_thread(self):
        """Test listen_once_event method."""
        runs = []

        def event_handler(event):
            runs.append(event)

        self.bus.listen_once("test_event", event_handler)

        self.bus.fire("test_event")
        # Second time it should not increase runs
        self.bus.fire("test_event")

        self.hass.block_till_done()
        assert len(runs) == 1

    def test_thread_event_listener(self):
        """Test thread event listener."""
        thread_calls = []

        def thread_listener(event):
            thread_calls.append(event)

        self.bus.listen("test_thread", thread_listener)
        self.bus.fire("test_thread")
        self.hass.block_till_done()
        assert len(thread_calls) == 1

    def test_callback_event_listener(self):
        """Test callback event listener."""
        callback_calls = []

        @ha.callback
        def callback_listener(event):
            callback_calls.append(event)

        self.bus.listen("test_callback", callback_listener)
        self.bus.fire("test_callback")
        self.hass.block_till_done()
        assert len(callback_calls) == 1

    def test_coroutine_event_listener(self):
        """Test coroutine event listener."""
        coroutine_calls = []

        @asyncio.coroutine
        def coroutine_listener(event):
            coroutine_calls.append(event)

        self.bus.listen("test_coroutine", coroutine_listener)
        self.bus.fire("test_coroutine")
        self.hass.block_till_done()
        assert len(coroutine_calls) == 1


def test_state_init():
    """Test state.init."""
    with pytest.raises(InvalidEntityFormatError):
        ha.State("invalid_entity_format", "test_state")

    with pytest.raises(InvalidStateError):
        ha.State("domain.long_state", "t" * 256)


def test_state_domain():
    """Test domain."""
    state = ha.State("some_domain.hello", "world")
    assert state.domain == "some_domain"


def test_state_object_id():
    """Test object ID."""
    state = ha.State("domain.hello", "world")
    assert state.object_id == "hello"


def test_state_name_if_no_friendly_name_attr():
    """Test if there is no friendly name."""
    state = ha.State("domain.hello_world", "world")
    assert state.name == "hello world"


def test_state_name_if_friendly_name_attr():
    """Test if there is a friendly name."""
    name = "Some Unique Name"
    state = ha.State("domain.hello_world", "world", {ATTR_FRIENDLY_NAME: name})
    assert state.name == name


def test_state_dict_conversion():
    """Test conversion of dict."""
    state = ha.State("domain.hello", "world", {"some": "attr"})
    assert state == ha.State.from_dict(state.as_dict())


def test_state_dict_conversion_with_wrong_data():
    """Test conversion with wrong data."""
    assert ha.State.from_dict(None) is None
    assert ha.State.from_dict({"state": "yes"}) is None
    assert ha.State.from_dict({"entity_id": "yes"}) is None
    # Make sure invalid context data doesn't crash
    wrong_context = ha.State.from_dict(
        {
            "entity_id": "light.kitchen",
            "state": "on",
            "context": {"id": "123", "non-existing": "crash"},
        }
    )
    assert wrong_context is not None
    assert wrong_context.context.id == "123"


def test_state_repr():
    """Test state.repr."""
    assert (
        str(ha.State("happy.happy", "on", last_changed=datetime(1984, 12, 8, 12, 0, 0)))
        == "<state happy.happy=on @ 1984-12-08T12:00:00+00:00>"
    )

    assert (
        str(
            ha.State(
                "happy.happy",
                "on",
                {"brightness": 144},
                datetime(1984, 12, 8, 12, 0, 0),
            )
        )
        == "<state happy.happy=on; brightness=144 @ "
        "1984-12-08T12:00:00+00:00>"
    )


class TestStateMachine(unittest.TestCase):
    """Test State machine methods."""

    # pylint: disable=invalid-name
    def setUp(self):
        """Set up things to be run when tests are started."""
        self.hass = get_test_home_assistant()
        self.states = self.hass.states
        self.states.set("light.Bowl", "on")
        self.states.set("switch.AC", "off")

    # pylint: disable=invalid-name
    def tearDown(self):
        """Stop down stuff we started."""
        self.hass.stop()

    def test_is_state(self):
        """Test is_state method."""
        assert self.states.is_state("light.Bowl", "on")
        assert not self.states.is_state("light.Bowl", "off")
        assert not self.states.is_state("light.Non_existing", "on")

    def test_entity_ids(self):
        """Test get_entity_ids method."""
        ent_ids = self.states.entity_ids()
        assert len(ent_ids) == 2
        assert "light.bowl" in ent_ids
        assert "switch.ac" in ent_ids

        ent_ids = self.states.entity_ids("light")
        assert len(ent_ids) == 1
        assert "light.bowl" in ent_ids

    def test_all(self):
        """Test everything."""
        states = sorted(state.entity_id for state in self.states.all())
        assert ["light.bowl", "switch.ac"] == states

    def test_remove(self):
        """Test remove method."""
        events = []

        @ha.callback
        def callback(event):
            events.append(event)

        self.hass.bus.listen(EVENT_STATE_CHANGED, callback)

        assert "light.bowl" in self.states.entity_ids()
        assert self.states.remove("light.bowl")
        self.hass.block_till_done()

        assert "light.bowl" not in self.states.entity_ids()
        assert len(events) == 1
        assert events[0].data.get("entity_id") == "light.bowl"
        assert events[0].data.get("old_state") is not None
        assert events[0].data["old_state"].entity_id == "light.bowl"
        assert events[0].data.get("new_state") is None

        # If it does not exist, we should get False
        assert not self.states.remove("light.Bowl")
        self.hass.block_till_done()
        assert len(events) == 1

    def test_case_insensitivty(self):
        """Test insensitivty."""
        runs = []

        @ha.callback
        def callback(event):
            runs.append(event)

        self.hass.bus.listen(EVENT_STATE_CHANGED, callback)

        self.states.set("light.BOWL", "off")
        self.hass.block_till_done()

        assert self.states.is_state("light.bowl", "off")
        assert len(runs) == 1

    def test_last_changed_not_updated_on_same_state(self):
        """Test to not update the existing, same state."""
        state = self.states.get("light.Bowl")

        future = dt_util.utcnow() + timedelta(hours=10)

        with patch("homeassistant.util.dt.utcnow", return_value=future):
            self.states.set("light.Bowl", "on", {"attr": "triggers_change"})
            self.hass.block_till_done()

        state2 = self.states.get("light.Bowl")
        assert state2 is not None
        assert state.last_changed == state2.last_changed

    def test_force_update(self):
        """Test force update option."""
        events = []

        @ha.callback
        def callback(event):
            events.append(event)

        self.hass.bus.listen(EVENT_STATE_CHANGED, callback)

        self.states.set("light.bowl", "on")
        self.hass.block_till_done()
        assert len(events) == 0

        self.states.set("light.bowl", "on", None, True)
        self.hass.block_till_done()
        assert len(events) == 1


def test_service_call_repr():
    """Test ServiceCall repr."""
    call = ha.ServiceCall("homeassistant", "start")
    assert str(call) == f"<ServiceCall homeassistant.start (c:{call.context.id})>"

    call2 = ha.ServiceCall("homeassistant", "start", {"fast": "yes"})
    assert (
        str(call2)
        == f"<ServiceCall homeassistant.start (c:{call2.context.id}): fast=yes>"
    )


class TestServiceRegistry(unittest.TestCase):
    """Test ServicerRegistry methods."""

    # pylint: disable=invalid-name
    def setUp(self):
        """Set up things to be run when tests are started."""
        self.hass = get_test_home_assistant()
        self.services = self.hass.services

        @ha.callback
        def mock_service(call):
            pass

        self.services.register("Test_Domain", "TEST_SERVICE", mock_service)

        self.calls_register = []

        @ha.callback
        def mock_event_register(event):
            """Mock register event."""
            self.calls_register.append(event)

        self.hass.bus.listen(EVENT_SERVICE_REGISTERED, mock_event_register)

    # pylint: disable=invalid-name
    def tearDown(self):
        """Stop down stuff we started."""
        self.hass.stop()

    def test_has_service(self):
        """Test has_service method."""
        assert self.services.has_service("tesT_domaiN", "tesT_servicE")
        assert not self.services.has_service("test_domain", "non_existing")
        assert not self.services.has_service("non_existing", "test_service")

    def test_services(self):
        """Test services."""
        assert len(self.services.services) == 1

    def test_call_with_blocking_done_in_time(self):
        """Test call with blocking."""
        calls = []

        @ha.callback
        def service_handler(call):
            """Service handler."""
            calls.append(call)

        self.services.register("test_domain", "register_calls", service_handler)
        self.hass.block_till_done()

        assert len(self.calls_register) == 1
        assert self.calls_register[-1].data["domain"] == "test_domain"
        assert self.calls_register[-1].data["service"] == "register_calls"

        assert self.services.call("test_domain", "REGISTER_CALLS", blocking=True)
        assert len(calls) == 1

    def test_call_non_existing_with_blocking(self):
        """Test non-existing with blocking."""
        with pytest.raises(ha.ServiceNotFound):
            self.services.call("test_domain", "i_do_not_exist", blocking=True)

    def test_async_service(self):
        """Test registering and calling an async service."""
        calls = []

        async def service_handler(call):
            """Service handler coroutine."""
            calls.append(call)

        self.services.register("test_domain", "register_calls", service_handler)
        self.hass.block_till_done()

        assert len(self.calls_register) == 1
        assert self.calls_register[-1].data["domain"] == "test_domain"
        assert self.calls_register[-1].data["service"] == "register_calls"

        assert self.services.call("test_domain", "REGISTER_CALLS", blocking=True)
        self.hass.block_till_done()
        assert len(calls) == 1

    def test_async_service_partial(self):
        """Test registering and calling an wrapped async service."""
        calls = []

        async def service_handler(call):
            """Service handler coroutine."""
            calls.append(call)

        self.services.register(
            "test_domain", "register_calls", functools.partial(service_handler)
        )
        self.hass.block_till_done()

        assert len(self.calls_register) == 1
        assert self.calls_register[-1].data["domain"] == "test_domain"
        assert self.calls_register[-1].data["service"] == "register_calls"

        assert self.services.call("test_domain", "REGISTER_CALLS", blocking=True)
        self.hass.block_till_done()
        assert len(calls) == 1

    def test_callback_service(self):
        """Test registering and calling an async service."""
        calls = []

        @ha.callback
        def service_handler(call):
            """Service handler coroutine."""
            calls.append(call)

        self.services.register("test_domain", "register_calls", service_handler)
        self.hass.block_till_done()

        assert len(self.calls_register) == 1
        assert self.calls_register[-1].data["domain"] == "test_domain"
        assert self.calls_register[-1].data["service"] == "register_calls"

        assert self.services.call("test_domain", "REGISTER_CALLS", blocking=True)
        self.hass.block_till_done()
        assert len(calls) == 1

    def test_remove_service(self):
        """Test remove service."""
        calls_remove = []

        @ha.callback
        def mock_event_remove(event):
            """Mock register event."""
            calls_remove.append(event)

        self.hass.bus.listen(EVENT_SERVICE_REMOVED, mock_event_remove)

        assert self.services.has_service("test_Domain", "test_Service")

        self.services.remove("test_Domain", "test_Service")
        self.hass.block_till_done()

        assert not self.services.has_service("test_Domain", "test_Service")
        assert len(calls_remove) == 1
        assert calls_remove[-1].data["domain"] == "test_domain"
        assert calls_remove[-1].data["service"] == "test_service"

    def test_remove_service_that_not_exists(self):
        """Test remove service that not exists."""
        calls_remove = []

        @ha.callback
        def mock_event_remove(event):
            """Mock register event."""
            calls_remove.append(event)

        self.hass.bus.listen(EVENT_SERVICE_REMOVED, mock_event_remove)

        assert not self.services.has_service("test_xxx", "test_yyy")
        self.services.remove("test_xxx", "test_yyy")
        self.hass.block_till_done()
        assert len(calls_remove) == 0

    def test_async_service_raise_exception(self):
        """Test registering and calling an async service raise exception."""

        async def service_handler(_):
            """Service handler coroutine."""
            raise ValueError

        self.services.register("test_domain", "register_calls", service_handler)
        self.hass.block_till_done()

        with pytest.raises(ValueError):
            assert self.services.call("test_domain", "REGISTER_CALLS", blocking=True)
            self.hass.block_till_done()

        # Non-blocking service call never throw exception
        self.services.call("test_domain", "REGISTER_CALLS", blocking=False)
        self.hass.block_till_done()

    def test_callback_service_raise_exception(self):
        """Test registering and calling an callback service raise exception."""

        @ha.callback
        def service_handler(_):
            """Service handler coroutine."""
            raise ValueError

        self.services.register("test_domain", "register_calls", service_handler)
        self.hass.block_till_done()

        with pytest.raises(ValueError):
            assert self.services.call("test_domain", "REGISTER_CALLS", blocking=True)
            self.hass.block_till_done()

        # Non-blocking service call never throw exception
        self.services.call("test_domain", "REGISTER_CALLS", blocking=False)
        self.hass.block_till_done()


class TestConfig(unittest.TestCase):
    """Test configuration methods."""

    # pylint: disable=invalid-name
    def setUp(self):
        """Set up things to be run when tests are started."""
        self.config = ha.Config(None)
        assert self.config.config_dir is None

    def test_path_with_file(self):
        """Test get_config_path method."""
        self.config.config_dir = "/test/ha-config"
        assert self.config.path("test.conf") == "/test/ha-config/test.conf"

    def test_path_with_dir_and_file(self):
        """Test get_config_path method."""
        self.config.config_dir = "/test/ha-config"
        assert self.config.path("dir", "test.conf") == "/test/ha-config/dir/test.conf"

    def test_as_dict(self):
        """Test as dict."""
        self.config.config_dir = "/test/ha-config"
<<<<<<< HEAD
        self.config.hass = MagicMock(state="RUNNING")
=======
        self.config.hass = MagicMock()
        type(self.config.hass.state).value = PropertyMock(return_value="RUNNING")
>>>>>>> 96473b5c
        expected = {
            "latitude": 0,
            "longitude": 0,
            "elevation": 0,
            CONF_UNIT_SYSTEM: METRIC_SYSTEM.as_dict(),
            "location_name": "Home",
            "time_zone": "UTC",
            "components": set(),
            "config_dir": "/test/ha-config",
            "whitelist_external_dirs": set(),
            "version": __version__,
            "config_source": "default",
            "safe_mode": False,
            "state": "RUNNING",
            "external_url": None,
            "internal_url": None,
        }

        assert expected == self.config.as_dict()

    def test_is_allowed_path(self):
        """Test is_allowed_path method."""
        with TemporaryDirectory() as tmp_dir:
            # The created dir is in /tmp. This is a symlink on OS X
            # causing this test to fail unless we resolve path first.
            self.config.whitelist_external_dirs = {os.path.realpath(tmp_dir)}

            test_file = os.path.join(tmp_dir, "test.jpg")
            with open(test_file, "w") as tmp_file:
                tmp_file.write("test")

            valid = [test_file, tmp_dir, os.path.join(tmp_dir, "notfound321")]
            for path in valid:
                assert self.config.is_allowed_path(path)

            self.config.whitelist_external_dirs = {"/home", "/var"}

            unvalid = [
                "/hass/config/secure",
                "/etc/passwd",
                "/root/secure_file",
                "/var/../etc/passwd",
                test_file,
            ]
            for path in unvalid:
                assert not self.config.is_allowed_path(path)

            with pytest.raises(AssertionError):
                self.config.is_allowed_path(None)


async def test_event_on_update(hass):
    """Test that event is fired on update."""
    events = []

    @ha.callback
    def callback(event):
        events.append(event)

    hass.bus.async_listen(EVENT_CORE_CONFIG_UPDATE, callback)

    assert hass.config.latitude != 12

    await hass.config.async_update(latitude=12)
    await hass.async_block_till_done()

    assert hass.config.latitude == 12
    assert len(events) == 1
    assert events[0].data == {"latitude": 12}


async def test_bad_timezone_raises_value_error(hass):
    """Test bad timezone raises ValueError."""
    with pytest.raises(ValueError):
        await hass.config.async_update(time_zone="not_a_timezone")


@patch("homeassistant.core.monotonic")
def test_create_timer(mock_monotonic, loop):
    """Test create timer."""
    hass = MagicMock()
    funcs = []
    orig_callback = ha.callback

    def mock_callback(func):
        funcs.append(func)
        return orig_callback(func)

    mock_monotonic.side_effect = 10.2, 10.8, 11.3

    with patch.object(ha, "callback", mock_callback), patch(
        "homeassistant.core.dt_util.utcnow",
        return_value=datetime(2018, 12, 31, 3, 4, 5, 333333),
    ):
        ha._async_create_timer(hass)

    assert len(funcs) == 2
    fire_time_event, stop_timer = funcs

    assert len(hass.loop.call_later.mock_calls) == 1
    delay, callback, target = hass.loop.call_later.mock_calls[0][1]
    assert abs(delay - 0.666667) < 0.001
    assert callback is fire_time_event
    assert abs(target - 10.866667) < 0.001

    with patch(
        "homeassistant.core.dt_util.utcnow",
        return_value=datetime(2018, 12, 31, 3, 4, 6, 100000),
    ):
        callback(target)

    assert len(hass.bus.async_listen_once.mock_calls) == 1
    assert len(hass.bus.async_fire.mock_calls) == 1
    assert len(hass.loop.call_later.mock_calls) == 2

    event_type, callback = hass.bus.async_listen_once.mock_calls[0][1]
    assert event_type == EVENT_HOMEASSISTANT_STOP
    assert callback is stop_timer

    delay, callback, target = hass.loop.call_later.mock_calls[1][1]
    assert abs(delay - 0.9) < 0.001
    assert callback is fire_time_event
    assert abs(target - 12.2) < 0.001

    event_type, event_data = hass.bus.async_fire.mock_calls[0][1]
    assert event_type == EVENT_TIME_CHANGED
    assert event_data[ATTR_NOW] == datetime(2018, 12, 31, 3, 4, 6, 100000)


@patch("homeassistant.core.monotonic")
def test_timer_out_of_sync(mock_monotonic, loop):
    """Test create timer."""
    hass = MagicMock()
    funcs = []
    orig_callback = ha.callback

    def mock_callback(func):
        funcs.append(func)
        return orig_callback(func)

    mock_monotonic.side_effect = 10.2, 13.3, 13.4

    with patch.object(ha, "callback", mock_callback), patch(
        "homeassistant.core.dt_util.utcnow",
        return_value=datetime(2018, 12, 31, 3, 4, 5, 333333),
    ):
        ha._async_create_timer(hass)

    delay, callback, target = hass.loop.call_later.mock_calls[0][1]

    with patch(
        "homeassistant.core.dt_util.utcnow",
        return_value=datetime(2018, 12, 31, 3, 4, 8, 200000),
    ):
        callback(target)

        event_type, event_data = hass.bus.async_fire.mock_calls[1][1]
        assert event_type == EVENT_TIMER_OUT_OF_SYNC
        assert abs(event_data[ATTR_SECONDS] - 2.433333) < 0.001

        assert len(funcs) == 2
        fire_time_event, _ = funcs

    assert len(hass.loop.call_later.mock_calls) == 2

    delay, callback, target = hass.loop.call_later.mock_calls[1][1]
    assert abs(delay - 0.8) < 0.001
    assert callback is fire_time_event
    assert abs(target - 14.2) < 0.001


@asyncio.coroutine
def test_hass_start_starts_the_timer(loop):
    """Test when hass starts, it starts the timer."""
    hass = ha.HomeAssistant(loop=loop)

    try:
        with patch("homeassistant.core._async_create_timer") as mock_timer:
            yield from hass.async_start()

        assert hass.state == ha.CoreState.running
        assert hass.config.start_complete is True
        assert not hass._track_task
        assert len(mock_timer.mock_calls) == 1
        assert mock_timer.mock_calls[0][1][0] is hass

    finally:
        yield from hass.async_stop()
        assert hass.state == ha.CoreState.not_running


@asyncio.coroutine
def test_start_taking_too_long(loop, caplog):
    """Test when async_start takes too long."""
    hass = ha.HomeAssistant(loop=loop)
    caplog.set_level(logging.WARNING)

    try:
        with patch(
            "homeassistant.core.timeout", side_effect=asyncio.TimeoutError
        ), patch("homeassistant.core._async_create_timer") as mock_timer:
            yield from hass.async_start()

        assert hass.state == ha.CoreState.running
        assert hass.config.start_complete is True
        assert len(mock_timer.mock_calls) == 1
        assert mock_timer.mock_calls[0][1][0] is hass
        assert "Something is blocking Home Assistant" in caplog.text

    finally:
        yield from hass.async_stop()
        assert hass.state == ha.CoreState.not_running


@asyncio.coroutine
def test_track_task_functions(loop):
    """Test function to start/stop track task and initial state."""
    hass = ha.HomeAssistant(loop=loop)
    try:
        assert hass._track_task

        hass.async_stop_track_tasks()
        assert not hass._track_task

        hass.async_track_tasks()
        assert hass._track_task
    finally:
        yield from hass.async_stop()


async def test_service_executed_with_subservices(hass):
    """Test we block correctly till all services done."""
    calls = async_mock_service(hass, "test", "inner")
    context = ha.Context()

    async def handle_outer(call):
        """Handle outer service call."""
        calls.append(call)
        call1 = hass.services.async_call(
            "test", "inner", blocking=True, context=call.context
        )
        call2 = hass.services.async_call(
            "test", "inner", blocking=True, context=call.context
        )
        await asyncio.wait([call1, call2])
        calls.append(call)

    hass.services.async_register("test", "outer", handle_outer)

    await hass.services.async_call("test", "outer", blocking=True, context=context)

    assert len(calls) == 4
    assert [call.service for call in calls] == ["outer", "inner", "inner", "outer"]
    assert all(call.context is context for call in calls)


async def test_service_call_event_contains_original_data(hass):
    """Test that service call event contains original data."""
    events = []

    @ha.callback
    def callback(event):
        events.append(event)

    hass.bus.async_listen(EVENT_CALL_SERVICE, callback)

    calls = async_mock_service(
        hass, "test", "service", vol.Schema({"number": vol.Coerce(int)})
    )

    context = ha.Context()
    await hass.services.async_call(
        "test", "service", {"number": "23"}, blocking=True, context=context
    )
    await hass.async_block_till_done()
    assert len(events) == 1
    assert events[0].data["service_data"]["number"] == "23"
    assert events[0].context is context
    assert len(calls) == 1
    assert calls[0].data["number"] == 23
    assert calls[0].context is context


def test_context():
    """Test context init."""
    c = ha.Context()
    assert c.user_id is None
    assert c.parent_id is None
    assert c.id is not None

    c = ha.Context(23, 100)
    assert c.user_id == 23
    assert c.parent_id == 100
    assert c.id is not None


async def test_async_functions_with_callback(hass):
    """Test we deal with async functions accidentally marked as callback."""
    runs = []

    @ha.callback
    async def test():
        runs.append(True)

    await hass.async_add_job(test)
    assert len(runs) == 1

    hass.async_run_job(test)
    await hass.async_block_till_done()
    assert len(runs) == 2

    @ha.callback
    async def service_handler(call):
        runs.append(True)

    hass.services.async_register("test_domain", "test_service", service_handler)

    await hass.services.async_call("test_domain", "test_service", blocking=True)
    assert len(runs) == 3


@pytest.mark.parametrize("cancel_call", [True, False])
async def test_cancel_service_task(hass, cancel_call):
    """Test cancellation."""
    service_called = asyncio.Event()
    service_cancelled = False

    async def service_handler(call):
        nonlocal service_cancelled
        service_called.set()
        try:
            await asyncio.sleep(10)
        except asyncio.CancelledError:
            service_cancelled = True
            raise

    hass.services.async_register("test_domain", "test_service", service_handler)
    call_task = hass.async_create_task(
        hass.services.async_call("test_domain", "test_service", blocking=True)
    )

    tasks_1 = asyncio.all_tasks()
    await asyncio.wait_for(service_called.wait(), timeout=1)
    tasks_2 = asyncio.all_tasks() - tasks_1
    assert len(tasks_2) == 1
    service_task = tasks_2.pop()

    if cancel_call:
        call_task.cancel()
    else:
        service_task.cancel()
    with pytest.raises(asyncio.CancelledError):
        await call_task

    assert service_cancelled


def test_valid_entity_id():
    """Test valid entity ID."""
    for invalid in [
        "_light.kitchen",
        ".kitchen",
        ".light.kitchen",
        "light_.kitchen",
        "light._kitchen",
        "light.",
        "light.kitchen__ceiling",
        "light.kitchen_yo_",
        "light.kitchen.",
        "Light.kitchen",
        "light.Kitchen",
        "lightkitchen",
    ]:
        assert not ha.valid_entity_id(invalid), invalid

    for valid in [
        "1.a",
        "1light.kitchen",
        "a.1",
        "a.a",
        "input_boolean.hello_world_0123",
        "light.1kitchen",
        "light.kitchen",
        "light.something_yoo",
    ]:
        assert ha.valid_entity_id(valid), valid


async def test_migration_base_url(hass, hass_storage):
    """Test that we migrate base url to internal/external url."""
    config = ha.Config(hass)
    stored = {"version": 1, "data": {}}
    hass_storage[ha.CORE_STORAGE_KEY] = stored
    with patch.object(hass.bus, "async_listen_once") as mock_listen:
        # Empty config
        await config.async_load()
        assert len(mock_listen.mock_calls) == 0

        # With just a name
        stored["data"] = {"location_name": "Test Name"}
        await config.async_load()
        assert len(mock_listen.mock_calls) == 1

        # With external url
        stored["data"]["external_url"] = "https://example.com"
        await config.async_load()
        assert len(mock_listen.mock_calls) == 1

    # Test that the event listener works
    assert mock_listen.mock_calls[0][1][0] == EVENT_HOMEASSISTANT_START

    # External
    hass.config.api = Mock(deprecated_base_url="https://loaded-example.com")
    await mock_listen.mock_calls[0][1][1](None)
    assert config.external_url == "https://loaded-example.com"

    # Internal
    for internal in ("http://hass.local", "http://192.168.1.100:8123"):
        hass.config.api = Mock(deprecated_base_url=internal)
        await mock_listen.mock_calls[0][1][1](None)
        assert config.internal_url == internal


async def test_additional_data_in_core_config(hass, hass_storage):
    """Test that we can handle additional data in core configuration."""
    config = ha.Config(hass)
    hass_storage[ha.CORE_STORAGE_KEY] = {
        "version": 1,
        "data": {"location_name": "Test Name", "additional_valid_key": "value"},
    }
    await config.async_load()
    assert config.location_name == "Test Name"<|MERGE_RESOLUTION|>--- conflicted
+++ resolved
@@ -901,12 +901,8 @@
     def test_as_dict(self):
         """Test as dict."""
         self.config.config_dir = "/test/ha-config"
-<<<<<<< HEAD
-        self.config.hass = MagicMock(state="RUNNING")
-=======
         self.config.hass = MagicMock()
         type(self.config.hass.state).value = PropertyMock(return_value="RUNNING")
->>>>>>> 96473b5c
         expected = {
             "latitude": 0,
             "longitude": 0,
