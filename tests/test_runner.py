--- conflicted
+++ resolved
@@ -120,11 +120,7 @@
 
 
 async def test_unhandled_exception_traceback(hass, caplog):
-<<<<<<< HEAD
-    """Test an unhandled exception get a traceback in debug mode."""
-=======
     """Test an unhandled exception gets a traceback in debug mode."""
->>>>>>> 708f2ae0
 
     async def _unhandled_exception():
         raise Exception("This is unhandled")
