--- conflicted
+++ resolved
@@ -223,13 +223,7 @@
         'bridgeid': 'id',
         'host': '1.2.3.4',
         'port': 80,
-<<<<<<< HEAD
-        'api_key': '1234567890ABCDEF',
-        'allow_clip_sensor': False,
-        'allow_deconz_groups': False
-=======
-        'api_key': '1234567890ABCDEF'
->>>>>>> 3fde1d3b
+        'api_key': '1234567890ABCDEF'
     }
 
 
@@ -252,13 +246,8 @@
         data={
             'addon': 'Mock Addon',
             'host': 'mock-deconz',
-<<<<<<< HEAD
-            'port': 8080,
-            'serial': 'aa:bb',
-=======
             'port': 80,
             'serial': 'id',
->>>>>>> 3fde1d3b
             'api_key': '1234567890ABCDEF',
         },
         context={'source': 'hassio'}
@@ -270,28 +259,62 @@
     }
 
     result = await hass.config_entries.flow.async_configure(
-<<<<<<< HEAD
+        result['flow_id'], user_input={}
+    )
+
+    assert result['type'] == 'create_entry'
+    assert result['result'].data == {
+        'host': 'mock-deconz',
+        'port': 80,
+        'bridgeid': 'id',
+        'api_key': '1234567890ABCDEF'
+    }
+
+
+async def test_hassio_single_instance(hass):
+    """Test we only allow a single config flow."""
+    MockConfigEntry(domain='deconz', data={
+        'host': '1.2.3.4'
+    }).add_to_hass(hass)
+
+    result = await hass.config_entries.flow.async_init(
+        'deconz', context={'source': 'hassio'})
+    assert result['type'] == 'abort'
+    assert result['reason'] == 'one_instance_only'
+
+
+async def test_hassio_confirm(hass):
+    """Test we can finish a config flow."""
+    result = await hass.config_entries.flow.async_init(
+        'deconz',
+        data={
+            'addon': 'Mock Addon',
+            'host': 'mock-deconz',
+            'port': 8080,
+            'serial': 'aa:bb',
+            'api_key': '1234567890ABCDEF',
+        },
+        context={'source': 'hassio'}
+    )
+    assert result['type'] == 'form'
+    assert result['step_id'] == 'hassio_confirm'
+    assert result['description_placeholders'] == {
+        'addon': 'Mock Addon',
+    }
+
+    result = await hass.config_entries.flow.async_configure(
         result['flow_id'], {
             'allow_clip_sensor': True,
             'allow_deconz_groups': True,
         }
-=======
-        result['flow_id'], user_input={}
->>>>>>> 3fde1d3b
     )
 
     assert result['type'] == 'create_entry'
     assert result['result'].data == {
         'host': 'mock-deconz',
-<<<<<<< HEAD
         'port': 8080,
         'bridgeid': 'aa:bb',
         'api_key': '1234567890ABCDEF',
         'allow_clip_sensor': True,
         'allow_deconz_groups': True,
-=======
-        'port': 80,
-        'bridgeid': 'id',
-        'api_key': '1234567890ABCDEF'
->>>>>>> 3fde1d3b
     }