"""
Support for MQTT sensors.

For more details about this platform, please refer to the documentation at
https://home-assistant.io/components/sensor.mqtt/
"""
import logging
import json
from datetime import timedelta
from typing import Optional

import voluptuous as vol

from homeassistant.core import callback
from homeassistant.components import sensor
from homeassistant.components.mqtt import (
    ATTR_DISCOVERY_HASH, CONF_AVAILABILITY_TOPIC, CONF_STATE_TOPIC,
    CONF_PAYLOAD_AVAILABLE, CONF_PAYLOAD_NOT_AVAILABLE, CONF_QOS,
    MqttAvailability, MqttDiscoveryUpdate, MqttEntityDeviceInfo)
from homeassistant.components.mqtt.discovery import MQTT_DISCOVERY_NEW
from homeassistant.components.sensor import DEVICE_CLASSES_SCHEMA
from homeassistant.const import (
    CONF_FORCE_UPDATE, CONF_NAME, CONF_VALUE_TEMPLATE, STATE_UNKNOWN,
    CONF_UNIT_OF_MEASUREMENT, CONF_ICON, CONF_DEVICE_CLASS, CONF_DEVICE)
from homeassistant.helpers.entity import Entity
from homeassistant.components import mqtt
import homeassistant.helpers.config_validation as cv
from homeassistant.helpers.typing import HomeAssistantType, ConfigType
from homeassistant.helpers.dispatcher import async_dispatcher_connect
from homeassistant.helpers.event import async_track_point_in_utc_time
from homeassistant.util import dt as dt_util

_LOGGER = logging.getLogger(__name__)

CONF_EXPIRE_AFTER = 'expire_after'
CONF_JSON_ATTRS = 'json_attributes'
CONF_UNIQUE_ID = 'unique_id'

DEFAULT_NAME = 'MQTT Sensor'
DEFAULT_FORCE_UPDATE = False
DEPENDENCIES = ['mqtt']

PLATFORM_SCHEMA = mqtt.MQTT_RO_PLATFORM_SCHEMA.extend({
    vol.Optional(CONF_NAME, default=DEFAULT_NAME): cv.string,
    vol.Optional(CONF_UNIT_OF_MEASUREMENT): cv.string,
    vol.Optional(CONF_ICON): cv.icon,
    vol.Optional(CONF_DEVICE_CLASS): DEVICE_CLASSES_SCHEMA,
    vol.Optional(CONF_JSON_ATTRS, default=[]): cv.ensure_list_csv,
    vol.Optional(CONF_EXPIRE_AFTER): cv.positive_int,
    vol.Optional(CONF_FORCE_UPDATE, default=DEFAULT_FORCE_UPDATE): cv.boolean,
    # Integrations shouldn't never expose unique_id through configuration
    # this here is an exception because MQTT is a msg transport, not a protocol
    vol.Optional(CONF_UNIQUE_ID): cv.string,
    vol.Optional(CONF_DEVICE): mqtt.MQTT_ENTITY_DEVICE_INFO_SCHEMA,
}).extend(mqtt.MQTT_AVAILABILITY_SCHEMA.schema)


async def async_setup_platform(hass: HomeAssistantType, config: ConfigType,
                               async_add_entities, discovery_info=None):
    """Set up MQTT sensors through configuration.yaml."""
    await _async_setup_entity(hass, config, async_add_entities)


async def async_setup_entry(hass, config_entry, async_add_entities):
    """Set up MQTT sensors dynamically through MQTT discovery."""
    async def async_discover_sensor(discovery_payload):
        """Discover and add a discovered MQTT sensor."""
        config = PLATFORM_SCHEMA(discovery_payload)
        await _async_setup_entity(hass, config, async_add_entities,
                                  discovery_payload[ATTR_DISCOVERY_HASH])

    async_dispatcher_connect(hass,
                             MQTT_DISCOVERY_NEW.format(sensor.DOMAIN, 'mqtt'),
                             async_discover_sensor)


async def _async_setup_entity(hass: HomeAssistantType, config: ConfigType,
                              async_add_entities, discovery_hash=None):
    """Set up MQTT sensor."""
    value_template = config.get(CONF_VALUE_TEMPLATE)
    if value_template is not None:
        value_template.hass = hass

    async_add_entities([MqttSensor(
        config.get(CONF_NAME),
        config.get(CONF_STATE_TOPIC),
        config.get(CONF_QOS),
        config.get(CONF_UNIT_OF_MEASUREMENT),
        config.get(CONF_FORCE_UPDATE),
        config.get(CONF_EXPIRE_AFTER),
        config.get(CONF_ICON),
        config.get(CONF_DEVICE_CLASS),
        value_template,
        config.get(CONF_JSON_ATTRS),
        config.get(CONF_UNIQUE_ID),
        config.get(CONF_AVAILABILITY_TOPIC),
        config.get(CONF_PAYLOAD_AVAILABLE),
        config.get(CONF_PAYLOAD_NOT_AVAILABLE),
        config.get(CONF_DEVICE),
        discovery_hash,
    )])


class MqttSensor(MqttAvailability, MqttDiscoveryUpdate, MqttEntityDeviceInfo,
                 Entity):
    """Representation of a sensor that can be updated using MQTT."""

    def __init__(self, name, state_topic, qos, unit_of_measurement,
                 force_update, expire_after, icon, device_class: Optional[str],
                 value_template, json_attributes, unique_id: Optional[str],
                 availability_topic, payload_available, payload_not_available,
                 device_config: Optional[ConfigType], discovery_hash):
        """Initialize the sensor."""
        MqttAvailability.__init__(self, availability_topic, qos,
                                  payload_available, payload_not_available)
        MqttDiscoveryUpdate.__init__(self, discovery_hash)
        MqttEntityDeviceInfo.__init__(self, device_config)
        self._state = STATE_UNKNOWN
        self._name = name
        self._state_topic = state_topic
        self._qos = qos
        self._unit_of_measurement = unit_of_measurement
        self._force_update = force_update
        self._template = value_template
        self._expire_after = expire_after
        self._icon = icon
        self._device_class = device_class
        self._expiration_trigger = None
        self._json_attributes = set(json_attributes)
        self._unique_id = unique_id
        self._attributes = None
        self._discovery_hash = discovery_hash

    async def async_added_to_hass(self):
        """Subscribe to MQTT events."""
<<<<<<< HEAD
        await MqttAvailability.async_added_to_hass(self)
        await MqttDiscoveryUpdate.async_added_to_hass(self)
=======
        await super().async_added_to_hass()
        await self._subscribe_topics()

    async def discovery_update(self, discovery_payload):
        """Handle updated discovery message."""
        config = PLATFORM_SCHEMA(discovery_payload)
        self._setup_from_config(config)
        await self.availability_discovery_update(config)
        await self._subscribe_topics()
        self.async_schedule_update_ha_state()

    def _setup_from_config(self, config):
        """(Re)Setup the entity."""
        self._name = config.get(CONF_NAME)
        self._state_topic = config.get(CONF_STATE_TOPIC)
        self._qos = config.get(CONF_QOS)
        self._unit_of_measurement = config.get(CONF_UNIT_OF_MEASUREMENT)
        self._force_update = config.get(CONF_FORCE_UPDATE)
        self._expire_after = config.get(CONF_EXPIRE_AFTER)
        self._icon = config.get(CONF_ICON)
        self._device_class = config.get(CONF_DEVICE_CLASS)
        self._template = config.get(CONF_VALUE_TEMPLATE)
        self._json_attributes = set(config.get(CONF_JSON_ATTRS))
        self._unique_id = config.get(CONF_UNIQUE_ID)

    async def _subscribe_topics(self):
        """(Re)Subscribe to topics."""
        if self._template is not None:
            self._template.hass = self.hass
>>>>>>> 28215d7e

        @callback
        def message_received(topic, payload, qos):
            """Handle new MQTT messages."""
            # auto-expire enabled?
            if self._expire_after is not None and self._expire_after > 0:
                # Reset old trigger
                if self._expiration_trigger:
                    self._expiration_trigger()
                    self._expiration_trigger = None

                # Set new trigger
                expiration_at = (
                    dt_util.utcnow() + timedelta(seconds=self._expire_after))

                self._expiration_trigger = async_track_point_in_utc_time(
                    self.hass, self.value_is_expired, expiration_at)

            if self._json_attributes:
                self._attributes = {}
                try:
                    json_dict = json.loads(payload)
                    if isinstance(json_dict, dict):
                        attrs = {k: json_dict[k] for k in
                                 self._json_attributes & json_dict.keys()}
                        self._attributes = attrs
                    else:
                        _LOGGER.warning("JSON result was not a dictionary")
                except ValueError:
                    _LOGGER.warning("MQTT payload could not be parsed as JSON")
                    _LOGGER.debug("Erroneous JSON: %s", payload)

            if self._template is not None:
                payload = self._template.async_render_with_possible_json_value(
                    payload, self._state)
            self._state = payload
            self.async_schedule_update_ha_state()

        await mqtt.async_subscribe(self.hass, self._state_topic,
                                   message_received, self._qos)

    @callback
    def value_is_expired(self, *_):
        """Triggered when value is expired."""
        self._expiration_trigger = None
        self._state = STATE_UNKNOWN
        self.async_schedule_update_ha_state()

    @property
    def should_poll(self):
        """No polling needed."""
        return False

    @property
    def name(self):
        """Return the name of the sensor."""
        return self._name

    @property
    def unit_of_measurement(self):
        """Return the unit this state is expressed in."""
        return self._unit_of_measurement

    @property
    def force_update(self):
        """Force update."""
        return self._force_update

    @property
    def state(self):
        """Return the state of the entity."""
        return self._state

    @property
    def device_state_attributes(self):
        """Return the state attributes."""
        return self._attributes

    @property
    def unique_id(self):
        """Return a unique ID."""
        return self._unique_id

    @property
    def icon(self):
        """Return the icon."""
        return self._icon

    @property
    def device_class(self) -> Optional[str]:
        """Return the device class of the sensor."""
        return self._device_class<|MERGE_RESOLUTION|>--- conflicted
+++ resolved
@@ -16,7 +16,7 @@
 from homeassistant.components.mqtt import (
     ATTR_DISCOVERY_HASH, CONF_AVAILABILITY_TOPIC, CONF_STATE_TOPIC,
     CONF_PAYLOAD_AVAILABLE, CONF_PAYLOAD_NOT_AVAILABLE, CONF_QOS,
-    MqttAvailability, MqttDiscoveryUpdate, MqttEntityDeviceInfo)
+    MqttAvailability, MqttDiscoveryUpdate, MqttEntityDeviceInfo, subscription)
 from homeassistant.components.mqtt.discovery import MQTT_DISCOVERY_NEW
 from homeassistant.components.sensor import DEVICE_CLASSES_SCHEMA
 from homeassistant.const import (
@@ -58,7 +58,7 @@
 async def async_setup_platform(hass: HomeAssistantType, config: ConfigType,
                                async_add_entities, discovery_info=None):
     """Set up MQTT sensors through configuration.yaml."""
-    await _async_setup_entity(hass, config, async_add_entities)
+    await _async_setup_entity(config, async_add_entities)
 
 
 async def async_setup_entry(hass, config_entry, async_add_entities):
@@ -66,7 +66,7 @@
     async def async_discover_sensor(discovery_payload):
         """Discover and add a discovered MQTT sensor."""
         config = PLATFORM_SCHEMA(discovery_payload)
-        await _async_setup_entity(hass, config, async_add_entities,
+        await _async_setup_entity(config, async_add_entities,
                                   discovery_payload[ATTR_DISCOVERY_HASH])
 
     async_dispatcher_connect(hass,
@@ -74,69 +74,51 @@
                              async_discover_sensor)
 
 
-async def _async_setup_entity(hass: HomeAssistantType, config: ConfigType,
-                              async_add_entities, discovery_hash=None):
+async def _async_setup_entity(config: ConfigType, async_add_entities,
+                              discovery_hash=None):
     """Set up MQTT sensor."""
-    value_template = config.get(CONF_VALUE_TEMPLATE)
-    if value_template is not None:
-        value_template.hass = hass
-
-    async_add_entities([MqttSensor(
-        config.get(CONF_NAME),
-        config.get(CONF_STATE_TOPIC),
-        config.get(CONF_QOS),
-        config.get(CONF_UNIT_OF_MEASUREMENT),
-        config.get(CONF_FORCE_UPDATE),
-        config.get(CONF_EXPIRE_AFTER),
-        config.get(CONF_ICON),
-        config.get(CONF_DEVICE_CLASS),
-        value_template,
-        config.get(CONF_JSON_ATTRS),
-        config.get(CONF_UNIQUE_ID),
-        config.get(CONF_AVAILABILITY_TOPIC),
-        config.get(CONF_PAYLOAD_AVAILABLE),
-        config.get(CONF_PAYLOAD_NOT_AVAILABLE),
-        config.get(CONF_DEVICE),
-        discovery_hash,
-    )])
+    async_add_entities([MqttSensor(config, discovery_hash)])
 
 
 class MqttSensor(MqttAvailability, MqttDiscoveryUpdate, MqttEntityDeviceInfo,
                  Entity):
     """Representation of a sensor that can be updated using MQTT."""
 
-    def __init__(self, name, state_topic, qos, unit_of_measurement,
-                 force_update, expire_after, icon, device_class: Optional[str],
-                 value_template, json_attributes, unique_id: Optional[str],
-                 availability_topic, payload_available, payload_not_available,
-                 device_config: Optional[ConfigType], discovery_hash):
+    def __init__(self, config, discovery_hash):
         """Initialize the sensor."""
-        MqttAvailability.__init__(self, availability_topic, qos,
+        self._state = STATE_UNKNOWN
+        self._sub_state = None
+        self._expiration_trigger = None
+        self._attributes = None
+
+        self._name = None
+        self._state_topic = None
+        self._qos = None
+        self._unit_of_measurement = None
+        self._force_update = None
+        self._template = None
+        self._expire_after = None
+        self._icon = None
+        self._device_class = None
+        self._json_attributes = None
+        self._unique_id = None
+
+        # Load config
+        self._setup_from_config(config)
+
+        availability_topic = config.get(CONF_AVAILABILITY_TOPIC)
+        payload_available = config.get(CONF_PAYLOAD_AVAILABLE)
+        payload_not_available = config.get(CONF_PAYLOAD_NOT_AVAILABLE)
+        device_config = config.get(CONF_DEVICE)
+
+        MqttAvailability.__init__(self, availability_topic, self._qos,
                                   payload_available, payload_not_available)
-        MqttDiscoveryUpdate.__init__(self, discovery_hash)
+        MqttDiscoveryUpdate.__init__(self, discovery_hash,
+                                     self.discovery_update)
         MqttEntityDeviceInfo.__init__(self, device_config)
-        self._state = STATE_UNKNOWN
-        self._name = name
-        self._state_topic = state_topic
-        self._qos = qos
-        self._unit_of_measurement = unit_of_measurement
-        self._force_update = force_update
-        self._template = value_template
-        self._expire_after = expire_after
-        self._icon = icon
-        self._device_class = device_class
-        self._expiration_trigger = None
-        self._json_attributes = set(json_attributes)
-        self._unique_id = unique_id
-        self._attributes = None
-        self._discovery_hash = discovery_hash
 
     async def async_added_to_hass(self):
         """Subscribe to MQTT events."""
-<<<<<<< HEAD
-        await MqttAvailability.async_added_to_hass(self)
-        await MqttDiscoveryUpdate.async_added_to_hass(self)
-=======
         await super().async_added_to_hass()
         await self._subscribe_topics()
 
@@ -166,7 +148,6 @@
         """(Re)Subscribe to topics."""
         if self._template is not None:
             self._template.hass = self.hass
->>>>>>> 28215d7e
 
         @callback
         def message_received(topic, payload, qos):
@@ -205,8 +186,16 @@
             self._state = payload
             self.async_schedule_update_ha_state()
 
-        await mqtt.async_subscribe(self.hass, self._state_topic,
-                                   message_received, self._qos)
+        self._sub_state = await subscription.async_subscribe_topics(
+            self.hass, self._sub_state,
+            {'state_topic': {'topic': self._state_topic,
+                             'msg_callback': message_received,
+                             'qos': self._qos}})
+
+    async def async_will_remove_from_hass(self):
+        """Unsubscribe when removed."""
+        await subscription.async_unsubscribe_topics(self.hass, self._sub_state)
+        await MqttAvailability.async_will_remove_from_hass(self)
 
     @callback
     def value_is_expired(self, *_):
