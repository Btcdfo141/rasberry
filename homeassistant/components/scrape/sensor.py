--- conflicted
+++ resolved
@@ -79,12 +79,7 @@
     else:
         auth = None
     rest = RestData(method, resource, auth, headers, None, payload, verify_ssl)
-<<<<<<< HEAD
-    rest.async_setup(hass)
-    await rest.async_update()
-=======
     await rest.async_update(hass)
->>>>>>> 1f7150ba
 
     if rest.data is None:
         raise PlatformNotReady
@@ -141,11 +136,7 @@
 
     async def async_update(self):
         """Get the latest data from the source and updates the state."""
-<<<<<<< HEAD
-        await self.rest.async_update()
-=======
         await self.rest.async_update(self.hass)
->>>>>>> 1f7150ba
         await self._async_update_from_rest_data()
 
     async def async_added_to_hass(self):
