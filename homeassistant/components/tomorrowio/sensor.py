"""Sensor component that handles additional Tomorrowio data for your location."""
from __future__ import annotations

from abc import abstractmethod
from collections.abc import Callable
from dataclasses import dataclass
from typing import Any

from pytomorrowio.const import (
    HealthConcernType,
    PollenIndex,
    PrecipitationType,
    PrimaryPollutantType,
    UVDescription,
)

from homeassistant.components.sensor import (
    SensorDeviceClass,
    SensorEntity,
    SensorEntityDescription,
    SensorStateClass,
)
from homeassistant.config_entries import ConfigEntry
from homeassistant.const import (
    CONCENTRATION_MICROGRAMS_PER_CUBIC_METER,
    CONCENTRATION_PARTS_PER_MILLION,
    CONF_API_KEY,
    CONF_NAME,
    PERCENTAGE,
    UnitOfIrradiance,
    UnitOfLength,
    UnitOfPressure,
    UnitOfSpeed,
    UnitOfTemperature,
)
from homeassistant.core import HomeAssistant
from homeassistant.helpers.entity_platform import AddEntitiesCallback
from homeassistant.util.unit_conversion import DistanceConverter, SpeedConverter
from homeassistant.util.unit_system import US_CUSTOMARY_SYSTEM

from . import TomorrowioDataUpdateCoordinator, TomorrowioEntity
from .const import (
    DOMAIN,
    TMRW_ATTR_CARBON_MONOXIDE,
    TMRW_ATTR_CHINA_AQI,
    TMRW_ATTR_CHINA_HEALTH_CONCERN,
    TMRW_ATTR_CHINA_PRIMARY_POLLUTANT,
    TMRW_ATTR_CLOUD_BASE,
    TMRW_ATTR_CLOUD_CEILING,
    TMRW_ATTR_CLOUD_COVER,
    TMRW_ATTR_DEW_POINT,
    TMRW_ATTR_EPA_AQI,
    TMRW_ATTR_EPA_HEALTH_CONCERN,
    TMRW_ATTR_EPA_PRIMARY_POLLUTANT,
    TMRW_ATTR_EVOPOTRANSPIRATION,
    TMRW_ATTR_FEELS_LIKE,
    TMRW_ATTR_FIRE_INDEX,
    TMRW_ATTR_HUMIDITY,
    TMRW_ATTR_NITROGEN_DIOXIDE,
    TMRW_ATTR_OZONE,
    TMRW_ATTR_PARTICULATE_MATTER_10,
    TMRW_ATTR_PARTICULATE_MATTER_25,
    TMRW_ATTR_POLLEN_GRASS,
    TMRW_ATTR_POLLEN_TREE,
    TMRW_ATTR_POLLEN_WEED,
    TMRW_ATTR_PRECIPITATION_INTENSITY,
    TMRW_ATTR_PRECIPITATION_PROBABILITY,
    TMRW_ATTR_PRECIPITATION_TYPE,
    TMRW_ATTR_PRESSURE,
    TMRW_ATTR_PRESSURE_SURFACE_LEVEL,
    TMRW_ATTR_SOLAR_GHI,
    TMRW_ATTR_SULPHUR_DIOXIDE,
    TMRW_ATTR_TEMPERATURE,
    TMRW_ATTR_UV_HEALTH_CONCERN,
    TMRW_ATTR_UV_INDEX,
    TMRW_ATTR_VISIBILITY,
    TMRW_ATTR_WET_BULB_GLOBE_TEMPERATURE,
    TMRW_ATTR_WIND_DIRECTION,
    TMRW_ATTR_WIND_GUST,
    TMRW_ATTR_WIND_SPEED,
)


@dataclass
class TomorrowioSensorEntityDescription(SensorEntityDescription):
    """Describes a Tomorrow.io sensor entity."""

    # TomorrowioSensor does not support UNDEFINED or None,
    # restrict the type to str.
    name: str = ""

    attribute: str = ""
    unit_imperial: str | None = None
    unit_metric: str | None = None
    multiplication_factor: Callable[[float], float] | float | None = None
    imperial_conversion: Callable[[float], float] | float | None = None
    value_map: Any | None = None

    def __post_init__(self) -> None:
        """Handle post init."""
        if (self.unit_imperial is None and self.unit_metric is not None) or (
            self.unit_imperial is not None and self.unit_metric is None
        ):
            raise ValueError(
                "Entity descriptions must include both imperial and metric units or "
                "they must both be None"
            )

        if self.value_map is not None:
            self.device_class = SensorDeviceClass.ENUM
            self.options = [item.name.lower() for item in self.value_map]


# From https://cfpub.epa.gov/ncer_abstracts/index.cfm/fuseaction/display.files/fileID/14285
# x ug/m^3 = y ppb * molecular weight / 24.45
def convert_ppb_to_ugm3(molecular_weight: int | float) -> Callable[[float], float]:
    """Return function to convert ppb to ug/m^3."""
    return lambda x: (x * molecular_weight) / 24.45


SENSOR_TYPES = (
    TomorrowioSensorEntityDescription(
<<<<<<< HEAD
        key=TMRW_ATTR_TEMPERATURE,
        name="Temperature",
        native_unit_of_measurement=UnitOfTemperature.CELSIUS,
        device_class=SensorDeviceClass.TEMPERATURE,
    ),
    TomorrowioSensorEntityDescription(
        key=TMRW_ATTR_FEELS_LIKE,
=======
        key="feels_like",
        attribute=TMRW_ATTR_FEELS_LIKE,
>>>>>>> 9931f455
        name="Feels Like",
        native_unit_of_measurement=UnitOfTemperature.CELSIUS,
        device_class=SensorDeviceClass.TEMPERATURE,
    ),
    TomorrowioSensorEntityDescription(
        key="dew_point",
        attribute=TMRW_ATTR_DEW_POINT,
        name="Dew Point",
        icon="mdi:thermometer-water",
        native_unit_of_measurement=UnitOfTemperature.CELSIUS,
        device_class=SensorDeviceClass.TEMPERATURE,
    ),
    TomorrowioSensorEntityDescription(
        key=TMRW_ATTR_HUMIDITY,
        name="Humidity",
        native_unit_of_measurement=PERCENTAGE,
        device_class=SensorDeviceClass.HUMIDITY,
    ),
    TomorrowioSensorEntityDescription(
        key=TMRW_ATTR_WIND_SPEED,
        name="Wind Speed",
        unit_imperial=UnitOfSpeed.MILES_PER_HOUR,
        unit_metric=UnitOfSpeed.METERS_PER_SECOND,
        device_class=SensorDeviceClass.WIND_SPEED,
        imperial_conversion=lambda val: SpeedConverter.convert(
            val, UnitOfSpeed.METERS_PER_SECOND, UnitOfSpeed.MILES_PER_HOUR
        ),
    ),
    TomorrowioSensorEntityDescription(
        key=TMRW_ATTR_WIND_DIRECTION,
        name="Wind Direction",
        native_unit_of_measurement="°",
        icon="mdi:windsock",
    ),
    # Data comes in as m/s, convert to mi/h for imperial
    TomorrowioSensorEntityDescription(
        key=TMRW_ATTR_WIND_GUST,
        name="Wind Gust",
        unit_imperial=UnitOfSpeed.MILES_PER_HOUR,
        unit_metric=UnitOfSpeed.METERS_PER_SECOND,
        device_class=SensorDeviceClass.WIND_SPEED,
        imperial_conversion=lambda val: SpeedConverter.convert(
            val, UnitOfSpeed.METERS_PER_SECOND, UnitOfSpeed.MILES_PER_HOUR
        ),
    ),
    # Data comes in as hPa
    TomorrowioSensorEntityDescription(
        key=TMRW_ATTR_PRESSURE,
        name="Pressure (Sea Level)",
        native_unit_of_measurement=UnitOfPressure.HPA,
        device_class=SensorDeviceClass.ATMOSPHERIC_PRESSURE,
    ),
    # Data comes in as hPa
    TomorrowioSensorEntityDescription(
        key="pressure_surface_level",
        attribute=TMRW_ATTR_PRESSURE_SURFACE_LEVEL,
        name="Pressure (Surface Level)",
        native_unit_of_measurement=UnitOfPressure.HPA,
        device_class=SensorDeviceClass.ATMOSPHERIC_PRESSURE,
    ),
    TomorrowioSensorEntityDescription(
<<<<<<< HEAD
        key=TMRW_ATTR_PRECIPITATION_INTENSITY,
        name="Precipitation Intensity",
        native_unit_of_measurement="mm/h",
        device_class=SensorDeviceClass.PRECIPITATION_INTENSITY,
    ),
    TomorrowioSensorEntityDescription(
        key=TMRW_ATTR_PRECIPITATION_PROBABILITY,
        name="Precipitation Probability",
        icon="mdi:water-percent",
        native_unit_of_measurement=PERCENTAGE,
    ),
    TomorrowioSensorEntityDescription(
        key=TMRW_ATTR_PRECIPITATION_TYPE,
        name="Precipitation Type",
        value_map=PrecipitationType,
        translation_key="precipitation_type",
        icon="mdi:weather-snowy-rainy",
    ),
    TomorrowioSensorEntityDescription(
        key=TMRW_ATTR_VISIBILITY,
        name="Visibility",
        native_unit_of_measurement="km",
        device_class=SensorDeviceClass.DISTANCE,
    ),
    TomorrowioSensorEntityDescription(
        key=TMRW_ATTR_CLOUD_COVER,
        name="Cloud Cover",
        native_unit_of_measurement=PERCENTAGE,
        icon="mdi:cloud-percent",
=======
        key="global_horizontal_irradiance",
        attribute=TMRW_ATTR_SOLAR_GHI,
        name="Global Horizontal Irradiance",
        unit_imperial=UnitOfIrradiance.BTUS_PER_HOUR_SQUARE_FOOT,
        unit_metric=UnitOfIrradiance.WATTS_PER_SQUARE_METER,
        imperial_conversion=(1 / 3.15459),
        device_class=SensorDeviceClass.IRRADIANCE,
>>>>>>> 9931f455
    ),
    # Data comes in as km, convert to miles for imperial
    TomorrowioSensorEntityDescription(
        key="cloud_base",
        attribute=TMRW_ATTR_CLOUD_BASE,
        name="Cloud Base",
        icon="mdi:cloud-arrow-down",
        unit_imperial=UnitOfLength.MILES,
        unit_metric=UnitOfLength.KILOMETERS,
        imperial_conversion=lambda val: DistanceConverter.convert(
            val,
            UnitOfLength.KILOMETERS,
            UnitOfLength.MILES,
        ),
        device_class=SensorDeviceClass.DISTANCE,
    ),
    # Data comes in as km, convert to miles for imperial
    TomorrowioSensorEntityDescription(
        key="cloud_ceiling",
        attribute=TMRW_ATTR_CLOUD_CEILING,
        name="Cloud Ceiling",
        icon="mdi:cloud-arrow-up",
        unit_imperial=UnitOfLength.MILES,
        unit_metric=UnitOfLength.KILOMETERS,
        imperial_conversion=lambda val: DistanceConverter.convert(
            val,
            UnitOfLength.KILOMETERS,
            UnitOfLength.MILES,
        ),
        device_class=SensorDeviceClass.DISTANCE,
    ),
    TomorrowioSensorEntityDescription(
<<<<<<< HEAD
        key=TMRW_ATTR_UV_INDEX,
        name="UV Index",
        state_class=SensorStateClass.MEASUREMENT,
        icon="mdi:sun-wireless",
=======
        key="cloud_cover",
        attribute=TMRW_ATTR_CLOUD_COVER,
        name="Cloud Cover",
        icon="mdi:cloud-percent",
        native_unit_of_measurement=PERCENTAGE,
>>>>>>> 9931f455
    ),
    TomorrowioSensorEntityDescription(
<<<<<<< HEAD
        key=TMRW_ATTR_UV_HEALTH_CONCERN,
        name="UV Radiation Health Concern",
        value_map=UVDescription,
        translation_key="uv_index",
        icon="mdi:sun-wireless",
    ),
    TomorrowioSensorEntityDescription(
        key=TMRW_ATTR_EVOPOTRANSPIRATION,
        name="Evapotranspiration",
        native_unit_of_measurement="mm",
        device_class=SensorDeviceClass.DISTANCE,
    ),
    TomorrowioSensorEntityDescription(
        key=TMRW_ATTR_WET_BULB_GLOBE_TEMPERATURE,
        name="Wet Bulb Globe Temperature",
        native_unit_of_measurement=UnitOfTemperature.CELSIUS,
        device_class=SensorDeviceClass.TEMPERATURE,
    ),
    # Data comes in as W/m^2, convert to BTUs/(hr * ft^2) for imperial
    # https://www.theunitconverter.com/watt-square-meter-to-btu-hour-square-foot-conversion/
    TomorrowioSensorEntityDescription(
        key=TMRW_ATTR_SOLAR_GHI,
        name="Global Horizontal Irradiance",
        unit_imperial=UnitOfIrradiance.BTUS_PER_HOUR_SQUARE_FOOT,
        unit_metric=UnitOfIrradiance.WATTS_PER_SQUARE_METER,
        imperial_conversion=(1 / 3.15459),
        device_class=SensorDeviceClass.IRRADIANCE,
=======
        key="wind_gust",
        attribute=TMRW_ATTR_WIND_GUST,
        name="Wind Gust",
        icon="mdi:weather-windy",
        unit_imperial=UnitOfSpeed.MILES_PER_HOUR,
        unit_metric=UnitOfSpeed.METERS_PER_SECOND,
        imperial_conversion=lambda val: SpeedConverter.convert(
            val, UnitOfSpeed.METERS_PER_SECOND, UnitOfSpeed.MILES_PER_HOUR
        ),
    ),
    TomorrowioSensorEntityDescription(
        key="precipitation_type",
        attribute=TMRW_ATTR_PRECIPITATION_TYPE,
        name="Precipitation Type",
        value_map=PrecipitationType,
        translation_key="precipitation_type",
        icon="mdi:weather-snowy-rainy",
>>>>>>> 9931f455
    ),
    # Data comes in as ppb, convert to µg/m^3
    # Molecular weight of Ozone is 48
    TomorrowioSensorEntityDescription(
        key="ozone",
        attribute=TMRW_ATTR_OZONE,
        name="Ozone",
        native_unit_of_measurement=CONCENTRATION_MICROGRAMS_PER_CUBIC_METER,
        multiplication_factor=convert_ppb_to_ugm3(48),
        device_class=SensorDeviceClass.OZONE,
    ),
    TomorrowioSensorEntityDescription(
        key="particulate_matter_2_5_mm",
        attribute=TMRW_ATTR_PARTICULATE_MATTER_25,
        name="Particulate Matter < 2.5 μm",
        native_unit_of_measurement=CONCENTRATION_MICROGRAMS_PER_CUBIC_METER,
        device_class=SensorDeviceClass.PM25,
    ),
    TomorrowioSensorEntityDescription(
        key="particulate_matter_10_mm",
        attribute=TMRW_ATTR_PARTICULATE_MATTER_10,
        name="Particulate Matter < 10 μm",
        native_unit_of_measurement=CONCENTRATION_MICROGRAMS_PER_CUBIC_METER,
        device_class=SensorDeviceClass.PM10,
    ),
    # Data comes in as ppb, convert to µg/m^3
    # Molecular weight of Nitrogen Dioxide is 46.01
    TomorrowioSensorEntityDescription(
        key="nitrogen_dioxide",
        attribute=TMRW_ATTR_NITROGEN_DIOXIDE,
        name="Nitrogen Dioxide",
        native_unit_of_measurement=CONCENTRATION_MICROGRAMS_PER_CUBIC_METER,
        multiplication_factor=convert_ppb_to_ugm3(46.01),
        device_class=SensorDeviceClass.NITROGEN_DIOXIDE,
    ),
    # Data comes in as ppb, convert to ppm
    TomorrowioSensorEntityDescription(
        key="carbon_monoxide",
        attribute=TMRW_ATTR_CARBON_MONOXIDE,
        name="Carbon Monoxide",
        native_unit_of_measurement=CONCENTRATION_PARTS_PER_MILLION,
        multiplication_factor=1 / 1000,
        device_class=SensorDeviceClass.CO,
    ),
    # Data comes in as ppb, convert to µg/m^3
    # Molecular weight of Sulphur Dioxide is 64.07
    TomorrowioSensorEntityDescription(
        key="sulphur_dioxide",
        attribute=TMRW_ATTR_SULPHUR_DIOXIDE,
        name="Sulphur Dioxide",
        native_unit_of_measurement=CONCENTRATION_MICROGRAMS_PER_CUBIC_METER,
        multiplication_factor=convert_ppb_to_ugm3(64.07),
        device_class=SensorDeviceClass.SULPHUR_DIOXIDE,
    ),
    TomorrowioSensorEntityDescription(
        key="us_epa_air_quality_index",
        attribute=TMRW_ATTR_EPA_AQI,
        name="US EPA Air Quality Index",
        device_class=SensorDeviceClass.AQI,
    ),
    TomorrowioSensorEntityDescription(
        key="us_epa_primary_pollutant",
        attribute=TMRW_ATTR_EPA_PRIMARY_POLLUTANT,
        name="US EPA Primary Pollutant",
        value_map=PrimaryPollutantType,
        translation_key="primary_pollutant",
    ),
    TomorrowioSensorEntityDescription(
        key="us_epa_health_concern",
        attribute=TMRW_ATTR_EPA_HEALTH_CONCERN,
        name="US EPA Health Concern",
        value_map=HealthConcernType,
        translation_key="health_concern",
        icon="mdi:hospital",
    ),
    TomorrowioSensorEntityDescription(
        key="china_mep_air_quality_index",
        attribute=TMRW_ATTR_CHINA_AQI,
        name="China MEP Air Quality Index",
        device_class=SensorDeviceClass.AQI,
    ),
    TomorrowioSensorEntityDescription(
        key="china_mep_primary_pollutant",
        attribute=TMRW_ATTR_CHINA_PRIMARY_POLLUTANT,
        name="China MEP Primary Pollutant",
        value_map=PrimaryPollutantType,
        translation_key="primary_pollutant",
    ),
    TomorrowioSensorEntityDescription(
        key="china_mep_health_concern",
        attribute=TMRW_ATTR_CHINA_HEALTH_CONCERN,
        name="China MEP Health Concern",
        value_map=HealthConcernType,
        translation_key="health_concern",
        icon="mdi:hospital",
    ),
    TomorrowioSensorEntityDescription(
        key="tree_pollen_index",
        attribute=TMRW_ATTR_POLLEN_TREE,
        name="Tree Pollen Index",
        icon="mdi:tree",
        value_map=PollenIndex,
        translation_key="pollen_index",
    ),
    TomorrowioSensorEntityDescription(
        key="weed_pollen_index",
        attribute=TMRW_ATTR_POLLEN_WEED,
        name="Weed Pollen Index",
        value_map=PollenIndex,
        translation_key="pollen_index",
        icon="mdi:flower-pollen",
    ),
    TomorrowioSensorEntityDescription(
        key="grass_pollen_index",
        attribute=TMRW_ATTR_POLLEN_GRASS,
        name="Grass Pollen Index",
        icon="mdi:grass",
        value_map=PollenIndex,
        translation_key="pollen_index",
    ),
    TomorrowioSensorEntityDescription(
        key="fire_index",
        attribute=TMRW_ATTR_FIRE_INDEX,
        name="Fire Index",
        icon="mdi:fire",
    ),
<<<<<<< HEAD
=======
    TomorrowioSensorEntityDescription(
        key="uv_index",
        attribute=TMRW_ATTR_UV_INDEX,
        name="UV Index",
        state_class=SensorStateClass.MEASUREMENT,
        icon="mdi:sun-wireless",
    ),
    TomorrowioSensorEntityDescription(
        key="uv_radiation_health_concern",
        attribute=TMRW_ATTR_UV_HEALTH_CONCERN,
        name="UV Radiation Health Concern",
        value_map=UVDescription,
        translation_key="uv_index",
        icon="mdi:weather-sunny-alert",
    ),
>>>>>>> 9931f455
)


async def async_setup_entry(
    hass: HomeAssistant,
    config_entry: ConfigEntry,
    async_add_entities: AddEntitiesCallback,
) -> None:
    """Set up a config entry."""
    coordinator = hass.data[DOMAIN][config_entry.data[CONF_API_KEY]]
    entities = [
        TomorrowioSensorEntity(hass, config_entry, coordinator, 4, description)
        for description in SENSOR_TYPES
    ]
    async_add_entities(entities)


def handle_conversion(
    value: float | int, conversion: Callable[[float], float] | float
) -> float:
    """Handle conversion of a value based on conversion type."""
    if callable(conversion):
        return round(conversion(float(value)), 2)

    return round(float(value) * conversion, 2)


class BaseTomorrowioSensorEntity(TomorrowioEntity, SensorEntity):
    """Base Tomorrow.io sensor entity."""

    entity_description: TomorrowioSensorEntityDescription
    _attr_entity_registry_enabled_default = False

    def __init__(
        self,
        hass: HomeAssistant,
        config_entry: ConfigEntry,
        coordinator: TomorrowioDataUpdateCoordinator,
        api_version: int,
        description: TomorrowioSensorEntityDescription,
    ) -> None:
        """Initialize Tomorrow.io Sensor Entity."""
        super().__init__(config_entry, coordinator, api_version)
        self.entity_description = description
        self._attr_name = f"{self._config_entry.data[CONF_NAME]} - {description.name}"
        self._attr_unique_id = f"{self._config_entry.unique_id}_{description.key}"
        if self.entity_description.native_unit_of_measurement is None:
            self._attr_native_unit_of_measurement = description.unit_metric
            if hass.config.units is US_CUSTOMARY_SYSTEM:
                self._attr_native_unit_of_measurement = description.unit_imperial

    @property
    @abstractmethod
    def _state(self) -> int | float | None:
        """Return the raw state."""

    @property
    def native_value(self) -> str | int | float | None:
        """Return the state."""
        state = self._state
        desc = self.entity_description

        if state is None:
            return state

        if desc.value_map is not None:
            return desc.value_map(state).name.lower()

        if desc.multiplication_factor is not None:
            state = handle_conversion(state, desc.multiplication_factor)

        # If there is an imperial conversion needed and the instance is using imperial,
        # apply the conversion logic.
        if (
            desc.imperial_conversion
            and desc.unit_imperial is not None
            and desc.unit_imperial != desc.unit_metric
            and self.hass.config.units is US_CUSTOMARY_SYSTEM
        ):
            return handle_conversion(state, desc.imperial_conversion)

        return state


class TomorrowioSensorEntity(BaseTomorrowioSensorEntity):
    """Sensor entity that talks to Tomorrow.io v4 API to retrieve non-weather data."""

    @property
    def _state(self) -> int | float | None:
        """Return the raw state."""
        val = self._get_current_property(self.entity_description.attribute)
        assert not isinstance(val, str)
        return val<|MERGE_RESOLUTION|>--- conflicted
+++ resolved
@@ -120,18 +120,20 @@
 
 SENSOR_TYPES = (
     TomorrowioSensorEntityDescription(
-<<<<<<< HEAD
         key=TMRW_ATTR_TEMPERATURE,
         name="Temperature",
         native_unit_of_measurement=UnitOfTemperature.CELSIUS,
         device_class=SensorDeviceClass.TEMPERATURE,
     ),
     TomorrowioSensorEntityDescription(
+        key=TMRW_ATTR_TEMPERATURE,
+        name="Temperature",
+        native_unit_of_measurement=UnitOfTemperature.CELSIUS,
+        device_class=SensorDeviceClass.TEMPERATURE,
+    ),
+    TomorrowioSensorEntityDescription(
         key=TMRW_ATTR_FEELS_LIKE,
-=======
-        key="feels_like",
         attribute=TMRW_ATTR_FEELS_LIKE,
->>>>>>> 9931f455
         name="Feels Like",
         native_unit_of_measurement=UnitOfTemperature.CELSIUS,
         device_class=SensorDeviceClass.TEMPERATURE,
@@ -193,7 +195,6 @@
         device_class=SensorDeviceClass.ATMOSPHERIC_PRESSURE,
     ),
     TomorrowioSensorEntityDescription(
-<<<<<<< HEAD
         key=TMRW_ATTR_PRECIPITATION_INTENSITY,
         name="Precipitation Intensity",
         native_unit_of_measurement="mm/h",
@@ -223,15 +224,6 @@
         name="Cloud Cover",
         native_unit_of_measurement=PERCENTAGE,
         icon="mdi:cloud-percent",
-=======
-        key="global_horizontal_irradiance",
-        attribute=TMRW_ATTR_SOLAR_GHI,
-        name="Global Horizontal Irradiance",
-        unit_imperial=UnitOfIrradiance.BTUS_PER_HOUR_SQUARE_FOOT,
-        unit_metric=UnitOfIrradiance.WATTS_PER_SQUARE_METER,
-        imperial_conversion=(1 / 3.15459),
-        device_class=SensorDeviceClass.IRRADIANCE,
->>>>>>> 9931f455
     ),
     # Data comes in as km, convert to miles for imperial
     TomorrowioSensorEntityDescription(
@@ -264,21 +256,12 @@
         device_class=SensorDeviceClass.DISTANCE,
     ),
     TomorrowioSensorEntityDescription(
-<<<<<<< HEAD
         key=TMRW_ATTR_UV_INDEX,
         name="UV Index",
         state_class=SensorStateClass.MEASUREMENT,
         icon="mdi:sun-wireless",
-=======
-        key="cloud_cover",
-        attribute=TMRW_ATTR_CLOUD_COVER,
-        name="Cloud Cover",
-        icon="mdi:cloud-percent",
-        native_unit_of_measurement=PERCENTAGE,
->>>>>>> 9931f455
-    ),
-    TomorrowioSensorEntityDescription(
-<<<<<<< HEAD
+    ),
+    TomorrowioSensorEntityDescription(
         key=TMRW_ATTR_UV_HEALTH_CONCERN,
         name="UV Radiation Health Concern",
         value_map=UVDescription,
@@ -306,25 +289,6 @@
         unit_metric=UnitOfIrradiance.WATTS_PER_SQUARE_METER,
         imperial_conversion=(1 / 3.15459),
         device_class=SensorDeviceClass.IRRADIANCE,
-=======
-        key="wind_gust",
-        attribute=TMRW_ATTR_WIND_GUST,
-        name="Wind Gust",
-        icon="mdi:weather-windy",
-        unit_imperial=UnitOfSpeed.MILES_PER_HOUR,
-        unit_metric=UnitOfSpeed.METERS_PER_SECOND,
-        imperial_conversion=lambda val: SpeedConverter.convert(
-            val, UnitOfSpeed.METERS_PER_SECOND, UnitOfSpeed.MILES_PER_HOUR
-        ),
-    ),
-    TomorrowioSensorEntityDescription(
-        key="precipitation_type",
-        attribute=TMRW_ATTR_PRECIPITATION_TYPE,
-        name="Precipitation Type",
-        value_map=PrecipitationType,
-        translation_key="precipitation_type",
-        icon="mdi:weather-snowy-rainy",
->>>>>>> 9931f455
     ),
     # Data comes in as ppb, convert to µg/m^3
     # Molecular weight of Ozone is 48
@@ -451,24 +415,6 @@
         name="Fire Index",
         icon="mdi:fire",
     ),
-<<<<<<< HEAD
-=======
-    TomorrowioSensorEntityDescription(
-        key="uv_index",
-        attribute=TMRW_ATTR_UV_INDEX,
-        name="UV Index",
-        state_class=SensorStateClass.MEASUREMENT,
-        icon="mdi:sun-wireless",
-    ),
-    TomorrowioSensorEntityDescription(
-        key="uv_radiation_health_concern",
-        attribute=TMRW_ATTR_UV_HEALTH_CONCERN,
-        name="UV Radiation Health Concern",
-        value_map=UVDescription,
-        translation_key="uv_index",
-        icon="mdi:weather-sunny-alert",
-    ),
->>>>>>> 9931f455
 )
 
 
