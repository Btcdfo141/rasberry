"""Support for ADS light sources."""
from __future__ import annotations

from homeassistant.components.light import (
    ATTR_BRIGHTNESS,
    SUPPORT_BRIGHTNESS,
    LightEntity,
)
<<<<<<< HEAD
from homeassistant.const import CONF_LIGHTS, CONF_NAME
=======
from homeassistant.const import CONF_NAME
from homeassistant.core import HomeAssistant
import homeassistant.helpers.config_validation as cv
from homeassistant.helpers.entity_platform import AddEntitiesCallback
from homeassistant.helpers.typing import ConfigType, DiscoveryInfoType
>>>>>>> 0e0ef0aa

from . import (
    CONF_ADS_VAR,
    CONF_ADS_VAR_BRIGHTNESS,
    DATA_ADS,
    STATE_KEY_BRIGHTNESS,
    STATE_KEY_STATE,
    AdsEntity,
)


def setup_platform(
    hass: HomeAssistant,
    config: ConfigType,
    add_entities: AddEntitiesCallback,
    discovery_info: DiscoveryInfoType | None = None,
) -> None:
    """Set up the light platform for ADS."""
    entities = []

    if discovery_info is None:  # pragma: no cover
        return

    ads_hub = hass.data.get(DATA_ADS)

    for entry in discovery_info[CONF_LIGHTS]:
        ads_var_enable = entry.get(CONF_ADS_VAR)
        ads_var_brightness = entry.get(CONF_ADS_VAR_BRIGHTNESS)
        name = entry.get(CONF_NAME)
        entities.append(AdsLight(ads_hub, ads_var_enable, ads_var_brightness, name))

    add_entities(entities)


class AdsLight(AdsEntity, LightEntity):
    """Representation of ADS light."""

    def __init__(self, ads_hub, ads_var_enable, ads_var_brightness, name):
        """Initialize AdsLight entity."""
        super().__init__(ads_hub, name, ads_var_enable)
        self._state_dict[STATE_KEY_BRIGHTNESS] = None
        self._ads_var_brightness = ads_var_brightness
        if ads_var_brightness is not None:
            self._attr_supported_features = SUPPORT_BRIGHTNESS

    async def async_added_to_hass(self):
        """Register device notification."""
        await self.async_initialize_device(self._ads_var, self._ads_hub.PLCTYPE_BOOL)

        if self._ads_var_brightness is not None:
            await self.async_initialize_device(
                self._ads_var_brightness,
                self._ads_hub.PLCTYPE_UINT,
                STATE_KEY_BRIGHTNESS,
            )

    @property
    def brightness(self) -> int | None:
        """Return the brightness of the light (0..255)."""
        return self._state_dict[STATE_KEY_BRIGHTNESS]

    @property
    def is_on(self) -> bool:
        """Return True if the entity is on."""
        return self._state_dict[STATE_KEY_STATE]

    def turn_on(self, **kwargs):
        """Turn the light on or set a specific dimmer value."""
        brightness = kwargs.get(ATTR_BRIGHTNESS)
        self._ads_hub.write_by_name(self._ads_var, True, self._ads_hub.PLCTYPE_BOOL)

        if self._ads_var_brightness is not None and brightness is not None:
            self._ads_hub.write_by_name(
                self._ads_var_brightness, brightness, self._ads_hub.PLCTYPE_UINT
            )

    def turn_off(self, **kwargs):
        """Turn the light off."""
        self._ads_hub.write_by_name(self._ads_var, False, self._ads_hub.PLCTYPE_BOOL)<|MERGE_RESOLUTION|>--- conflicted
+++ resolved
@@ -6,15 +6,10 @@
     SUPPORT_BRIGHTNESS,
     LightEntity,
 )
-<<<<<<< HEAD
 from homeassistant.const import CONF_LIGHTS, CONF_NAME
-=======
-from homeassistant.const import CONF_NAME
 from homeassistant.core import HomeAssistant
-import homeassistant.helpers.config_validation as cv
 from homeassistant.helpers.entity_platform import AddEntitiesCallback
 from homeassistant.helpers.typing import ConfigType, DiscoveryInfoType
->>>>>>> 0e0ef0aa
 
 from . import (
     CONF_ADS_VAR,
