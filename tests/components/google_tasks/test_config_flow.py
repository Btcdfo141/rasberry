--- conflicted
+++ resolved
@@ -1,4 +1,5 @@
 """Test the Google Tasks config flow."""
+
 from collections.abc import Generator
 from unittest.mock import Mock, patch
 
@@ -84,15 +85,6 @@
         },
     )
 
-<<<<<<< HEAD
-    with patch(
-        "homeassistant.components.google_tasks.async_setup_entry", return_value=True
-    ) as mock_setup:
-        result = await hass.config_entries.flow.async_configure(result["flow_id"])
-    assert result["type"] == FlowResultType.CREATE_ENTRY
-    assert result["result"].unique_id == "123"
-    assert result["result"].title == "Test Name"
-=======
     with (
         patch(
             "homeassistant.components.google_tasks.async_setup_entry", return_value=True
@@ -101,7 +93,8 @@
     ):
         result = await hass.config_entries.flow.async_configure(result["flow_id"])
     assert result["type"] is FlowResultType.CREATE_ENTRY
->>>>>>> ed4f0027
+    assert result["result"].unique_id == "123"
+    assert result["result"].title == "Test Name"
     assert len(hass.config_entries.async_entries(DOMAIN)) == 1
     assert len(mock_setup.mock_calls) == 1
 
@@ -217,8 +210,7 @@
     ):
         result = await hass.config_entries.flow.async_configure(result["flow_id"])
 
-<<<<<<< HEAD
-    assert result["type"] == FlowResultType.ABORT
+    assert result["type"] is FlowResultType.ABORT
     assert result["reason"] == "unknown"
 
 
@@ -324,8 +316,4 @@
     assert "token" in config_entry.data
     # Verify access token is refreshed
     assert config_entry.data["token"]["access_token"] == resulting_access_token
-    assert config_entry.data["token"]["refresh_token"] == "mock-refresh-token"
-=======
-    assert result["type"] is FlowResultType.ABORT
-    assert result["reason"] == "unknown"
->>>>>>> ed4f0027
+    assert config_entry.data["token"]["refresh_token"] == "mock-refresh-token"