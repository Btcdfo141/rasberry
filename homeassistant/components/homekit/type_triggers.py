--- conflicted
+++ resolved
@@ -34,12 +34,8 @@
             )
             serv_service_label.configure_char(CHAR_SERVICE_LABEL_NAMESPACE, value=0)
             serv_stateless_switch = self.add_preload_service(
-<<<<<<< HEAD
-                SERV_STATELESS_PROGRAMMABLE_SWITCH, [CHAR_NAME, CHAR_SERVICE_LABEL_INDEX]
-=======
                 SERV_STATELESS_PROGRAMMABLE_SWITCH,
                 [CHAR_NAME, CHAR_SERVICE_LABEL_INDEX],
->>>>>>> 174d77e2
             )
             self._triggers.append(
                 serv_stateless_switch.configure_char(
