--- conflicted
+++ resolved
@@ -3,7 +3,6 @@
 
 from typing import Any, Final, cast
 
-from flux_led.aio import AIOWifiLedBulb
 from flux_led.const import ATTR_ID, ATTR_IPADDR, ATTR_MODEL, ATTR_MODEL_DESCRIPTION
 from flux_led.scanner import FluxLEDDiscovery
 import voluptuous as vol
@@ -16,6 +15,7 @@
 from homeassistant.helpers import device_registry as dr
 from homeassistant.helpers.typing import DiscoveryInfoType
 
+from . import async_wifi_bulb_for_host
 from .const import (
     CONF_CUSTOM_EFFECT_COLORS,
     CONF_CUSTOM_EFFECT_SPEED_PCT,
@@ -225,11 +225,7 @@
             # identifying the device as the chip model number
             # AKA `HF-LPB100-ZJ200`
             return device
-<<<<<<< HEAD
-        bulb = AIOWifiLedBulb(host, discovery=device)
-=======
         bulb = async_wifi_bulb_for_host(host, discovery=device)
->>>>>>> ae28e5de
         try:
             await bulb.async_setup(lambda: None)
         finally:
