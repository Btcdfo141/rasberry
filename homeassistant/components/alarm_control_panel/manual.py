--- conflicted
+++ resolved
@@ -24,15 +24,13 @@
 DEFAULT_TRIGGER_TIME = 120
 DEFAULT_DISARM_AFTER_TRIGGER = False
 
-<<<<<<< HEAD
 PENDINGABLE_STATES = [STATE_ALARM_ARMED_AWAY,
                       STATE_ALARM_ARMED_HOME,
                       STATE_ALARM_ARMED_NIGHT,
                       STATE_ALARM_TRIGGERED]
-=======
+
 ATTR_POST_PENDING_STATE = 'post_pending_state'
 
->>>>>>> 788275da
 PLATFORM_SCHEMA = vol.Schema({
     vol.Required(CONF_PLATFORM): 'manual',
     vol.Optional(CONF_NAME, default=DEFAULT_ALARM_NAME): cv.string,
