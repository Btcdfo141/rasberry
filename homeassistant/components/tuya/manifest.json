--- conflicted
+++ resolved
@@ -8,16 +8,6 @@
   "config_flow": true,
   "iot_class": "cloud_push",
   "dhcp": [
-<<<<<<< HEAD
-    {"macaddress": "10D561*"},
-    {"macaddress": "1869D8*"},
-    {"macaddress": "508A06*"},
-    {"macaddress": "68572D*"},
-    {"macaddress": "7CF666*"},
-    {"macaddress": "708976*"},
-    {"macaddress": "84E342*"},
-    {"macaddress": "D4A651*"}
-=======
     {"macaddress": "105A17*"},
     {"macaddress": "10D561*"},
     {"macaddress": "1869D8*"},
@@ -29,6 +19,5 @@
     {"macaddress": "84E342*"},
     {"macaddress": "D4A651*"},
     {"macaddress": "D81F12*"}
->>>>>>> b6ed8ca2
   ]
 }