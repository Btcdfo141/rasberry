--- conflicted
+++ resolved
@@ -178,11 +178,6 @@
             self.consider_home = timedelta(
                 seconds=cv.positive_float(config[CONF_CONSIDER_HOME])
             )
-<<<<<<< HEAD
-        else:
-            self.consider_home = DEFAULT_CONSIDER_HOME
-=======
->>>>>>> 40e5060f
         self._scan_lock = asyncio.Lock()
         if self._hass.state == CoreState.running:
             await self._async_start_scanner()
@@ -345,7 +340,6 @@
                 "Setting first_offline for %s (%s) to: %s", ipv4, formatted_mac, now
             )
             device.first_offline = now
-<<<<<<< HEAD
             return
         if device.first_offline + self.consider_home > now:
             _LOGGER.debug(
@@ -356,18 +350,6 @@
                 self.consider_home,
             )
             return
-=======
-            return
-        if device.first_offline + self.consider_home > now:
-            _LOGGER.debug(
-                "Device %s (%s) has NOT been offline (first offline at: %s) long enough to be considered not home: %s",
-                ipv4,
-                formatted_mac,
-                device.first_offline,
-                self.consider_home,
-            )
-            return
->>>>>>> 40e5060f
         _LOGGER.debug(
             "Device %s (%s) has been offline (first offline at: %s) long enough to be considered not home: %s",
             ipv4,
