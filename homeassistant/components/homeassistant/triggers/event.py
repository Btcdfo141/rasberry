--- conflicted
+++ resolved
@@ -37,10 +37,6 @@
 ):
     """Listen for events based on configuration."""
     event_type = config.get(CONF_EVENT_TYPE)
-<<<<<<< HEAD
-    event_data_schema = _populate_schema(config, CONF_EVENT_DATA)
-    event_context_schema = _populate_schema(config, CONF_EVENT_CONTEXT)
-=======
 
     event_data_schema = None
     if config.get(CONF_EVENT_DATA):
@@ -62,7 +58,6 @@
             extra=vol.ALLOW_EXTRA,
         )
 
->>>>>>> 07d208f1
     job = HassJob(action)
 
     @callback
