--- conflicted
+++ resolved
@@ -20,11 +20,7 @@
 from homeassistant.exceptions import HomeAssistantError
 from homeassistant.helpers import device_registry as dr, entity_registry as er
 
-<<<<<<< HEAD
-from .conftest import MockEntityFixture, add_device_ref, regenerate_device_ids
-=======
 from .utils import MockUFPFixture, init_entry
->>>>>>> 8fe1c680
 
 
 @pytest.fixture(name="device")
@@ -147,41 +143,13 @@
 ):
     """Test set_chime_paired_doorbells."""
 
-<<<<<<< HEAD
-    mock_entry.api.update_device = AsyncMock()
-
-    mock_chime._api = mock_entry.api
-    mock_chime.name = "Test Chime"
-    mock_chime._initial_data = mock_chime.dict()
-    mock_entry.api.bootstrap.chimes = {
-        mock_chime.id: mock_chime,
-    }
-    add_device_ref(mock_entry.api.bootstrap, mock_chime)
-=======
     ufp.api.update_device = AsyncMock()
->>>>>>> 8fe1c680
 
     camera1 = doorbell.copy()
     camera1.name = "Test Camera 1"
 
     camera2 = doorbell.copy()
     camera2.name = "Test Camera 2"
-<<<<<<< HEAD
-    camera2._api = mock_entry.api
-    camera2.channels[0]._api = mock_entry.api
-    camera2.channels[1]._api = mock_entry.api
-    camera2.channels[2]._api = mock_entry.api
-    camera2.feature_flags.has_chime = True
-    regenerate_device_ids(camera2)
-
-    mock_entry.api.bootstrap.cameras = {
-        camera1.id: camera1,
-        camera2.id: camera2,
-    }
-    add_device_ref(mock_entry.api.bootstrap, camera1)
-    add_device_ref(mock_entry.api.bootstrap, camera2)
-=======
->>>>>>> 8fe1c680
 
     await init_entry(hass, ufp, [camera1, camera2, chime])
 
