"""Translation string lookup helpers."""

from __future__ import annotations

import asyncio
from collections.abc import Iterable
import logging
import string
from typing import Any

from homeassistant.const import (
    EVENT_CORE_CONFIG_UPDATE,
    STATE_UNAVAILABLE,
    STATE_UNKNOWN,
)
from homeassistant.core import Event, HomeAssistant, callback
from homeassistant.loader import (
    Integration,
    async_get_config_flows,
    async_get_integrations,
    bind_hass,
)
from homeassistant.util.json import load_json

_LOGGER = logging.getLogger(__name__)

TRANSLATION_FLATTEN_CACHE = "translation_flatten_cache"
LOCALE_EN = "en"


def recursive_flatten(prefix: Any, data: dict[str, Any]) -> dict[str, Any]:
    """Return a flattened representation of dict data."""
    output = {}
    for key, value in data.items():
        if isinstance(value, dict):
            output.update(recursive_flatten(f"{prefix}{key}.", value))
        else:
            output[f"{prefix}{key}"] = value
    return output


@callback
def component_translation_path(language: str, integration: Integration) -> str | None:
    """Return the translation json file location for a component.

    For component:
     - components/hue/translations/nl.json

    If component is just a single file, will return None.
    """
    # If it's a component that is just one file, we don't support translations
    # Example custom_components/my_component.py
    if integration.file_path.name != integration.domain:
        return None
    return str(integration.file_path / "translations" / f"{language}.json")


def _load_translations_files_by_language(
    translation_files: dict[str, dict[str, str]],
) -> dict[str, dict[str, Any]]:
    """Load and parse translation.json files."""
    loaded: dict[str, dict[str, Any]] = {}
    for language, component_translation_file in translation_files.items():
        loaded_for_language: dict[str, Any] = {}
        loaded[language] = loaded_for_language

        for component, translation_file in component_translation_file.items():
            loaded_json = load_json(translation_file)

            if not isinstance(loaded_json, dict):
                _LOGGER.warning(
                    "Translation file is unexpected type %s. Expected dict for %s",
                    type(loaded_json),
                    translation_file,
                )
                continue

            loaded_for_language[component] = loaded_json

    return loaded


def build_resources(
    translation_strings: dict[str, dict[str, dict[str, Any] | str]],
    components: set[str],
    category: str,
) -> dict[str, dict[str, Any] | str]:
    """Build the resources response for the given components."""
    # Build response
    return {
        component: category_strings
        for component in components
        if (component_strings := translation_strings.get(component))
        and (category_strings := component_strings.get(category))
    }


async def _async_get_component_strings(
    hass: HomeAssistant,
    languages: Iterable[str],
    components: set[str],
    integrations: dict[str, Integration],
) -> dict[str, dict[str, Any]]:
    """Load translations."""
    translations_by_language: dict[str, dict[str, Any]] = {}
    # Determine paths of missing components/platforms
    files_to_load_by_language: dict[str, dict[str, str]] = {}
    loaded_translations_by_language: dict[str, dict[str, Any]] = {}
    has_files_to_load = False
    for language in languages:
        files_to_load: dict[str, str] = {}
        files_to_load_by_language[language] = files_to_load
        translations_by_language[language] = {}

        for comp in components:
<<<<<<< HEAD
            domain = comp.partition(".")[0]
            if not (integration := integrations.get(domain)):
=======
            domain, _, platform = comp.partition(".")
            if (
                not (integration := integrations.get(domain))
                or not integration.has_translations
            ):
>>>>>>> d0d1af89
                continue
            if path := component_translation_path(language, integration):
                files_to_load[comp] = path
                has_files_to_load = True

    if has_files_to_load:
        loaded_translations_by_language = await hass.async_add_executor_job(
            _load_translations_files_by_language, files_to_load_by_language
        )

    for language in languages:
        loaded_translations = loaded_translations_by_language.setdefault(language, {})
        for comp in components:
            if "." in comp:
                continue

            # Translations that miss "title" will get integration put in.
            component_translations = loaded_translations.setdefault(comp, {})
            if "title" not in component_translations and (
                integration := integrations.get(comp)
            ):
                component_translations["title"] = integration.name

        translations_by_language[language].update(loaded_translations)

    return translations_by_language


class _TranslationCache:
    """Cache for flattened translations."""

    __slots__ = ("hass", "loaded", "cache", "lock")

    def __init__(self, hass: HomeAssistant) -> None:
        """Initialize the cache."""
        self.hass = hass
        self.loaded: dict[str, set[str]] = {}
        self.cache: dict[str, dict[str, dict[str, dict[str, str]]]] = {}
        self.lock = asyncio.Lock()

    @callback
    def async_is_loaded(self, language: str, components: set[str]) -> bool:
        """Return if the given components are loaded for the language."""
        return components.issubset(self.loaded.get(language, set()))

    async def async_load(
        self,
        language: str,
        components: set[str],
    ) -> None:
        """Load resources into the cache."""
        loaded = self.loaded.setdefault(language, set())
        if components_to_load := components - loaded:
            # Translations are never unloaded so if there are no components to load
            # we can skip the lock which reduces contention when multiple different
            # translations categories are being fetched at the same time which is
            # common from the frontend.
            async with self.lock:
                # Check components to load again, as another task might have loaded
                # them while we were waiting for the lock.
                if components_to_load := components - loaded:
                    await self._async_load(language, components_to_load)

    async def async_fetch(
        self,
        language: str,
        category: str,
        components: set[str],
    ) -> dict[str, str]:
        """Load resources into the cache and return them."""
        await self.async_load(language, components)

        return self.get_cached(language, category, components)

    def get_cached(
        self,
        language: str,
        category: str,
        components: set[str],
    ) -> dict[str, str]:
        """Read resources from the cache."""
        category_cache = self.cache.get(language, {}).get(category, {})
        # If only one component was requested, return it directly
        # to avoid merging the dictionaries and keeping additional
        # copies of the same data in memory.
        if len(components) == 1 and (component := next(iter(components))):
            return category_cache.get(component, {})

        result: dict[str, str] = {}
        for component in components.intersection(category_cache):
            result.update(category_cache[component])
        return result

    async def _async_load(self, language: str, components: set[str]) -> None:
        """Populate the cache for a given set of components."""
        _LOGGER.debug(
            "Cache miss for %s: %s",
            language,
            components,
        )
        # Fetch the English resources, as a fallback for missing keys
        languages = [LOCALE_EN] if language == LOCALE_EN else [LOCALE_EN, language]

        integrations: dict[str, Integration] = {}
        domains = {loaded.partition(".")[0] for loaded in components}
        ints_or_excs = await async_get_integrations(self.hass, domains)
        for domain, int_or_exc in ints_or_excs.items():
            if isinstance(int_or_exc, Exception):
                _LOGGER.warning(
                    "Failed to load integration for translation: %s", int_or_exc
                )
                continue
            integrations[domain] = int_or_exc

        translation_by_language_strings = await _async_get_component_strings(
            self.hass, languages, components, integrations
        )

        # English is always the fallback language so we load them first
        self._build_category_cache(
            language, components, translation_by_language_strings[LOCALE_EN]
        )

        if language != LOCALE_EN:
            # Now overlay the requested language on top of the English
            self._build_category_cache(
                language, components, translation_by_language_strings[language]
            )

            loaded_english_components = self.loaded.setdefault(LOCALE_EN, set())
            # Since we just loaded english anyway we can avoid loading
            # again if they switch back to english.
            if loaded_english_components.isdisjoint(components):
                self._build_category_cache(
                    LOCALE_EN, components, translation_by_language_strings[LOCALE_EN]
                )
                loaded_english_components.update(components)

        self.loaded[language].update(components)

    def _validate_placeholders(
        self,
        language: str,
        updated_resources: dict[str, Any],
        cached_resources: dict[str, Any] | None = None,
    ) -> dict[str, Any]:
        """Validate if updated resources have same placeholders as cached resources."""
        if cached_resources is None:
            return updated_resources

        mismatches: set[str] = set()

        for key, value in updated_resources.items():
            if key not in cached_resources:
                continue
            try:
                tuples = list(string.Formatter().parse(value))
            except ValueError:
                _LOGGER.error(
                    ("Error while parsing localized (%s) string %s"), language, key
                )
                continue
            updated_placeholders = {tup[1] for tup in tuples if tup[1] is not None}

            tuples = list(string.Formatter().parse(cached_resources[key]))
            cached_placeholders = {tup[1] for tup in tuples if tup[1] is not None}
            if updated_placeholders != cached_placeholders:
                _LOGGER.error(
                    (
                        "Validation of translation placeholders for localized (%s) string "
                        "%s failed: (%s != %s)"
                    ),
                    language,
                    key,
                    updated_placeholders,
                    cached_placeholders,
                )
                mismatches.add(key)

        for mismatch in mismatches:
            del updated_resources[mismatch]

        return updated_resources

    @callback
    def _build_category_cache(
        self,
        language: str,
        components: set[str],
        translation_strings: dict[str, dict[str, Any]],
    ) -> None:
        """Extract resources into the cache."""
        resource: dict[str, Any] | str
        cached = self.cache.setdefault(language, {})
        categories: set[str] = set()
        for resource in translation_strings.values():
            categories.update(resource)

        for category in categories:
            new_resources = build_resources(translation_strings, components, category)
            category_cache = cached.setdefault(category, {})

            for component, resource in new_resources.items():
                component_cache = category_cache.setdefault(component, {})

                if isinstance(resource, dict):
                    resources_flatten = recursive_flatten(
                        f"component.{component}.{category}.",
                        resource,
                    )
                    resources_flatten = self._validate_placeholders(
                        language, resources_flatten, component_cache
                    )
                    component_cache.update(resources_flatten)
                else:
                    component_cache[f"component.{component}.{category}"] = resource


@bind_hass
async def async_get_translations(
    hass: HomeAssistant,
    language: str,
    category: str,
    integrations: Iterable[str] | None = None,
    config_flow: bool | None = None,
) -> dict[str, str]:
    """Return all backend translations.

    If integration is specified, load it for that one.
    Otherwise, default to loaded integrations combined with config flow
    integrations if config_flow is true.
    """
    if integrations is None and config_flow:
        components = (await async_get_config_flows(hass)) - hass.config.components
    elif integrations is not None:
        components = set(integrations)
    else:
        components = {comp for comp in hass.config.components if "." not in comp}

    return await _async_get_translations_cache(hass).async_fetch(
        language, category, components
    )


@callback
def async_get_cached_translations(
    hass: HomeAssistant,
    language: str,
    category: str,
    integration: str | None = None,
) -> dict[str, str]:
    """Return all cached backend translations.

    If integration is specified, return translations for it.
    Otherwise, default to all loaded integrations.
    """
    if integration is not None:
        components = {integration}
    else:
        components = {comp for comp in hass.config.components if "." not in comp}

    return _async_get_translations_cache(hass).get_cached(
        language, category, components
    )


@callback
def _async_get_translations_cache(hass: HomeAssistant) -> _TranslationCache:
    """Return the translation cache."""
    cache: _TranslationCache = hass.data[TRANSLATION_FLATTEN_CACHE]
    return cache


@callback
def async_setup(hass: HomeAssistant) -> None:
    """Create translation cache and register listeners for translation loaders.

    Listeners load translations for every loaded component and after config change.
    """
    cache = _TranslationCache(hass)
    current_language = hass.config.language
    hass.data[TRANSLATION_FLATTEN_CACHE] = cache

    @callback
    def _async_load_translations_filter(event: Event) -> bool:
        """Filter out unwanted events."""
        nonlocal current_language
        if (
            new_language := event.data.get("language")
        ) and new_language != current_language:
            current_language = new_language
            return True
        return False

    async def _async_load_translations(event: Event) -> None:
        new_language = event.data["language"]
        _LOGGER.debug("Loading translations for language: %s", new_language)
        await cache.async_load(new_language, hass.config.components)

    hass.bus.async_listen(
        EVENT_CORE_CONFIG_UPDATE,
        _async_load_translations,
        event_filter=_async_load_translations_filter,
    )


async def async_load_integrations(hass: HomeAssistant, integrations: set[str]) -> None:
    """Load translations for integrations."""
    await _async_get_translations_cache(hass).async_load(
        hass.config.language, integrations
    )


@callback
def async_translations_loaded(hass: HomeAssistant, components: set[str]) -> bool:
    """Return if the given components are loaded for the language."""
    return _async_get_translations_cache(hass).async_is_loaded(
        hass.config.language, components
    )


@callback
def async_translate_state(
    hass: HomeAssistant,
    state: str,
    domain: str,
    platform: str | None,
    translation_key: str | None,
    device_class: str | None,
) -> str:
    """Translate provided state using cached translations for currently selected language."""
    if state in [STATE_UNAVAILABLE, STATE_UNKNOWN]:
        return state
    language = hass.config.language
    if platform is not None and translation_key is not None:
        localize_key = (
            f"component.{platform}.entity.{domain}.{translation_key}.state.{state}"
        )
        translations = async_get_cached_translations(hass, language, "entity")
        if localize_key in translations:
            return translations[localize_key]

    translations = async_get_cached_translations(hass, language, "entity_component")
    if device_class is not None:
        localize_key = (
            f"component.{domain}.entity_component.{device_class}.state.{state}"
        )
        if localize_key in translations:
            return translations[localize_key]
    localize_key = f"component.{domain}.entity_component._.state.{state}"
    if localize_key in translations:
        return translations[localize_key]

    return state<|MERGE_RESOLUTION|>--- conflicted
+++ resolved
@@ -113,16 +113,11 @@
         translations_by_language[language] = {}
 
         for comp in components:
-<<<<<<< HEAD
             domain = comp.partition(".")[0]
-            if not (integration := integrations.get(domain)):
-=======
-            domain, _, platform = comp.partition(".")
             if (
                 not (integration := integrations.get(domain))
                 or not integration.has_translations
             ):
->>>>>>> d0d1af89
                 continue
             if path := component_translation_path(language, integration):
                 files_to_load[comp] = path
