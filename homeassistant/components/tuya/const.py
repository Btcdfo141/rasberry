--- conflicted
+++ resolved
@@ -254,17 +254,14 @@
     RECORD_MODE = "record_mode"
     RECORD_SWITCH = "record_switch"  # Recording switch
     RELAY_STATUS = "relay_status"
-<<<<<<< HEAD
     SCENE_DATA = "scene_data"
     SCENE_DATA_V2 = "scene_data_v2"
-=======
     RESET_DUSTER_CLOTH = "reset_duster_cloth"
     RESET_EDGE_BRUSH = "reset_edge_brush"
     RESET_FILTER = "reset_filter"
     RESET_MAP = "reset_map"
     RESET_ROLL_BRUSH = "reset_roll_brush"
     ROLL_BRUSH = "roll_brush"
->>>>>>> a5fb60fd
     SEEK = "seek"
     SENSITIVITY = "sensitivity"  # Sensitivity
     SENSOR_HUMIDITY = "sensor_humidity"
@@ -795,18 +792,17 @@
     Country("United Arab Emirates", "971", TuyaCloudOpenAPIEndpoint.EUROPE),
     Country("United Kingdom", "44", TuyaCloudOpenAPIEndpoint.EUROPE),
     Country("United States", "1", TuyaCloudOpenAPIEndpoint.AMERICA),
-<<<<<<< HEAD
-    Country("Uruguay", "598"),
-    Country("Uzbekistan", "998"),
-    Country("Vanuatu", "678"),
-    Country("Vatican", "379"),
-    Country("Venezuela", "58"),
-    Country("Vietnam", "84"),
-    Country("Wallis and Futuna", "681"),
-    Country("Western Sahara", "212"),
-    Country("Yemen", "967"),
-    Country("Zambia", "260"),
-    Country("Zimbabwe", "263"),
+    Country("Uruguay", "598", TuyaCloudOpenAPIEndpoint.AMERICA),
+    Country("Uzbekistan", "998", TuyaCloudOpenAPIEndpoint.EUROPE),
+    Country("Vanuatu", "678", TuyaCloudOpenAPIEndpoint.AMERICA),
+    Country("Vatican", "379", TuyaCloudOpenAPIEndpoint.EUROPE),
+    Country("Venezuela", "58", TuyaCloudOpenAPIEndpoint.AMERICA),
+    Country("Vietnam", "84", TuyaCloudOpenAPIEndpoint.AMERICA),
+    Country("Wallis and Futuna", "681", TuyaCloudOpenAPIEndpoint.EUROPE),
+    Country("Western Sahara", "212", TuyaCloudOpenAPIEndpoint.EUROPE),
+    Country("Yemen", "967", TuyaCloudOpenAPIEndpoint.EUROPE),
+    Country("Zambia", "260", TuyaCloudOpenAPIEndpoint.EUROPE),
+    Country("Zimbabwe", "263", TuyaCloudOpenAPIEndpoint.EUROPE),
 ]
 
 DEFAULT_SCENE_DATA_V2 = {
@@ -1042,18 +1038,4 @@
     "Rainbow",
     "Shine",
     "Beautiful",
-)
-=======
-    Country("Uruguay", "598", TuyaCloudOpenAPIEndpoint.AMERICA),
-    Country("Uzbekistan", "998", TuyaCloudOpenAPIEndpoint.EUROPE),
-    Country("Vanuatu", "678", TuyaCloudOpenAPIEndpoint.AMERICA),
-    Country("Vatican", "379", TuyaCloudOpenAPIEndpoint.EUROPE),
-    Country("Venezuela", "58", TuyaCloudOpenAPIEndpoint.AMERICA),
-    Country("Vietnam", "84", TuyaCloudOpenAPIEndpoint.AMERICA),
-    Country("Wallis and Futuna", "681", TuyaCloudOpenAPIEndpoint.EUROPE),
-    Country("Western Sahara", "212", TuyaCloudOpenAPIEndpoint.EUROPE),
-    Country("Yemen", "967", TuyaCloudOpenAPIEndpoint.EUROPE),
-    Country("Zambia", "260", TuyaCloudOpenAPIEndpoint.EUROPE),
-    Country("Zimbabwe", "263", TuyaCloudOpenAPIEndpoint.EUROPE),
-]
->>>>>>> a5fb60fd
+)