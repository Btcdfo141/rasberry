"""Config flow to configure the Freebox integration."""
import logging
from typing import Any

from freebox_api.exceptions import AuthorizationError, HttpRequestError
import voluptuous as vol

from homeassistant.components import zeroconf
from homeassistant.config_entries import ConfigFlow, ConfigFlowResult
from homeassistant.const import CONF_HOST, CONF_PORT

from .const import DOMAIN
from .router import get_api

_LOGGER = logging.getLogger(__name__)


class FreeboxFlowHandler(ConfigFlow, domain=DOMAIN):
    """Handle a config flow."""

    VERSION = 1

    def __init__(self) -> None:
        """Initialize config flow."""
        self._data: dict[str, Any] = {}

    async def async_step_user(
        self, user_input: dict[str, Any] | None = None
    ) -> ConfigFlowResult:
        """Handle a flow initiated by the user."""
        if user_input is None:
            return self.async_show_form(
                step_id="user",
                data_schema=vol.Schema(
                    {
                        vol.Required(CONF_HOST): str,
                        vol.Required(CONF_PORT): int,
                    }
                ),
                errors={},
            )

        self._data = user_input

        # Check if already configured
        await self.async_set_unique_id(self._data[CONF_HOST])
        self._abort_if_unique_id_configured()

        return await self.async_step_link()

    async def async_step_link(
        self, user_input: dict[str, Any] | None = None
    ) -> ConfigFlowResult:
        """Attempt to link with the Freebox router.

        Given a configured host, will ask the user to press the button
        to connect to the router.
        """
        if user_input is None:
            return self.async_show_form(step_id="link")

        errors = {}

        fbx = await get_api(self.hass, self._data[CONF_HOST])
        try:
            # Open connection and check authentication
            await fbx.open(self._data[CONF_HOST], self._data[CONF_PORT])

            # Check permissions
            await fbx.system.get_config()
            await fbx.lan.get_hosts_list()

            # Close connection
            await fbx.close()

            return self.async_create_entry(
                title=self._data[CONF_HOST],
                data=self._data,
            )

        except AuthorizationError as error:
            _LOGGER.error(error)
            errors["base"] = "register_failed"

        except HttpRequestError:
            _LOGGER.error(
                "Error connecting to the Freebox router at %s", self._data[CONF_HOST]
            )
            errors["base"] = "cannot_connect"

        except Exception:  # pylint: disable=broad-except
            _LOGGER.exception(
                "Unknown error connecting with Freebox router at %s",
                self._data[CONF_HOST],
            )
            errors["base"] = "unknown"

        return self.async_show_form(step_id="link", errors=errors)

<<<<<<< HEAD
    async def async_step_import(
        self, user_input: dict[str, Any] | None = None
    ) -> ConfigFlowResult:
        """Import a config entry."""
        return await self.async_step_user(user_input)

=======
>>>>>>> 33dd6f66
    async def async_step_zeroconf(
        self, discovery_info: zeroconf.ZeroconfServiceInfo
    ) -> ConfigFlowResult:
        """Initialize flow from zeroconf."""
        zeroconf_properties = discovery_info.properties
        host = zeroconf_properties["api_domain"]
        port = zeroconf_properties["https_port"]
        return await self.async_step_user({CONF_HOST: host, CONF_PORT: port})<|MERGE_RESOLUTION|>--- conflicted
+++ resolved
@@ -97,15 +97,6 @@
 
         return self.async_show_form(step_id="link", errors=errors)
 
-<<<<<<< HEAD
-    async def async_step_import(
-        self, user_input: dict[str, Any] | None = None
-    ) -> ConfigFlowResult:
-        """Import a config entry."""
-        return await self.async_step_user(user_input)
-
-=======
->>>>>>> 33dd6f66
     async def async_step_zeroconf(
         self, discovery_info: zeroconf.ZeroconfServiceInfo
     ) -> ConfigFlowResult:
