"""Support for KNX/IP climate devices."""
from typing import Optional, List

import voluptuous as vol

from homeassistant.components.climate import PLATFORM_SCHEMA, ClimateDevice
from homeassistant.components.climate.const import (
    HVAC_MODE_DRY, HVAC_MODE_FAN_ONLY, HVAC_MODE_HEAT, HVAC_MODE_OFF,
    PRESET_ECO, PRESET_SLEEP, PRESET_AWAY, PRESET_COMFORT,
    SUPPORT_PRESET_MODE, SUPPORT_TARGET_TEMPERATURE)
from homeassistant.const import ATTR_TEMPERATURE, CONF_NAME, TEMP_CELSIUS
from homeassistant.core import callback
import homeassistant.helpers.config_validation as cv

from . import ATTR_DISCOVER_DEVICES, DATA_KNX

CONF_SETPOINT_SHIFT_ADDRESS = 'setpoint_shift_address'
CONF_SETPOINT_SHIFT_STATE_ADDRESS = 'setpoint_shift_state_address'
CONF_SETPOINT_SHIFT_STEP = 'setpoint_shift_step'
CONF_SETPOINT_SHIFT_MAX = 'setpoint_shift_max'
CONF_SETPOINT_SHIFT_MIN = 'setpoint_shift_min'
CONF_TEMPERATURE_ADDRESS = 'temperature_address'
CONF_TARGET_TEMPERATURE_ADDRESS = 'target_temperature_address'
CONF_TARGET_TEMPERATURE_STATE_ADDRESS = 'target_temperature_state_address'
CONF_OPERATION_MODE_ADDRESS = 'operation_mode_address'
CONF_OPERATION_MODE_STATE_ADDRESS = 'operation_mode_state_address'
CONF_CONTROLLER_STATUS_ADDRESS = 'controller_status_address'
CONF_CONTROLLER_STATUS_STATE_ADDRESS = 'controller_status_state_address'
CONF_CONTROLLER_MODE_ADDRESS = 'controller_mode_address'
CONF_CONTROLLER_MODE_STATE_ADDRESS = 'controller_mode_state_address'
CONF_OPERATION_MODE_FROST_PROTECTION_ADDRESS = \
    'operation_mode_frost_protection_address'
CONF_OPERATION_MODE_NIGHT_ADDRESS = 'operation_mode_night_address'
CONF_OPERATION_MODE_COMFORT_ADDRESS = 'operation_mode_comfort_address'
CONF_OPERATION_MODES = 'operation_modes'
CONF_ON_OFF_ADDRESS = 'on_off_address'
CONF_ON_OFF_STATE_ADDRESS = 'on_off_state_address'
CONF_MIN_TEMP = 'min_temp'
CONF_MAX_TEMP = 'max_temp'

DEFAULT_NAME = 'KNX Climate'
DEFAULT_SETPOINT_SHIFT_STEP = 0.5
DEFAULT_SETPOINT_SHIFT_MAX = 6
DEFAULT_SETPOINT_SHIFT_MIN = -6
# Map KNX operation modes to HA modes. This list might not be full.
OPERATION_MODES = {
    # Map DPT 201.104 HVAC control modes
    "Fan only": HVAC_MODE_FAN_ONLY,
    "Dehumidification": HVAC_MODE_DRY
}

OPERATION_MODES_INV = dict((
    reversed(item) for item in OPERATION_MODES.items()))

PRESET_MODES = {
    # Map DPT 201.100 HVAC operating modes to HA presets
    "Frost Protection": PRESET_ECO,
    "Night": PRESET_SLEEP,
    "Standby": PRESET_AWAY,
    "Comfort": PRESET_COMFORT,
}

PRESET_MODES_INV = dict((
    reversed(item) for item in PRESET_MODES.items()))

PLATFORM_SCHEMA = PLATFORM_SCHEMA.extend({
    vol.Optional(CONF_NAME, default=DEFAULT_NAME): cv.string,
    vol.Optional(CONF_SETPOINT_SHIFT_STEP,
                 default=DEFAULT_SETPOINT_SHIFT_STEP): vol.All(
                     float, vol.Range(min=0, max=2)),
    vol.Optional(CONF_SETPOINT_SHIFT_MAX, default=DEFAULT_SETPOINT_SHIFT_MAX):
        vol.All(int, vol.Range(min=0, max=32)),
    vol.Optional(CONF_SETPOINT_SHIFT_MIN, default=DEFAULT_SETPOINT_SHIFT_MIN):
        vol.All(int, vol.Range(min=-32, max=0)),
    vol.Required(CONF_TEMPERATURE_ADDRESS): cv.string,
    vol.Required(CONF_TARGET_TEMPERATURE_STATE_ADDRESS): cv.string,
    vol.Optional(CONF_TARGET_TEMPERATURE_ADDRESS): cv.string,
    vol.Optional(CONF_SETPOINT_SHIFT_ADDRESS): cv.string,
    vol.Optional(CONF_SETPOINT_SHIFT_STATE_ADDRESS): cv.string,
    vol.Optional(CONF_OPERATION_MODE_ADDRESS): cv.string,
    vol.Optional(CONF_OPERATION_MODE_STATE_ADDRESS): cv.string,
    vol.Optional(CONF_CONTROLLER_STATUS_ADDRESS): cv.string,
    vol.Optional(CONF_CONTROLLER_STATUS_STATE_ADDRESS): cv.string,
    vol.Optional(CONF_CONTROLLER_MODE_ADDRESS): cv.string,
    vol.Optional(CONF_CONTROLLER_MODE_STATE_ADDRESS): cv.string,
    vol.Optional(CONF_OPERATION_MODE_FROST_PROTECTION_ADDRESS): cv.string,
    vol.Optional(CONF_OPERATION_MODE_NIGHT_ADDRESS): cv.string,
    vol.Optional(CONF_OPERATION_MODE_COMFORT_ADDRESS): cv.string,
    vol.Optional(CONF_ON_OFF_ADDRESS): cv.string,
    vol.Optional(CONF_ON_OFF_STATE_ADDRESS): cv.string,
    vol.Optional(CONF_OPERATION_MODES):
        vol.All(cv.ensure_list, [vol.In(OPERATION_MODES)]),
    vol.Optional(CONF_MIN_TEMP): vol.Coerce(float),
    vol.Optional(CONF_MAX_TEMP): vol.Coerce(float),
})


async def async_setup_platform(
        hass, config, async_add_entities, discovery_info=None):
    """Set up climate(s) for KNX platform."""
    if discovery_info is not None:
        async_add_entities_discovery(hass, discovery_info, async_add_entities)
    else:
        async_add_entities_config(hass, config, async_add_entities)


@callback
def async_add_entities_discovery(hass, discovery_info, async_add_entities):
    """Set up climates for KNX platform configured within platform."""
    entities = []
    for device_name in discovery_info[ATTR_DISCOVER_DEVICES]:
        device = hass.data[DATA_KNX].xknx.devices[device_name]
        entities.append(KNXClimate(device))
    async_add_entities(entities)


@callback
def async_add_entities_config(hass, config, async_add_entities):
    """Set up climate for KNX platform configured within platform."""
    import xknx

    climate_mode = xknx.devices.ClimateMode(
        hass.data[DATA_KNX].xknx,
        name=config[CONF_NAME] + " Mode",
        group_address_operation_mode=config.get(CONF_OPERATION_MODE_ADDRESS),
        group_address_operation_mode_state=config.get(
            CONF_OPERATION_MODE_STATE_ADDRESS),
        group_address_controller_status=config.get(
            CONF_CONTROLLER_STATUS_ADDRESS),
        group_address_controller_status_state=config.get(
            CONF_CONTROLLER_STATUS_STATE_ADDRESS),
        group_address_controller_mode=config.get(
            CONF_CONTROLLER_MODE_ADDRESS),
        group_address_controller_mode_state=config.get(
            CONF_CONTROLLER_MODE_STATE_ADDRESS),
        group_address_operation_mode_protection=config.get(
            CONF_OPERATION_MODE_FROST_PROTECTION_ADDRESS),
        group_address_operation_mode_night=config.get(
            CONF_OPERATION_MODE_NIGHT_ADDRESS),
        group_address_operation_mode_comfort=config.get(
            CONF_OPERATION_MODE_COMFORT_ADDRESS),
        operation_modes=config.get(
            CONF_OPERATION_MODES))
    hass.data[DATA_KNX].xknx.devices.add(climate_mode)

    climate = xknx.devices.Climate(
        hass.data[DATA_KNX].xknx,
        name=config[CONF_NAME],
        group_address_temperature=config[CONF_TEMPERATURE_ADDRESS],
        group_address_target_temperature=config.get(
            CONF_TARGET_TEMPERATURE_ADDRESS),
        group_address_target_temperature_state=config[
            CONF_TARGET_TEMPERATURE_STATE_ADDRESS],
        group_address_setpoint_shift=config.get(CONF_SETPOINT_SHIFT_ADDRESS),
        group_address_setpoint_shift_state=config.get(
            CONF_SETPOINT_SHIFT_STATE_ADDRESS),
        setpoint_shift_step=config[CONF_SETPOINT_SHIFT_STEP],
        setpoint_shift_max=config[CONF_SETPOINT_SHIFT_MAX],
        setpoint_shift_min=config[CONF_SETPOINT_SHIFT_MIN],
        group_address_on_off=config.get(CONF_ON_OFF_ADDRESS),
        group_address_on_off_state=config.get(CONF_ON_OFF_STATE_ADDRESS),
        min_temp=config.get(CONF_MIN_TEMP),
        max_temp=config.get(CONF_MAX_TEMP),
        mode=climate_mode)
    hass.data[DATA_KNX].xknx.devices.add(climate)

    async_add_entities([KNXClimate(climate)])


class KNXClimate(ClimateDevice):
    """Representation of a KNX climate device."""

    def __init__(self, device):
        """Initialize of a KNX climate device."""
        self.device = device
        self._unit_of_measurement = TEMP_CELSIUS

    @property
    def supported_features(self) -> int:
        """Return the list of supported features."""
        return SUPPORT_TARGET_TEMPERATURE | SUPPORT_PRESET_MODE

    async def async_added_to_hass(self) -> None:
        """Register callbacks to update hass after device was changed."""
        async def after_update_callback(device):
            """Call after device was updated."""
            await self.async_update_ha_state()
        self.device.register_device_updated_cb(after_update_callback)

    @property
    def name(self) -> str:
        """Return the name of the KNX device."""
        return self.device.name

    @property
    def available(self) -> bool:
        """Return True if entity is available."""
        return self.hass.data[DATA_KNX].connected

    @property
    def should_poll(self) -> bool:
        """No polling needed within KNX."""
        return False

    @property
    def temperature_unit(self):
        """Return the unit of measurement."""
        return self._unit_of_measurement

    @property
    def current_temperature(self):
        """Return the current temperature."""
        return self.device.temperature.value

    @property
    def target_temperature_step(self):
        """Return the supported step of target temperature."""
        return self.device.temperature_step

    @property
    def target_temperature(self):
        """Return the temperature we try to reach."""
        return self.device.target_temperature.value

    @property
    def min_temp(self):
        """Return the minimum temperature."""
        return self.device.target_temperature_min

    @property
    def max_temp(self):
        """Return the maximum temperature."""
        return self.device.target_temperature_max

    async def async_set_temperature(self, **kwargs) -> None:
        """Set new target temperature."""
        temperature = kwargs.get(ATTR_TEMPERATURE)
        if temperature is None:
            return
        await self.device.set_target_temperature(temperature)
        await self.async_update_ha_state()

    @property
    def hvac_mode(self) -> Optional[str]:
        """Return current operation ie. heat, cool, idle."""
        if self.device.supports_on_off and not self.device.is_on:
            return HVAC_MODE_OFF
        if self.device.supports_on_off and self.device.is_on:
            return HVAC_MODE_HEAT
        if self.device.mode.supports_operation_mode:
            return OPERATION_MODES.get(
                self.device.mode.operation_mode.value, HVAC_MODE_HEAT)
        return None

    @property
    def hvac_modes(self) -> Optional[List[str]]:
        """Return the list of available operation modes."""
        _operations = [OPERATION_MODES.get(operation_mode.value) for
                       operation_mode in
                       self.device.mode.operation_modes]
<<<<<<< HEAD
        return list(filter(None, _operations))
=======
>>>>>>> 32685f16

        if self.device.supports_on_off:
            _operations.append(HVAC_MODE_HEAT)
            _operations.append(HVAC_MODE_OFF)

        return [op for op in _operations if op is not None]

    async def async_set_hvac_mode(self, hvac_mode: str) -> None:
        """Set operation mode."""
        if self.device.supports_on_off and hvac_mode == HVAC_MODE_OFF:
            await self.device.turn_off()
        elif self.device.supports_on_off and hvac_mode == HVAC_MODE_HEAT:
            await self.device.turn_on()
        elif self.device.mode.supports_operation_mode:
            from xknx.knx import HVACOperationMode
            knx_operation_mode = HVACOperationMode(
                OPERATION_MODES_INV.get(hvac_mode))
            await self.device.mode.set_operation_mode(knx_operation_mode)
            await self.async_update_ha_state()

    @property
    def preset_mode(self) -> Optional[str]:
        """Return the current preset mode, e.g., home, away, temp.

        Requires SUPPORT_PRESET_MODE.
        """
        if self.device.mode.supports_operation_mode:
            return PRESET_MODES.get(
                self.device.mode.operation_mode.value, PRESET_AWAY)
        return None

    @property
    def preset_modes(self) -> Optional[List[str]]:
        """Return a list of available preset modes.

        Requires SUPPORT_PRESET_MODE.
        """
        _presets = [PRESET_MODES.get(operation_mode.value) for
                    operation_mode in
                    self.device.mode.operation_modes]

        return list(filter(None, _presets))

    async def async_set_preset_mode(self, preset_mode: str) -> None:
        """Set new preset mode.

        This method must be run in the event loop and returns a coroutine.
        """
        if self.device.mode.supports_operation_mode:
            from xknx.knx import HVACOperationMode
            knx_operation_mode = HVACOperationMode(
                PRESET_MODES_INV.get(preset_mode))
            await self.device.mode.set_operation_mode(knx_operation_mode)
            await self.async_update_ha_state()<|MERGE_RESOLUTION|>--- conflicted
+++ resolved
@@ -258,10 +258,6 @@
         _operations = [OPERATION_MODES.get(operation_mode.value) for
                        operation_mode in
                        self.device.mode.operation_modes]
-<<<<<<< HEAD
-        return list(filter(None, _operations))
-=======
->>>>>>> 32685f16
 
         if self.device.supports_on_off:
             _operations.append(HVAC_MODE_HEAT)
