{
  "domain": "tedee",
  "name": "Tedee",
  "codeowners": ["@patrickhilker", "@zweckj"],
  "config_flow": true,
  "dependencies": ["http"],
  "documentation": "https://www.home-assistant.io/integrations/tedee",
  "iot_class": "local_push",
<<<<<<< HEAD
  "quality_scale": "platinum",
  "requirements": ["pytedee-async==0.2.1"]
=======
  "requirements": ["pytedee-async==0.2.13"]
>>>>>>> 917f0f84
}<|MERGE_RESOLUTION|>--- conflicted
+++ resolved
@@ -6,10 +6,6 @@
   "dependencies": ["http"],
   "documentation": "https://www.home-assistant.io/integrations/tedee",
   "iot_class": "local_push",
-<<<<<<< HEAD
   "quality_scale": "platinum",
-  "requirements": ["pytedee-async==0.2.1"]
-=======
   "requirements": ["pytedee-async==0.2.13"]
->>>>>>> 917f0f84
 }