--- conflicted
+++ resolved
@@ -5,15 +5,9 @@
 https://home-assistant.io/components/sensor.deconz/
 """
 from homeassistant.components.deconz import (
-<<<<<<< HEAD
     DOMAIN as DATA_DECONZ, DATA_DECONZ_ID, DATA_DECONZ_UNSUB)
 from homeassistant.const import (
-    ATTR_BATTERY_LEVEL, ATTR_VOLTAGE)
-=======
-    DOMAIN as DATA_DECONZ, DATA_DECONZ_ID)
-from homeassistant.const import (
     ATTR_BATTERY_LEVEL, ATTR_VOLTAGE, DEVICE_CLASS_BATTERY)
->>>>>>> 95d27bd1
 from homeassistant.core import callback
 from homeassistant.helpers.dispatcher import async_dispatcher_connect
 from homeassistant.helpers.entity import Entity
