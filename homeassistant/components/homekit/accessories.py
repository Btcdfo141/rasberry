"""Extend the basic Accessory and Bridge functions."""
from datetime import timedelta
from functools import partial, wraps
from inspect import getmodule
import logging

from pyhap.accessory import Accessory, Bridge
from pyhap.accessory_driver import AccessoryDriver
from pyhap.const import CATEGORY_OTHER

from homeassistant.components import cover, vacuum
from homeassistant.components.cover import DEVICE_CLASS_GARAGE, DEVICE_CLASS_GATE
from homeassistant.components.media_player import DEVICE_CLASS_TV
from homeassistant.const import (
    ATTR_BATTERY_CHARGING,
    ATTR_BATTERY_LEVEL,
    ATTR_DEVICE_CLASS,
    ATTR_ENTITY_ID,
    ATTR_SERVICE,
    ATTR_SUPPORTED_FEATURES,
    ATTR_UNIT_OF_MEASUREMENT,
    CONF_NAME,
    CONF_TYPE,
    DEVICE_CLASS_HUMIDITY,
    DEVICE_CLASS_ILLUMINANCE,
    DEVICE_CLASS_TEMPERATURE,
    STATE_ON,
    STATE_UNAVAILABLE,
    TEMP_CELSIUS,
    TEMP_FAHRENHEIT,
    UNIT_PERCENTAGE,
    __version__,
)
from homeassistant.core import callback as ha_callback, split_entity_id
from homeassistant.helpers.event import (
    async_track_state_change_event,
    track_point_in_utc_time,
)
from homeassistant.util import dt as dt_util
from homeassistant.util.decorator import Registry

from .const import (
    ATTR_DISPLAY_NAME,
    ATTR_INTERGRATION,
    ATTR_MANUFACTURER,
    ATTR_MODEL,
    ATTR_SOFTWARE_VERSION,
    ATTR_VALUE,
    BRIDGE_MODEL,
    BRIDGE_SERIAL_NUMBER,
    CHAR_BATTERY_LEVEL,
    CHAR_CHARGING_STATE,
    CHAR_STATUS_LOW_BATTERY,
    CONF_FEATURE_LIST,
    CONF_LINKED_BATTERY_CHARGING_SENSOR,
    CONF_LINKED_BATTERY_SENSOR,
    CONF_LOW_BATTERY_THRESHOLD,
    DEBOUNCE_TIMEOUT,
    DEFAULT_LOW_BATTERY_THRESHOLD,
    DEVICE_CLASS_CO,
    DEVICE_CLASS_CO2,
    DEVICE_CLASS_PM25,
    EVENT_HOMEKIT_CHANGED,
    HK_CHARGING,
    HK_NOT_CHARGABLE,
    HK_NOT_CHARGING,
    MANUFACTURER,
    SERV_BATTERY_SERVICE,
    TYPE_FAUCET,
    TYPE_OUTLET,
    TYPE_SHOWER,
    TYPE_SPRINKLER,
    TYPE_SWITCH,
    TYPE_VALVE,
)
from .util import (
    convert_to_float,
    dismiss_setup_message,
    format_sw_version,
    show_setup_message,
    validate_media_player_features,
)

_LOGGER = logging.getLogger(__name__)
SWITCH_TYPES = {
    TYPE_FAUCET: "Valve",
    TYPE_OUTLET: "Outlet",
    TYPE_SHOWER: "Valve",
    TYPE_SPRINKLER: "Valve",
    TYPE_SWITCH: "Switch",
    TYPE_VALVE: "Valve",
}
TYPES = Registry()


def debounce(func):
    """Decorate function to debounce callbacks from HomeKit."""

    @ha_callback
    def call_later_listener(self, *args):
        """Handle call_later callback."""
        debounce_params = self.debounce.pop(func.__name__, None)
        if debounce_params:
            self.hass.async_add_executor_job(func, self, *debounce_params[1:])

    @wraps(func)
    def wrapper(self, *args):
        """Start async timer."""
        debounce_params = self.debounce.pop(func.__name__, None)
        if debounce_params:
            debounce_params[0]()  # remove listener
        remove_listener = track_point_in_utc_time(
            self.hass,
            partial(call_later_listener, self),
            dt_util.utcnow() + timedelta(seconds=DEBOUNCE_TIMEOUT),
        )
        self.debounce[func.__name__] = (remove_listener, *args)
        logger.debug(
            "%s: Start %s timeout", self.entity_id, func.__name__.replace("set_", "")
        )

    name = getmodule(func).__name__
    logger = logging.getLogger(name)
    return wrapper


def get_accessory(hass, driver, state, aid, config):
    """Take state and return an accessory object if supported."""
    if not aid:
        _LOGGER.warning(
            'The entity "%s" is not supported, since it '
            "generates an invalid aid, please change it.",
            state.entity_id,
        )
        return None

    a_type = None
    name = config.get(CONF_NAME, state.name)

    if state.domain == "alarm_control_panel":
        a_type = "SecuritySystem"

    elif state.domain in ("binary_sensor", "device_tracker", "person"):
        a_type = "BinarySensor"

    elif state.domain == "climate":
        a_type = "Thermostat"

    elif state.domain == "cover":
        device_class = state.attributes.get(ATTR_DEVICE_CLASS)
        features = state.attributes.get(ATTR_SUPPORTED_FEATURES, 0)

        if device_class in (DEVICE_CLASS_GARAGE, DEVICE_CLASS_GATE) and features & (
            cover.SUPPORT_OPEN | cover.SUPPORT_CLOSE
        ):
            a_type = "GarageDoorOpener"
        elif features & cover.SUPPORT_SET_POSITION:
            a_type = "WindowCovering"
        elif features & (cover.SUPPORT_OPEN | cover.SUPPORT_CLOSE):
            a_type = "WindowCoveringBasic"

    elif state.domain == "fan":
        a_type = "Fan"

    elif state.domain == "humidifier":
        a_type = "HumidifierDehumidifier"

    elif state.domain == "light":
        a_type = "Light"

    elif state.domain == "lock":
        a_type = "Lock"

    elif state.domain == "media_player":
        device_class = state.attributes.get(ATTR_DEVICE_CLASS)
        feature_list = config.get(CONF_FEATURE_LIST, [])

        if device_class == DEVICE_CLASS_TV:
            a_type = "TelevisionMediaPlayer"
        elif validate_media_player_features(state, feature_list):
            a_type = "MediaPlayer"

    elif state.domain == "sensor":
        device_class = state.attributes.get(ATTR_DEVICE_CLASS)
        unit = state.attributes.get(ATTR_UNIT_OF_MEASUREMENT)

        if device_class == DEVICE_CLASS_TEMPERATURE or unit in (
            TEMP_CELSIUS,
            TEMP_FAHRENHEIT,
        ):
            a_type = "TemperatureSensor"
        elif device_class == DEVICE_CLASS_HUMIDITY and unit == UNIT_PERCENTAGE:
            a_type = "HumiditySensor"
        elif device_class == DEVICE_CLASS_PM25 or DEVICE_CLASS_PM25 in state.entity_id:
            a_type = "AirQualitySensor"
        elif device_class == DEVICE_CLASS_CO:
            a_type = "CarbonMonoxideSensor"
        elif device_class == DEVICE_CLASS_CO2 or DEVICE_CLASS_CO2 in state.entity_id:
            a_type = "CarbonDioxideSensor"
        elif device_class == DEVICE_CLASS_ILLUMINANCE or unit in ("lm", "lx"):
            a_type = "LightSensor"

    elif state.domain == "switch":
        switch_type = config.get(CONF_TYPE, TYPE_SWITCH)
        a_type = SWITCH_TYPES[switch_type]

    elif state.domain == "vacuum":
        features = state.attributes.get(ATTR_SUPPORTED_FEATURES, 0)
        if features & (vacuum.SUPPORT_START | vacuum.SUPPORT_RETURN_HOME):
            a_type = "DockVacuum"
        else:
            a_type = "Switch"

    elif state.domain in ("automation", "input_boolean", "remote", "scene", "script"):
        a_type = "Switch"

    elif state.domain == "water_heater":
        a_type = "WaterHeater"

    elif state.domain == "camera":
        a_type = "Camera"

    if a_type is None:
        return None

    _LOGGER.debug('Add "%s" as "%s"', state.entity_id, a_type)
    return TYPES[a_type](hass, driver, name, state.entity_id, aid, config)


class HomeAccessory(Accessory):
    """Adapter class for Accessory."""

    def __init__(
        self,
        hass,
        driver,
        name,
        entity_id,
        aid,
        config,
        *args,
        category=CATEGORY_OTHER,
        **kwargs,
    ):
        """Initialize a Accessory object."""
        super().__init__(driver=driver, display_name=name, aid=aid, *args, **kwargs)
        self.config = config or {}
        domain = split_entity_id(entity_id)[0].replace("_", " ")

        if ATTR_MANUFACTURER in self.config:
            manufacturer = self.config[ATTR_MANUFACTURER]
        elif ATTR_INTERGRATION in self.config:
            manufacturer = self.config[ATTR_INTERGRATION].replace("_", " ").title()
        else:
            manufacturer = f"{MANUFACTURER} {domain}".title()
        if ATTR_MODEL in self.config:
            model = self.config[ATTR_MODEL]
        else:
            model = domain.title()
        if ATTR_SOFTWARE_VERSION in self.config:
            sw_version = format_sw_version(self.config[ATTR_SOFTWARE_VERSION])
        else:
            sw_version = __version__

        self.set_info_service(
            manufacturer=manufacturer,
            model=model,
            serial_number=entity_id,
            firmware_revision=sw_version,
        )

        self.category = category
        self.entity_id = entity_id
        self.hass = hass
        self.debounce = {}
        self._subscriptions = []
        self._char_battery = None
        self._char_charging = None
        self._char_low_battery = None
        self.linked_battery_sensor = self.config.get(CONF_LINKED_BATTERY_SENSOR)
        self.linked_battery_charging_sensor = self.config.get(
            CONF_LINKED_BATTERY_CHARGING_SENSOR
        )
        self.low_battery_threshold = self.config.get(
            CONF_LOW_BATTERY_THRESHOLD, DEFAULT_LOW_BATTERY_THRESHOLD
        )

        """Add battery service if available"""
        entity_attributes = self.hass.states.get(self.entity_id).attributes
        battery_found = entity_attributes.get(ATTR_BATTERY_LEVEL)

        if self.linked_battery_sensor:
            state = self.hass.states.get(self.linked_battery_sensor)
            if state is not None:
                battery_found = state.state
            else:
                self.linked_battery_sensor = None
                _LOGGER.warning(
                    "%s: Battery sensor state missing: %s",
                    self.entity_id,
                    self.linked_battery_sensor,
                )

        if not battery_found:
            return

        _LOGGER.debug("%s: Found battery level", self.entity_id)

        if self.linked_battery_charging_sensor:
            state = self.hass.states.get(self.linked_battery_charging_sensor)
            if state is None:
                self.linked_battery_charging_sensor = None
                _LOGGER.warning(
                    "%s: Battery charging binary_sensor state missing: %s",
                    self.entity_id,
                    self.linked_battery_charging_sensor,
                )
            else:
                _LOGGER.debug("%s: Found battery charging", self.entity_id)

        serv_battery = self.add_preload_service(SERV_BATTERY_SERVICE)
        self._char_battery = serv_battery.configure_char(CHAR_BATTERY_LEVEL, value=0)
        self._char_charging = serv_battery.configure_char(
            CHAR_CHARGING_STATE, value=HK_NOT_CHARGABLE
        )
        self._char_low_battery = serv_battery.configure_char(
            CHAR_STATUS_LOW_BATTERY, value=0
        )

    @property
    def available(self):
        """Return if accessory is available."""
        state = self.hass.states.get(self.entity_id)
        return state is not None and state.state != STATE_UNAVAILABLE

    async def run(self):
        """Handle accessory driver started event.

        Run inside the HAP-python event loop.
        """
        self.hass.add_job(self.run_handler)

    async def run_handler(self):
        """Handle accessory driver started event.

        Run inside the Home Assistant event loop.
        """
        state = self.hass.states.get(self.entity_id)
        self.async_update_state_callback(state)
        self._subscriptions.append(
            async_track_state_change_event(
                self.hass, [self.entity_id], self.async_update_event_state_callback
            )
        )

        battery_charging_state = None
        battery_state = None
        if self.linked_battery_sensor:
            linked_battery_sensor_state = self.hass.states.get(
                self.linked_battery_sensor
            )
            battery_state = linked_battery_sensor_state.state
            battery_charging_state = linked_battery_sensor_state.attributes.get(
                ATTR_BATTERY_CHARGING
            )
            self._subscriptions.append(
                async_track_state_change_event(
                    self.hass,
                    [self.linked_battery_sensor],
                    self.async_update_linked_battery_callback,
                )
            )
        else:
            battery_state = state.attributes.get(ATTR_BATTERY_LEVEL)
        if self.linked_battery_charging_sensor:
            battery_charging_state = (
                self.hass.states.get(self.linked_battery_charging_sensor).state
                == STATE_ON
            )
            self._subscriptions.append(
                async_track_state_change_event(
                    self.hass,
                    [self.linked_battery_charging_sensor],
                    self.async_update_linked_battery_charging_callback,
                )
            )
        elif battery_charging_state is None:
            battery_charging_state = state.attributes.get(ATTR_BATTERY_CHARGING)

        if battery_state is not None or battery_charging_state is not None:
            self.async_update_battery(battery_state, battery_charging_state)

    @ha_callback
    def async_update_event_state_callback(self, event):
        """Handle state change event listener callback."""
        self.async_update_state_callback(event.data.get("new_state"))

    @ha_callback
    def async_update_state_callback(self, new_state):
        """Handle state change listener callback."""
        _LOGGER.debug("New_state: %s", new_state)
        if new_state is None:
            return
        battery_state = None
        battery_charging_state = None
        if (
            not self.linked_battery_sensor
            and ATTR_BATTERY_LEVEL in new_state.attributes
        ):
            battery_state = new_state.attributes.get(ATTR_BATTERY_LEVEL)
        if (
            not self.linked_battery_charging_sensor
            and ATTR_BATTERY_CHARGING in new_state.attributes
        ):
            battery_charging_state = new_state.attributes.get(ATTR_BATTERY_CHARGING)
        if battery_state is not None or battery_charging_state is not None:
            self.async_update_battery(battery_state, battery_charging_state)
        self.async_update_state(new_state)

    @ha_callback
    def async_update_linked_battery_callback(self, event):
        """Handle linked battery sensor state change listener callback."""
        new_state = event.data.get("new_state")
<<<<<<< HEAD
=======
        if new_state is None:
            return
>>>>>>> 2b28197c
        if self.linked_battery_charging_sensor:
            battery_charging_state = None
        else:
            battery_charging_state = new_state.attributes.get(ATTR_BATTERY_CHARGING)
        self.async_update_battery(new_state.state, battery_charging_state)

    @ha_callback
    def async_update_linked_battery_charging_callback(self, event):
        """Handle linked battery charging sensor state change listener callback."""
        new_state = event.data.get("new_state")
<<<<<<< HEAD
=======
        if new_state is None:
            return
>>>>>>> 2b28197c
        self.async_update_battery(None, new_state.state == STATE_ON)

    @ha_callback
    def async_update_battery(self, battery_level, battery_charging):
        """Update battery service if available.

        Only call this function if self._support_battery_level is True.
        """
        if not self._char_battery:
            # Battery appeared after homekit was started
            return

        battery_level = convert_to_float(battery_level)
        if battery_level is not None:
            if self._char_battery.value != battery_level:
                self._char_battery.set_value(battery_level)
            is_low_battery = 1 if battery_level < self.low_battery_threshold else 0
            if self._char_low_battery.value != is_low_battery:
                self._char_low_battery.set_value(is_low_battery)
                _LOGGER.debug(
                    "%s: Updated battery level to %d", self.entity_id, battery_level
                )

        # Charging state can appear after homekit was started
        if battery_charging is None or not self._char_charging:
            return

        hk_charging = HK_CHARGING if battery_charging else HK_NOT_CHARGING
        if self._char_charging.value != hk_charging:
            self._char_charging.set_value(hk_charging)
            _LOGGER.debug(
                "%s: Updated battery charging to %d", self.entity_id, hk_charging
            )

    @ha_callback
    def async_update_state(self, new_state):
        """Handle state change to update HomeKit value.

        Overridden by accessory types.
        """
        raise NotImplementedError()

    def call_service(self, domain, service, service_data, value=None):
        """Fire event and call service for changes from HomeKit."""
        self.hass.add_job(self.async_call_service, domain, service, service_data, value)

    async def async_call_service(self, domain, service, service_data, value=None):
        """Fire event and call service for changes from HomeKit.

        This method must be run in the event loop.
        """
        event_data = {
            ATTR_ENTITY_ID: self.entity_id,
            ATTR_DISPLAY_NAME: self.display_name,
            ATTR_SERVICE: service,
            ATTR_VALUE: value,
        }

        self.hass.bus.async_fire(EVENT_HOMEKIT_CHANGED, event_data)
        await self.hass.services.async_call(domain, service, service_data)

    @ha_callback
    def async_stop(self):
        """Cancel any subscriptions when the bridge is stopped."""
        while self._subscriptions:
            self._subscriptions.pop(0)()


class HomeBridge(Bridge):
    """Adapter class for Bridge."""

    def __init__(self, hass, driver, name):
        """Initialize a Bridge object."""
        super().__init__(driver, name)
        self.set_info_service(
            firmware_revision=__version__,
            manufacturer=MANUFACTURER,
            model=BRIDGE_MODEL,
            serial_number=BRIDGE_SERIAL_NUMBER,
        )
        self.hass = hass

    def setup_message(self):
        """Prevent print of pyhap setup message to terminal."""

    def get_snapshot(self, info):
        """Get snapshot from accessory if supported."""
        acc = self.accessories.get(info["aid"])
        if acc is None:
            raise ValueError("Requested snapshot for missing accessory")
        if not hasattr(acc, "get_snapshot"):
            raise ValueError(
                "Got a request for snapshot, but the Accessory "
                'does not define a "get_snapshot" method'
            )
        return acc.get_snapshot(info)


class HomeDriver(AccessoryDriver):
    """Adapter class for AccessoryDriver."""

    def __init__(self, hass, entry_id, bridge_name, **kwargs):
        """Initialize a AccessoryDriver object."""
        super().__init__(**kwargs)
        self.hass = hass
        self._entry_id = entry_id
        self._bridge_name = bridge_name

    def pair(self, client_uuid, client_public):
        """Override super function to dismiss setup message if paired."""
        success = super().pair(client_uuid, client_public)
        if success:
            dismiss_setup_message(self.hass, self._entry_id)
        return success

    def unpair(self, client_uuid):
        """Override super function to show setup message if unpaired."""
        super().unpair(client_uuid)
        show_setup_message(
            self.hass,
            self._entry_id,
            self._bridge_name,
            self.state.pincode,
            self.accessory.xhm_uri(),
        )<|MERGE_RESOLUTION|>--- conflicted
+++ resolved
@@ -421,11 +421,8 @@
     def async_update_linked_battery_callback(self, event):
         """Handle linked battery sensor state change listener callback."""
         new_state = event.data.get("new_state")
-<<<<<<< HEAD
-=======
         if new_state is None:
             return
->>>>>>> 2b28197c
         if self.linked_battery_charging_sensor:
             battery_charging_state = None
         else:
@@ -436,11 +433,8 @@
     def async_update_linked_battery_charging_callback(self, event):
         """Handle linked battery charging sensor state change listener callback."""
         new_state = event.data.get("new_state")
-<<<<<<< HEAD
-=======
         if new_state is None:
             return
->>>>>>> 2b28197c
         self.async_update_battery(None, new_state.state == STATE_ON)
 
     @ha_callback
