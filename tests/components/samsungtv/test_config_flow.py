"""Tests for Samsung TV config flow."""
import socket
from unittest.mock import Mock, PropertyMock, call, patch

from samsungctl.exceptions import AccessDenied, UnhandledResponse
from samsungtvws.exceptions import ConnectionFailure
from websocket import WebSocketException, WebSocketProtocolException

from homeassistant import config_entries
from homeassistant.components.dhcp import IP_ADDRESS, MAC_ADDRESS
from homeassistant.components.samsungtv.const import (
    ATTR_PROPERTIES,
    CONF_MANUFACTURER,
    CONF_MODEL,
    DEFAULT_MANUFACTURER,
    DOMAIN,
    LEGACY_PORT,
    METHOD_LEGACY,
    METHOD_WEBSOCKET,
    RESULT_AUTH_MISSING,
    RESULT_CANNOT_CONNECT,
    RESULT_NOT_SUPPORTED,
    RESULT_SUCCESS,
    RESULT_UNKNOWN_HOST,
    TIMEOUT_REQUEST,
    TIMEOUT_WEBSOCKET,
)
from homeassistant.components.ssdp import (
    ATTR_SSDP_LOCATION,
    ATTR_UPNP_FRIENDLY_NAME,
    ATTR_UPNP_MANUFACTURER,
    ATTR_UPNP_MODEL_NAME,
    ATTR_UPNP_UDN,
)
from homeassistant.const import (
    CONF_HOST,
    CONF_ID,
    CONF_IP_ADDRESS,
    CONF_MAC,
    CONF_METHOD,
    CONF_NAME,
    CONF_PORT,
    CONF_TOKEN,
)
from homeassistant.core import HomeAssistant
from homeassistant.setup import async_setup_component

from tests.common import MockConfigEntry
from tests.components.samsungtv.conftest import (
    RESULT_ALREADY_CONFIGURED,
    RESULT_ALREADY_IN_PROGRESS,
)

MOCK_IMPORT_DATA = {
    CONF_HOST: "fake_host",
    CONF_NAME: "fake",
    CONF_PORT: 55000,
}
MOCK_IMPORT_DATA_WITHOUT_NAME = {
    CONF_HOST: "fake_host",
}
MOCK_IMPORT_WSDATA = {
    CONF_HOST: "fake_host",
    CONF_NAME: "fake",
    CONF_PORT: 8002,
}
MOCK_USER_DATA = {CONF_HOST: "fake_host", CONF_NAME: "fake_name"}
MOCK_SSDP_DATA = {
    ATTR_SSDP_LOCATION: "https://fake_host:12345/test",
    ATTR_UPNP_FRIENDLY_NAME: "[TV] fake_name",
    ATTR_UPNP_MANUFACTURER: "Samsung fake_manufacturer",
    ATTR_UPNP_MODEL_NAME: "fake_model",
    ATTR_UPNP_UDN: "uuid:0d1cef00-00dc-1000-9c80-4844f7b172de",
}
MOCK_SSDP_DATA_NOPREFIX = {
    ATTR_SSDP_LOCATION: "http://fake2_host:12345/test",
    ATTR_UPNP_FRIENDLY_NAME: "fake2_name",
    ATTR_UPNP_MANUFACTURER: "Samsung fake2_manufacturer",
    ATTR_UPNP_MODEL_NAME: "fake2_model",
    ATTR_UPNP_UDN: "uuid:0d1cef00-00dc-1000-9c80-4844f7b172df",
}
MOCK_SSDP_DATA_WRONGMODEL = {
    ATTR_SSDP_LOCATION: "http://fake2_host:12345/test",
    ATTR_UPNP_FRIENDLY_NAME: "fake2_name",
    ATTR_UPNP_MANUFACTURER: "fake2_manufacturer",
    ATTR_UPNP_MODEL_NAME: "HW-Qfake",
    ATTR_UPNP_UDN: "uuid:0d1cef00-00dc-1000-9c80-4844f7b172df",
}
MOCK_DHCP_DATA = {IP_ADDRESS: "fake_host", MAC_ADDRESS: "aa:bb:cc:dd:ee:ff"}
MOCK_ZEROCONF_DATA = {
    CONF_HOST: "fake_host",
    CONF_PORT: 1234,
    ATTR_PROPERTIES: {
        "deviceid": "aa:bb:cc:dd:ee:ff",
        "manufacturer": "fake_manufacturer",
        "model": "fake_model",
        "serialNumber": "fake_serial",
    },
}
MOCK_OLD_ENTRY = {
    CONF_HOST: "fake_host",
    CONF_ID: "0d1cef00-00dc-1000-9c80-4844f7b172de_old",
    CONF_IP_ADDRESS: "fake_ip_old",
    CONF_METHOD: "legacy",
    CONF_PORT: None,
}
MOCK_WS_ENTRY = {
    CONF_HOST: "fake_host",
    CONF_METHOD: METHOD_WEBSOCKET,
    CONF_PORT: 8002,
    CONF_MODEL: "any",
    CONF_NAME: "any",
}
MOCK_DEVICE_INFO = {
    "device": {
        "type": "Samsung SmartTV",
        "name": "fake_name",
        "modelName": "fake_model",
    },
    "id": "123",
}
<<<<<<< HEAD

=======
>>>>>>> 3d7912cf

AUTODETECT_LEGACY = {
    "name": "HomeAssistant",
    "description": "HomeAssistant",
    "id": "ha.component.samsung",
    "method": "legacy",
    "port": None,
    "host": "fake_host",
    "timeout": TIMEOUT_REQUEST,
}
AUTODETECT_WEBSOCKET_PLAIN = {
    "host": "fake_host",
    "name": "HomeAssistant",
    "port": 8001,
    "timeout": TIMEOUT_REQUEST,
    "token": None,
}
AUTODETECT_WEBSOCKET_SSL = {
    "host": "fake_host",
    "name": "HomeAssistant",
    "port": 8002,
    "timeout": TIMEOUT_REQUEST,
    "token": None,
}
DEVICEINFO_WEBSOCKET_SSL = {
    "host": "fake_host",
    "name": "HomeAssistant",
    "port": 8002,
    "timeout": TIMEOUT_WEBSOCKET,
    "token": "123456789",
}


async def test_user_legacy(hass: HomeAssistant, remote: Mock):
    """Test starting a flow by user."""
    # show form
    result = await hass.config_entries.flow.async_init(
        DOMAIN, context={"source": config_entries.SOURCE_USER}
    )
    assert result["type"] == "form"
    assert result["step_id"] == "user"

    # entry was added
    result = await hass.config_entries.flow.async_configure(
        result["flow_id"], user_input=MOCK_USER_DATA
    )
    # legacy tv entry created
    assert result["type"] == "create_entry"
    assert result["title"] == "fake_name"
    assert result["data"][CONF_HOST] == "fake_host"
    assert result["data"][CONF_NAME] == "fake_name"
    assert result["data"][CONF_METHOD] == "legacy"
    assert result["data"][CONF_MANUFACTURER] == DEFAULT_MANUFACTURER
    assert result["data"][CONF_MODEL] is None
    assert result["result"].unique_id is None


async def test_user_websocket(hass: HomeAssistant, remotews: Mock):
    """Test starting a flow by user."""
    with patch(
        "homeassistant.components.samsungtv.bridge.Remote", side_effect=OSError("Boom")
    ):
        # show form
        result = await hass.config_entries.flow.async_init(
            DOMAIN, context={"source": config_entries.SOURCE_USER}
        )
        assert result["type"] == "form"
        assert result["step_id"] == "user"

        # entry was added
        result = await hass.config_entries.flow.async_configure(
            result["flow_id"], user_input=MOCK_USER_DATA
        )
        # websocket tv entry created
        assert result["type"] == "create_entry"
        assert result["title"] == "Living Room (82GXARRS)"
        assert result["data"][CONF_HOST] == "fake_host"
        assert result["data"][CONF_NAME] == "Living Room"
        assert result["data"][CONF_METHOD] == "websocket"
        assert result["data"][CONF_MANUFACTURER] == "Samsung"
        assert result["data"][CONF_MODEL] == "82GXARRS"
        assert result["result"].unique_id == "be9554b9-c9fb-41f4-8920-22da015376a4"


async def test_user_legacy_missing_auth(hass: HomeAssistant, remote: Mock):
    """Test starting a flow by user with authentication."""
    with patch(
        "homeassistant.components.samsungtv.bridge.Remote",
        side_effect=AccessDenied("Boom"),
    ):
        # legacy device missing authentication
        result = await hass.config_entries.flow.async_init(
            DOMAIN, context={"source": config_entries.SOURCE_USER}, data=MOCK_USER_DATA
        )
        assert result["type"] == "abort"
        assert result["reason"] == RESULT_AUTH_MISSING


async def test_user_legacy_not_supported(hass: HomeAssistant, remote: Mock):
    """Test starting a flow by user for not supported device."""
    with patch(
        "homeassistant.components.samsungtv.bridge.Remote",
        side_effect=UnhandledResponse("Boom"),
    ):
        # legacy device not supported
        result = await hass.config_entries.flow.async_init(
            DOMAIN, context={"source": config_entries.SOURCE_USER}, data=MOCK_USER_DATA
        )
        assert result["type"] == "abort"
        assert result["reason"] == RESULT_NOT_SUPPORTED


async def test_user_websocket_not_supported(hass: HomeAssistant, remotews: Mock):
    """Test starting a flow by user for not supported device."""
    with patch(
        "homeassistant.components.samsungtv.bridge.Remote",
        side_effect=OSError("Boom"),
    ), patch(
        "homeassistant.components.samsungtv.bridge.SamsungTVWS",
        side_effect=WebSocketProtocolException("Boom"),
    ):
        # websocket device not supported
        result = await hass.config_entries.flow.async_init(
            DOMAIN, context={"source": config_entries.SOURCE_USER}, data=MOCK_USER_DATA
        )
        assert result["type"] == "abort"
        assert result["reason"] == RESULT_NOT_SUPPORTED


async def test_user_not_successful(hass: HomeAssistant, remotews: Mock):
    """Test starting a flow by user but no connection found."""
    with patch(
        "homeassistant.components.samsungtv.bridge.Remote",
        side_effect=OSError("Boom"),
    ), patch(
        "homeassistant.components.samsungtv.bridge.SamsungTVWS",
        side_effect=OSError("Boom"),
    ):
        result = await hass.config_entries.flow.async_init(
            DOMAIN, context={"source": config_entries.SOURCE_USER}, data=MOCK_USER_DATA
        )
        assert result["type"] == "abort"
        assert result["reason"] == RESULT_CANNOT_CONNECT


async def test_user_not_successful_2(hass: HomeAssistant, remotews: Mock):
    """Test starting a flow by user but no connection found."""
    with patch(
        "homeassistant.components.samsungtv.bridge.Remote",
        side_effect=OSError("Boom"),
    ), patch(
        "homeassistant.components.samsungtv.bridge.SamsungTVWS",
        side_effect=ConnectionFailure("Boom"),
    ):
        result = await hass.config_entries.flow.async_init(
            DOMAIN, context={"source": config_entries.SOURCE_USER}, data=MOCK_USER_DATA
        )
        assert result["type"] == "abort"
        assert result["reason"] == RESULT_CANNOT_CONNECT


async def test_ssdp(hass: HomeAssistant, remote: Mock):
    """Test starting a flow from discovery."""
    with patch(
        "homeassistant.components.samsungtv.bridge.SamsungTVWSBridge.device_info",
        return_value=MOCK_DEVICE_INFO,
    ):
        # confirm to add the entry
        result = await hass.config_entries.flow.async_init(
            DOMAIN, context={"source": config_entries.SOURCE_SSDP}, data=MOCK_SSDP_DATA
        )
        assert result["type"] == "form"
        assert result["step_id"] == "confirm"

        # entry was added
        result = await hass.config_entries.flow.async_configure(
            result["flow_id"], user_input="whatever"
        )
        assert result["type"] == "create_entry"
        assert result["title"] == "fake_name (fake_model)"
        assert result["data"][CONF_HOST] == "fake_host"
        assert result["data"][CONF_NAME] == "fake_name"
        assert result["data"][CONF_MANUFACTURER] == "Samsung fake_manufacturer"
        assert result["data"][CONF_MODEL] == "fake_model"
        assert result["result"].unique_id == "0d1cef00-00dc-1000-9c80-4844f7b172de"


async def test_ssdp_noprefix(hass: HomeAssistant, remote: Mock):
    """Test starting a flow from discovery without prefixes."""
    with patch(
        "homeassistant.components.samsungtv.bridge.SamsungTVWSBridge.device_info",
        return_value=MOCK_DEVICE_INFO,
    ):

        # confirm to add the entry
        result = await hass.config_entries.flow.async_init(
            DOMAIN,
            context={"source": config_entries.SOURCE_SSDP},
            data=MOCK_SSDP_DATA_NOPREFIX,
        )
        assert result["type"] == "form"
        assert result["step_id"] == "confirm"

<<<<<<< HEAD
=======
    with patch(
        "homeassistant.components.samsungtv.bridge.SamsungTVLegacyBridge.try_connect",
        return_value=RESULT_SUCCESS,
    ):

>>>>>>> 3d7912cf
        # entry was added
        result = await hass.config_entries.flow.async_configure(
            result["flow_id"], user_input="whatever"
        )
        assert result["type"] == "create_entry"
<<<<<<< HEAD
        assert result["title"] == "fake_name (fake_model)"
        assert result["data"][CONF_HOST] == "fake2_host"
        assert result["data"][CONF_NAME] == "fake_name"
        assert result["data"][CONF_MANUFACTURER] == "Samsung fake2_manufacturer"
        assert result["data"][CONF_MODEL] == "fake_model"
=======
        assert result["title"] == "fake2_model"
        assert result["data"][CONF_HOST] == "fake2_host"
        assert result["data"][CONF_NAME] == "fake2_model"
        assert result["data"][CONF_MANUFACTURER] == "Samsung fake2_manufacturer"
        assert result["data"][CONF_MODEL] == "fake2_model"
>>>>>>> 3d7912cf
        assert result["result"].unique_id == "0d1cef00-00dc-1000-9c80-4844f7b172df"


async def test_ssdp_legacy_missing_auth(hass: HomeAssistant, remote: Mock):
    """Test starting a flow from discovery with authentication."""
    with patch(
        "homeassistant.components.samsungtv.bridge.Remote",
        side_effect=AccessDenied("Boom"),
    ), patch(
        "homeassistant.components.samsungtv.bridge.SamsungTVWSBridge.device_info",
        return_value=MOCK_DEVICE_INFO,
    ):

        # confirm to add the entry
        result = await hass.config_entries.flow.async_init(
            DOMAIN, context={"source": config_entries.SOURCE_SSDP}, data=MOCK_SSDP_DATA
        )
        assert result["type"] == "form"
        assert result["step_id"] == "confirm"

        # missing authentication

        with patch(
            "homeassistant.components.samsungtv.bridge.SamsungTVLegacyBridge.try_connect",
            return_value=RESULT_AUTH_MISSING,
        ):
            result = await hass.config_entries.flow.async_configure(
                result["flow_id"], user_input="whatever"
            )
            assert result["type"] == "abort"
            assert result["reason"] == RESULT_AUTH_MISSING


async def test_ssdp_legacy_not_supported(hass: HomeAssistant, remote: Mock):
    """Test starting a flow from discovery for not supported device."""
<<<<<<< HEAD
    with patch(
        "homeassistant.components.samsungtv.bridge.Remote",
        side_effect=UnhandledResponse("Boom"),
    ), patch(
        "homeassistant.components.samsungtv.bridge.SamsungTVWSBridge.device_info",
        return_value=MOCK_DEVICE_INFO,
    ):
=======
>>>>>>> 3d7912cf

    # confirm to add the entry
    result = await hass.config_entries.flow.async_init(
        DOMAIN, context={"source": config_entries.SOURCE_SSDP}, data=MOCK_SSDP_DATA
    )
    assert result["type"] == "form"
    assert result["step_id"] == "confirm"

    with patch(
        "homeassistant.components.samsungtv.bridge.SamsungTVLegacyBridge.try_connect",
        return_value=RESULT_NOT_SUPPORTED,
    ):
        # device not supported
        result = await hass.config_entries.flow.async_configure(
            result["flow_id"], user_input="whatever"
        )
        assert result["type"] == "abort"
        assert result["reason"] == RESULT_NOT_SUPPORTED


async def test_ssdp_websocket_success_populates_mac_address(
    hass: HomeAssistant, remotews: Mock
):
    """Test starting a flow from ssdp for a supported device populates the mac."""
    result = await hass.config_entries.flow.async_init(
        DOMAIN, context={"source": config_entries.SOURCE_SSDP}, data=MOCK_SSDP_DATA
    )
    assert result["type"] == "form"
    assert result["step_id"] == "confirm"

    result = await hass.config_entries.flow.async_configure(
        result["flow_id"], user_input="whatever"
    )
    assert result["type"] == "create_entry"
    assert result["title"] == "Living Room (82GXARRS)"
    assert result["data"][CONF_HOST] == "fake_host"
    assert result["data"][CONF_NAME] == "Living Room"
    assert result["data"][CONF_MAC] == "aa:bb:cc:dd:ee:ff"
    assert result["data"][CONF_MANUFACTURER] == "Samsung fake_manufacturer"
    assert result["data"][CONF_MODEL] == "82GXARRS"
    assert result["result"].unique_id == "0d1cef00-00dc-1000-9c80-4844f7b172de"


async def test_ssdp_websocket_not_supported(hass: HomeAssistant, remote: Mock):
    """Test starting a flow from discovery for not supported device."""
    with patch(
        "homeassistant.components.samsungtv.bridge.Remote",
        side_effect=OSError("Boom"),
    ), patch(
        "homeassistant.components.samsungtv.bridge.SamsungTVWS",
        side_effect=WebSocketProtocolException("Boom"),
    ), patch(
        "homeassistant.components.samsungtv.bridge.SamsungTVWSBridge.device_info",
        return_value=MOCK_DEVICE_INFO,
    ):
        # device not supported
        result = await hass.config_entries.flow.async_init(
            DOMAIN, context={"source": config_entries.SOURCE_SSDP}, data=MOCK_SSDP_DATA
        )
        assert result["type"] == "abort"
        assert result["reason"] == RESULT_NOT_SUPPORTED


async def test_ssdp_model_not_supported(hass: HomeAssistant, remote: Mock):
    """Test starting a flow from discovery."""

    # confirm to add the entry
    result = await hass.config_entries.flow.async_init(
        DOMAIN,
        context={"source": config_entries.SOURCE_SSDP},
        data=MOCK_SSDP_DATA_WRONGMODEL,
    )
    assert result["type"] == "abort"
    assert result["reason"] == RESULT_NOT_SUPPORTED


async def test_ssdp_not_successful(hass: HomeAssistant, remote: Mock):
    """Test starting a flow from discovery but no device found."""
    with patch(
        "homeassistant.components.samsungtv.bridge.Remote",
        side_effect=OSError("Boom"),
    ), patch(
        "homeassistant.components.samsungtv.bridge.SamsungTVWS",
        side_effect=OSError("Boom"),
    ), patch(
        "homeassistant.components.samsungtv.bridge.SamsungTVWSBridge.device_info",
        return_value=MOCK_DEVICE_INFO,
    ):

        # confirm to add the entry
        result = await hass.config_entries.flow.async_init(
            DOMAIN, context={"source": config_entries.SOURCE_SSDP}, data=MOCK_SSDP_DATA
        )
        assert result["type"] == "form"
        assert result["step_id"] == "confirm"

        # device not found
        result = await hass.config_entries.flow.async_configure(
            result["flow_id"], user_input="whatever"
        )
        assert result["type"] == "abort"
        assert result["reason"] == RESULT_CANNOT_CONNECT


async def test_ssdp_not_successful_2(hass: HomeAssistant, remote: Mock):
    """Test starting a flow from discovery but no device found."""
    with patch(
        "homeassistant.components.samsungtv.bridge.Remote",
        side_effect=OSError("Boom"),
    ), patch(
        "homeassistant.components.samsungtv.bridge.SamsungTVWS",
        side_effect=ConnectionFailure("Boom"),
    ), patch(
        "homeassistant.components.samsungtv.bridge.SamsungTVWSBridge.device_info",
        return_value=MOCK_DEVICE_INFO,
    ):

        # confirm to add the entry
        result = await hass.config_entries.flow.async_init(
            DOMAIN, context={"source": config_entries.SOURCE_SSDP}, data=MOCK_SSDP_DATA
        )
        assert result["type"] == "form"
        assert result["step_id"] == "confirm"

        # device not found
        result = await hass.config_entries.flow.async_configure(
            result["flow_id"], user_input="whatever"
        )
        assert result["type"] == "abort"
        assert result["reason"] == RESULT_CANNOT_CONNECT


async def test_ssdp_already_in_progress(hass: HomeAssistant, remote: Mock):
    """Test starting a flow from discovery twice."""
    with patch(
        "homeassistant.components.samsungtv.bridge.SamsungTVWSBridge.device_info",
        return_value=MOCK_DEVICE_INFO,
    ):
        # confirm to add the entry
        result = await hass.config_entries.flow.async_init(
            DOMAIN, context={"source": config_entries.SOURCE_SSDP}, data=MOCK_SSDP_DATA
        )
        assert result["type"] == "form"
        assert result["step_id"] == "confirm"

        # failed as already in progress
        result = await hass.config_entries.flow.async_init(
            DOMAIN, context={"source": config_entries.SOURCE_SSDP}, data=MOCK_SSDP_DATA
        )
        assert result["type"] == "abort"
        assert result["reason"] == RESULT_ALREADY_IN_PROGRESS


async def test_ssdp_already_configured(hass: HomeAssistant, remote: Mock):
    """Test starting a flow from discovery when already configured."""

    # entry was added
    result = await hass.config_entries.flow.async_init(
        DOMAIN, context={"source": config_entries.SOURCE_USER}, data=MOCK_USER_DATA
    )
    assert result["type"] == "create_entry"
    entry = result["result"]
    assert entry.data[CONF_MANUFACTURER] == DEFAULT_MANUFACTURER
    assert entry.data[CONF_MODEL] is None
    assert entry.unique_id is None

    # failed as already configured
    result2 = await hass.config_entries.flow.async_init(
        DOMAIN, context={"source": config_entries.SOURCE_SSDP}, data=MOCK_SSDP_DATA
    )
    assert result2["type"] == "abort"
    assert result2["reason"] == RESULT_ALREADY_CONFIGURED

    # check updated device info
    assert entry.unique_id == "0d1cef00-00dc-1000-9c80-4844f7b172de"


async def test_import_legacy(hass: HomeAssistant, remote: Mock):
    """Test importing from yaml with hostname."""
    with patch(
        "homeassistant.components.samsungtv.config_flow.socket.gethostbyname",
        return_value="fake_host",
    ):
        result = await hass.config_entries.flow.async_init(
            DOMAIN,
            context={"source": config_entries.SOURCE_IMPORT},
            data=MOCK_IMPORT_DATA,
        )
    await hass.async_block_till_done()
    assert result["type"] == "create_entry"
    assert result["title"] == "fake"
    assert result["data"][CONF_HOST] == "fake_host"
    assert result["data"][CONF_NAME] == "fake"
    assert result["data"][CONF_MANUFACTURER] == "Samsung"
    assert result["result"].unique_id is None

    entries = hass.config_entries.async_entries(DOMAIN)
    assert len(entries) == 1
    assert entries[0].data[CONF_METHOD] == METHOD_LEGACY
    assert entries[0].data[CONF_PORT] == LEGACY_PORT


async def test_import_legacy_without_name(hass: HomeAssistant, remote: Mock):
    """Test importing from yaml without a name."""
    with patch(
        "homeassistant.components.samsungtv.config_flow.socket.gethostbyname",
        return_value="fake_host",
    ):
        result = await hass.config_entries.flow.async_init(
            DOMAIN,
            context={"source": config_entries.SOURCE_IMPORT},
            data=MOCK_IMPORT_DATA_WITHOUT_NAME,
        )
    await hass.async_block_till_done()
    assert result["type"] == "create_entry"
    assert result["title"] == "fake_host"
    assert result["data"][CONF_HOST] == "fake_host"
    assert result["data"][CONF_MANUFACTURER] == "Samsung"
    assert result["result"].unique_id is None

    entries = hass.config_entries.async_entries(DOMAIN)
    assert len(entries) == 1
    assert entries[0].data[CONF_METHOD] == METHOD_LEGACY
    assert entries[0].data[CONF_PORT] == LEGACY_PORT


async def test_import_websocket(hass: HomeAssistant):
    """Test importing from yaml with hostname."""
    with patch(
        "homeassistant.components.samsungtv.config_flow.socket.gethostbyname",
        return_value="fake_host",
    ):
        result = await hass.config_entries.flow.async_init(
            DOMAIN,
            context={"source": config_entries.SOURCE_IMPORT},
            data=MOCK_IMPORT_WSDATA,
        )
    await hass.async_block_till_done()
    assert result["type"] == "create_entry"
    assert result["title"] == "fake"
    assert result["data"][CONF_METHOD] == METHOD_WEBSOCKET
    assert result["data"][CONF_PORT] == 8002
    assert result["data"][CONF_HOST] == "fake_host"
    assert result["data"][CONF_NAME] == "fake"
    assert result["data"][CONF_MANUFACTURER] == "Samsung"
    assert result["result"].unique_id is None


async def test_import_websocket_without_port(hass: HomeAssistant, remotews: Mock):
    """Test importing from yaml with hostname by no port."""
    with patch(
        "homeassistant.components.samsungtv.config_flow.socket.gethostbyname",
        return_value="fake_host",
    ):
        result = await hass.config_entries.flow.async_init(
            DOMAIN,
            context={"source": config_entries.SOURCE_IMPORT},
            data=MOCK_IMPORT_WSDATA,
        )
    await hass.async_block_till_done()
    assert result["type"] == "create_entry"
    assert result["title"] == "fake"
    assert result["data"][CONF_HOST] == "fake_host"
    assert result["data"][CONF_NAME] == "fake"
    assert result["data"][CONF_MANUFACTURER] == "Samsung"
    assert result["result"].unique_id is None

    entries = hass.config_entries.async_entries(DOMAIN)
    assert len(entries) == 1
    assert entries[0].data[CONF_METHOD] == METHOD_WEBSOCKET
    assert entries[0].data[CONF_PORT] == 8002


async def test_import_unknown_host(hass: HomeAssistant, remotews: Mock):
    """Test importing from yaml with hostname that does not resolve."""
    with patch(
        "homeassistant.components.samsungtv.config_flow.socket.gethostbyname",
        side_effect=socket.gaierror,
    ):
        result = await hass.config_entries.flow.async_init(
            DOMAIN,
            context={"source": config_entries.SOURCE_IMPORT},
            data=MOCK_IMPORT_DATA,
        )
    await hass.async_block_till_done()
    assert result["type"] == "abort"
    assert result["reason"] == RESULT_UNKNOWN_HOST


async def test_dhcp(hass: HomeAssistant, remotews: Mock):
    """Test starting a flow from dhcp."""
    # confirm to add the entry
    result = await hass.config_entries.flow.async_init(
        DOMAIN,
        context={"source": config_entries.SOURCE_DHCP},
        data=MOCK_DHCP_DATA,
    )
    await hass.async_block_till_done()
    assert result["type"] == "form"
    assert result["step_id"] == "confirm"

    # entry was added
    result = await hass.config_entries.flow.async_configure(
        result["flow_id"], user_input="whatever"
    )
    assert result["type"] == "create_entry"
    assert result["title"] == "Living Room (82GXARRS)"
    assert result["data"][CONF_HOST] == "fake_host"
    assert result["data"][CONF_NAME] == "Living Room"
    assert result["data"][CONF_MAC] == "aa:bb:cc:dd:ee:ff"
    assert result["data"][CONF_MANUFACTURER] == "Samsung"
    assert result["data"][CONF_MODEL] == "82GXARRS"
    assert result["result"].unique_id == "be9554b9-c9fb-41f4-8920-22da015376a4"


async def test_zeroconf(hass: HomeAssistant, remotews: Mock):
    """Test starting a flow from zeroconf."""
    result = await hass.config_entries.flow.async_init(
        DOMAIN,
        context={"source": config_entries.SOURCE_ZEROCONF},
        data=MOCK_ZEROCONF_DATA,
    )
    await hass.async_block_till_done()
    assert result["type"] == "form"
    assert result["step_id"] == "confirm"

    # entry was added
    result = await hass.config_entries.flow.async_configure(
        result["flow_id"], user_input="whatever"
    )
    assert result["type"] == "create_entry"
    assert result["title"] == "Living Room (82GXARRS)"
    assert result["data"][CONF_HOST] == "fake_host"
    assert result["data"][CONF_NAME] == "Living Room"
    assert result["data"][CONF_MAC] == "aa:bb:cc:dd:ee:ff"
    assert result["data"][CONF_MANUFACTURER] == "Samsung"
    assert result["data"][CONF_MODEL] == "82GXARRS"
    assert result["result"].unique_id == "be9554b9-c9fb-41f4-8920-22da015376a4"


async def test_zeroconf_ignores_soundbar(hass: HomeAssistant, remotews_soundbar: Mock):
    """Test starting a flow from zeroconf where the device is actually a soundbar."""
    result = await hass.config_entries.flow.async_init(
        DOMAIN,
        context={"source": config_entries.SOURCE_ZEROCONF},
        data=MOCK_ZEROCONF_DATA,
    )
    await hass.async_block_till_done()
    assert result["type"] == "abort"
    assert result["reason"] == "not_supported"


async def test_zeroconf_no_device_info(
    hass: HomeAssistant, remotews_no_device_info: Mock
):
    """Test starting a flow from zeroconf where device_info returns None."""
    result = await hass.config_entries.flow.async_init(
        DOMAIN,
        context={"source": config_entries.SOURCE_ZEROCONF},
        data=MOCK_ZEROCONF_DATA,
    )
    await hass.async_block_till_done()
    assert result["type"] == "abort"
    assert result["reason"] == "not_supported"


async def test_zeroconf_and_dhcp_same_time(hass: HomeAssistant, remotews: Mock):
    """Test starting a flow from zeroconf and dhcp."""
    result = await hass.config_entries.flow.async_init(
        DOMAIN,
        context={"source": config_entries.SOURCE_DHCP},
        data=MOCK_DHCP_DATA,
    )
    await hass.async_block_till_done()
    assert result["type"] == "form"
    assert result["step_id"] == "confirm"

    result2 = await hass.config_entries.flow.async_init(
        DOMAIN,
        context={"source": config_entries.SOURCE_ZEROCONF},
        data=MOCK_ZEROCONF_DATA,
    )
    await hass.async_block_till_done()
    assert result2["type"] == "abort"
    assert result2["reason"] == "already_in_progress"


async def test_autodetect_websocket(hass: HomeAssistant, remote: Mock, remotews: Mock):
    """Test for send key with autodetection of protocol."""
    with patch(
        "homeassistant.components.samsungtv.bridge.Remote",
        side_effect=OSError("Boom"),
    ), patch(
        "homeassistant.components.samsungtv.config_flow.socket.gethostbyname",
        return_value="fake_host",
    ), patch(
        "homeassistant.components.samsungtv.bridge.SamsungTVWS"
    ) as remotews:
        enter = Mock()
        type(enter).token = PropertyMock(return_value="123456789")
        remote = Mock()
        remote.__enter__ = Mock(return_value=enter)
        remote.__exit__ = Mock(return_value=False)
        remote.rest_device_info.return_value = {
            "id": "uuid:be9554b9-c9fb-41f4-8920-22da015376a4",
            "device": {
                "modelName": "82GXARRS",
                "networkType": "wireless",
                "wifiMac": "aa:bb:cc:dd:ee:ff",
                "udn": "uuid:be9554b9-c9fb-41f4-8920-22da015376a4",
                "mac": "aa:bb:cc:dd:ee:ff",
                "name": "[TV] Living Room",
                "type": "Samsung SmartTV",
            },
        }
        remotews.return_value = remote

        result = await hass.config_entries.flow.async_init(
            DOMAIN, context={"source": config_entries.SOURCE_USER}, data=MOCK_USER_DATA
        )
        assert result["type"] == "create_entry"
        assert result["data"][CONF_METHOD] == "websocket"
        assert result["data"][CONF_TOKEN] == "123456789"
        assert remotews.call_count == 2
        assert remotews.call_args_list == [
            call(**AUTODETECT_WEBSOCKET_SSL),
            call(**DEVICEINFO_WEBSOCKET_SSL),
        ]
        await hass.async_block_till_done()

    entries = hass.config_entries.async_entries(DOMAIN)
    assert len(entries) == 1
    assert entries[0].data[CONF_MAC] == "aa:bb:cc:dd:ee:ff"


async def test_autodetect_auth_missing(hass: HomeAssistant, remote: Mock):
    """Test for send key with autodetection of protocol."""
    with patch(
        "homeassistant.components.samsungtv.bridge.Remote",
        side_effect=[AccessDenied("Boom")],
    ) as remote, patch(
        "homeassistant.components.samsungtv.config_flow.socket.gethostbyname",
        return_value="fake_host",
    ):
        result = await hass.config_entries.flow.async_init(
            DOMAIN, context={"source": config_entries.SOURCE_USER}, data=MOCK_USER_DATA
        )
        assert result["type"] == "abort"
        assert result["reason"] == RESULT_AUTH_MISSING
        assert remote.call_count == 1
        assert remote.call_args_list == [call(AUTODETECT_LEGACY)]


async def test_autodetect_not_supported(hass: HomeAssistant, remote: Mock):
    """Test for send key with autodetection of protocol."""
    with patch(
        "homeassistant.components.samsungtv.bridge.Remote",
        side_effect=[UnhandledResponse("Boom")],
    ) as remote, patch(
        "homeassistant.components.samsungtv.config_flow.socket.gethostbyname",
        return_value="fake_host",
    ):
        result = await hass.config_entries.flow.async_init(
            DOMAIN, context={"source": config_entries.SOURCE_USER}, data=MOCK_USER_DATA
        )
        assert result["type"] == "abort"
        assert result["reason"] == RESULT_NOT_SUPPORTED
        assert remote.call_count == 1
        assert remote.call_args_list == [call(AUTODETECT_LEGACY)]


async def test_autodetect_legacy(hass: HomeAssistant, remote: Mock):
    """Test for send key with autodetection of protocol."""
    result = await hass.config_entries.flow.async_init(
        DOMAIN, context={"source": config_entries.SOURCE_USER}, data=MOCK_USER_DATA
    )
    assert result["type"] == "create_entry"
    assert result["data"][CONF_METHOD] == "legacy"
    assert result["data"][CONF_NAME] == "fake_name"
    assert result["data"][CONF_MAC] is None
    assert result["data"][CONF_PORT] == LEGACY_PORT


async def test_autodetect_none(hass: HomeAssistant, remote: Mock, remotews: Mock):
    """Test for send key with autodetection of protocol."""
    with patch(
        "homeassistant.components.samsungtv.bridge.Remote",
        side_effect=OSError("Boom"),
    ) as remote, patch(
        "homeassistant.components.samsungtv.bridge.SamsungTVWS",
        side_effect=OSError("Boom"),
    ) as remotews, patch(
        "homeassistant.components.samsungtv.config_flow.socket.gethostbyname",
        return_value="fake_host",
    ):
        result = await hass.config_entries.flow.async_init(
            DOMAIN, context={"source": config_entries.SOURCE_USER}, data=MOCK_USER_DATA
        )
        assert result["type"] == "abort"
        assert result["reason"] == RESULT_CANNOT_CONNECT
        assert remote.call_count == 1
        assert remote.call_args_list == [
            call(AUTODETECT_LEGACY),
        ]
        assert remotews.call_count == 2
        assert remotews.call_args_list == [
            call(**AUTODETECT_WEBSOCKET_SSL),
            call(**AUTODETECT_WEBSOCKET_PLAIN),
        ]


async def test_update_old_entry(hass: HomeAssistant, remote: Mock):
    """Test update of old entry."""
    with patch("homeassistant.components.samsungtv.bridge.Remote") as remote:
        remote().rest_device_info.return_value = {
            "device": {
                "modelName": "fake_model2",
                "name": "[TV] Fake Name",
                "udn": "uuid:fake_serial",
            }
        }

        entry = MockConfigEntry(domain=DOMAIN, data=MOCK_OLD_ENTRY)
        entry.add_to_hass(hass)

        config_entries_domain = hass.config_entries.async_entries(DOMAIN)
        assert len(config_entries_domain) == 1
        assert entry is config_entries_domain[0]
        assert entry.data[CONF_ID] == "0d1cef00-00dc-1000-9c80-4844f7b172de_old"
        assert entry.data[CONF_IP_ADDRESS] == "fake_ip_old"
        assert not entry.unique_id

        assert await async_setup_component(hass, DOMAIN, {}) is True
        await hass.async_block_till_done()

        # failed as already configured
        result = await hass.config_entries.flow.async_init(
            DOMAIN, context={"source": config_entries.SOURCE_SSDP}, data=MOCK_SSDP_DATA
        )
        assert result["type"] == "abort"
        assert result["reason"] == RESULT_ALREADY_CONFIGURED

        config_entries_domain = hass.config_entries.async_entries(DOMAIN)
        assert len(config_entries_domain) == 1
        entry2 = config_entries_domain[0]

        # check updated device info
        assert entry2.data.get(CONF_ID) is not None
        assert entry2.data.get(CONF_IP_ADDRESS) is not None
        assert entry2.unique_id == "0d1cef00-00dc-1000-9c80-4844f7b172de"


async def test_update_missing_mac_unique_id_added_from_dhcp(hass, remotews: Mock):
    """Test missing mac and unique id added."""
    entry = MockConfigEntry(domain=DOMAIN, data=MOCK_OLD_ENTRY, unique_id=None)
    entry.add_to_hass(hass)
    with patch(
        "homeassistant.components.samsungtv.async_setup",
        return_value=True,
    ) as mock_setup, patch(
        "homeassistant.components.samsungtv.async_setup_entry",
        return_value=True,
    ) as mock_setup_entry:
        result = await hass.config_entries.flow.async_init(
            DOMAIN,
            context={"source": config_entries.SOURCE_DHCP},
            data=MOCK_DHCP_DATA,
        )
        await hass.async_block_till_done()
        assert len(mock_setup.mock_calls) == 1
        assert len(mock_setup_entry.mock_calls) == 1

    assert result["type"] == "abort"
    assert result["reason"] == "already_configured"
    assert entry.data[CONF_MAC] == "aa:bb:cc:dd:ee:ff"
    assert entry.unique_id == "be9554b9-c9fb-41f4-8920-22da015376a4"


async def test_update_missing_mac_unique_id_added_from_zeroconf(hass, remotews: Mock):
    """Test missing mac and unique id added."""
    entry = MockConfigEntry(domain=DOMAIN, data=MOCK_OLD_ENTRY, unique_id=None)
    entry.add_to_hass(hass)
    with patch(
        "homeassistant.components.samsungtv.async_setup",
        return_value=True,
    ) as mock_setup, patch(
        "homeassistant.components.samsungtv.async_setup_entry",
        return_value=True,
    ) as mock_setup_entry:
        result = await hass.config_entries.flow.async_init(
            DOMAIN,
            context={"source": config_entries.SOURCE_ZEROCONF},
            data=MOCK_ZEROCONF_DATA,
        )
        await hass.async_block_till_done()
        assert len(mock_setup.mock_calls) == 1
        assert len(mock_setup_entry.mock_calls) == 1
    assert result["type"] == "abort"
    assert result["reason"] == "already_configured"
    assert entry.data[CONF_MAC] == "aa:bb:cc:dd:ee:ff"
    assert entry.unique_id == "be9554b9-c9fb-41f4-8920-22da015376a4"


async def test_update_missing_mac_unique_id_added_from_ssdp(hass, remotews: Mock):
    """Test missing mac and unique id added via ssdp."""
    entry = MockConfigEntry(domain=DOMAIN, data=MOCK_OLD_ENTRY, unique_id=None)
    entry.add_to_hass(hass)
    with patch(
        "homeassistant.components.samsungtv.async_setup",
        return_value=True,
    ) as mock_setup, patch(
        "homeassistant.components.samsungtv.async_setup_entry",
        return_value=True,
    ) as mock_setup_entry:
        result = await hass.config_entries.flow.async_init(
            DOMAIN,
            context={"source": config_entries.SOURCE_SSDP},
            data=MOCK_SSDP_DATA,
        )
        await hass.async_block_till_done()
        assert len(mock_setup.mock_calls) == 1
        assert len(mock_setup_entry.mock_calls) == 1

    assert result["type"] == "abort"
    assert result["reason"] == "already_configured"
    assert entry.data[CONF_MAC] == "aa:bb:cc:dd:ee:ff"
    assert entry.unique_id == "0d1cef00-00dc-1000-9c80-4844f7b172de"


async def test_update_missing_mac_added_unique_id_preserved_from_zeroconf(
    hass, remotews: Mock
):
    """Test missing mac and unique id added."""
    entry = MockConfigEntry(
        domain=DOMAIN,
        data=MOCK_OLD_ENTRY,
        unique_id="0d1cef00-00dc-1000-9c80-4844f7b172de",
    )
    entry.add_to_hass(hass)
    with patch(
        "homeassistant.components.samsungtv.async_setup",
        return_value=True,
    ) as mock_setup, patch(
        "homeassistant.components.samsungtv.async_setup_entry",
        return_value=True,
    ) as mock_setup_entry:
        result = await hass.config_entries.flow.async_init(
            DOMAIN,
            context={"source": config_entries.SOURCE_ZEROCONF},
            data=MOCK_ZEROCONF_DATA,
        )
        await hass.async_block_till_done()
        assert len(mock_setup.mock_calls) == 1
        assert len(mock_setup_entry.mock_calls) == 1
    assert result["type"] == "abort"
    assert result["reason"] == "already_configured"
    assert entry.data[CONF_MAC] == "aa:bb:cc:dd:ee:ff"
    assert entry.unique_id == "0d1cef00-00dc-1000-9c80-4844f7b172de"


async def test_form_reauth_legacy(hass, remote: Mock):
    """Test reauthenticate legacy."""
    entry = MockConfigEntry(domain=DOMAIN, data=MOCK_OLD_ENTRY)
    entry.add_to_hass(hass)
    result = await hass.config_entries.flow.async_init(
        DOMAIN,
        context={"entry_id": entry.entry_id, "source": config_entries.SOURCE_REAUTH},
        data=entry.data,
    )
    assert result["type"] == "form"
    assert result["errors"] == {}

    result2 = await hass.config_entries.flow.async_configure(
        result["flow_id"],
        {},
    )
    await hass.async_block_till_done()
    assert result2["type"] == "abort"
    assert result2["reason"] == "reauth_successful"


async def test_form_reauth_websocket(hass, remotews: Mock):
    """Test reauthenticate websocket."""
    entry = MockConfigEntry(domain=DOMAIN, data=MOCK_WS_ENTRY)
    entry.add_to_hass(hass)
    assert entry.state == config_entries.ConfigEntryState.NOT_LOADED

    result = await hass.config_entries.flow.async_init(
        DOMAIN,
        context={"entry_id": entry.entry_id, "source": config_entries.SOURCE_REAUTH},
        data=entry.data,
    )
    assert result["type"] == "form"
    assert result["errors"] == {}

    result2 = await hass.config_entries.flow.async_configure(
        result["flow_id"],
        {},
    )
    await hass.async_block_till_done()
    assert result2["type"] == "abort"
    assert result2["reason"] == "reauth_successful"
    assert entry.state == config_entries.ConfigEntryState.LOADED


async def test_form_reauth_websocket_cannot_connect(hass, remotews: Mock):
    """Test reauthenticate websocket when we cannot connect on the first attempt."""
    entry = MockConfigEntry(domain=DOMAIN, data=MOCK_WS_ENTRY)
    entry.add_to_hass(hass)
    result = await hass.config_entries.flow.async_init(
        DOMAIN,
        context={"entry_id": entry.entry_id, "source": config_entries.SOURCE_REAUTH},
        data=entry.data,
    )
    assert result["type"] == "form"
    assert result["errors"] == {}

    with patch(
        "homeassistant.components.samsungtv.bridge.SamsungTVWS",
        side_effect=ConnectionFailure,
    ), patch(
        "homeassistant.components.samsungtv.config_flow.socket.gethostbyname",
        return_value="fake_host",
    ):
        result2 = await hass.config_entries.flow.async_configure(
            result["flow_id"],
            {},
        )
        await hass.async_block_till_done()

    import pprint

    pprint.pprint(result2)
    assert result2["type"] == "form"
    assert result2["errors"] == {"base": RESULT_AUTH_MISSING}

    result3 = await hass.config_entries.flow.async_configure(
        result["flow_id"],
        {},
    )
    await hass.async_block_till_done()

    assert result3["type"] == "abort"
    assert result3["reason"] == "reauth_successful"


async def test_form_reauth_websocket_not_supported(hass, remotews: Mock):
    """Test reauthenticate websocket when the device is not supported."""
    entry = MockConfigEntry(domain=DOMAIN, data=MOCK_WS_ENTRY)
    entry.add_to_hass(hass)
    result = await hass.config_entries.flow.async_init(
        DOMAIN,
        context={"entry_id": entry.entry_id, "source": config_entries.SOURCE_REAUTH},
        data=entry.data,
    )
    assert result["type"] == "form"
    assert result["errors"] == {}

    with patch(
        "homeassistant.components.samsungtv.bridge.SamsungTVWS",
        side_effect=WebSocketException,
    ), patch(
        "homeassistant.components.samsungtv.config_flow.socket.gethostbyname",
        return_value="fake_host",
    ):
        result2 = await hass.config_entries.flow.async_configure(
            result["flow_id"],
            {},
        )
        await hass.async_block_till_done()

    assert result2["type"] == "abort"
    assert result2["reason"] == "not_supported"<|MERGE_RESOLUTION|>--- conflicted
+++ resolved
@@ -119,10 +119,6 @@
     },
     "id": "123",
 }
-<<<<<<< HEAD
-
-=======
->>>>>>> 3d7912cf
 
 AUTODETECT_LEGACY = {
     "name": "HomeAssistant",
@@ -286,72 +282,54 @@
 
 async def test_ssdp(hass: HomeAssistant, remote: Mock):
     """Test starting a flow from discovery."""
-    with patch(
-        "homeassistant.components.samsungtv.bridge.SamsungTVWSBridge.device_info",
-        return_value=MOCK_DEVICE_INFO,
-    ):
-        # confirm to add the entry
-        result = await hass.config_entries.flow.async_init(
-            DOMAIN, context={"source": config_entries.SOURCE_SSDP}, data=MOCK_SSDP_DATA
-        )
-        assert result["type"] == "form"
-        assert result["step_id"] == "confirm"
+
+    # confirm to add the entry
+    result = await hass.config_entries.flow.async_init(
+        DOMAIN, context={"source": config_entries.SOURCE_SSDP}, data=MOCK_SSDP_DATA
+    )
+    assert result["type"] == "form"
+    assert result["step_id"] == "confirm"
+
+    # entry was added
+    result = await hass.config_entries.flow.async_configure(
+        result["flow_id"], user_input="whatever"
+    )
+    assert result["type"] == "create_entry"
+    assert result["title"] == "fake_model"
+    assert result["data"][CONF_HOST] == "fake_host"
+    assert result["data"][CONF_NAME] == "fake_model"
+    assert result["data"][CONF_MANUFACTURER] == "Samsung fake_manufacturer"
+    assert result["data"][CONF_MODEL] == "fake_model"
+    assert result["result"].unique_id == "0d1cef00-00dc-1000-9c80-4844f7b172de"
+
+
+async def test_ssdp_noprefix(hass: HomeAssistant, remote: Mock):
+    """Test starting a flow from discovery without prefixes."""
+
+    # confirm to add the entry
+    result = await hass.config_entries.flow.async_init(
+        DOMAIN,
+        context={"source": config_entries.SOURCE_SSDP},
+        data=MOCK_SSDP_DATA_NOPREFIX,
+    )
+    assert result["type"] == "form"
+    assert result["step_id"] == "confirm"
+
+    with patch(
+        "homeassistant.components.samsungtv.bridge.SamsungTVLegacyBridge.try_connect",
+        return_value=RESULT_SUCCESS,
+    ):
 
         # entry was added
         result = await hass.config_entries.flow.async_configure(
             result["flow_id"], user_input="whatever"
         )
         assert result["type"] == "create_entry"
-        assert result["title"] == "fake_name (fake_model)"
-        assert result["data"][CONF_HOST] == "fake_host"
-        assert result["data"][CONF_NAME] == "fake_name"
-        assert result["data"][CONF_MANUFACTURER] == "Samsung fake_manufacturer"
-        assert result["data"][CONF_MODEL] == "fake_model"
-        assert result["result"].unique_id == "0d1cef00-00dc-1000-9c80-4844f7b172de"
-
-
-async def test_ssdp_noprefix(hass: HomeAssistant, remote: Mock):
-    """Test starting a flow from discovery without prefixes."""
-    with patch(
-        "homeassistant.components.samsungtv.bridge.SamsungTVWSBridge.device_info",
-        return_value=MOCK_DEVICE_INFO,
-    ):
-
-        # confirm to add the entry
-        result = await hass.config_entries.flow.async_init(
-            DOMAIN,
-            context={"source": config_entries.SOURCE_SSDP},
-            data=MOCK_SSDP_DATA_NOPREFIX,
-        )
-        assert result["type"] == "form"
-        assert result["step_id"] == "confirm"
-
-<<<<<<< HEAD
-=======
-    with patch(
-        "homeassistant.components.samsungtv.bridge.SamsungTVLegacyBridge.try_connect",
-        return_value=RESULT_SUCCESS,
-    ):
-
->>>>>>> 3d7912cf
-        # entry was added
-        result = await hass.config_entries.flow.async_configure(
-            result["flow_id"], user_input="whatever"
-        )
-        assert result["type"] == "create_entry"
-<<<<<<< HEAD
-        assert result["title"] == "fake_name (fake_model)"
-        assert result["data"][CONF_HOST] == "fake2_host"
-        assert result["data"][CONF_NAME] == "fake_name"
-        assert result["data"][CONF_MANUFACTURER] == "Samsung fake2_manufacturer"
-        assert result["data"][CONF_MODEL] == "fake_model"
-=======
         assert result["title"] == "fake2_model"
         assert result["data"][CONF_HOST] == "fake2_host"
         assert result["data"][CONF_NAME] == "fake2_model"
         assert result["data"][CONF_MANUFACTURER] == "Samsung fake2_manufacturer"
         assert result["data"][CONF_MODEL] == "fake2_model"
->>>>>>> 3d7912cf
         assert result["result"].unique_id == "0d1cef00-00dc-1000-9c80-4844f7b172df"
 
 
@@ -360,9 +338,6 @@
     with patch(
         "homeassistant.components.samsungtv.bridge.Remote",
         side_effect=AccessDenied("Boom"),
-    ), patch(
-        "homeassistant.components.samsungtv.bridge.SamsungTVWSBridge.device_info",
-        return_value=MOCK_DEVICE_INFO,
     ):
 
         # confirm to add the entry
@@ -387,16 +362,6 @@
 
 async def test_ssdp_legacy_not_supported(hass: HomeAssistant, remote: Mock):
     """Test starting a flow from discovery for not supported device."""
-<<<<<<< HEAD
-    with patch(
-        "homeassistant.components.samsungtv.bridge.Remote",
-        side_effect=UnhandledResponse("Boom"),
-    ), patch(
-        "homeassistant.components.samsungtv.bridge.SamsungTVWSBridge.device_info",
-        return_value=MOCK_DEVICE_INFO,
-    ):
-=======
->>>>>>> 3d7912cf
 
     # confirm to add the entry
     result = await hass.config_entries.flow.async_init(
@@ -448,9 +413,6 @@
     ), patch(
         "homeassistant.components.samsungtv.bridge.SamsungTVWS",
         side_effect=WebSocketProtocolException("Boom"),
-    ), patch(
-        "homeassistant.components.samsungtv.bridge.SamsungTVWSBridge.device_info",
-        return_value=MOCK_DEVICE_INFO,
     ):
         # device not supported
         result = await hass.config_entries.flow.async_init(
@@ -531,23 +493,20 @@
 
 async def test_ssdp_already_in_progress(hass: HomeAssistant, remote: Mock):
     """Test starting a flow from discovery twice."""
-    with patch(
-        "homeassistant.components.samsungtv.bridge.SamsungTVWSBridge.device_info",
-        return_value=MOCK_DEVICE_INFO,
-    ):
-        # confirm to add the entry
-        result = await hass.config_entries.flow.async_init(
-            DOMAIN, context={"source": config_entries.SOURCE_SSDP}, data=MOCK_SSDP_DATA
-        )
-        assert result["type"] == "form"
-        assert result["step_id"] == "confirm"
-
-        # failed as already in progress
-        result = await hass.config_entries.flow.async_init(
-            DOMAIN, context={"source": config_entries.SOURCE_SSDP}, data=MOCK_SSDP_DATA
-        )
-        assert result["type"] == "abort"
-        assert result["reason"] == RESULT_ALREADY_IN_PROGRESS
+
+    # confirm to add the entry
+    result = await hass.config_entries.flow.async_init(
+        DOMAIN, context={"source": config_entries.SOURCE_SSDP}, data=MOCK_SSDP_DATA
+    )
+    assert result["type"] == "form"
+    assert result["step_id"] == "confirm"
+
+    # failed as already in progress
+    result = await hass.config_entries.flow.async_init(
+        DOMAIN, context={"source": config_entries.SOURCE_SSDP}, data=MOCK_SSDP_DATA
+    )
+    assert result["type"] == "abort"
+    assert result["reason"] == RESULT_ALREADY_IN_PROGRESS
 
 
 async def test_ssdp_already_configured(hass: HomeAssistant, remote: Mock):
