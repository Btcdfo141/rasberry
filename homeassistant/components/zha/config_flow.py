"""Config flow for ZHA."""
from __future__ import annotations

from typing import Any

import serial.tools.list_ports
import voluptuous as vol
from zigpy.config import CONF_DEVICE, CONF_DEVICE_PATH

from homeassistant import config_entries
from homeassistant.components import usb
from homeassistant.const import CONF_HOST, CONF_NAME
from homeassistant.helpers.typing import DiscoveryInfoType

from .core.const import (
    CONF_BAUDRATE,
    CONF_FLOWCONTROL,
    CONF_RADIO_TYPE,
    DOMAIN,
    RadioType,
)

CONF_MANUAL_PATH = "Enter Manually"
SUPPORTED_PORT_SETTINGS = (
    CONF_BAUDRATE,
    CONF_FLOWCONTROL,
)


def _format_port_human_readable(
    device: str,
    serial_number: str | None,
    manufacturer: str | None,
    description: str | None,
    vid: str | None,
    pid: str | None,
) -> str:
    device_details = f"{device}, s/n: {serial_number or 'n/a'}"
    manufacturer_details = f" - {manufacturer}" if manufacturer else ""
    vendor_details = f" - {vid}:{pid}" if vid else ""
    full_details = f"{device_details}{manufacturer_details}{vendor_details}"

    if not description:
        return full_details
    return f"{description[:26]} - {full_details}"


class ZhaFlowHandler(config_entries.ConfigFlow, domain=DOMAIN):
    """Handle a config flow."""

    VERSION = 2

    def __init__(self):
        """Initialize flow instance."""
        self._device_path = None
        self._radio_type = None
        self._auto_detected_data = None
        self._title = None

    async def async_step_user(self, user_input=None):
        """Handle a zha config flow start."""
        if self._async_current_entries():
            return self.async_abort(reason="single_instance_allowed")

        ports = await self.hass.async_add_executor_job(serial.tools.list_ports.comports)
        device_choices = {
            p.device: _format_port_human_readable(
                p.device, p.serial_number, p.manufacturer, p.description, p.vid, p.pid
            )
            for p in ports
        }
        device_to_port = {p.device: p for p in ports}

        if not device_choices:
            return await self.async_step_pick_radio()

        device_choices[CONF_MANUAL_PATH] = CONF_MANUAL_PATH

        if user_input is not None:
            user_selection = user_input[CONF_DEVICE_PATH]
            if user_selection == CONF_MANUAL_PATH:
                return await self.async_step_pick_radio()

            port = device_to_port[user_selection]
            dev_path = await self.hass.async_add_executor_job(
                usb.get_serial_by_id, port.device
            )
            auto_detected_data = await detect_radios(dev_path)
            if auto_detected_data is not None:
                title = device_choices[user_selection]
                return self.async_create_entry(
                    title=title,
                    data=auto_detected_data,
                )

            # did not detect anything
            self._device_path = dev_path
            return await self.async_step_pick_radio()

        schema = vol.Schema({vol.Required(CONF_DEVICE_PATH): vol.In(device_choices)})
        return self.async_show_form(step_id="user", data_schema=schema)

    async def async_step_pick_radio(self, user_input=None):
        """Select radio type."""

        if user_input is not None:
            self._radio_type = RadioType.get_by_description(user_input[CONF_RADIO_TYPE])
            return await self.async_step_port_config()

        schema = {vol.Required(CONF_RADIO_TYPE): vol.In(sorted(RadioType.list()))}
        return self.async_show_form(
            step_id="pick_radio",
            data_schema=vol.Schema(schema),
        )

    async def async_step_usb(self, discovery_info: DiscoveryInfoType):
        """Handle usb discovery."""
        vid = discovery_info["vid"]
        pid = discovery_info["pid"]
        serial_number = discovery_info["serial_number"]
        device = discovery_info["device"]
        manufacturer = discovery_info["manufacturer"]
        description = discovery_info["description"]
        await self.async_set_unique_id(
            f"{vid}:{pid}_{serial_number}_{manufacturer}_{description}"
        )
        self._abort_if_unique_id_configured(
            updates={
                CONF_DEVICE: {CONF_DEVICE_PATH: self._device_path},
            }
        )
        # Check if already configured
        if self._async_current_entries():
            return self.async_abort(reason="single_instance_allowed")

        # If they already have a discovery for deconz
        # we ignore the usb discovery as they probably
        # want to use it there instead
        for flow in self.hass.config_entries.flow.async_progress():
            if flow["handler"] == "deconz":
                return self.async_abort(reason="not_zha_device")

        # The Nortek sticks are a special case since they
        # have a Z-Wave and a Zigbee radio. We need to reject
        # the Z-Wave radio.
        if vid == "10C4" and pid == "8A2A" and "ZigBee" not in description:
            return self.async_abort(reason="not_zha_device")

<<<<<<< HEAD
        dev_path = await self.hass.async_add_executor_job(get_serial_by_id, device)
=======
        dev_path = await self.hass.async_add_executor_job(usb.get_serial_by_id, device)
>>>>>>> 85931e8d
        self._auto_detected_data = await detect_radios(dev_path)
        if self._auto_detected_data is None:
            return self.async_abort(reason="not_zha_device")
        self._device_path = dev_path
<<<<<<< HEAD
        self._title = _format_port_human_readable(
=======
        self._title = usb.human_readable_device_name(
>>>>>>> 85931e8d
            dev_path,
            serial_number,
            manufacturer,
            description,
            vid,
            pid,
        )
        self._set_confirm_only()
        self.context["title_placeholders"] = {CONF_NAME: self._title}
        return await self.async_step_confirm()

    async def async_step_confirm(self, user_input=None):
        """Confirm a discovery."""
        if user_input is not None:
            return self.async_create_entry(
                title=self._title,
                data=self._auto_detected_data,
            )

        return self.async_show_form(
            step_id="confirm",
            description_placeholders={CONF_NAME: self._title},
            data_schema=vol.Schema({}),
        )

    async def async_step_zeroconf(self, discovery_info: DiscoveryInfoType):
        """Handle zeroconf discovery."""
        # Hostname is format: livingroom.local.
        local_name = discovery_info["hostname"][:-1]
        node_name = local_name[: -len(".local")]
        host = discovery_info[CONF_HOST]
        device_path = f"socket://{host}:6638"

        await self.async_set_unique_id(node_name)
        self._abort_if_unique_id_configured(
            updates={
                CONF_DEVICE: {CONF_DEVICE_PATH: device_path},
            }
        )

        # Check if already configured
        if self._async_current_entries():
            return self.async_abort(reason="single_instance_allowed")

        self.context["title_placeholders"] = {
            CONF_NAME: node_name,
        }

        self._device_path = device_path
        self._radio_type = (
            RadioType.ezsp.name if "efr32" in local_name else RadioType.znp.name
        )

        return await self.async_step_port_config()

    async def async_step_port_config(self, user_input=None):
        """Enter port settings specific for this type of radio."""
        errors = {}
        app_cls = RadioType[self._radio_type].controller

        if user_input is not None:
            self._device_path = user_input.get(CONF_DEVICE_PATH)
            if await app_cls.probe(user_input):
                serial_by_id = await self.hass.async_add_executor_job(
                    usb.get_serial_by_id, user_input[CONF_DEVICE_PATH]
                )
                user_input[CONF_DEVICE_PATH] = serial_by_id
                return self.async_create_entry(
                    title=user_input[CONF_DEVICE_PATH],
                    data={CONF_DEVICE: user_input, CONF_RADIO_TYPE: self._radio_type},
                )
            errors["base"] = "cannot_connect"

        schema = {
            vol.Required(
                CONF_DEVICE_PATH, default=self._device_path or vol.UNDEFINED
            ): str
        }
        radio_schema = app_cls.SCHEMA_DEVICE.schema
        if isinstance(radio_schema, vol.Schema):
            radio_schema = radio_schema.schema

        source = self.context.get("source")
        for param, value in radio_schema.items():
            if param in SUPPORTED_PORT_SETTINGS:
                schema[param] = value
                if source == config_entries.SOURCE_ZEROCONF and param == CONF_BAUDRATE:
                    schema[param] = 115200

        return self.async_show_form(
            step_id="port_config",
            data_schema=vol.Schema(schema),
            errors=errors,
        )


async def detect_radios(dev_path: str) -> dict[str, Any] | None:
    """Probe all radio types on the device port."""
    for radio in RadioType:
        dev_config = radio.controller.SCHEMA_DEVICE({CONF_DEVICE_PATH: dev_path})
        if await radio.controller.probe(dev_config):
            return {CONF_RADIO_TYPE: radio.name, CONF_DEVICE: dev_config}

    return None<|MERGE_RESOLUTION|>--- conflicted
+++ resolved
@@ -27,24 +27,6 @@
 )
 
 
-def _format_port_human_readable(
-    device: str,
-    serial_number: str | None,
-    manufacturer: str | None,
-    description: str | None,
-    vid: str | None,
-    pid: str | None,
-) -> str:
-    device_details = f"{device}, s/n: {serial_number or 'n/a'}"
-    manufacturer_details = f" - {manufacturer}" if manufacturer else ""
-    vendor_details = f" - {vid}:{pid}" if vid else ""
-    full_details = f"{device_details}{manufacturer_details}{vendor_details}"
-
-    if not description:
-        return full_details
-    return f"{description[:26]} - {full_details}"
-
-
 class ZhaFlowHandler(config_entries.ConfigFlow, domain=DOMAIN):
     """Handle a config flow."""
 
@@ -63,31 +45,30 @@
             return self.async_abort(reason="single_instance_allowed")
 
         ports = await self.hass.async_add_executor_job(serial.tools.list_ports.comports)
-        device_choices = {
-            p.device: _format_port_human_readable(
-                p.device, p.serial_number, p.manufacturer, p.description, p.vid, p.pid
-            )
+        list_of_ports = [
+            f"{p}, s/n: {p.serial_number or 'n/a'}"
+            + (f" - {p.manufacturer}" if p.manufacturer else "")
             for p in ports
-        }
-        device_to_port = {p.device: p for p in ports}
-
-        if not device_choices:
+        ]
+
+        if not list_of_ports:
             return await self.async_step_pick_radio()
 
-        device_choices[CONF_MANUAL_PATH] = CONF_MANUAL_PATH
+        list_of_ports.append(CONF_MANUAL_PATH)
 
         if user_input is not None:
             user_selection = user_input[CONF_DEVICE_PATH]
             if user_selection == CONF_MANUAL_PATH:
                 return await self.async_step_pick_radio()
 
-            port = device_to_port[user_selection]
+            port = ports[list_of_ports.index(user_selection)]
             dev_path = await self.hass.async_add_executor_job(
                 usb.get_serial_by_id, port.device
             )
             auto_detected_data = await detect_radios(dev_path)
             if auto_detected_data is not None:
-                title = device_choices[user_selection]
+                title = f"{port.description}, s/n: {port.serial_number or 'n/a'}"
+                title += f" - {port.manufacturer}" if port.manufacturer else ""
                 return self.async_create_entry(
                     title=title,
                     data=auto_detected_data,
@@ -97,7 +78,7 @@
             self._device_path = dev_path
             return await self.async_step_pick_radio()
 
-        schema = vol.Schema({vol.Required(CONF_DEVICE_PATH): vol.In(device_choices)})
+        schema = vol.Schema({vol.Required(CONF_DEVICE_PATH): vol.In(list_of_ports)})
         return self.async_show_form(step_id="user", data_schema=schema)
 
     async def async_step_pick_radio(self, user_input=None):
@@ -146,20 +127,12 @@
         if vid == "10C4" and pid == "8A2A" and "ZigBee" not in description:
             return self.async_abort(reason="not_zha_device")
 
-<<<<<<< HEAD
-        dev_path = await self.hass.async_add_executor_job(get_serial_by_id, device)
-=======
         dev_path = await self.hass.async_add_executor_job(usb.get_serial_by_id, device)
->>>>>>> 85931e8d
         self._auto_detected_data = await detect_radios(dev_path)
         if self._auto_detected_data is None:
             return self.async_abort(reason="not_zha_device")
         self._device_path = dev_path
-<<<<<<< HEAD
-        self._title = _format_port_human_readable(
-=======
         self._title = usb.human_readable_device_name(
->>>>>>> 85931e8d
             dev_path,
             serial_number,
             manufacturer,
