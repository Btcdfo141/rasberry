"""Support for Lutron lights."""
from __future__ import annotations

from collections.abc import Mapping
import logging
from typing import Any

from pylutron import Output

from homeassistant.components.light import ATTR_BRIGHTNESS, ColorMode, LightEntity
from homeassistant.config_entries import ConfigEntry
from homeassistant.core import HomeAssistant
from homeassistant.helpers import entity_registry as er
from homeassistant.helpers.entity_platform import AddEntitiesCallback
from homeassistant.helpers.issue_registry import IssueSeverity, async_create_issue
from homeassistant.util import slugify

from . import DOMAIN, LutronData
from .entity import LutronDevice

_LOGGER = logging.getLogger(__name__)


async def async_setup_entry(
    hass: HomeAssistant,
    config_entry: ConfigEntry,
    async_add_entities: AddEntitiesCallback,
) -> None:
    """Set up the Lutron light platform.

    Adds dimmers from the Main Repeater associated with the config_entry as
    light entities.
    """
    ent_reg = er.async_get(hass)
    entry_data: LutronData = hass.data[DOMAIN][config_entry.entry_id]

    for area_name, device in entry_data.lights:
        if device.type == "CEILING_FAN_TYPE":
            # If this is a fan check to see if this entity already exists. If not, do not create a new one.
            entity_id = f"light.{slugify(f'{area_name} {device.name}')}"
            if ent_reg.async_is_registered(entity_id):
                entity_entry = ent_reg.async_get(entity_id)
                assert entity_entry
                if entity_entry.disabled:
                    # If the entity exists and is disabled then we want to remove the entity so that the user is using the new fan entity instead.
                    ent_reg.async_remove(entity_id)
                else:
                    async_add_entities(
                        [LutronLight(area_name, device, entry_data.client)],
                        True,
                    )
                    async_create_issue(
                        hass,
                        DOMAIN,
                        "deprecated_light_fan",
                        breaks_in_ha_version="2024.7.0",
                        is_fixable=False,
                        severity=IssueSeverity.WARNING,
                        translation_key="deprecated_light_fan",
                    )
        else:
            async_add_entities(
                [LutronLight(area_name, device, entry_data.client)],
                True,
            )


def to_lutron_level(level):
    """Convert the given Home Assistant light level (0-255) to Lutron (0.0-100.0)."""
    return float((level * 100) / 255)


def to_hass_level(level):
    """Convert the given Lutron (0.0-100.0) light level to Home Assistant (0-255)."""
    return int((level * 255) / 100)


class LutronLight(LutronDevice, LightEntity):
    """Representation of a Lutron Light, including dimmable."""

    _attr_color_mode = ColorMode.BRIGHTNESS
    _attr_supported_color_modes = {ColorMode.BRIGHTNESS}
<<<<<<< HEAD

    def __init__(self, area_name, lutron_device, controller) -> None:
        """Initialize the light."""
        self._prev_brightness = None
        super().__init__(area_name, lutron_device, controller)
        self._is_fan = lutron_device.type == "CEILING_FAN_TYPE"
=======
    _lutron_device: Output
    _prev_brightness: int | None = None
>>>>>>> b9e532cb

    @property
    def brightness(self) -> int:
        """Return the brightness of the light."""
        new_brightness = to_hass_level(self._lutron_device.last_level())
        if new_brightness != 0:
            self._prev_brightness = new_brightness
        return new_brightness

    def turn_on(self, **kwargs: Any) -> None:
        """Turn the light on."""
        if self._is_fan:
            async_create_issue(
                self.hass,
                DOMAIN,
                "deprecated_light_fan_on",
                breaks_in_ha_version="2024.7.0",
                is_fixable=False,
                severity=IssueSeverity.WARNING,
                translation_key="deprecated_light_fan_on",
            )
        if ATTR_BRIGHTNESS in kwargs and self._lutron_device.is_dimmable:
            brightness = kwargs[ATTR_BRIGHTNESS]
        elif self._prev_brightness == 0:
            brightness = 255 / 2
        else:
            brightness = self._prev_brightness
        self._prev_brightness = brightness
        self._lutron_device.level = to_lutron_level(brightness)

    def turn_off(self, **kwargs: Any) -> None:
        """Turn the light off."""
        if self._is_fan:
            async_create_issue(
                self.hass,
                DOMAIN,
                "deprecated_light_fan_off",
                breaks_in_ha_version="2024.7.0",
                is_fixable=False,
                severity=IssueSeverity.WARNING,
                translation_key="deprecated_light_fan_off",
            )
        self._lutron_device.level = 0

    @property
    def extra_state_attributes(self) -> Mapping[str, Any] | None:
        """Return the state attributes."""
        return {"lutron_integration_id": self._lutron_device.id}

    @property
    def is_on(self) -> bool:
        """Return true if device is on."""
        return self._lutron_device.last_level() > 0

    def update(self) -> None:
        """Call when forcing a refresh of the device."""
        if self._prev_brightness is None:
            self._prev_brightness = to_hass_level(self._lutron_device.level)<|MERGE_RESOLUTION|>--- conflicted
+++ resolved
@@ -5,7 +5,7 @@
 import logging
 from typing import Any
 
-from pylutron import Output
+from pylutron import Lutron, LutronEntity, Output
 
 from homeassistant.components.light import ATTR_BRIGHTNESS, ColorMode, LightEntity
 from homeassistant.config_entries import ConfigEntry
@@ -80,17 +80,15 @@
 
     _attr_color_mode = ColorMode.BRIGHTNESS
     _attr_supported_color_modes = {ColorMode.BRIGHTNESS}
-<<<<<<< HEAD
+    _lutron_device: Output
+    _prev_brightness: int | None = None
 
-    def __init__(self, area_name, lutron_device, controller) -> None:
+    def __init__(
+        self, area_name: str, lutron_device: LutronEntity, controller: Lutron
+    ) -> None:
         """Initialize the light."""
-        self._prev_brightness = None
         super().__init__(area_name, lutron_device, controller)
         self._is_fan = lutron_device.type == "CEILING_FAN_TYPE"
-=======
-    _lutron_device: Output
-    _prev_brightness: int | None = None
->>>>>>> b9e532cb
 
     @property
     def brightness(self) -> int:
