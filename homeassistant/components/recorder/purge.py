--- conflicted
+++ resolved
@@ -25,64 +25,6 @@
 
     try:
         with session_scope(session=instance.get_session()) as session:
-<<<<<<< HEAD
-            # Purge a max of 1 hour, based on the oldest states or events record
-            batch_purge_before = purge_before
-
-            query = session.query(States).order_by(States.last_updated.asc()).limit(1)
-            states = execute(query, to_native=True, validate_entity_ids=False)
-            if states:
-                batch_purge_before = min(
-                    batch_purge_before,
-                    states[0].last_updated + timedelta(hours=1),
-                )
-
-            query = session.query(Events).order_by(Events.time_fired.asc()).limit(1)
-            events = execute(query, to_native=True)
-            if events:
-                batch_purge_before = min(
-                    batch_purge_before,
-                    events[0].time_fired + timedelta(hours=1),
-                )
-
-            _LOGGER.debug("Purging states and events before %s", batch_purge_before)
-
-            # Update old_state_id to NULL before deleting to ensure
-            # the delete does not fail due to a foreign key constraint
-            # since some databases (MSSQL) cannot do the ON DELETE SET NULL
-            # for us.
-            disconnected_rows = (
-                session.query(States)
-                .filter(States.last_updated >= batch_purge_before)
-                .filter(
-                    States.old_state_id.in_(
-                        session.query(States.state_id)
-                        .filter(States.last_updated < batch_purge_before)
-                        .subquery()
-                    )
-                )
-                .update({"old_state_id": None}, synchronize_session=False)
-            )
-            _LOGGER.debug("Updated %s states to remove old_state_id", disconnected_rows)
-
-            deleted_rows = (
-                session.query(States)
-                .filter(States.last_updated < batch_purge_before)
-                .delete(synchronize_session=False)
-            )
-            _LOGGER.debug("Deleted %s states", deleted_rows)
-
-            deleted_rows = (
-                session.query(Events)
-                .filter(Events.time_fired < batch_purge_before)
-                .delete(synchronize_session=False)
-            )
-            _LOGGER.debug("Deleted %s events", deleted_rows)
-
-            # If states or events purging isn't processing the purge_before yet,
-            # return false, as we are not done yet.
-            if batch_purge_before != purge_before:
-=======
             # Purge a max of MAX_ROWS_TO_PURGE, based on the oldest states or events record
             event_ids = _select_event_ids_to_purge(session, purge_before)
             state_ids = _select_state_ids_to_purge(session, event_ids)
@@ -93,7 +35,6 @@
                 _purge_event_ids(session, event_ids)
                 # If states or events purging isn't processing the purge_before yet,
                 # return false, as we are not done yet.
->>>>>>> c50ad790
                 _LOGGER.debug("Purging hasn't fully completed yet")
                 return False
             _purge_old_recorder_runs(instance, session, purge_before)
