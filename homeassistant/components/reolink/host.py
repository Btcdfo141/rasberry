--- conflicted
+++ resolved
@@ -18,7 +18,6 @@
 from homeassistant.helpers.dispatcher import async_dispatcher_send
 from homeassistant.helpers.network import NoURLAvailableError, get_url
 
-<<<<<<< HEAD
 from .const import (
     CONF_PROTOCOL,
     CONF_USE_HTTPS,
@@ -27,10 +26,6 @@
     SUBSCRIPTION_RENEW_THRESHOLD,
 )
 from .exceptions import ReolinkSetupException, ReolinkWebhookException, UserNotAdmin
-=======
-from .const import CONF_PROTOCOL, CONF_USE_HTTPS, DEFAULT_TIMEOUT
-from .exceptions import ReolinkSetupException, UserNotAdmin
->>>>>>> 3c4455c6
 
 _LOGGER = logging.getLogger(__name__)
 
@@ -137,11 +132,8 @@
 
         self._unique_id = format_mac(self._api.mac_address)
 
-<<<<<<< HEAD
         await self.subscribe()
 
-=======
->>>>>>> 3c4455c6
     async def update_states(self) -> None:
         """Call the API of the camera device to update the internal states."""
         await self._api.get_states()
