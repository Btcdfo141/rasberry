--- conflicted
+++ resolved
@@ -141,37 +141,13 @@
     return await _async_stream_endpoint_url(hass, camera, fmt)
 
 
-<<<<<<< HEAD
-@bind_hass
-async def async_get_image(
-    hass: HomeAssistant,
-    entity_id: str,
-=======
 async def _async_get_image(
     camera: Camera,
->>>>>>> 349d448a
     timeout: int = 10,
     width: int | None = None,
     height: int | None = None,
 ) -> Image:
-<<<<<<< HEAD
-    """Fetch an image from a camera entity.
-
-    width and height will be passed to the underlying
-    entity if it is supported.
-
-    There is no guarantee that the image will be the passed
-    width and height as many cameras cannot scale on demand
-
-    Passing the width and height are only helpful in avoiding
-    post processing of the image in the event the camera
-    can scale the image for us and shift the computational
-    load to the device itself.
-    """
-    camera = _get_camera_from_entity_id(hass, entity_id)
-=======
     """Fetch a snapshot image from a camera.
->>>>>>> 349d448a
 
     If width and height are passed, an attempt to scale
     the image will be made on a best effort basis.
@@ -185,18 +161,6 @@
             # custom components have had a chance to change their signature
             sig = inspect.signature(camera.async_camera_image)
             if "height" in sig.parameters and "width" in sig.parameters:
-<<<<<<< HEAD
-                image = await camera.async_camera_image(width=width, height=height)
-            else:
-                _LOGGER.warning(
-                    "The camera entity %s does not support requesting width and height, please open an issue with the integration author.",
-                    entity_id,
-                )
-                image = await camera.async_camera_image()
-
-            if image:
-                return Image(camera.content_type, image)
-=======
                 image_bytes = await camera.async_camera_image(
                     width=width, height=height
                 )
@@ -223,7 +187,6 @@
                     )
 
                 return image
->>>>>>> 349d448a
 
     raise HomeAssistantError("Unable to get image")
 
@@ -634,25 +597,6 @@
 
     async def handle(self, request: web.Request, camera: Camera) -> web.Response:
         """Serve camera image."""
-<<<<<<< HEAD
-        with suppress(asyncio.CancelledError, asyncio.TimeoutError):
-            async with async_timeout.timeout(CAMERA_IMAGE_TIMEOUT):
-                sig = inspect.signature(camera.async_camera_image)
-                width = request.query.get("width") or 640
-                height = request.query.get("height") or 480
-                if "height" in sig.parameters and "width" in sig.parameters:
-                    image = await camera.async_camera_image(
-                        width=int(width) if width else None,
-                        height=int(height) if height else None,
-                    )
-                else:
-                    image = await camera.async_camera_image()
-
-            if image:
-                return web.Response(body=image, content_type=camera.content_type)
-
-        raise web.HTTPInternalServerError()
-=======
         width = request.query.get("width")
         height = request.query.get("height")
         try:
@@ -666,7 +610,6 @@
             raise web.HTTPInternalServerError() from ex
         else:
             return web.Response(body=image.content, content_type=image.content_type)
->>>>>>> 349d448a
 
 
 class CameraMjpegStream(CameraView):
