--- conflicted
+++ resolved
@@ -236,8 +236,7 @@
     assert result["reason"] == "already_configured"
 
 
-<<<<<<< HEAD
-async def test_ssdp_no_serial(hass):
+async def test_ssdp_no_serial(hass: HomeAssistant) -> None:
     """Test ssdp abort when the ssdp info does not include a serial number."""
     result = await hass.config_entries.flow.async_init(
         DOMAIN,
@@ -256,10 +255,7 @@
     assert result["reason"] == "no_serial"
 
 
-async def test_ssdp_ipv6(hass):
-=======
 async def test_ssdp_ipv6(hass: HomeAssistant) -> None:
->>>>>>> 0cfb937d
     """Test ssdp abort when using a ipv6 address."""
     MockConfigEntry(
         domain=DOMAIN,
