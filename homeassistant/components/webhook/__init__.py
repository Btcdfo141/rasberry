"""Webhooks for Home Assistant."""
import logging
import secrets

from aiohttp.web import Request, Response
import voluptuous as vol

from homeassistant.components import websocket_api
from homeassistant.components.http.const import KEY_REAL_IP
from homeassistant.components.http.view import HomeAssistantView
from homeassistant.const import HTTP_OK
from homeassistant.core import callback
from homeassistant.helpers.network import get_url
from homeassistant.loader import bind_hass
from homeassistant.util.aiohttp import MockRequest

_LOGGER = logging.getLogger(__name__)

DOMAIN = "webhook"

URL_WEBHOOK_PATH = "/api/webhook/{webhook_id}"

WS_TYPE_LIST = "webhook/list"

SCHEMA_WS_LIST = websocket_api.BASE_COMMAND_MESSAGE_SCHEMA.extend(
    {vol.Required("type"): WS_TYPE_LIST}
)


@callback
@bind_hass
def async_register(hass, domain, name, webhook_id, handler):
    """Register a webhook."""
    handlers = hass.data.setdefault(DOMAIN, {})

    if webhook_id in handlers:
        raise ValueError("Handler is already defined!")

    handlers[webhook_id] = {"domain": domain, "name": name, "handler": handler}


@callback
@bind_hass
def async_unregister(hass, webhook_id):
    """Remove a webhook."""
    handlers = hass.data.setdefault(DOMAIN, {})
    handlers.pop(webhook_id, None)


@callback
def async_generate_id():
    """Generate a webhook_id."""
    return secrets.token_hex(32)


@callback
@bind_hass
def async_generate_url(hass, webhook_id):
    """Generate the full URL for a webhook_id."""
    # TODO check if this is needed
    # "ais-dom gate_id fix"
    # from homeassistant.components.ais_dom import ais_global
    #
    # gate_id = ais_global.get_sercure_android_id_dom()
    # return "{}{}".format(
    #     "https://" + gate_id + ".paczka.pro", async_generate_path(webhook_id)
    return "{}{}".format(
        get_url(hass, prefer_external=True, allow_cloud=False),
        async_generate_path(webhook_id),
    )


@callback
def async_generate_path(webhook_id):
    """Generate the path component for a webhook_id."""
    return URL_WEBHOOK_PATH.format(webhook_id=webhook_id)


@bind_hass
async def async_handle_webhook(hass, webhook_id, request):
    """Handle a webhook."""
    handlers = hass.data.setdefault(DOMAIN, {})
    webhook = handlers.get(webhook_id)

    # Always respond successfully to not give away if a hook exists or not.
<<<<<<< HEAD
    if webhook is None and webhook_id != "aisdomprocesscommandfromframe":
        peer_ip = request[KEY_REAL_IP]
=======
    if webhook is None:
        if isinstance(request, MockRequest):
            received_from = request.mock_source
        else:
            received_from = request[KEY_REAL_IP]

>>>>>>> dfc345a9
        _LOGGER.warning(
            "Received message for unregistered webhook %s from %s",
            webhook_id,
            received_from,
        )
        # Look at content to provide some context for received webhook
        # Limit to 64 chars to avoid flooding the log
        content = await request.content.read(64)
        _LOGGER.debug("%s...", content)
        return Response(status=HTTP_OK)

    try:
        # ais
        response = None
        if webhook_id == "aisdomprocesscommandfromframe":
            # TODO check the ais_ha_webhook_id
            import homeassistant.components.ais_ai_service as ai

            rj = await request.json()
            if "ais_gate_client_id" in rj:
                response = await ai.async_process_json_from_frame(hass, rj)
        if response is None and webhook is not None:
            response = await webhook["handler"](hass, webhook_id, request)
        if response is None:
            response = Response(status=HTTP_OK)
        return response
    except Exception:  # pylint: disable=broad-except
        _LOGGER.exception("Error processing webhook %s", webhook_id)
        return Response(status=HTTP_OK)


async def async_setup(hass, config):
    """Initialize the webhook component."""
    hass.http.register_view(WebhookView)
    hass.components.websocket_api.async_register_command(
        WS_TYPE_LIST, websocket_list, SCHEMA_WS_LIST
    )
    return True


class WebhookView(HomeAssistantView):
    """Handle incoming webhook requests."""

    url = URL_WEBHOOK_PATH
    name = "api:webhook"
    requires_auth = False
    cors_allowed = True

    async def _handle(self, request: Request, webhook_id):
        """Handle webhook call."""
        _LOGGER.debug("Handling webhook %s payload for %s", request.method, webhook_id)
        hass = request.app["hass"]
        return await async_handle_webhook(hass, webhook_id, request)

    head = _handle
    post = _handle
    put = _handle


@callback
def websocket_list(hass, connection, msg):
    """Return a list of webhooks."""
    handlers = hass.data.setdefault(DOMAIN, {})
    result = [
        {"webhook_id": webhook_id, "domain": info["domain"], "name": info["name"]}
        for webhook_id, info in handlers.items()
    ]

    connection.send_message(websocket_api.result_message(msg["id"], result))<|MERGE_RESOLUTION|>--- conflicted
+++ resolved
@@ -83,17 +83,12 @@
     webhook = handlers.get(webhook_id)
 
     # Always respond successfully to not give away if a hook exists or not.
-<<<<<<< HEAD
     if webhook is None and webhook_id != "aisdomprocesscommandfromframe":
-        peer_ip = request[KEY_REAL_IP]
-=======
-    if webhook is None:
         if isinstance(request, MockRequest):
             received_from = request.mock_source
         else:
             received_from = request[KEY_REAL_IP]
 
->>>>>>> dfc345a9
         _LOGGER.warning(
             "Received message for unregistered webhook %s from %s",
             webhook_id,
