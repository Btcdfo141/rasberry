--- conflicted
+++ resolved
@@ -368,14 +368,7 @@
     @callback
     def _update_speed(self, speed):
         # Validate speed
-<<<<<<< HEAD
-        if isinstance(speed, ResultWrapper):
-            speed = speed.render_result
-        else:
-            speed = str(speed)
-=======
         speed = str(speed)
->>>>>>> 529b849e
 
         if speed in self._speed_list:
             self._speed = speed
@@ -398,8 +391,7 @@
             self._oscillating = None
         else:
             _LOGGER.error(
-                "Received invalid oscillating: %s. Expected: True/False",
-                oscillating,
+                "Received invalid oscillating: %s. Expected: True/False", oscillating
             )
             self._oscillating = None
 
