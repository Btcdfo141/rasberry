"""smarttub constants."""

DOMAIN = "smarttub"

EVENT_SMARTTUB = "smarttub"

SMARTTUB_CONTROLLER = "smarttub_controller"

SCAN_INTERVAL = 60

POLLING_TIMEOUT = 10
API_TIMEOUT = 5

DEFAULT_MIN_TEMP = 18.5
DEFAULT_MAX_TEMP = 40

# the device doesn't remember any state for the light, so we have to choose a
# mode (smarttub.SpaLight.LightMode) when turning it on. There is no white
# mode.
DEFAULT_LIGHT_EFFECT = "purple"
# default to 50% brightness
DEFAULT_LIGHT_BRIGHTNESS = 128

<<<<<<< HEAD
ATTR_REMINDERS = "reminders"
=======
ATTR_STATUS = "status"
ATTR_PUMPS = "pumps"
ATTR_LIGHTS = "lights"
>>>>>>> ee2658f9
<|MERGE_RESOLUTION|>--- conflicted
+++ resolved
@@ -21,10 +21,7 @@
 # default to 50% brightness
 DEFAULT_LIGHT_BRIGHTNESS = 128
 
-<<<<<<< HEAD
+ATTR_LIGHTS = "lights"
+ATTR_PUMPS = "pumps"
 ATTR_REMINDERS = "reminders"
-=======
-ATTR_STATUS = "status"
-ATTR_PUMPS = "pumps"
-ATTR_LIGHTS = "lights"
->>>>>>> ee2658f9
+ATTR_STATUS = "status"