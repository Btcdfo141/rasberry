--- conflicted
+++ resolved
@@ -17,13 +17,7 @@
 
 
 async def async_setup_entry(
-<<<<<<< HEAD
     hass: HomeAssistant, entry: ConfigEntry, async_add_entities: AddEntitiesCallback
-=======
-    hass: HomeAssistant,
-    config_entry: ConfigEntry,
-    async_add_entities: AddEntitiesCallback,
->>>>>>> 7d7f5272
 ) -> None:
     """Set up Abode binary sensor devices."""
     data: AbodeSystem = hass.data[DOMAIN]
@@ -58,10 +52,5 @@
     def device_class(self) -> str:
         """Return the class of the binary sensor."""
         if self._device.get_value("is_window") == "1":
-<<<<<<< HEAD
-            return DEVICE_CLASS_WINDOW
-        return cast(str, self._device.generic_type)
-=======
             return BinarySensorDeviceClass.WINDOW
-        return self._device.generic_type
->>>>>>> 7d7f5272
+        return cast(str, self._device.generic_type)