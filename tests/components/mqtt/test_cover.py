"""The tests for the MQTT cover platform."""
import json
from unittest.mock import ANY

from homeassistant.components import cover, mqtt
from homeassistant.components.cover import ATTR_POSITION, ATTR_TILT_POSITION
from homeassistant.components.mqtt.cover import MqttCover
from homeassistant.components.mqtt.discovery import async_start
from homeassistant.const import (
    ATTR_ASSUMED_STATE, ATTR_ENTITY_ID, SERVICE_CLOSE_COVER,
    SERVICE_CLOSE_COVER_TILT, SERVICE_OPEN_COVER, SERVICE_OPEN_COVER_TILT,
    SERVICE_SET_COVER_POSITION, SERVICE_SET_COVER_TILT_POSITION,
    SERVICE_STOP_COVER, STATE_CLOSED, STATE_OPEN, STATE_UNAVAILABLE,
<<<<<<< HEAD
    SERVICE_TOGGLE, SERVICE_TOGGLE_COVER_TILT, STATE_UNKNOWN)
from homeassistant.setup import async_setup_component, setup_component
=======
    STATE_UNKNOWN)
from homeassistant.setup import async_setup_component
>>>>>>> f21f3277

from tests.common import (
    MockConfigEntry, async_fire_mqtt_message, async_mock_mqtt_component,
    mock_registry)


<<<<<<< HEAD
class TestCoverMQTT(unittest.TestCase):
    """Test the MQTT cover."""

    def setUp(self):  # pylint: disable=invalid-name
        """Set up things to be run when tests are started."""
        self.hass = get_test_home_assistant()
        self.mock_publish = mock_mqtt_component(self.hass)

    def tearDown(self):  # pylint: disable=invalid-name
        """Stop down everything that was started."""
        self.hass.stop()

    def test_state_via_state_topic(self):
        """Test the controlling state via topic."""
        assert setup_component(self.hass, cover.DOMAIN, {
            cover.DOMAIN: {
                'platform': 'mqtt',
                'name': 'test',
                'state_topic': 'state-topic',
                'command_topic': 'command-topic',
                'qos': 0,
                'payload_open': 'OPEN',
                'payload_close': 'CLOSE',
                'payload_stop': 'STOP'
            }
        })

        state = self.hass.states.get('cover.test')
        assert STATE_UNKNOWN == state.state
        assert not state.attributes.get(ATTR_ASSUMED_STATE)

        fire_mqtt_message(self.hass, 'state-topic', STATE_CLOSED)
        self.hass.block_till_done()

        state = self.hass.states.get('cover.test')
        assert STATE_CLOSED == state.state

        fire_mqtt_message(self.hass, 'state-topic', STATE_OPEN)
        self.hass.block_till_done()

        state = self.hass.states.get('cover.test')
        assert STATE_OPEN == state.state

    def test_position_via_position_topic(self):
        """Test the controlling state via topic."""
        self.assertTrue(setup_component(self.hass, cover.DOMAIN, {
            cover.DOMAIN: {
                'platform': 'mqtt',
                'name': 'test',
                'position_topic': 'get-position-topic',
                'position_open': 100,
                'position_closed': 0,
                'command_topic': 'command-topic',
                'qos': 0,
                'payload_open': 'OPEN',
                'payload_close': 'CLOSE',
                'payload_stop': 'STOP'
            }
        }))

        state = self.hass.states.get('cover.test')
        assert STATE_UNKNOWN == state.state
        assert not state.attributes.get(ATTR_ASSUMED_STATE)

        fire_mqtt_message(self.hass, 'get-position-topic', '0')
        self.hass.block_till_done()

        state = self.hass.states.get('cover.test')
        assert STATE_CLOSED == state.state

        fire_mqtt_message(self.hass, 'get-position-topic', '100')
        self.hass.block_till_done()

        state = self.hass.states.get('cover.test')
        assert STATE_OPEN == state.state

    def test_state_via_template(self):
        """Test the controlling state via topic."""
        assert setup_component(self.hass, cover.DOMAIN, {
            cover.DOMAIN: {
                'platform': 'mqtt',
                'name': 'test',
                'state_topic': 'state-topic',
                'command_topic': 'command-topic',
                'qos': 0,
                'value_template': '\
                    {% if (value | multiply(0.01) | int) == 0  %}\
                      closed\
                    {% else %}\
                      open\
                    {% endif %}'
            }
        })

        state = self.hass.states.get('cover.test')
        assert STATE_UNKNOWN == state.state

        fire_mqtt_message(self.hass, 'state-topic', '10000')
        self.hass.block_till_done()

        state = self.hass.states.get('cover.test')
        assert STATE_OPEN == state.state

        fire_mqtt_message(self.hass, 'state-topic', '99')
        self.hass.block_till_done()

        state = self.hass.states.get('cover.test')
        assert STATE_CLOSED == state.state

    def test_position_via_template(self):
        """Test the controlling state via topic."""
        self.assertTrue(setup_component(self.hass, cover.DOMAIN, {
            cover.DOMAIN: {
                'platform': 'mqtt',
                'name': 'test',
                'position_topic': 'get-position-topic',
                'command_topic': 'command-topic',
                'qos': 0,
                'value_template': '{{ (value | multiply(0.01)) | int }}'
            }
        }))

        state = self.hass.states.get('cover.test')
        self.assertEqual(STATE_UNKNOWN, state.state)

        fire_mqtt_message(self.hass, 'get-position-topic', '10000')
        self.hass.block_till_done()

        state = self.hass.states.get('cover.test')
        self.assertEqual(STATE_OPEN, state.state)

        fire_mqtt_message(self.hass, 'get-position-topic', '5000')
        self.hass.block_till_done()

        state = self.hass.states.get('cover.test')
        self.assertEqual(STATE_OPEN, state.state)

        fire_mqtt_message(self.hass, 'get-position-topic', '99')
        self.hass.block_till_done()

        state = self.hass.states.get('cover.test')
        self.assertEqual(STATE_CLOSED, state.state)

    def test_optimistic_state_change(self):
        """Test changing state optimistically."""
        assert setup_component(self.hass, cover.DOMAIN, {
            cover.DOMAIN: {
                'platform': 'mqtt',
                'name': 'test',
                'command_topic': 'command-topic',
                'qos': 0,
            }
        })

        state = self.hass.states.get('cover.test')
        assert STATE_UNKNOWN == state.state
        assert state.attributes.get(ATTR_ASSUMED_STATE)

        self.hass.services.call(
            cover.DOMAIN, SERVICE_OPEN_COVER,
            {ATTR_ENTITY_ID: 'cover.test'}, blocking=True)
        self.hass.block_till_done()

        self.mock_publish.async_publish.assert_called_once_with(
            'command-topic', 'OPEN', 0, False)
        self.mock_publish.async_publish.reset_mock()
        state = self.hass.states.get('cover.test')
        assert STATE_OPEN == state.state

        self.hass.services.call(
            cover.DOMAIN, SERVICE_CLOSE_COVER,
            {ATTR_ENTITY_ID: 'cover.test'}, blocking=True)
        self.hass.block_till_done()

        self.mock_publish.async_publish.assert_called_once_with(
            'command-topic', 'CLOSE', 0, False)
        self.mock_publish.async_publish.reset_mock()
        state = self.hass.states.get('cover.test')
        assert STATE_CLOSED == state.state

        self.hass.services.call(
            cover.DOMAIN, SERVICE_TOGGLE,
            {ATTR_ENTITY_ID: 'cover.test'}, blocking=True)
        self.hass.block_till_done()

        self.mock_publish.async_publish.assert_called_once_with(
            'command-topic', 'OPEN', 0, False)
        self.mock_publish.async_publish.reset_mock()
        state = self.hass.states.get('cover.test')
        assert STATE_OPEN == state.state

        self.hass.services.call(
            cover.DOMAIN, SERVICE_TOGGLE,
            {ATTR_ENTITY_ID: 'cover.test'}, blocking=True)
        self.hass.block_till_done()

        self.mock_publish.async_publish.assert_called_once_with(
            'command-topic', 'CLOSE', 0, False)
        state = self.hass.states.get('cover.test')
        assert STATE_CLOSED == state.state

    def test_send_open_cover_command(self):
        """Test the sending of open_cover."""
        assert setup_component(self.hass, cover.DOMAIN, {
            cover.DOMAIN: {
                'platform': 'mqtt',
                'name': 'test',
                'state_topic': 'state-topic',
                'command_topic': 'command-topic',
                'qos': 2
            }
        })

        state = self.hass.states.get('cover.test')
        assert STATE_UNKNOWN == state.state

        self.hass.services.call(
            cover.DOMAIN, SERVICE_OPEN_COVER,
            {ATTR_ENTITY_ID: 'cover.test'}, blocking=True)
        self.hass.block_till_done()

        self.mock_publish.async_publish.assert_called_once_with(
            'command-topic', 'OPEN', 2, False)
        state = self.hass.states.get('cover.test')
        assert STATE_UNKNOWN == state.state

    def test_send_close_cover_command(self):
        """Test the sending of close_cover."""
        assert setup_component(self.hass, cover.DOMAIN, {
            cover.DOMAIN: {
                'platform': 'mqtt',
                'name': 'test',
                'state_topic': 'state-topic',
                'command_topic': 'command-topic',
                'qos': 2
            }
        })

        state = self.hass.states.get('cover.test')
        assert STATE_UNKNOWN == state.state

        self.hass.services.call(
            cover.DOMAIN, SERVICE_CLOSE_COVER,
            {ATTR_ENTITY_ID: 'cover.test'}, blocking=True)
        self.hass.block_till_done()

        self.mock_publish.async_publish.assert_called_once_with(
            'command-topic', 'CLOSE', 2, False)
        state = self.hass.states.get('cover.test')
        assert STATE_UNKNOWN == state.state

    def test_send_stop__cover_command(self):
        """Test the sending of stop_cover."""
        assert setup_component(self.hass, cover.DOMAIN, {
            cover.DOMAIN: {
                'platform': 'mqtt',
                'name': 'test',
                'state_topic': 'state-topic',
                'command_topic': 'command-topic',
                'qos': 2
            }
        })

        state = self.hass.states.get('cover.test')
        assert STATE_UNKNOWN == state.state

        self.hass.services.call(
            cover.DOMAIN, SERVICE_STOP_COVER,
            {ATTR_ENTITY_ID: 'cover.test'}, blocking=True)
        self.hass.block_till_done()

        self.mock_publish.async_publish.assert_called_once_with(
            'command-topic', 'STOP', 2, False)
        state = self.hass.states.get('cover.test')
        assert STATE_UNKNOWN == state.state

    def test_current_cover_position(self):
        """Test the current cover position."""
        assert setup_component(self.hass, cover.DOMAIN, {
            cover.DOMAIN: {
                'platform': 'mqtt',
                'name': 'test',
                'position_topic': 'get-position-topic',
                'command_topic': 'command-topic',
                'position_open': 100,
                'position_closed': 0,
                'payload_open': 'OPEN',
                'payload_close': 'CLOSE',
                'payload_stop': 'STOP'
            }
        })

        state_attributes_dict = self.hass.states.get(
            'cover.test').attributes
        assert not ('current_position' in state_attributes_dict)
        assert not ('current_tilt_position' in state_attributes_dict)
        assert not (4 & self.hass.states.get(
            'cover.test').attributes['supported_features'] == 4)

        fire_mqtt_message(self.hass, 'get-position-topic', '0')
        self.hass.block_till_done()
        current_cover_position = self.hass.states.get(
            'cover.test').attributes['current_position']
        assert 0 == current_cover_position

        fire_mqtt_message(self.hass, 'get-position-topic', '50')
        self.hass.block_till_done()
        current_cover_position = self.hass.states.get(
            'cover.test').attributes['current_position']
        assert 50 == current_cover_position

        fire_mqtt_message(self.hass, 'get-position-topic', 'non-numeric')
        self.hass.block_till_done()
        current_cover_position = self.hass.states.get(
            'cover.test').attributes['current_position']
        assert 50 == current_cover_position

        fire_mqtt_message(self.hass, 'get-position-topic', '101')
        self.hass.block_till_done()
        current_cover_position = self.hass.states.get(
            'cover.test').attributes['current_position']
        assert 100 == current_cover_position

    def test_current_cover_position_inverted(self):
        """Test the current cover position."""
        assert setup_component(self.hass, cover.DOMAIN, {
            cover.DOMAIN: {
                'platform': 'mqtt',
                'name': 'test',
                'position_topic': 'get-position-topic',
                'command_topic': 'command-topic',
                'position_open': 0,
                'position_closed': 100,
                'payload_open': 'OPEN',
                'payload_close': 'CLOSE',
                'payload_stop': 'STOP'
            }
        })

        state_attributes_dict = self.hass.states.get(
            'cover.test').attributes
        assert not ('current_position' in state_attributes_dict)
        assert not ('current_tilt_position' in state_attributes_dict)
        assert not (4 & self.hass.states.get(
            'cover.test').attributes['supported_features'] == 4)

        fire_mqtt_message(self.hass, 'get-position-topic', '100')
        self.hass.block_till_done()
        current_percentage_cover_position = self.hass.states.get(
            'cover.test').attributes['current_position']
        assert 0 == current_percentage_cover_position
        assert STATE_CLOSED == self.hass.states.get(
            'cover.test').state

        fire_mqtt_message(self.hass, 'get-position-topic', '0')
        self.hass.block_till_done()
        current_percentage_cover_position = self.hass.states.get(
            'cover.test').attributes['current_position']
        assert 100 == current_percentage_cover_position
        assert STATE_OPEN == self.hass.states.get(
            'cover.test').state

        fire_mqtt_message(self.hass, 'get-position-topic', '50')
        self.hass.block_till_done()
        current_percentage_cover_position = self.hass.states.get(
            'cover.test').attributes['current_position']
        assert 50 == current_percentage_cover_position
        assert STATE_OPEN == self.hass.states.get(
            'cover.test').state

        fire_mqtt_message(self.hass, 'get-position-topic', 'non-numeric')
        self.hass.block_till_done()
        current_percentage_cover_position = self.hass.states.get(
            'cover.test').attributes['current_position']
        assert 50 == current_percentage_cover_position
        assert STATE_OPEN == self.hass.states.get(
            'cover.test').state

        fire_mqtt_message(self.hass, 'get-position-topic', '101')
        self.hass.block_till_done()
        current_percentage_cover_position = self.hass.states.get(
            'cover.test').attributes['current_position']
        assert 0 == current_percentage_cover_position
        assert STATE_CLOSED == self.hass.states.get(
            'cover.test').state

    def test_set_cover_position(self):
        """Test setting cover position."""
        assert setup_component(self.hass, cover.DOMAIN, {
            cover.DOMAIN: {
                'platform': 'mqtt',
                'name': 'test',
                'position_topic': 'get-position-topic',
                'command_topic': 'command-topic',
                'set_position_topic': 'set-position-topic',
                'position_open': 100,
                'position_closed': 0,
                'payload_open': 'OPEN',
                'payload_close': 'CLOSE',
                'payload_stop': 'STOP'
            }
        })

        state_attributes_dict = self.hass.states.get(
            'cover.test').attributes
        assert not ('current_position' in state_attributes_dict)
        assert not ('current_tilt_position' in state_attributes_dict)
        assert 4 & self.hass.states.get(
            'cover.test').attributes['supported_features'] == 4

        fire_mqtt_message(self.hass, 'get-position-topic', '22')
        self.hass.block_till_done()
        state_attributes_dict = self.hass.states.get(
            'cover.test').attributes
        assert 'current_position' in state_attributes_dict
        assert not ('current_tilt_position' in state_attributes_dict)
        current_cover_position = self.hass.states.get(
            'cover.test').attributes['current_position']
        assert 22 == current_cover_position

    def test_set_position_templated(self):
        """Test setting cover position via template."""
        assert setup_component(self.hass, cover.DOMAIN, {
            cover.DOMAIN: {
                'platform': 'mqtt',
                'name': 'test',
                'position_topic': 'get-position-topic',
                'command_topic': 'command-topic',
                'position_open': 100,
                'position_closed': 0,
                'set_position_topic': 'set-position-topic',
                'set_position_template': '{{100-62}}',
                'payload_open': 'OPEN',
                'payload_close': 'CLOSE',
                'payload_stop': 'STOP'
            }
        })

        self.hass.services.call(
            cover.DOMAIN, SERVICE_SET_COVER_POSITION,
            {ATTR_ENTITY_ID: 'cover.test', ATTR_POSITION: 100}, blocking=True)
        self.hass.block_till_done()

        self.mock_publish.async_publish.assert_called_once_with(
            'set-position-topic', '38', 0, False)

    def test_set_position_untemplated(self):
        """Test setting cover position via template."""
        assert setup_component(self.hass, cover.DOMAIN, {
            cover.DOMAIN: {
                'platform': 'mqtt',
                'name': 'test',
                'position_topic': 'state-topic',
                'command_topic': 'command-topic',
                'set_position_topic': 'position-topic',
                'payload_open': 'OPEN',
                'payload_close': 'CLOSE',
                'payload_stop': 'STOP'
            }
        })

        self.hass.services.call(
            cover.DOMAIN, SERVICE_SET_COVER_POSITION,
            {ATTR_ENTITY_ID: 'cover.test', ATTR_POSITION: 62}, blocking=True)
        self.hass.block_till_done()

        self.mock_publish.async_publish.assert_called_once_with(
            'position-topic', 62, 0, False)

    def test_no_command_topic(self):
        """Test with no command topic."""
        assert setup_component(self.hass, cover.DOMAIN, {
            cover.DOMAIN: {
                'platform': 'mqtt',
                'name': 'test',
                'qos': 0,
                'payload_open': 'OPEN',
                'payload_close': 'CLOSE',
                'payload_stop': 'STOP',
                'tilt_command_topic': 'tilt-command',
                'tilt_status_topic': 'tilt-status'
            }
        })

        assert 240 == self.hass.states.get(
            'cover.test').attributes['supported_features']

    def test_with_command_topic_and_tilt(self):
        """Test with command topic and tilt config."""
        assert setup_component(self.hass, cover.DOMAIN, {
            cover.DOMAIN: {
                'command_topic': 'test',
                'platform': 'mqtt',
                'name': 'test',
                'qos': 0,
                'payload_open': 'OPEN',
                'payload_close': 'CLOSE',
                'payload_stop': 'STOP',
                'tilt_command_topic': 'tilt-command',
                'tilt_status_topic': 'tilt-status'
            }
        })

        assert 251 == self.hass.states.get(
            'cover.test').attributes['supported_features']

    def test_tilt_defaults(self):
        """Test the defaults."""
        assert setup_component(self.hass, cover.DOMAIN, {
            cover.DOMAIN: {
                'platform': 'mqtt',
                'name': 'test',
                'state_topic': 'state-topic',
                'command_topic': 'command-topic',
                'qos': 0,
                'payload_open': 'OPEN',
                'payload_close': 'CLOSE',
                'payload_stop': 'STOP',
                'tilt_command_topic': 'tilt-command',
                'tilt_status_topic': 'tilt-status'
            }
        })

        state_attributes_dict = self.hass.states.get(
            'cover.test').attributes
        assert 'current_tilt_position' in state_attributes_dict

        current_cover_position = self.hass.states.get(
            'cover.test').attributes['current_tilt_position']
        assert STATE_UNKNOWN == current_cover_position

    def test_tilt_via_invocation_defaults(self):
        """Test tilt defaults on close/open."""
        assert setup_component(self.hass, cover.DOMAIN, {
            cover.DOMAIN: {
                'platform': 'mqtt',
                'name': 'test',
                'state_topic': 'state-topic',
                'command_topic': 'command-topic',
                'qos': 0,
                'payload_open': 'OPEN',
                'payload_close': 'CLOSE',
                'payload_stop': 'STOP',
                'tilt_command_topic': 'tilt-command-topic',
                'tilt_status_topic': 'tilt-status-topic'
            }
        })

        self.hass.services.call(
            cover.DOMAIN, SERVICE_OPEN_COVER_TILT,
            {ATTR_ENTITY_ID: 'cover.test'}, blocking=True)
        self.hass.block_till_done()

        self.mock_publish.async_publish.assert_called_once_with(
            'tilt-command-topic', 100, 0, False)
        self.mock_publish.async_publish.reset_mock()

        self.hass.services.call(
            cover.DOMAIN, SERVICE_CLOSE_COVER_TILT,
            {ATTR_ENTITY_ID: 'cover.test'}, blocking=True)
        self.hass.block_till_done()

        self.mock_publish.async_publish.assert_called_once_with(
            'tilt-command-topic', 0, 0, False)
        self.mock_publish.async_publish.reset_mock()

        # Close tilt status would be received from device when non-optimistic
        fire_mqtt_message(self.hass, 'tilt-status-topic', '0')
        self.hass.block_till_done()

        current_cover_tilt_position = self.hass.states.get(
            'cover.test').attributes['current_tilt_position']
        assert 0 == current_cover_tilt_position

        self.hass.services.call(
            cover.DOMAIN, SERVICE_TOGGLE_COVER_TILT,
            {ATTR_ENTITY_ID: 'cover.test'}, blocking=True)
        self.hass.block_till_done()

        self.mock_publish.async_publish.assert_called_once_with(
            'tilt-command-topic', 100, 0, False)
        self.mock_publish.async_publish.reset_mock()

        # Open tilt status would be received from device when non-optimistic
        fire_mqtt_message(self.hass, 'tilt-status-topic', '100')
        self.hass.block_till_done()

        current_cover_tilt_position = self.hass.states.get(
            'cover.test').attributes['current_tilt_position']
        assert 100 == current_cover_tilt_position

        self.hass.services.call(
            cover.DOMAIN, SERVICE_TOGGLE_COVER_TILT,
            {ATTR_ENTITY_ID: 'cover.test'}, blocking=True)
        self.hass.block_till_done()

        self.mock_publish.async_publish.assert_called_once_with(
            'tilt-command-topic', 0, 0, False)

    def test_tilt_given_value(self):
        """Test tilting to a given value."""
        assert setup_component(self.hass, cover.DOMAIN, {
            cover.DOMAIN: {
                'platform': 'mqtt',
                'name': 'test',
                'state_topic': 'state-topic',
                'command_topic': 'command-topic',
                'qos': 0,
                'payload_open': 'OPEN',
                'payload_close': 'CLOSE',
                'payload_stop': 'STOP',
                'tilt_command_topic': 'tilt-command-topic',
                'tilt_status_topic': 'tilt-status-topic',
                'tilt_opened_value': 80,
                'tilt_closed_value': 25
            }
        })

        self.hass.services.call(
            cover.DOMAIN, SERVICE_OPEN_COVER_TILT,
            {ATTR_ENTITY_ID: 'cover.test'}, blocking=True)
        self.hass.block_till_done()

        self.mock_publish.async_publish.assert_called_once_with(
            'tilt-command-topic', 80, 0, False)
        self.mock_publish.async_publish.reset_mock()

        self.hass.services.call(
            cover.DOMAIN, SERVICE_CLOSE_COVER_TILT,
            {ATTR_ENTITY_ID: 'cover.test'}, blocking=True)
        self.hass.block_till_done()

        self.mock_publish.async_publish.assert_called_once_with(
            'tilt-command-topic', 25, 0, False)
        self.mock_publish.async_publish.reset_mock()

        # Close tilt status would be received from device when non-optimistic
        fire_mqtt_message(self.hass, 'tilt-status-topic', '25')
        self.hass.block_till_done()

        current_cover_tilt_position = self.hass.states.get(
            'cover.test').attributes['current_tilt_position']
        assert 25 == current_cover_tilt_position

        self.hass.services.call(
            cover.DOMAIN, SERVICE_TOGGLE_COVER_TILT,
            {ATTR_ENTITY_ID: 'cover.test'}, blocking=True)
        self.hass.block_till_done()

        self.mock_publish.async_publish.assert_called_once_with(
            'tilt-command-topic', 80, 0, False)
        self.mock_publish.async_publish.reset_mock()

        # Open tilt status would be received from device when non-optimistic
        fire_mqtt_message(self.hass, 'tilt-status-topic', '80')
        self.hass.block_till_done()

        current_cover_tilt_position = self.hass.states.get(
            'cover.test').attributes['current_tilt_position']
        assert 80 == current_cover_tilt_position

        self.hass.services.call(
            cover.DOMAIN, SERVICE_TOGGLE_COVER_TILT,
            {ATTR_ENTITY_ID: 'cover.test'}, blocking=True)
        self.hass.block_till_done()

        self.mock_publish.async_publish.assert_called_once_with(
            'tilt-command-topic', 25, 0, False)

    def test_tilt_given_value_optimistic(self):
        """Test tilting to a given value."""
        assert setup_component(self.hass, cover.DOMAIN, {
            cover.DOMAIN: {
                'platform': 'mqtt',
                'name': 'test',
                'state_topic': 'state-topic',
                'command_topic': 'command-topic',
                'qos': 0,
                'payload_open': 'OPEN',
                'payload_close': 'CLOSE',
                'payload_stop': 'STOP',
                'tilt_command_topic': 'tilt-command-topic',
                'tilt_status_topic': 'tilt-status-topic',
                'tilt_opened_value': 80,
                'tilt_closed_value': 25,
                'tilt_optimistic': True
            }
        })

        self.hass.services.call(
            cover.DOMAIN, SERVICE_OPEN_COVER_TILT,
            {ATTR_ENTITY_ID: 'cover.test'}, blocking=True)
        self.hass.block_till_done()

        current_cover_tilt_position = self.hass.states.get(
            'cover.test').attributes['current_tilt_position']
        assert 80 == current_cover_tilt_position

        self.mock_publish.async_publish.assert_called_once_with(
            'tilt-command-topic', 80, 0, False)
        self.mock_publish.async_publish.reset_mock()

        self.hass.services.call(
            cover.DOMAIN, SERVICE_CLOSE_COVER_TILT,
            {ATTR_ENTITY_ID: 'cover.test'}, blocking=True)
        self.hass.block_till_done()

        current_cover_tilt_position = self.hass.states.get(
            'cover.test').attributes['current_tilt_position']
        assert 25 == current_cover_tilt_position

        self.mock_publish.async_publish.assert_called_once_with(
            'tilt-command-topic', 25, 0, False)

    def test_tilt_given_value_altered_range(self):
        """Test tilting to a given value."""
        assert setup_component(self.hass, cover.DOMAIN, {
            cover.DOMAIN: {
                'platform': 'mqtt',
                'name': 'test',
                'state_topic': 'state-topic',
                'command_topic': 'command-topic',
                'qos': 0,
                'payload_open': 'OPEN',
                'payload_close': 'CLOSE',
                'payload_stop': 'STOP',
                'tilt_command_topic': 'tilt-command-topic',
                'tilt_status_topic': 'tilt-status-topic',
                'tilt_opened_value': 25,
                'tilt_closed_value': 0,
                'tilt_min': 0,
                'tilt_max': 50,
                'tilt_optimistic': True
            }
        })

        self.hass.services.call(
            cover.DOMAIN, SERVICE_OPEN_COVER_TILT,
            {ATTR_ENTITY_ID: 'cover.test'}, blocking=True)
        self.hass.block_till_done()

        current_cover_tilt_position = self.hass.states.get(
            'cover.test').attributes['current_tilt_position']
        assert 50 == current_cover_tilt_position

        self.mock_publish.async_publish.assert_called_once_with(
            'tilt-command-topic', 25, 0, False)
        self.mock_publish.async_publish.reset_mock()

        self.hass.services.call(
            cover.DOMAIN, SERVICE_CLOSE_COVER_TILT,
            {ATTR_ENTITY_ID: 'cover.test'}, blocking=True)
        self.hass.block_till_done()

        current_cover_tilt_position = self.hass.states.get(
            'cover.test').attributes['current_tilt_position']
        assert 0 == current_cover_tilt_position

        self.mock_publish.async_publish.assert_called_once_with(
            'tilt-command-topic', 0, 0, False)
        self.mock_publish.async_publish.reset_mock()

        self.hass.services.call(
            cover.DOMAIN, SERVICE_TOGGLE_COVER_TILT,
            {ATTR_ENTITY_ID: 'cover.test'}, blocking=True)
        self.hass.block_till_done()

        current_cover_tilt_position = self.hass.states.get(
            'cover.test').attributes['current_tilt_position']
        assert 50 == current_cover_tilt_position

        self.mock_publish.async_publish.assert_called_once_with(
            'tilt-command-topic', 25, 0, False)

    def test_tilt_via_topic(self):
        """Test tilt by updating status via MQTT."""
        assert setup_component(self.hass, cover.DOMAIN, {
            cover.DOMAIN: {
                'platform': 'mqtt',
                'name': 'test',
                'state_topic': 'state-topic',
                'command_topic': 'command-topic',
                'qos': 0,
                'payload_open': 'OPEN',
                'payload_close': 'CLOSE',
                'payload_stop': 'STOP',
                'tilt_command_topic': 'tilt-command-topic',
                'tilt_status_topic': 'tilt-status-topic'
            }
        })

        fire_mqtt_message(self.hass, 'tilt-status-topic', '0')
        self.hass.block_till_done()

        current_cover_tilt_position = self.hass.states.get(
            'cover.test').attributes['current_tilt_position']
        assert 0 == current_cover_tilt_position

        fire_mqtt_message(self.hass, 'tilt-status-topic', '50')
        self.hass.block_till_done()

        current_cover_tilt_position = self.hass.states.get(
            'cover.test').attributes['current_tilt_position']
        assert 50 == current_cover_tilt_position

    def test_tilt_via_topic_altered_range(self):
        """Test tilt status via MQTT with altered tilt range."""
        assert setup_component(self.hass, cover.DOMAIN, {
            cover.DOMAIN: {
                'platform': 'mqtt',
                'name': 'test',
                'state_topic': 'state-topic',
                'command_topic': 'command-topic',
                'qos': 0,
                'payload_open': 'OPEN',
                'payload_close': 'CLOSE',
                'payload_stop': 'STOP',
                'tilt_command_topic': 'tilt-command-topic',
                'tilt_status_topic': 'tilt-status-topic',
                'tilt_min': 0,
                'tilt_max': 50
            }
        })

        fire_mqtt_message(self.hass, 'tilt-status-topic', '0')
        self.hass.block_till_done()

        current_cover_tilt_position = self.hass.states.get(
            'cover.test').attributes['current_tilt_position']
        assert 0 == current_cover_tilt_position

        fire_mqtt_message(self.hass, 'tilt-status-topic', '50')
        self.hass.block_till_done()

        current_cover_tilt_position = self.hass.states.get(
            'cover.test').attributes['current_tilt_position']
        assert 100 == current_cover_tilt_position

        fire_mqtt_message(self.hass, 'tilt-status-topic', '25')
        self.hass.block_till_done()

        current_cover_tilt_position = self.hass.states.get(
            'cover.test').attributes['current_tilt_position']
        assert 50 == current_cover_tilt_position

    def test_tilt_position(self):
        """Test tilt via method invocation."""
        assert setup_component(self.hass, cover.DOMAIN, {
            cover.DOMAIN: {
                'platform': 'mqtt',
                'name': 'test',
                'state_topic': 'state-topic',
                'command_topic': 'command-topic',
                'qos': 0,
                'payload_open': 'OPEN',
                'payload_close': 'CLOSE',
                'payload_stop': 'STOP',
                'tilt_command_topic': 'tilt-command-topic',
                'tilt_status_topic': 'tilt-status-topic'
            }
        })

        self.hass.services.call(
            cover.DOMAIN, SERVICE_SET_COVER_TILT_POSITION,
            {ATTR_ENTITY_ID: 'cover.test', ATTR_TILT_POSITION: 50},
            blocking=True)
        self.hass.block_till_done()

        self.mock_publish.async_publish.assert_called_once_with(
            'tilt-command-topic', 50, 0, False)

    def test_tilt_position_altered_range(self):
        """Test tilt via method invocation with altered range."""
        assert setup_component(self.hass, cover.DOMAIN, {
            cover.DOMAIN: {
                'platform': 'mqtt',
                'name': 'test',
                'state_topic': 'state-topic',
                'command_topic': 'command-topic',
                'qos': 0,
                'payload_open': 'OPEN',
                'payload_close': 'CLOSE',
                'payload_stop': 'STOP',
                'tilt_command_topic': 'tilt-command-topic',
                'tilt_status_topic': 'tilt-status-topic',
                'tilt_min': 0,
                'tilt_max': 50
            }
        })

        self.hass.services.call(
            cover.DOMAIN, SERVICE_SET_COVER_TILT_POSITION,
            {ATTR_ENTITY_ID: 'cover.test', ATTR_TILT_POSITION: 50},
            blocking=True)
        self.hass.block_till_done()

        self.mock_publish.async_publish.assert_called_once_with(
            'tilt-command-topic', 25, 0, False)

    def test_find_percentage_in_range_defaults(self):
        """Test find percentage in range with default range."""
        mqtt_cover = MqttCover(
            {
                'name': 'cover.test',
                'state_topic': 'state-topic',
                'get_position_topic': None,
                'command_topic': 'command-topic',
                'availability_topic': None,
                'tilt_command_topic': 'tilt-command-topic',
                'tilt_status_topic': 'tilt-status-topic',
                'qos': 0,
                'retain': False,
                'state_open': 'OPEN', 'state_closed': 'CLOSE',
                'position_open': 100,  'position_closed': 0,
                'payload_open': 'OPEN', 'payload_close': 'CLOSE',
                'payload_stop': 'STOP',
                'payload_available': None, 'payload_not_available': None,
                'optimistic': False, 'value_template': None,
                'tilt_open_position': 100, 'tilt_closed_position': 0,
                'tilt_min': 0, 'tilt_max': 100, 'tilt_optimistic': False,
                'tilt_invert_state': False,
                'set_position_topic': None, 'set_position_template': None,
                'unique_id': None, 'device_config': None,
            },
            None,
            None)

        assert 44 == mqtt_cover.find_percentage_in_range(44)
        assert 44 == mqtt_cover.find_percentage_in_range(44, 'cover')

    def test_find_percentage_in_range_altered(self):
        """Test find percentage in range with altered range."""
        mqtt_cover = MqttCover(
            {
                'name': 'cover.test',
                'state_topic': 'state-topic',
                'get_position_topic': None,
                'command_topic': 'command-topic',
                'availability_topic': None,
                'tilt_command_topic': 'tilt-command-topic',
                'tilt_status_topic': 'tilt-status-topic',
                'qos': 0,
                'retain': False,
                'state_open': 'OPEN', 'state_closed': 'CLOSE',
                'position_open': 180,  'position_closed': 80,
                'payload_open': 'OPEN', 'payload_close': 'CLOSE',
                'payload_stop': 'STOP',
                'payload_available': None, 'payload_not_available': None,
                'optimistic': False, 'value_template': None,
                'tilt_open_position': 180, 'tilt_closed_position': 80,
                'tilt_min': 80, 'tilt_max': 180, 'tilt_optimistic': False,
                'tilt_invert_state': False,
                'set_position_topic': None, 'set_position_template': None,
                'unique_id': None, 'device_config': None,
            },
            None,
            None)

        assert 40 == mqtt_cover.find_percentage_in_range(120)
        assert 40 == mqtt_cover.find_percentage_in_range(120, 'cover')

    def test_find_percentage_in_range_defaults_inverted(self):
        """Test find percentage in range with default range but inverted."""
        mqtt_cover = MqttCover(
            {
                'name': 'cover.test',
                'state_topic': 'state-topic',
                'get_position_topic': None,
                'command_topic': 'command-topic',
                'availability_topic': None,
                'tilt_command_topic': 'tilt-command-topic',
                'tilt_status_topic': 'tilt-status-topic',
                'qos': 0,
                'retain': False,
                'state_open': 'OPEN', 'state_closed': 'CLOSE',
                'position_open': 0,  'position_closed': 100,
                'payload_open': 'OPEN', 'payload_close': 'CLOSE',
                'payload_stop': 'STOP',
                'payload_available': None, 'payload_not_available': None,
                'optimistic': False, 'value_template': None,
                'tilt_open_position': 100, 'tilt_closed_position': 0,
                'tilt_min': 0, 'tilt_max': 100, 'tilt_optimistic': False,
                'tilt_invert_state': True,
                'set_position_topic': None, 'set_position_template': None,
                'unique_id': None, 'device_config': None,
            },
            None,
            None)

        assert 56 == mqtt_cover.find_percentage_in_range(44)
        assert 56 == mqtt_cover.find_percentage_in_range(44, 'cover')

    def test_find_percentage_in_range_altered_inverted(self):
        """Test find percentage in range with altered range and inverted."""
        mqtt_cover = MqttCover(
            {
                'name': 'cover.test',
                'state_topic': 'state-topic',
                'get_position_topic': None,
                'command_topic': 'command-topic',
                'availability_topic': None,
                'tilt_command_topic': 'tilt-command-topic',
                'tilt_status_topic': 'tilt-status-topic',
                'qos': 0,
                'retain': False,
                'state_open': 'OPEN', 'state_closed': 'CLOSE',
                'position_open': 80,  'position_closed': 180,
                'payload_open': 'OPEN', 'payload_close': 'CLOSE',
                'payload_stop': 'STOP',
                'payload_available': None, 'payload_not_available': None,
                'optimistic': False, 'value_template': None,
                'tilt_open_position': 180, 'tilt_closed_position': 80,
                'tilt_min': 80, 'tilt_max': 180, 'tilt_optimistic': False,
                'tilt_invert_state': True,
                'set_position_topic': None, 'set_position_template': None,
                'unique_id': None, 'device_config': None,
            },
            None,
            None)

        assert 60 == mqtt_cover.find_percentage_in_range(120)
        assert 60 == mqtt_cover.find_percentage_in_range(120, 'cover')

    def test_find_in_range_defaults(self):
        """Test find in range with default range."""
        mqtt_cover = MqttCover(
            {
                'name': 'cover.test',
                'state_topic': 'state-topic',
                'get_position_topic': None,
                'command_topic': 'command-topic',
                'availability_topic': None,
                'tilt_command_topic': 'tilt-command-topic',
                'tilt_status_topic': 'tilt-status-topic',
                'qos': 0,
                'retain': False,
                'state_open': 'OPEN', 'state_closed': 'CLOSE',
                'position_open': 100, 'position_closed': 0,
                'payload_open': 'OPEN', 'payload_close': 'CLOSE',
                'payload_stop': 'STOP',
                'payload_available': None, 'payload_not_available': None,
                'optimistic': False, 'value_template': None,
                'tilt_open_position': 100, 'tilt_closed_position': 0,
                'tilt_min': 0, 'tilt_max': 100, 'tilt_optimistic': False,
                'tilt_invert_state': False,
                'set_position_topic': None, 'set_position_template': None,
                'unique_id': None, 'device_config': None,
            },
            None,
            None)

        assert 44 == mqtt_cover.find_in_range_from_percent(44)
        assert 44 == mqtt_cover.find_in_range_from_percent(44, 'cover')

    def test_find_in_range_altered(self):
        """Test find in range with altered range."""
        mqtt_cover = MqttCover(
            {
                'name': 'cover.test',
                'state_topic': 'state-topic',
                'get_position_topic': None,
                'command_topic': 'command-topic',
                'availability_topic': None,
                'tilt_command_topic': 'tilt-command-topic',
                'tilt_status_topic': 'tilt-status-topic',
                'qos': 0,
                'retain': False,
                'state_open': 'OPEN', 'state_closed': 'CLOSE',
                'position_open': 180, 'position_closed': 80,
                'payload_open': 'OPEN', 'payload_close': 'CLOSE',
                'payload_stop': 'STOP',
                'payload_available': None, 'payload_not_available': None,
                'optimistic': False, 'value_template': None,
                'tilt_open_position': 180, 'tilt_closed_position': 80,
                'tilt_min': 80, 'tilt_max': 180, 'tilt_optimistic': False,
                'tilt_invert_state': False,
                'set_position_topic': None, 'set_position_template': None,
                'unique_id': None, 'device_config': None,
            },
            None,
            None)

        assert 120 == mqtt_cover.find_in_range_from_percent(40)
        assert 120 == mqtt_cover.find_in_range_from_percent(40, 'cover')

    def test_find_in_range_defaults_inverted(self):
        """Test find in range with default range but inverted."""
        mqtt_cover = MqttCover(
            {
                'name': 'cover.test',
                'state_topic': 'state-topic',
                'get_position_topic': None,
                'command_topic': 'command-topic',
                'availability_topic': None,
                'tilt_command_topic': 'tilt-command-topic',
                'tilt_status_topic': 'tilt-status-topic',
                'qos': 0,
                'retain': False,
                'state_open': 'OPEN', 'state_closed': 'CLOSE',
                'position_open': 0, 'position_closed': 100,
                'payload_open': 'OPEN', 'payload_close': 'CLOSE',
                'payload_stop': 'STOP',
                'payload_available': None, 'payload_not_available': None,
                'optimistic': False, 'value_template': None,
                'tilt_open_position': 100, 'tilt_closed_position': 0,
                'tilt_min': 0, 'tilt_max': 100, 'tilt_optimistic': False,
                'tilt_invert_state': True,
                'set_position_topic': None, 'set_position_template': None,
                'unique_id': None, 'device_config': None,
            },
            None,
            None)

        assert 44 == mqtt_cover.find_in_range_from_percent(56)
        assert 44 == mqtt_cover.find_in_range_from_percent(56, 'cover')

    def test_find_in_range_altered_inverted(self):
        """Test find in range with altered range and inverted."""
        mqtt_cover = MqttCover(
            {
                'name': 'cover.test',
                'state_topic': 'state-topic',
                'get_position_topic': None,
                'command_topic': 'command-topic',
                'availability_topic': None,
                'tilt_command_topic': 'tilt-command-topic',
                'tilt_status_topic': 'tilt-status-topic',
                'qos': 0,
                'retain': False,
                'state_open': 'OPEN', 'state_closed': 'CLOSE',
                'position_open': 80, 'position_closed': 180,
                'payload_open': 'OPEN', 'payload_close': 'CLOSE',
                'payload_stop': 'STOP',
                'payload_available': None, 'payload_not_available': None,
                'optimistic': False, 'value_template': None,
                'tilt_open_position': 180, 'tilt_closed_position': 80,
                'tilt_min': 80, 'tilt_max': 180, 'tilt_optimistic': False,
                'tilt_invert_state': True,
                'set_position_topic': None, 'set_position_template': None,
                'unique_id': None, 'device_config': None,
            },
            None,
            None)

        assert 120 == mqtt_cover.find_in_range_from_percent(60)
        assert 120 == mqtt_cover.find_in_range_from_percent(60, 'cover')

    def test_availability_without_topic(self):
        """Test availability without defined availability topic."""
        assert setup_component(self.hass, cover.DOMAIN, {
            cover.DOMAIN: {
                'platform': 'mqtt',
                'name': 'test',
                'state_topic': 'state-topic',
                'command_topic': 'command-topic'
            }
        })

        state = self.hass.states.get('cover.test')
        assert STATE_UNAVAILABLE != state.state

    def test_availability_by_defaults(self):
        """Test availability by defaults with defined topic."""
        assert setup_component(self.hass, cover.DOMAIN, {
            cover.DOMAIN: {
                'platform': 'mqtt',
                'name': 'test',
                'state_topic': 'state-topic',
                'command_topic': 'command-topic',
                'availability_topic': 'availability-topic'
            }
        })

        state = self.hass.states.get('cover.test')
        assert STATE_UNAVAILABLE == state.state

        fire_mqtt_message(self.hass, 'availability-topic', 'online')
        self.hass.block_till_done()

        state = self.hass.states.get('cover.test')
        assert STATE_UNAVAILABLE != state.state

        fire_mqtt_message(self.hass, 'availability-topic', 'offline')
        self.hass.block_till_done()

        state = self.hass.states.get('cover.test')
        assert STATE_UNAVAILABLE == state.state

    def test_availability_by_custom_payload(self):
        """Test availability by custom payload with defined topic."""
        assert setup_component(self.hass, cover.DOMAIN, {
            cover.DOMAIN: {
                'platform': 'mqtt',
                'name': 'test',
                'state_topic': 'state-topic',
                'command_topic': 'command-topic',
                'availability_topic': 'availability-topic',
                'payload_available': 'good',
                'payload_not_available': 'nogood'
            }
        })

        state = self.hass.states.get('cover.test')
        assert STATE_UNAVAILABLE == state.state

        fire_mqtt_message(self.hass, 'availability-topic', 'good')
        self.hass.block_till_done()

        state = self.hass.states.get('cover.test')
        assert STATE_UNAVAILABLE != state.state

        fire_mqtt_message(self.hass, 'availability-topic', 'nogood')
        self.hass.block_till_done()

        state = self.hass.states.get('cover.test')
        assert STATE_UNAVAILABLE == state.state

    def test_valid_device_class(self):
        """Test the setting of a valid sensor class."""
        assert setup_component(self.hass, cover.DOMAIN, {
            cover.DOMAIN: {
                'platform': 'mqtt',
                'name': 'test',
                'device_class': 'garage',
                'state_topic': 'test-topic',
            }
        })

        state = self.hass.states.get('cover.test')
        assert 'garage' == state.attributes.get('device_class')

    def test_invalid_device_class(self):
        """Test the setting of an invalid sensor class."""
        assert setup_component(self.hass, cover.DOMAIN, {
            cover.DOMAIN: {
                'platform': 'mqtt',
                'name': 'test',
                'device_class': 'abc123',
                'state_topic': 'test-topic',
            }
        })

        state = self.hass.states.get('cover.test')
        assert state is None
=======
async def test_state_via_state_topic(hass, mqtt_mock):
    """Test the controlling state via topic."""
    assert await async_setup_component(hass, cover.DOMAIN, {
        cover.DOMAIN: {
            'platform': 'mqtt',
            'name': 'test',
            'state_topic': 'state-topic',
            'command_topic': 'command-topic',
            'qos': 0,
            'payload_open': 'OPEN',
            'payload_close': 'CLOSE',
            'payload_stop': 'STOP'
        }
    })

    state = hass.states.get('cover.test')
    assert state.state == STATE_UNKNOWN
    assert not state.attributes.get(ATTR_ASSUMED_STATE)

    async_fire_mqtt_message(hass, 'state-topic', STATE_CLOSED)

    state = hass.states.get('cover.test')
    assert state.state == STATE_CLOSED

    async_fire_mqtt_message(hass, 'state-topic', STATE_OPEN)

    state = hass.states.get('cover.test')
    assert state.state == STATE_OPEN


async def test_position_via_position_topic(hass, mqtt_mock):
    """Test the controlling state via topic."""
    assert await async_setup_component(hass, cover.DOMAIN, {
        cover.DOMAIN: {
            'platform': 'mqtt',
            'name': 'test',
            'position_topic': 'get-position-topic',
            'position_open': 100,
            'position_closed': 0,
            'command_topic': 'command-topic',
            'qos': 0,
            'payload_open': 'OPEN',
            'payload_close': 'CLOSE',
            'payload_stop': 'STOP'
        }
    })

    state = hass.states.get('cover.test')
    assert state.state == STATE_UNKNOWN
    assert not state.attributes.get(ATTR_ASSUMED_STATE)

    async_fire_mqtt_message(hass, 'get-position-topic', '0')

    state = hass.states.get('cover.test')
    assert state.state == STATE_CLOSED

    async_fire_mqtt_message(hass, 'get-position-topic', '100')

    state = hass.states.get('cover.test')
    assert state.state == STATE_OPEN


async def test_state_via_template(hass, mqtt_mock):
    """Test the controlling state via topic."""
    assert await async_setup_component(hass, cover.DOMAIN, {
        cover.DOMAIN: {
            'platform': 'mqtt',
            'name': 'test',
            'state_topic': 'state-topic',
            'command_topic': 'command-topic',
            'qos': 0,
            'value_template': '\
                {% if (value | multiply(0.01) | int) == 0  %}\
                  closed\
                {% else %}\
                  open\
                {% endif %}'
        }
    })

    state = hass.states.get('cover.test')
    assert state.state == STATE_UNKNOWN

    async_fire_mqtt_message(hass, 'state-topic', '10000')

    state = hass.states.get('cover.test')
    assert state.state == STATE_OPEN

    async_fire_mqtt_message(hass, 'state-topic', '99')

    state = hass.states.get('cover.test')
    assert state.state == STATE_CLOSED


async def test_position_via_template(hass, mqtt_mock):
    """Test the controlling state via topic."""
    assert await async_setup_component(hass, cover.DOMAIN, {
        cover.DOMAIN: {
            'platform': 'mqtt',
            'name': 'test',
            'position_topic': 'get-position-topic',
            'command_topic': 'command-topic',
            'qos': 0,
            'value_template': '{{ (value | multiply(0.01)) | int }}'
        }
    })

    state = hass.states.get('cover.test')
    assert state.state == STATE_UNKNOWN

    async_fire_mqtt_message(hass, 'get-position-topic', '10000')

    state = hass.states.get('cover.test')
    assert state.state == STATE_OPEN

    async_fire_mqtt_message(hass, 'get-position-topic', '5000')

    state = hass.states.get('cover.test')
    assert state.state == STATE_OPEN

    async_fire_mqtt_message(hass, 'get-position-topic', '99')

    state = hass.states.get('cover.test')
    assert state.state == STATE_CLOSED


async def test_optimistic_state_change(hass, mqtt_mock):
    """Test changing state optimistically."""
    assert await async_setup_component(hass, cover.DOMAIN, {
        cover.DOMAIN: {
            'platform': 'mqtt',
            'name': 'test',
            'command_topic': 'command-topic',
            'qos': 0,
        }
    })

    state = hass.states.get('cover.test')
    assert state.state == STATE_UNKNOWN
    assert state.attributes.get(ATTR_ASSUMED_STATE)

    await hass.services.async_call(
        cover.DOMAIN, SERVICE_OPEN_COVER, {ATTR_ENTITY_ID: 'cover.test'},
        blocking=True)

    mqtt_mock.async_publish.assert_called_once_with(
        'command-topic', 'OPEN', 0, False)
    mqtt_mock.async_publish.reset_mock()
    state = hass.states.get('cover.test')
    assert state.state == STATE_OPEN

    await hass.services.async_call(
        cover.DOMAIN, SERVICE_CLOSE_COVER, {ATTR_ENTITY_ID: 'cover.test'},
        blocking=True)

    mqtt_mock.async_publish.assert_called_once_with(
        'command-topic', 'CLOSE', 0, False)
    state = hass.states.get('cover.test')
    assert state.state == STATE_CLOSED


async def test_send_open_cover_command(hass, mqtt_mock):
    """Test the sending of open_cover."""
    assert await async_setup_component(hass, cover.DOMAIN, {
        cover.DOMAIN: {
            'platform': 'mqtt',
            'name': 'test',
            'state_topic': 'state-topic',
            'command_topic': 'command-topic',
            'qos': 2
        }
    })

    state = hass.states.get('cover.test')
    assert state.state == STATE_UNKNOWN

    await hass.services.async_call(
        cover.DOMAIN, SERVICE_OPEN_COVER, {ATTR_ENTITY_ID: 'cover.test'},
        blocking=True)

    mqtt_mock.async_publish.assert_called_once_with(
        'command-topic', 'OPEN', 2, False)
    state = hass.states.get('cover.test')
    assert state.state == STATE_UNKNOWN


async def test_send_close_cover_command(hass, mqtt_mock):
    """Test the sending of close_cover."""
    assert await async_setup_component(hass, cover.DOMAIN, {
        cover.DOMAIN: {
            'platform': 'mqtt',
            'name': 'test',
            'state_topic': 'state-topic',
            'command_topic': 'command-topic',
            'qos': 2
        }
    })

    state = hass.states.get('cover.test')
    assert state.state == STATE_UNKNOWN

    await hass.services.async_call(
        cover.DOMAIN, SERVICE_CLOSE_COVER, {ATTR_ENTITY_ID: 'cover.test'},
        blocking=True)

    mqtt_mock.async_publish.assert_called_once_with(
        'command-topic', 'CLOSE', 2, False)
    state = hass.states.get('cover.test')
    assert state.state == STATE_UNKNOWN


async def test_send_stop__cover_command(hass, mqtt_mock):
    """Test the sending of stop_cover."""
    assert await async_setup_component(hass, cover.DOMAIN, {
        cover.DOMAIN: {
            'platform': 'mqtt',
            'name': 'test',
            'state_topic': 'state-topic',
            'command_topic': 'command-topic',
            'qos': 2
        }
    })

    state = hass.states.get('cover.test')
    assert state.state == STATE_UNKNOWN

    await hass.services.async_call(
        cover.DOMAIN, SERVICE_STOP_COVER, {ATTR_ENTITY_ID: 'cover.test'},
        blocking=True)

    mqtt_mock.async_publish.assert_called_once_with(
        'command-topic', 'STOP', 2, False)
    state = hass.states.get('cover.test')
    assert state.state == STATE_UNKNOWN


async def test_current_cover_position(hass, mqtt_mock):
    """Test the current cover position."""
    assert await async_setup_component(hass, cover.DOMAIN, {
        cover.DOMAIN: {
            'platform': 'mqtt',
            'name': 'test',
            'position_topic': 'get-position-topic',
            'command_topic': 'command-topic',
            'position_open': 100,
            'position_closed': 0,
            'payload_open': 'OPEN',
            'payload_close': 'CLOSE',
            'payload_stop': 'STOP'
        }
    })

    state_attributes_dict = hass.states.get(
        'cover.test').attributes
    assert not ('current_position' in state_attributes_dict)
    assert not ('current_tilt_position' in state_attributes_dict)
    assert not (4 & hass.states.get(
        'cover.test').attributes['supported_features'] == 4)

    async_fire_mqtt_message(hass, 'get-position-topic', '0')
    current_cover_position = hass.states.get(
        'cover.test').attributes['current_position']
    assert current_cover_position == 0

    async_fire_mqtt_message(hass, 'get-position-topic', '50')
    current_cover_position = hass.states.get(
        'cover.test').attributes['current_position']
    assert current_cover_position == 50

    async_fire_mqtt_message(hass, 'get-position-topic', 'non-numeric')
    current_cover_position = hass.states.get(
        'cover.test').attributes['current_position']
    assert current_cover_position == 50

    async_fire_mqtt_message(hass, 'get-position-topic', '101')
    current_cover_position = hass.states.get(
        'cover.test').attributes['current_position']
    assert current_cover_position == 100


async def test_current_cover_position_inverted(hass, mqtt_mock):
    """Test the current cover position."""
    assert await async_setup_component(hass, cover.DOMAIN, {
        cover.DOMAIN: {
            'platform': 'mqtt',
            'name': 'test',
            'position_topic': 'get-position-topic',
            'command_topic': 'command-topic',
            'position_open': 0,
            'position_closed': 100,
            'payload_open': 'OPEN',
            'payload_close': 'CLOSE',
            'payload_stop': 'STOP'
        }
    })

    state_attributes_dict = hass.states.get(
        'cover.test').attributes
    assert not ('current_position' in state_attributes_dict)
    assert not ('current_tilt_position' in state_attributes_dict)
    assert not (4 & hass.states.get(
        'cover.test').attributes['supported_features'] == 4)

    async_fire_mqtt_message(hass, 'get-position-topic', '100')
    current_percentage_cover_position = hass.states.get(
        'cover.test').attributes['current_position']
    assert current_percentage_cover_position == 0
    assert hass.states.get('cover.test').state == STATE_CLOSED

    async_fire_mqtt_message(hass, 'get-position-topic', '0')
    current_percentage_cover_position = hass.states.get(
        'cover.test').attributes['current_position']
    assert current_percentage_cover_position == 100
    assert hass.states.get('cover.test').state == STATE_OPEN

    async_fire_mqtt_message(hass, 'get-position-topic', '50')
    current_percentage_cover_position = hass.states.get(
        'cover.test').attributes['current_position']
    assert current_percentage_cover_position == 50
    assert hass.states.get('cover.test').state == STATE_OPEN

    async_fire_mqtt_message(hass, 'get-position-topic', 'non-numeric')
    current_percentage_cover_position = hass.states.get(
        'cover.test').attributes['current_position']
    assert current_percentage_cover_position == 50
    assert hass.states.get('cover.test').state == STATE_OPEN

    async_fire_mqtt_message(hass, 'get-position-topic', '101')
    current_percentage_cover_position = hass.states.get(
        'cover.test').attributes['current_position']
    assert current_percentage_cover_position == 0
    assert hass.states.get('cover.test').state == STATE_CLOSED


async def test_set_cover_position(hass, mqtt_mock):
    """Test setting cover position."""
    assert await async_setup_component(hass, cover.DOMAIN, {
        cover.DOMAIN: {
            'platform': 'mqtt',
            'name': 'test',
            'position_topic': 'get-position-topic',
            'command_topic': 'command-topic',
            'set_position_topic': 'set-position-topic',
            'position_open': 100,
            'position_closed': 0,
            'payload_open': 'OPEN',
            'payload_close': 'CLOSE',
            'payload_stop': 'STOP'
        }
    })

    state_attributes_dict = hass.states.get(
        'cover.test').attributes
    assert not ('current_position' in state_attributes_dict)
    assert not ('current_tilt_position' in state_attributes_dict)
    assert 4 & hass.states.get(
        'cover.test').attributes['supported_features'] == 4

    async_fire_mqtt_message(hass, 'get-position-topic', '22')
    state_attributes_dict = hass.states.get(
        'cover.test').attributes
    assert 'current_position' in state_attributes_dict
    assert not ('current_tilt_position' in state_attributes_dict)
    current_cover_position = hass.states.get(
        'cover.test').attributes['current_position']
    assert current_cover_position == 22


async def test_set_position_templated(hass, mqtt_mock):
    """Test setting cover position via template."""
    assert await async_setup_component(hass, cover.DOMAIN, {
        cover.DOMAIN: {
            'platform': 'mqtt',
            'name': 'test',
            'position_topic': 'get-position-topic',
            'command_topic': 'command-topic',
            'position_open': 100,
            'position_closed': 0,
            'set_position_topic': 'set-position-topic',
            'set_position_template': '{{100-62}}',
            'payload_open': 'OPEN',
            'payload_close': 'CLOSE',
            'payload_stop': 'STOP'
        }
    })

    await hass.services.async_call(
        cover.DOMAIN, SERVICE_SET_COVER_POSITION,
        {ATTR_ENTITY_ID: 'cover.test', ATTR_POSITION: 100},
        blocking=True)

    mqtt_mock.async_publish.assert_called_once_with(
        'set-position-topic', '38', 0, False)


async def test_set_position_untemplated(hass, mqtt_mock):
    """Test setting cover position via template."""
    assert await async_setup_component(hass, cover.DOMAIN, {
        cover.DOMAIN: {
            'platform': 'mqtt',
            'name': 'test',
            'position_topic': 'state-topic',
            'command_topic': 'command-topic',
            'set_position_topic': 'position-topic',
            'payload_open': 'OPEN',
            'payload_close': 'CLOSE',
            'payload_stop': 'STOP'
        }
    })

    await hass.services.async_call(
        cover.DOMAIN, SERVICE_SET_COVER_POSITION,
        {ATTR_ENTITY_ID: 'cover.test', ATTR_POSITION: 62},
        blocking=True)

    mqtt_mock.async_publish.assert_called_once_with(
        'position-topic', 62, 0, False)


async def test_no_command_topic(hass, mqtt_mock):
    """Test with no command topic."""
    assert await async_setup_component(hass, cover.DOMAIN, {
        cover.DOMAIN: {
            'platform': 'mqtt',
            'name': 'test',
            'qos': 0,
            'payload_open': 'OPEN',
            'payload_close': 'CLOSE',
            'payload_stop': 'STOP',
            'tilt_command_topic': 'tilt-command',
            'tilt_status_topic': 'tilt-status'
        }
    })

    assert hass.states.get(
        'cover.test').attributes['supported_features'] == 240


async def test_with_command_topic_and_tilt(hass, mqtt_mock):
    """Test with command topic and tilt config."""
    assert await async_setup_component(hass, cover.DOMAIN, {
        cover.DOMAIN: {
            'command_topic': 'test',
            'platform': 'mqtt',
            'name': 'test',
            'qos': 0,
            'payload_open': 'OPEN',
            'payload_close': 'CLOSE',
            'payload_stop': 'STOP',
            'tilt_command_topic': 'tilt-command',
            'tilt_status_topic': 'tilt-status'
        }
    })

    assert hass.states.get(
        'cover.test').attributes['supported_features'] == 251


async def test_tilt_defaults(hass, mqtt_mock):
    """Test the defaults."""
    assert await async_setup_component(hass, cover.DOMAIN, {
        cover.DOMAIN: {
            'platform': 'mqtt',
            'name': 'test',
            'state_topic': 'state-topic',
            'command_topic': 'command-topic',
            'qos': 0,
            'payload_open': 'OPEN',
            'payload_close': 'CLOSE',
            'payload_stop': 'STOP',
            'tilt_command_topic': 'tilt-command',
            'tilt_status_topic': 'tilt-status'
        }
    })

    state_attributes_dict = hass.states.get(
        'cover.test').attributes
    assert 'current_tilt_position' in state_attributes_dict

    current_cover_position = hass.states.get(
        'cover.test').attributes['current_tilt_position']
    assert current_cover_position == STATE_UNKNOWN


async def test_tilt_via_invocation_defaults(hass, mqtt_mock):
    """Test tilt defaults on close/open."""
    assert await async_setup_component(hass, cover.DOMAIN, {
        cover.DOMAIN: {
            'platform': 'mqtt',
            'name': 'test',
            'state_topic': 'state-topic',
            'command_topic': 'command-topic',
            'qos': 0,
            'payload_open': 'OPEN',
            'payload_close': 'CLOSE',
            'payload_stop': 'STOP',
            'tilt_command_topic': 'tilt-command-topic',
            'tilt_status_topic': 'tilt-status-topic'
        }
    })

    await hass.services.async_call(
        cover.DOMAIN, SERVICE_OPEN_COVER_TILT, {ATTR_ENTITY_ID: 'cover.test'},
        blocking=True)

    mqtt_mock.async_publish.assert_called_once_with(
        'tilt-command-topic', 100, 0, False)
    mqtt_mock.async_publish.reset_mock()

    await hass.services.async_call(
        cover.DOMAIN, SERVICE_CLOSE_COVER_TILT, {ATTR_ENTITY_ID: 'cover.test'},
        blocking=True)

    mqtt_mock.async_publish.assert_called_once_with(
        'tilt-command-topic', 0, 0, False)


async def test_tilt_given_value(hass, mqtt_mock):
    """Test tilting to a given value."""
    assert await async_setup_component(hass, cover.DOMAIN, {
        cover.DOMAIN: {
            'platform': 'mqtt',
            'name': 'test',
            'state_topic': 'state-topic',
            'command_topic': 'command-topic',
            'qos': 0,
            'payload_open': 'OPEN',
            'payload_close': 'CLOSE',
            'payload_stop': 'STOP',
            'tilt_command_topic': 'tilt-command-topic',
            'tilt_status_topic': 'tilt-status-topic',
            'tilt_opened_value': 400,
            'tilt_closed_value': 125
        }
    })

    await hass.services.async_call(
        cover.DOMAIN, SERVICE_OPEN_COVER_TILT, {ATTR_ENTITY_ID: 'cover.test'},
        blocking=True)

    mqtt_mock.async_publish.assert_called_once_with(
        'tilt-command-topic', 400, 0, False)
    mqtt_mock.async_publish.reset_mock()

    await hass.services.async_call(
        cover.DOMAIN, SERVICE_CLOSE_COVER_TILT, {ATTR_ENTITY_ID: 'cover.test'},
        blocking=True)

    mqtt_mock.async_publish.assert_called_once_with(
        'tilt-command-topic', 125, 0, False)


async def test_tilt_via_topic(hass, mqtt_mock):
    """Test tilt by updating status via MQTT."""
    assert await async_setup_component(hass, cover.DOMAIN, {
        cover.DOMAIN: {
            'platform': 'mqtt',
            'name': 'test',
            'state_topic': 'state-topic',
            'command_topic': 'command-topic',
            'qos': 0,
            'payload_open': 'OPEN',
            'payload_close': 'CLOSE',
            'payload_stop': 'STOP',
            'tilt_command_topic': 'tilt-command-topic',
            'tilt_status_topic': 'tilt-status-topic',
            'tilt_opened_value': 400,
            'tilt_closed_value': 125
        }
    })

    async_fire_mqtt_message(hass, 'tilt-status-topic', '0')

    current_cover_tilt_position = hass.states.get(
        'cover.test').attributes['current_tilt_position']
    assert current_cover_tilt_position == 0

    async_fire_mqtt_message(hass, 'tilt-status-topic', '50')

    current_cover_tilt_position = hass.states.get(
        'cover.test').attributes['current_tilt_position']
    assert current_cover_tilt_position == 50


async def test_tilt_via_topic_altered_range(hass, mqtt_mock):
    """Test tilt status via MQTT with altered tilt range."""
    assert await async_setup_component(hass, cover.DOMAIN, {
        cover.DOMAIN: {
            'platform': 'mqtt',
            'name': 'test',
            'state_topic': 'state-topic',
            'command_topic': 'command-topic',
            'qos': 0,
            'payload_open': 'OPEN',
            'payload_close': 'CLOSE',
            'payload_stop': 'STOP',
            'tilt_command_topic': 'tilt-command-topic',
            'tilt_status_topic': 'tilt-status-topic',
            'tilt_opened_value': 400,
            'tilt_closed_value': 125,
            'tilt_min': 0,
            'tilt_max': 50
        }
    })

    async_fire_mqtt_message(hass, 'tilt-status-topic', '0')

    current_cover_tilt_position = hass.states.get(
        'cover.test').attributes['current_tilt_position']
    assert current_cover_tilt_position == 0

    async_fire_mqtt_message(hass, 'tilt-status-topic', '50')

    current_cover_tilt_position = hass.states.get(
        'cover.test').attributes['current_tilt_position']
    assert current_cover_tilt_position == 100

    async_fire_mqtt_message(hass, 'tilt-status-topic', '25')

    current_cover_tilt_position = hass.states.get(
        'cover.test').attributes['current_tilt_position']
    assert current_cover_tilt_position == 50


async def test_tilt_position(hass, mqtt_mock):
    """Test tilt via method invocation."""
    assert await async_setup_component(hass, cover.DOMAIN, {
        cover.DOMAIN: {
            'platform': 'mqtt',
            'name': 'test',
            'state_topic': 'state-topic',
            'command_topic': 'command-topic',
            'qos': 0,
            'payload_open': 'OPEN',
            'payload_close': 'CLOSE',
            'payload_stop': 'STOP',
            'tilt_command_topic': 'tilt-command-topic',
            'tilt_status_topic': 'tilt-status-topic',
            'tilt_opened_value': 400,
            'tilt_closed_value': 125
        }
    })

    await hass.services.async_call(
        cover.DOMAIN, SERVICE_SET_COVER_TILT_POSITION,
        {ATTR_ENTITY_ID: 'cover.test', ATTR_TILT_POSITION: 50},
        blocking=True)

    mqtt_mock.async_publish.assert_called_once_with(
        'tilt-command-topic', 50, 0, False)


async def test_tilt_position_altered_range(hass, mqtt_mock):
    """Test tilt via method invocation with altered range."""
    assert await async_setup_component(hass, cover.DOMAIN, {
        cover.DOMAIN: {
            'platform': 'mqtt',
            'name': 'test',
            'state_topic': 'state-topic',
            'command_topic': 'command-topic',
            'qos': 0,
            'payload_open': 'OPEN',
            'payload_close': 'CLOSE',
            'payload_stop': 'STOP',
            'tilt_command_topic': 'tilt-command-topic',
            'tilt_status_topic': 'tilt-status-topic',
            'tilt_opened_value': 400,
            'tilt_closed_value': 125,
            'tilt_min': 0,
            'tilt_max': 50
        }
    })

    await hass.services.async_call(
        cover.DOMAIN, SERVICE_SET_COVER_TILT_POSITION,
        {ATTR_ENTITY_ID: 'cover.test', ATTR_TILT_POSITION: 50},
        blocking=True)

    mqtt_mock.async_publish.assert_called_once_with(
        'tilt-command-topic', 25, 0, False)


async def test_find_percentage_in_range_defaults(hass, mqtt_mock):
    """Test find percentage in range with default range."""
    mqtt_cover = MqttCover(
        {
            'name': 'cover.test',
            'state_topic': 'state-topic',
            'get_position_topic': None,
            'command_topic': 'command-topic',
            'availability_topic': None,
            'tilt_command_topic': 'tilt-command-topic',
            'tilt_status_topic': 'tilt-status-topic',
            'qos': 0,
            'retain': False,
            'state_open': 'OPEN', 'state_closed': 'CLOSE',
            'position_open': 100,  'position_closed': 0,
            'payload_open': 'OPEN', 'payload_close': 'CLOSE',
            'payload_stop': 'STOP',
            'payload_available': None, 'payload_not_available': None,
            'optimistic': False, 'value_template': None,
            'tilt_open_position': 100, 'tilt_closed_position': 0,
            'tilt_min': 0, 'tilt_max': 100, 'tilt_optimistic': False,
            'tilt_invert_state': False,
            'set_position_topic': None, 'set_position_template': None,
            'unique_id': None, 'device_config': None,
        },
        None,
        None)

    assert mqtt_cover.find_percentage_in_range(44) == 44
    assert mqtt_cover.find_percentage_in_range(44, 'cover') == 44


async def test_find_percentage_in_range_altered(hass, mqtt_mock):
    """Test find percentage in range with altered range."""
    mqtt_cover = MqttCover(
        {
            'name': 'cover.test',
            'state_topic': 'state-topic',
            'get_position_topic': None,
            'command_topic': 'command-topic',
            'availability_topic': None,
            'tilt_command_topic': 'tilt-command-topic',
            'tilt_status_topic': 'tilt-status-topic',
            'qos': 0,
            'retain': False,
            'state_open': 'OPEN', 'state_closed': 'CLOSE',
            'position_open': 180,  'position_closed': 80,
            'payload_open': 'OPEN', 'payload_close': 'CLOSE',
            'payload_stop': 'STOP',
            'payload_available': None, 'payload_not_available': None,
            'optimistic': False, 'value_template': None,
            'tilt_open_position': 180, 'tilt_closed_position': 80,
            'tilt_min': 80, 'tilt_max': 180, 'tilt_optimistic': False,
            'tilt_invert_state': False,
            'set_position_topic': None, 'set_position_template': None,
            'unique_id': None, 'device_config': None,
        },
        None,
        None)

    assert mqtt_cover.find_percentage_in_range(120) == 40
    assert mqtt_cover.find_percentage_in_range(120, 'cover') == 40


async def test_find_percentage_in_range_defaults_inverted(hass, mqtt_mock):
    """Test find percentage in range with default range but inverted."""
    mqtt_cover = MqttCover(
        {
            'name': 'cover.test',
            'state_topic': 'state-topic',
            'get_position_topic': None,
            'command_topic': 'command-topic',
            'availability_topic': None,
            'tilt_command_topic': 'tilt-command-topic',
            'tilt_status_topic': 'tilt-status-topic',
            'qos': 0,
            'retain': False,
            'state_open': 'OPEN', 'state_closed': 'CLOSE',
            'position_open': 0,  'position_closed': 100,
            'payload_open': 'OPEN', 'payload_close': 'CLOSE',
            'payload_stop': 'STOP',
            'payload_available': None, 'payload_not_available': None,
            'optimistic': False, 'value_template': None,
            'tilt_open_position': 100, 'tilt_closed_position': 0,
            'tilt_min': 0, 'tilt_max': 100, 'tilt_optimistic': False,
            'tilt_invert_state': True,
            'set_position_topic': None, 'set_position_template': None,
            'unique_id': None, 'device_config': None,
        },
        None,
        None)

    assert mqtt_cover.find_percentage_in_range(44) == 56
    assert mqtt_cover.find_percentage_in_range(44, 'cover') == 56


async def test_find_percentage_in_range_altered_inverted(hass, mqtt_mock):
    """Test find percentage in range with altered range and inverted."""
    mqtt_cover = MqttCover(
        {
            'name': 'cover.test',
            'state_topic': 'state-topic',
            'get_position_topic': None,
            'command_topic': 'command-topic',
            'availability_topic': None,
            'tilt_command_topic': 'tilt-command-topic',
            'tilt_status_topic': 'tilt-status-topic',
            'qos': 0,
            'retain': False,
            'state_open': 'OPEN', 'state_closed': 'CLOSE',
            'position_open': 80,  'position_closed': 180,
            'payload_open': 'OPEN', 'payload_close': 'CLOSE',
            'payload_stop': 'STOP',
            'payload_available': None, 'payload_not_available': None,
            'optimistic': False, 'value_template': None,
            'tilt_open_position': 180, 'tilt_closed_position': 80,
            'tilt_min': 80, 'tilt_max': 180, 'tilt_optimistic': False,
            'tilt_invert_state': True,
            'set_position_topic': None, 'set_position_template': None,
            'unique_id': None, 'device_config': None,
        },
        None,
        None)

    assert mqtt_cover.find_percentage_in_range(120) == 60
    assert mqtt_cover.find_percentage_in_range(120, 'cover') == 60


async def test_find_in_range_defaults(hass, mqtt_mock):
    """Test find in range with default range."""
    mqtt_cover = MqttCover(
        {
            'name': 'cover.test',
            'state_topic': 'state-topic',
            'get_position_topic': None,
            'command_topic': 'command-topic',
            'availability_topic': None,
            'tilt_command_topic': 'tilt-command-topic',
            'tilt_status_topic': 'tilt-status-topic',
            'qos': 0,
            'retain': False,
            'state_open': 'OPEN', 'state_closed': 'CLOSE',
            'position_open': 100, 'position_closed': 0,
            'payload_open': 'OPEN', 'payload_close': 'CLOSE',
            'payload_stop': 'STOP',
            'payload_available': None, 'payload_not_available': None,
            'optimistic': False, 'value_template': None,
            'tilt_open_position': 100, 'tilt_closed_position': 0,
            'tilt_min': 0, 'tilt_max': 100, 'tilt_optimistic': False,
            'tilt_invert_state': False,
            'set_position_topic': None, 'set_position_template': None,
            'unique_id': None, 'device_config': None,
        },
        None,
        None)

    assert mqtt_cover.find_in_range_from_percent(44) == 44
    assert mqtt_cover.find_in_range_from_percent(44, 'cover') == 44


async def test_find_in_range_altered(hass, mqtt_mock):
    """Test find in range with altered range."""
    mqtt_cover = MqttCover(
        {
            'name': 'cover.test',
            'state_topic': 'state-topic',
            'get_position_topic': None,
            'command_topic': 'command-topic',
            'availability_topic': None,
            'tilt_command_topic': 'tilt-command-topic',
            'tilt_status_topic': 'tilt-status-topic',
            'qos': 0,
            'retain': False,
            'state_open': 'OPEN', 'state_closed': 'CLOSE',
            'position_open': 180, 'position_closed': 80,
            'payload_open': 'OPEN', 'payload_close': 'CLOSE',
            'payload_stop': 'STOP',
            'payload_available': None, 'payload_not_available': None,
            'optimistic': False, 'value_template': None,
            'tilt_open_position': 180, 'tilt_closed_position': 80,
            'tilt_min': 80, 'tilt_max': 180, 'tilt_optimistic': False,
            'tilt_invert_state': False,
            'set_position_topic': None, 'set_position_template': None,
            'unique_id': None, 'device_config': None,
        },
        None,
        None)

    assert mqtt_cover.find_in_range_from_percent(40) == 120
    assert mqtt_cover.find_in_range_from_percent(40, 'cover') == 120


async def test_find_in_range_defaults_inverted(hass, mqtt_mock):
    """Test find in range with default range but inverted."""
    mqtt_cover = MqttCover(
        {
            'name': 'cover.test',
            'state_topic': 'state-topic',
            'get_position_topic': None,
            'command_topic': 'command-topic',
            'availability_topic': None,
            'tilt_command_topic': 'tilt-command-topic',
            'tilt_status_topic': 'tilt-status-topic',
            'qos': 0,
            'retain': False,
            'state_open': 'OPEN', 'state_closed': 'CLOSE',
            'position_open': 0, 'position_closed': 100,
            'payload_open': 'OPEN', 'payload_close': 'CLOSE',
            'payload_stop': 'STOP',
            'payload_available': None, 'payload_not_available': None,
            'optimistic': False, 'value_template': None,
            'tilt_open_position': 100, 'tilt_closed_position': 0,
            'tilt_min': 0, 'tilt_max': 100, 'tilt_optimistic': False,
            'tilt_invert_state': True,
            'set_position_topic': None, 'set_position_template': None,
            'unique_id': None, 'device_config': None,
        },
        None,
        None)

    assert mqtt_cover.find_in_range_from_percent(56) == 44
    assert mqtt_cover.find_in_range_from_percent(56, 'cover') == 44


async def test_find_in_range_altered_inverted(hass, mqtt_mock):
    """Test find in range with altered range and inverted."""
    mqtt_cover = MqttCover(
        {
            'name': 'cover.test',
            'state_topic': 'state-topic',
            'get_position_topic': None,
            'command_topic': 'command-topic',
            'availability_topic': None,
            'tilt_command_topic': 'tilt-command-topic',
            'tilt_status_topic': 'tilt-status-topic',
            'qos': 0,
            'retain': False,
            'state_open': 'OPEN', 'state_closed': 'CLOSE',
            'position_open': 80, 'position_closed': 180,
            'payload_open': 'OPEN', 'payload_close': 'CLOSE',
            'payload_stop': 'STOP',
            'payload_available': None, 'payload_not_available': None,
            'optimistic': False, 'value_template': None,
            'tilt_open_position': 180, 'tilt_closed_position': 80,
            'tilt_min': 80, 'tilt_max': 180, 'tilt_optimistic': False,
            'tilt_invert_state': True,
            'set_position_topic': None, 'set_position_template': None,
            'unique_id': None, 'device_config': None,
        },
        None,
        None)

    assert mqtt_cover.find_in_range_from_percent(60) == 120
    assert mqtt_cover.find_in_range_from_percent(60, 'cover') == 120


async def test_availability_without_topic(hass, mqtt_mock):
    """Test availability without defined availability topic."""
    assert await async_setup_component(hass, cover.DOMAIN, {
        cover.DOMAIN: {
            'platform': 'mqtt',
            'name': 'test',
            'state_topic': 'state-topic',
            'command_topic': 'command-topic'
        }
    })

    state = hass.states.get('cover.test')
    assert state.state != STATE_UNAVAILABLE


async def test_availability_by_defaults(hass, mqtt_mock):
    """Test availability by defaults with defined topic."""
    assert await async_setup_component(hass, cover.DOMAIN, {
        cover.DOMAIN: {
            'platform': 'mqtt',
            'name': 'test',
            'state_topic': 'state-topic',
            'command_topic': 'command-topic',
            'availability_topic': 'availability-topic'
        }
    })

    state = hass.states.get('cover.test')
    assert state.state == STATE_UNAVAILABLE

    async_fire_mqtt_message(hass, 'availability-topic', 'online')
    await hass.async_block_till_done()

    state = hass.states.get('cover.test')
    assert state.state != STATE_UNAVAILABLE

    async_fire_mqtt_message(hass, 'availability-topic', 'offline')
    await hass.async_block_till_done()

    state = hass.states.get('cover.test')
    assert state.state == STATE_UNAVAILABLE


async def test_availability_by_custom_payload(hass, mqtt_mock):
    """Test availability by custom payload with defined topic."""
    assert await async_setup_component(hass, cover.DOMAIN, {
        cover.DOMAIN: {
            'platform': 'mqtt',
            'name': 'test',
            'state_topic': 'state-topic',
            'command_topic': 'command-topic',
            'availability_topic': 'availability-topic',
            'payload_available': 'good',
            'payload_not_available': 'nogood'
        }
    })

    state = hass.states.get('cover.test')
    assert state.state == STATE_UNAVAILABLE

    async_fire_mqtt_message(hass, 'availability-topic', 'good')
    await hass.async_block_till_done()

    state = hass.states.get('cover.test')
    assert state.state != STATE_UNAVAILABLE

    async_fire_mqtt_message(hass, 'availability-topic', 'nogood')
    await hass.async_block_till_done()

    state = hass.states.get('cover.test')
    assert state.state == STATE_UNAVAILABLE


async def test_valid_device_class(hass, mqtt_mock):
    """Test the setting of a valid sensor class."""
    assert await async_setup_component(hass, cover.DOMAIN, {
        cover.DOMAIN: {
            'platform': 'mqtt',
            'name': 'test',
            'device_class': 'garage',
            'state_topic': 'test-topic',
        }
    })

    state = hass.states.get('cover.test')
    assert state.attributes.get('device_class') == 'garage'


async def test_invalid_device_class(hass, mqtt_mock):
    """Test the setting of an invalid sensor class."""
    assert await async_setup_component(hass, cover.DOMAIN, {
        cover.DOMAIN: {
            'platform': 'mqtt',
            'name': 'test',
            'device_class': 'abc123',
            'state_topic': 'test-topic',
        }
    })

    state = hass.states.get('cover.test')
    assert state is None
>>>>>>> f21f3277


async def test_setting_attribute_via_mqtt_json_message(hass, mqtt_mock):
    """Test the setting of attribute via MQTT with JSON payload."""
    assert await async_setup_component(hass, cover.DOMAIN, {
        cover.DOMAIN: {
            'platform': 'mqtt',
            'name': 'test',
            'state_topic': 'test-topic',
            'json_attributes_topic': 'attr-topic'
        }
    })

    async_fire_mqtt_message(hass, 'attr-topic', '{ "val": "100" }')
    state = hass.states.get('cover.test')

    assert state.attributes.get('val') == '100'


async def test_update_with_json_attrs_not_dict(hass, mqtt_mock, caplog):
    """Test attributes get extracted from a JSON result."""
    assert await async_setup_component(hass, cover.DOMAIN, {
        cover.DOMAIN: {
            'platform': 'mqtt',
            'name': 'test',
            'state_topic': 'test-topic',
            'json_attributes_topic': 'attr-topic'
        }
    })

    async_fire_mqtt_message(hass, 'attr-topic', '[ "list", "of", "things"]')
    state = hass.states.get('cover.test')

    assert state.attributes.get('val') is None
    assert 'JSON result was not a dictionary' in caplog.text


async def test_update_with_json_attrs_bad_JSON(hass, mqtt_mock, caplog):
    """Test attributes get extracted from a JSON result."""
    assert await async_setup_component(hass, cover.DOMAIN, {
        cover.DOMAIN: {
            'platform': 'mqtt',
            'name': 'test',
            'state_topic': 'test-topic',
            'json_attributes_topic': 'attr-topic'
        }
    })

    async_fire_mqtt_message(hass, 'attr-topic', 'This is not JSON')

    state = hass.states.get('cover.test')
    assert state.attributes.get('val') is None
    assert 'Erroneous JSON: This is not JSON' in caplog.text


async def test_discovery_update_attr(hass, mqtt_mock, caplog):
    """Test update of discovered MQTTAttributes."""
    entry = MockConfigEntry(domain=mqtt.DOMAIN)
    await async_start(hass, 'homeassistant', {}, entry)
    data1 = (
        '{ "name": "Beer",'
        '  "command_topic": "test_topic",'
        '  "json_attributes_topic": "attr-topic1" }'
    )
    data2 = (
        '{ "name": "Beer",'
        '  "command_topic": "test_topic",'
        '  "json_attributes_topic": "attr-topic2" }'
    )
    async_fire_mqtt_message(hass, 'homeassistant/cover/bla/config',
                            data1)
    await hass.async_block_till_done()
    async_fire_mqtt_message(hass, 'attr-topic1', '{ "val": "100" }')
    state = hass.states.get('cover.beer')
    assert state.attributes.get('val') == '100'

    # Change json_attributes_topic
    async_fire_mqtt_message(hass, 'homeassistant/cover/bla/config',
                            data2)
    await hass.async_block_till_done()

    # Verify we are no longer subscribing to the old topic
    async_fire_mqtt_message(hass, 'attr-topic1', '{ "val": "50" }')
    state = hass.states.get('cover.beer')
    assert state.attributes.get('val') == '100'

    # Verify we are subscribing to the new topic
    async_fire_mqtt_message(hass, 'attr-topic2', '{ "val": "75" }')
    state = hass.states.get('cover.beer')
    assert state.attributes.get('val') == '75'


async def test_discovery_removal_cover(hass, mqtt_mock, caplog):
    """Test removal of discovered cover."""
    entry = MockConfigEntry(domain=mqtt.DOMAIN)
    await async_start(hass, 'homeassistant', {}, entry)
    data = (
        '{ "name": "Beer",'
        '  "command_topic": "test_topic" }'
    )
    async_fire_mqtt_message(hass, 'homeassistant/cover/bla/config',
                            data)
    await hass.async_block_till_done()
    state = hass.states.get('cover.beer')
    assert state is not None
    assert state.name == 'Beer'
    async_fire_mqtt_message(hass, 'homeassistant/cover/bla/config',
                            '')
    await hass.async_block_till_done()
    state = hass.states.get('cover.beer')
    assert state is None


async def test_discovery_update_cover(hass, mqtt_mock, caplog):
    """Test update of discovered cover."""
    entry = MockConfigEntry(domain=mqtt.DOMAIN)
    await async_start(hass, 'homeassistant', {}, entry)
    data1 = (
        '{ "name": "Beer",'
        '  "command_topic": "test_topic" }'
    )
    data2 = (
        '{ "name": "Milk",'
        '  "command_topic": "test_topic" }'
    )
    async_fire_mqtt_message(hass, 'homeassistant/cover/bla/config',
                            data1)
    await hass.async_block_till_done()
    state = hass.states.get('cover.beer')
    assert state is not None
    assert state.name == 'Beer'

    async_fire_mqtt_message(hass, 'homeassistant/cover/bla/config',
                            data2)
    await hass.async_block_till_done()

    state = hass.states.get('cover.beer')
    assert state is not None
    assert state.name == 'Milk'

    state = hass.states.get('cover.milk')
    assert state is None


async def test_discovery_broken(hass, mqtt_mock, caplog):
    """Test handling of bad discovery message."""
    entry = MockConfigEntry(domain=mqtt.DOMAIN)
    await async_start(hass, 'homeassistant', {}, entry)

    data1 = (
        '{ "name": "Beer",'
        '  "command_topic": "test_topic#" }'
    )
    data2 = (
        '{ "name": "Milk",'
        '  "command_topic": "test_topic" }'
    )

    async_fire_mqtt_message(hass, 'homeassistant/cover/bla/config',
                            data1)
    await hass.async_block_till_done()

    state = hass.states.get('cover.beer')
    assert state is None

    async_fire_mqtt_message(hass, 'homeassistant/cover/bla/config',
                            data2)
    await hass.async_block_till_done()

    state = hass.states.get('cover.milk')
    assert state is not None
    assert state.name == 'Milk'
    state = hass.states.get('cover.beer')
    assert state is None


async def test_unique_id(hass):
    """Test unique_id option only creates one cover per id."""
    await async_mock_mqtt_component(hass)
    assert await async_setup_component(hass, cover.DOMAIN, {
        cover.DOMAIN: [{
            'platform': 'mqtt',
            'name': 'Test 1',
            'state_topic': 'test-topic',
            'unique_id': 'TOTALLY_UNIQUE'
        }, {
            'platform': 'mqtt',
            'name': 'Test 2',
            'state_topic': 'test-topic',
            'unique_id': 'TOTALLY_UNIQUE'
        }]
    })

    async_fire_mqtt_message(hass, 'test-topic', 'payload')

    assert len(hass.states.async_entity_ids(cover.DOMAIN)) == 1


async def test_entity_device_info_with_identifier(hass, mqtt_mock):
    """Test MQTT cover device registry integration."""
    entry = MockConfigEntry(domain=mqtt.DOMAIN)
    entry.add_to_hass(hass)
    await async_start(hass, 'homeassistant', {}, entry)
    registry = await hass.helpers.device_registry.async_get_registry()

    data = json.dumps({
        'platform': 'mqtt',
        'name': 'Test 1',
        'state_topic': 'test-topic',
        'command_topic': 'test-command-topic',
        'device': {
            'identifiers': ['helloworld'],
            'connections': [
                ["mac", "02:5b:26:a8:dc:12"],
            ],
            'manufacturer': 'Whatever',
            'name': 'Beer',
            'model': 'Glass',
            'sw_version': '0.1-beta',
        },
        'unique_id': 'veryunique'
    })
    async_fire_mqtt_message(hass, 'homeassistant/cover/bla/config',
                            data)
    await hass.async_block_till_done()

    device = registry.async_get_device({('mqtt', 'helloworld')}, set())
    assert device is not None
    assert device.identifiers == {('mqtt', 'helloworld')}
    assert device.connections == {('mac', "02:5b:26:a8:dc:12")}
    assert device.manufacturer == 'Whatever'
    assert device.name == 'Beer'
    assert device.model == 'Glass'
    assert device.sw_version == '0.1-beta'


async def test_entity_device_info_update(hass, mqtt_mock):
    """Test device registry update."""
    entry = MockConfigEntry(domain=mqtt.DOMAIN)
    entry.add_to_hass(hass)
    await async_start(hass, 'homeassistant', {}, entry)
    registry = await hass.helpers.device_registry.async_get_registry()

    config = {
        'platform': 'mqtt',
        'name': 'Test 1',
        'state_topic': 'test-topic',
        'command_topic': 'test-command-topic',
        'device': {
            'identifiers': ['helloworld'],
            'connections': [
                ["mac", "02:5b:26:a8:dc:12"],
            ],
            'manufacturer': 'Whatever',
            'name': 'Beer',
            'model': 'Glass',
            'sw_version': '0.1-beta',
        },
        'unique_id': 'veryunique'
    }

    data = json.dumps(config)
    async_fire_mqtt_message(hass, 'homeassistant/cover/bla/config',
                            data)
    await hass.async_block_till_done()

    device = registry.async_get_device({('mqtt', 'helloworld')}, set())
    assert device is not None
    assert device.name == 'Beer'

    config['device']['name'] = 'Milk'
    data = json.dumps(config)
    async_fire_mqtt_message(hass, 'homeassistant/cover/bla/config',
                            data)
    await hass.async_block_till_done()

    device = registry.async_get_device({('mqtt', 'helloworld')}, set())
    assert device is not None
    assert device.name == 'Milk'


async def test_entity_id_update(hass, mqtt_mock):
    """Test MQTT subscriptions are managed when entity_id is updated."""
    registry = mock_registry(hass, {})
    mock_mqtt = await async_mock_mqtt_component(hass)
    assert await async_setup_component(hass, cover.DOMAIN, {
        cover.DOMAIN: [{
            'platform': 'mqtt',
            'name': 'beer',
            'state_topic': 'test-topic',
            'availability_topic': 'avty-topic',
            'unique_id': 'TOTALLY_UNIQUE'
        }]
    })

    state = hass.states.get('cover.beer')
    assert state is not None
    assert mock_mqtt.async_subscribe.call_count == 2
    mock_mqtt.async_subscribe.assert_any_call('test-topic', ANY, 0, 'utf-8')
    mock_mqtt.async_subscribe.assert_any_call('avty-topic', ANY, 0, 'utf-8')
    mock_mqtt.async_subscribe.reset_mock()

    registry.async_update_entity('cover.beer', new_entity_id='cover.milk')
    await hass.async_block_till_done()

    state = hass.states.get('cover.beer')
    assert state is None

    state = hass.states.get('cover.milk')
    assert state is not None
    assert mock_mqtt.async_subscribe.call_count == 2
    mock_mqtt.async_subscribe.assert_any_call('test-topic', ANY, 0, 'utf-8')
    mock_mqtt.async_subscribe.assert_any_call('avty-topic', ANY, 0, 'utf-8')<|MERGE_RESOLUTION|>--- conflicted
+++ resolved
@@ -11,1265 +11,14 @@
     SERVICE_CLOSE_COVER_TILT, SERVICE_OPEN_COVER, SERVICE_OPEN_COVER_TILT,
     SERVICE_SET_COVER_POSITION, SERVICE_SET_COVER_TILT_POSITION,
     SERVICE_STOP_COVER, STATE_CLOSED, STATE_OPEN, STATE_UNAVAILABLE,
-<<<<<<< HEAD
-    SERVICE_TOGGLE, SERVICE_TOGGLE_COVER_TILT, STATE_UNKNOWN)
-from homeassistant.setup import async_setup_component, setup_component
-=======
     STATE_UNKNOWN)
 from homeassistant.setup import async_setup_component
->>>>>>> f21f3277
 
 from tests.common import (
     MockConfigEntry, async_fire_mqtt_message, async_mock_mqtt_component,
     mock_registry)
 
 
-<<<<<<< HEAD
-class TestCoverMQTT(unittest.TestCase):
-    """Test the MQTT cover."""
-
-    def setUp(self):  # pylint: disable=invalid-name
-        """Set up things to be run when tests are started."""
-        self.hass = get_test_home_assistant()
-        self.mock_publish = mock_mqtt_component(self.hass)
-
-    def tearDown(self):  # pylint: disable=invalid-name
-        """Stop down everything that was started."""
-        self.hass.stop()
-
-    def test_state_via_state_topic(self):
-        """Test the controlling state via topic."""
-        assert setup_component(self.hass, cover.DOMAIN, {
-            cover.DOMAIN: {
-                'platform': 'mqtt',
-                'name': 'test',
-                'state_topic': 'state-topic',
-                'command_topic': 'command-topic',
-                'qos': 0,
-                'payload_open': 'OPEN',
-                'payload_close': 'CLOSE',
-                'payload_stop': 'STOP'
-            }
-        })
-
-        state = self.hass.states.get('cover.test')
-        assert STATE_UNKNOWN == state.state
-        assert not state.attributes.get(ATTR_ASSUMED_STATE)
-
-        fire_mqtt_message(self.hass, 'state-topic', STATE_CLOSED)
-        self.hass.block_till_done()
-
-        state = self.hass.states.get('cover.test')
-        assert STATE_CLOSED == state.state
-
-        fire_mqtt_message(self.hass, 'state-topic', STATE_OPEN)
-        self.hass.block_till_done()
-
-        state = self.hass.states.get('cover.test')
-        assert STATE_OPEN == state.state
-
-    def test_position_via_position_topic(self):
-        """Test the controlling state via topic."""
-        self.assertTrue(setup_component(self.hass, cover.DOMAIN, {
-            cover.DOMAIN: {
-                'platform': 'mqtt',
-                'name': 'test',
-                'position_topic': 'get-position-topic',
-                'position_open': 100,
-                'position_closed': 0,
-                'command_topic': 'command-topic',
-                'qos': 0,
-                'payload_open': 'OPEN',
-                'payload_close': 'CLOSE',
-                'payload_stop': 'STOP'
-            }
-        }))
-
-        state = self.hass.states.get('cover.test')
-        assert STATE_UNKNOWN == state.state
-        assert not state.attributes.get(ATTR_ASSUMED_STATE)
-
-        fire_mqtt_message(self.hass, 'get-position-topic', '0')
-        self.hass.block_till_done()
-
-        state = self.hass.states.get('cover.test')
-        assert STATE_CLOSED == state.state
-
-        fire_mqtt_message(self.hass, 'get-position-topic', '100')
-        self.hass.block_till_done()
-
-        state = self.hass.states.get('cover.test')
-        assert STATE_OPEN == state.state
-
-    def test_state_via_template(self):
-        """Test the controlling state via topic."""
-        assert setup_component(self.hass, cover.DOMAIN, {
-            cover.DOMAIN: {
-                'platform': 'mqtt',
-                'name': 'test',
-                'state_topic': 'state-topic',
-                'command_topic': 'command-topic',
-                'qos': 0,
-                'value_template': '\
-                    {% if (value | multiply(0.01) | int) == 0  %}\
-                      closed\
-                    {% else %}\
-                      open\
-                    {% endif %}'
-            }
-        })
-
-        state = self.hass.states.get('cover.test')
-        assert STATE_UNKNOWN == state.state
-
-        fire_mqtt_message(self.hass, 'state-topic', '10000')
-        self.hass.block_till_done()
-
-        state = self.hass.states.get('cover.test')
-        assert STATE_OPEN == state.state
-
-        fire_mqtt_message(self.hass, 'state-topic', '99')
-        self.hass.block_till_done()
-
-        state = self.hass.states.get('cover.test')
-        assert STATE_CLOSED == state.state
-
-    def test_position_via_template(self):
-        """Test the controlling state via topic."""
-        self.assertTrue(setup_component(self.hass, cover.DOMAIN, {
-            cover.DOMAIN: {
-                'platform': 'mqtt',
-                'name': 'test',
-                'position_topic': 'get-position-topic',
-                'command_topic': 'command-topic',
-                'qos': 0,
-                'value_template': '{{ (value | multiply(0.01)) | int }}'
-            }
-        }))
-
-        state = self.hass.states.get('cover.test')
-        self.assertEqual(STATE_UNKNOWN, state.state)
-
-        fire_mqtt_message(self.hass, 'get-position-topic', '10000')
-        self.hass.block_till_done()
-
-        state = self.hass.states.get('cover.test')
-        self.assertEqual(STATE_OPEN, state.state)
-
-        fire_mqtt_message(self.hass, 'get-position-topic', '5000')
-        self.hass.block_till_done()
-
-        state = self.hass.states.get('cover.test')
-        self.assertEqual(STATE_OPEN, state.state)
-
-        fire_mqtt_message(self.hass, 'get-position-topic', '99')
-        self.hass.block_till_done()
-
-        state = self.hass.states.get('cover.test')
-        self.assertEqual(STATE_CLOSED, state.state)
-
-    def test_optimistic_state_change(self):
-        """Test changing state optimistically."""
-        assert setup_component(self.hass, cover.DOMAIN, {
-            cover.DOMAIN: {
-                'platform': 'mqtt',
-                'name': 'test',
-                'command_topic': 'command-topic',
-                'qos': 0,
-            }
-        })
-
-        state = self.hass.states.get('cover.test')
-        assert STATE_UNKNOWN == state.state
-        assert state.attributes.get(ATTR_ASSUMED_STATE)
-
-        self.hass.services.call(
-            cover.DOMAIN, SERVICE_OPEN_COVER,
-            {ATTR_ENTITY_ID: 'cover.test'}, blocking=True)
-        self.hass.block_till_done()
-
-        self.mock_publish.async_publish.assert_called_once_with(
-            'command-topic', 'OPEN', 0, False)
-        self.mock_publish.async_publish.reset_mock()
-        state = self.hass.states.get('cover.test')
-        assert STATE_OPEN == state.state
-
-        self.hass.services.call(
-            cover.DOMAIN, SERVICE_CLOSE_COVER,
-            {ATTR_ENTITY_ID: 'cover.test'}, blocking=True)
-        self.hass.block_till_done()
-
-        self.mock_publish.async_publish.assert_called_once_with(
-            'command-topic', 'CLOSE', 0, False)
-        self.mock_publish.async_publish.reset_mock()
-        state = self.hass.states.get('cover.test')
-        assert STATE_CLOSED == state.state
-
-        self.hass.services.call(
-            cover.DOMAIN, SERVICE_TOGGLE,
-            {ATTR_ENTITY_ID: 'cover.test'}, blocking=True)
-        self.hass.block_till_done()
-
-        self.mock_publish.async_publish.assert_called_once_with(
-            'command-topic', 'OPEN', 0, False)
-        self.mock_publish.async_publish.reset_mock()
-        state = self.hass.states.get('cover.test')
-        assert STATE_OPEN == state.state
-
-        self.hass.services.call(
-            cover.DOMAIN, SERVICE_TOGGLE,
-            {ATTR_ENTITY_ID: 'cover.test'}, blocking=True)
-        self.hass.block_till_done()
-
-        self.mock_publish.async_publish.assert_called_once_with(
-            'command-topic', 'CLOSE', 0, False)
-        state = self.hass.states.get('cover.test')
-        assert STATE_CLOSED == state.state
-
-    def test_send_open_cover_command(self):
-        """Test the sending of open_cover."""
-        assert setup_component(self.hass, cover.DOMAIN, {
-            cover.DOMAIN: {
-                'platform': 'mqtt',
-                'name': 'test',
-                'state_topic': 'state-topic',
-                'command_topic': 'command-topic',
-                'qos': 2
-            }
-        })
-
-        state = self.hass.states.get('cover.test')
-        assert STATE_UNKNOWN == state.state
-
-        self.hass.services.call(
-            cover.DOMAIN, SERVICE_OPEN_COVER,
-            {ATTR_ENTITY_ID: 'cover.test'}, blocking=True)
-        self.hass.block_till_done()
-
-        self.mock_publish.async_publish.assert_called_once_with(
-            'command-topic', 'OPEN', 2, False)
-        state = self.hass.states.get('cover.test')
-        assert STATE_UNKNOWN == state.state
-
-    def test_send_close_cover_command(self):
-        """Test the sending of close_cover."""
-        assert setup_component(self.hass, cover.DOMAIN, {
-            cover.DOMAIN: {
-                'platform': 'mqtt',
-                'name': 'test',
-                'state_topic': 'state-topic',
-                'command_topic': 'command-topic',
-                'qos': 2
-            }
-        })
-
-        state = self.hass.states.get('cover.test')
-        assert STATE_UNKNOWN == state.state
-
-        self.hass.services.call(
-            cover.DOMAIN, SERVICE_CLOSE_COVER,
-            {ATTR_ENTITY_ID: 'cover.test'}, blocking=True)
-        self.hass.block_till_done()
-
-        self.mock_publish.async_publish.assert_called_once_with(
-            'command-topic', 'CLOSE', 2, False)
-        state = self.hass.states.get('cover.test')
-        assert STATE_UNKNOWN == state.state
-
-    def test_send_stop__cover_command(self):
-        """Test the sending of stop_cover."""
-        assert setup_component(self.hass, cover.DOMAIN, {
-            cover.DOMAIN: {
-                'platform': 'mqtt',
-                'name': 'test',
-                'state_topic': 'state-topic',
-                'command_topic': 'command-topic',
-                'qos': 2
-            }
-        })
-
-        state = self.hass.states.get('cover.test')
-        assert STATE_UNKNOWN == state.state
-
-        self.hass.services.call(
-            cover.DOMAIN, SERVICE_STOP_COVER,
-            {ATTR_ENTITY_ID: 'cover.test'}, blocking=True)
-        self.hass.block_till_done()
-
-        self.mock_publish.async_publish.assert_called_once_with(
-            'command-topic', 'STOP', 2, False)
-        state = self.hass.states.get('cover.test')
-        assert STATE_UNKNOWN == state.state
-
-    def test_current_cover_position(self):
-        """Test the current cover position."""
-        assert setup_component(self.hass, cover.DOMAIN, {
-            cover.DOMAIN: {
-                'platform': 'mqtt',
-                'name': 'test',
-                'position_topic': 'get-position-topic',
-                'command_topic': 'command-topic',
-                'position_open': 100,
-                'position_closed': 0,
-                'payload_open': 'OPEN',
-                'payload_close': 'CLOSE',
-                'payload_stop': 'STOP'
-            }
-        })
-
-        state_attributes_dict = self.hass.states.get(
-            'cover.test').attributes
-        assert not ('current_position' in state_attributes_dict)
-        assert not ('current_tilt_position' in state_attributes_dict)
-        assert not (4 & self.hass.states.get(
-            'cover.test').attributes['supported_features'] == 4)
-
-        fire_mqtt_message(self.hass, 'get-position-topic', '0')
-        self.hass.block_till_done()
-        current_cover_position = self.hass.states.get(
-            'cover.test').attributes['current_position']
-        assert 0 == current_cover_position
-
-        fire_mqtt_message(self.hass, 'get-position-topic', '50')
-        self.hass.block_till_done()
-        current_cover_position = self.hass.states.get(
-            'cover.test').attributes['current_position']
-        assert 50 == current_cover_position
-
-        fire_mqtt_message(self.hass, 'get-position-topic', 'non-numeric')
-        self.hass.block_till_done()
-        current_cover_position = self.hass.states.get(
-            'cover.test').attributes['current_position']
-        assert 50 == current_cover_position
-
-        fire_mqtt_message(self.hass, 'get-position-topic', '101')
-        self.hass.block_till_done()
-        current_cover_position = self.hass.states.get(
-            'cover.test').attributes['current_position']
-        assert 100 == current_cover_position
-
-    def test_current_cover_position_inverted(self):
-        """Test the current cover position."""
-        assert setup_component(self.hass, cover.DOMAIN, {
-            cover.DOMAIN: {
-                'platform': 'mqtt',
-                'name': 'test',
-                'position_topic': 'get-position-topic',
-                'command_topic': 'command-topic',
-                'position_open': 0,
-                'position_closed': 100,
-                'payload_open': 'OPEN',
-                'payload_close': 'CLOSE',
-                'payload_stop': 'STOP'
-            }
-        })
-
-        state_attributes_dict = self.hass.states.get(
-            'cover.test').attributes
-        assert not ('current_position' in state_attributes_dict)
-        assert not ('current_tilt_position' in state_attributes_dict)
-        assert not (4 & self.hass.states.get(
-            'cover.test').attributes['supported_features'] == 4)
-
-        fire_mqtt_message(self.hass, 'get-position-topic', '100')
-        self.hass.block_till_done()
-        current_percentage_cover_position = self.hass.states.get(
-            'cover.test').attributes['current_position']
-        assert 0 == current_percentage_cover_position
-        assert STATE_CLOSED == self.hass.states.get(
-            'cover.test').state
-
-        fire_mqtt_message(self.hass, 'get-position-topic', '0')
-        self.hass.block_till_done()
-        current_percentage_cover_position = self.hass.states.get(
-            'cover.test').attributes['current_position']
-        assert 100 == current_percentage_cover_position
-        assert STATE_OPEN == self.hass.states.get(
-            'cover.test').state
-
-        fire_mqtt_message(self.hass, 'get-position-topic', '50')
-        self.hass.block_till_done()
-        current_percentage_cover_position = self.hass.states.get(
-            'cover.test').attributes['current_position']
-        assert 50 == current_percentage_cover_position
-        assert STATE_OPEN == self.hass.states.get(
-            'cover.test').state
-
-        fire_mqtt_message(self.hass, 'get-position-topic', 'non-numeric')
-        self.hass.block_till_done()
-        current_percentage_cover_position = self.hass.states.get(
-            'cover.test').attributes['current_position']
-        assert 50 == current_percentage_cover_position
-        assert STATE_OPEN == self.hass.states.get(
-            'cover.test').state
-
-        fire_mqtt_message(self.hass, 'get-position-topic', '101')
-        self.hass.block_till_done()
-        current_percentage_cover_position = self.hass.states.get(
-            'cover.test').attributes['current_position']
-        assert 0 == current_percentage_cover_position
-        assert STATE_CLOSED == self.hass.states.get(
-            'cover.test').state
-
-    def test_set_cover_position(self):
-        """Test setting cover position."""
-        assert setup_component(self.hass, cover.DOMAIN, {
-            cover.DOMAIN: {
-                'platform': 'mqtt',
-                'name': 'test',
-                'position_topic': 'get-position-topic',
-                'command_topic': 'command-topic',
-                'set_position_topic': 'set-position-topic',
-                'position_open': 100,
-                'position_closed': 0,
-                'payload_open': 'OPEN',
-                'payload_close': 'CLOSE',
-                'payload_stop': 'STOP'
-            }
-        })
-
-        state_attributes_dict = self.hass.states.get(
-            'cover.test').attributes
-        assert not ('current_position' in state_attributes_dict)
-        assert not ('current_tilt_position' in state_attributes_dict)
-        assert 4 & self.hass.states.get(
-            'cover.test').attributes['supported_features'] == 4
-
-        fire_mqtt_message(self.hass, 'get-position-topic', '22')
-        self.hass.block_till_done()
-        state_attributes_dict = self.hass.states.get(
-            'cover.test').attributes
-        assert 'current_position' in state_attributes_dict
-        assert not ('current_tilt_position' in state_attributes_dict)
-        current_cover_position = self.hass.states.get(
-            'cover.test').attributes['current_position']
-        assert 22 == current_cover_position
-
-    def test_set_position_templated(self):
-        """Test setting cover position via template."""
-        assert setup_component(self.hass, cover.DOMAIN, {
-            cover.DOMAIN: {
-                'platform': 'mqtt',
-                'name': 'test',
-                'position_topic': 'get-position-topic',
-                'command_topic': 'command-topic',
-                'position_open': 100,
-                'position_closed': 0,
-                'set_position_topic': 'set-position-topic',
-                'set_position_template': '{{100-62}}',
-                'payload_open': 'OPEN',
-                'payload_close': 'CLOSE',
-                'payload_stop': 'STOP'
-            }
-        })
-
-        self.hass.services.call(
-            cover.DOMAIN, SERVICE_SET_COVER_POSITION,
-            {ATTR_ENTITY_ID: 'cover.test', ATTR_POSITION: 100}, blocking=True)
-        self.hass.block_till_done()
-
-        self.mock_publish.async_publish.assert_called_once_with(
-            'set-position-topic', '38', 0, False)
-
-    def test_set_position_untemplated(self):
-        """Test setting cover position via template."""
-        assert setup_component(self.hass, cover.DOMAIN, {
-            cover.DOMAIN: {
-                'platform': 'mqtt',
-                'name': 'test',
-                'position_topic': 'state-topic',
-                'command_topic': 'command-topic',
-                'set_position_topic': 'position-topic',
-                'payload_open': 'OPEN',
-                'payload_close': 'CLOSE',
-                'payload_stop': 'STOP'
-            }
-        })
-
-        self.hass.services.call(
-            cover.DOMAIN, SERVICE_SET_COVER_POSITION,
-            {ATTR_ENTITY_ID: 'cover.test', ATTR_POSITION: 62}, blocking=True)
-        self.hass.block_till_done()
-
-        self.mock_publish.async_publish.assert_called_once_with(
-            'position-topic', 62, 0, False)
-
-    def test_no_command_topic(self):
-        """Test with no command topic."""
-        assert setup_component(self.hass, cover.DOMAIN, {
-            cover.DOMAIN: {
-                'platform': 'mqtt',
-                'name': 'test',
-                'qos': 0,
-                'payload_open': 'OPEN',
-                'payload_close': 'CLOSE',
-                'payload_stop': 'STOP',
-                'tilt_command_topic': 'tilt-command',
-                'tilt_status_topic': 'tilt-status'
-            }
-        })
-
-        assert 240 == self.hass.states.get(
-            'cover.test').attributes['supported_features']
-
-    def test_with_command_topic_and_tilt(self):
-        """Test with command topic and tilt config."""
-        assert setup_component(self.hass, cover.DOMAIN, {
-            cover.DOMAIN: {
-                'command_topic': 'test',
-                'platform': 'mqtt',
-                'name': 'test',
-                'qos': 0,
-                'payload_open': 'OPEN',
-                'payload_close': 'CLOSE',
-                'payload_stop': 'STOP',
-                'tilt_command_topic': 'tilt-command',
-                'tilt_status_topic': 'tilt-status'
-            }
-        })
-
-        assert 251 == self.hass.states.get(
-            'cover.test').attributes['supported_features']
-
-    def test_tilt_defaults(self):
-        """Test the defaults."""
-        assert setup_component(self.hass, cover.DOMAIN, {
-            cover.DOMAIN: {
-                'platform': 'mqtt',
-                'name': 'test',
-                'state_topic': 'state-topic',
-                'command_topic': 'command-topic',
-                'qos': 0,
-                'payload_open': 'OPEN',
-                'payload_close': 'CLOSE',
-                'payload_stop': 'STOP',
-                'tilt_command_topic': 'tilt-command',
-                'tilt_status_topic': 'tilt-status'
-            }
-        })
-
-        state_attributes_dict = self.hass.states.get(
-            'cover.test').attributes
-        assert 'current_tilt_position' in state_attributes_dict
-
-        current_cover_position = self.hass.states.get(
-            'cover.test').attributes['current_tilt_position']
-        assert STATE_UNKNOWN == current_cover_position
-
-    def test_tilt_via_invocation_defaults(self):
-        """Test tilt defaults on close/open."""
-        assert setup_component(self.hass, cover.DOMAIN, {
-            cover.DOMAIN: {
-                'platform': 'mqtt',
-                'name': 'test',
-                'state_topic': 'state-topic',
-                'command_topic': 'command-topic',
-                'qos': 0,
-                'payload_open': 'OPEN',
-                'payload_close': 'CLOSE',
-                'payload_stop': 'STOP',
-                'tilt_command_topic': 'tilt-command-topic',
-                'tilt_status_topic': 'tilt-status-topic'
-            }
-        })
-
-        self.hass.services.call(
-            cover.DOMAIN, SERVICE_OPEN_COVER_TILT,
-            {ATTR_ENTITY_ID: 'cover.test'}, blocking=True)
-        self.hass.block_till_done()
-
-        self.mock_publish.async_publish.assert_called_once_with(
-            'tilt-command-topic', 100, 0, False)
-        self.mock_publish.async_publish.reset_mock()
-
-        self.hass.services.call(
-            cover.DOMAIN, SERVICE_CLOSE_COVER_TILT,
-            {ATTR_ENTITY_ID: 'cover.test'}, blocking=True)
-        self.hass.block_till_done()
-
-        self.mock_publish.async_publish.assert_called_once_with(
-            'tilt-command-topic', 0, 0, False)
-        self.mock_publish.async_publish.reset_mock()
-
-        # Close tilt status would be received from device when non-optimistic
-        fire_mqtt_message(self.hass, 'tilt-status-topic', '0')
-        self.hass.block_till_done()
-
-        current_cover_tilt_position = self.hass.states.get(
-            'cover.test').attributes['current_tilt_position']
-        assert 0 == current_cover_tilt_position
-
-        self.hass.services.call(
-            cover.DOMAIN, SERVICE_TOGGLE_COVER_TILT,
-            {ATTR_ENTITY_ID: 'cover.test'}, blocking=True)
-        self.hass.block_till_done()
-
-        self.mock_publish.async_publish.assert_called_once_with(
-            'tilt-command-topic', 100, 0, False)
-        self.mock_publish.async_publish.reset_mock()
-
-        # Open tilt status would be received from device when non-optimistic
-        fire_mqtt_message(self.hass, 'tilt-status-topic', '100')
-        self.hass.block_till_done()
-
-        current_cover_tilt_position = self.hass.states.get(
-            'cover.test').attributes['current_tilt_position']
-        assert 100 == current_cover_tilt_position
-
-        self.hass.services.call(
-            cover.DOMAIN, SERVICE_TOGGLE_COVER_TILT,
-            {ATTR_ENTITY_ID: 'cover.test'}, blocking=True)
-        self.hass.block_till_done()
-
-        self.mock_publish.async_publish.assert_called_once_with(
-            'tilt-command-topic', 0, 0, False)
-
-    def test_tilt_given_value(self):
-        """Test tilting to a given value."""
-        assert setup_component(self.hass, cover.DOMAIN, {
-            cover.DOMAIN: {
-                'platform': 'mqtt',
-                'name': 'test',
-                'state_topic': 'state-topic',
-                'command_topic': 'command-topic',
-                'qos': 0,
-                'payload_open': 'OPEN',
-                'payload_close': 'CLOSE',
-                'payload_stop': 'STOP',
-                'tilt_command_topic': 'tilt-command-topic',
-                'tilt_status_topic': 'tilt-status-topic',
-                'tilt_opened_value': 80,
-                'tilt_closed_value': 25
-            }
-        })
-
-        self.hass.services.call(
-            cover.DOMAIN, SERVICE_OPEN_COVER_TILT,
-            {ATTR_ENTITY_ID: 'cover.test'}, blocking=True)
-        self.hass.block_till_done()
-
-        self.mock_publish.async_publish.assert_called_once_with(
-            'tilt-command-topic', 80, 0, False)
-        self.mock_publish.async_publish.reset_mock()
-
-        self.hass.services.call(
-            cover.DOMAIN, SERVICE_CLOSE_COVER_TILT,
-            {ATTR_ENTITY_ID: 'cover.test'}, blocking=True)
-        self.hass.block_till_done()
-
-        self.mock_publish.async_publish.assert_called_once_with(
-            'tilt-command-topic', 25, 0, False)
-        self.mock_publish.async_publish.reset_mock()
-
-        # Close tilt status would be received from device when non-optimistic
-        fire_mqtt_message(self.hass, 'tilt-status-topic', '25')
-        self.hass.block_till_done()
-
-        current_cover_tilt_position = self.hass.states.get(
-            'cover.test').attributes['current_tilt_position']
-        assert 25 == current_cover_tilt_position
-
-        self.hass.services.call(
-            cover.DOMAIN, SERVICE_TOGGLE_COVER_TILT,
-            {ATTR_ENTITY_ID: 'cover.test'}, blocking=True)
-        self.hass.block_till_done()
-
-        self.mock_publish.async_publish.assert_called_once_with(
-            'tilt-command-topic', 80, 0, False)
-        self.mock_publish.async_publish.reset_mock()
-
-        # Open tilt status would be received from device when non-optimistic
-        fire_mqtt_message(self.hass, 'tilt-status-topic', '80')
-        self.hass.block_till_done()
-
-        current_cover_tilt_position = self.hass.states.get(
-            'cover.test').attributes['current_tilt_position']
-        assert 80 == current_cover_tilt_position
-
-        self.hass.services.call(
-            cover.DOMAIN, SERVICE_TOGGLE_COVER_TILT,
-            {ATTR_ENTITY_ID: 'cover.test'}, blocking=True)
-        self.hass.block_till_done()
-
-        self.mock_publish.async_publish.assert_called_once_with(
-            'tilt-command-topic', 25, 0, False)
-
-    def test_tilt_given_value_optimistic(self):
-        """Test tilting to a given value."""
-        assert setup_component(self.hass, cover.DOMAIN, {
-            cover.DOMAIN: {
-                'platform': 'mqtt',
-                'name': 'test',
-                'state_topic': 'state-topic',
-                'command_topic': 'command-topic',
-                'qos': 0,
-                'payload_open': 'OPEN',
-                'payload_close': 'CLOSE',
-                'payload_stop': 'STOP',
-                'tilt_command_topic': 'tilt-command-topic',
-                'tilt_status_topic': 'tilt-status-topic',
-                'tilt_opened_value': 80,
-                'tilt_closed_value': 25,
-                'tilt_optimistic': True
-            }
-        })
-
-        self.hass.services.call(
-            cover.DOMAIN, SERVICE_OPEN_COVER_TILT,
-            {ATTR_ENTITY_ID: 'cover.test'}, blocking=True)
-        self.hass.block_till_done()
-
-        current_cover_tilt_position = self.hass.states.get(
-            'cover.test').attributes['current_tilt_position']
-        assert 80 == current_cover_tilt_position
-
-        self.mock_publish.async_publish.assert_called_once_with(
-            'tilt-command-topic', 80, 0, False)
-        self.mock_publish.async_publish.reset_mock()
-
-        self.hass.services.call(
-            cover.DOMAIN, SERVICE_CLOSE_COVER_TILT,
-            {ATTR_ENTITY_ID: 'cover.test'}, blocking=True)
-        self.hass.block_till_done()
-
-        current_cover_tilt_position = self.hass.states.get(
-            'cover.test').attributes['current_tilt_position']
-        assert 25 == current_cover_tilt_position
-
-        self.mock_publish.async_publish.assert_called_once_with(
-            'tilt-command-topic', 25, 0, False)
-
-    def test_tilt_given_value_altered_range(self):
-        """Test tilting to a given value."""
-        assert setup_component(self.hass, cover.DOMAIN, {
-            cover.DOMAIN: {
-                'platform': 'mqtt',
-                'name': 'test',
-                'state_topic': 'state-topic',
-                'command_topic': 'command-topic',
-                'qos': 0,
-                'payload_open': 'OPEN',
-                'payload_close': 'CLOSE',
-                'payload_stop': 'STOP',
-                'tilt_command_topic': 'tilt-command-topic',
-                'tilt_status_topic': 'tilt-status-topic',
-                'tilt_opened_value': 25,
-                'tilt_closed_value': 0,
-                'tilt_min': 0,
-                'tilt_max': 50,
-                'tilt_optimistic': True
-            }
-        })
-
-        self.hass.services.call(
-            cover.DOMAIN, SERVICE_OPEN_COVER_TILT,
-            {ATTR_ENTITY_ID: 'cover.test'}, blocking=True)
-        self.hass.block_till_done()
-
-        current_cover_tilt_position = self.hass.states.get(
-            'cover.test').attributes['current_tilt_position']
-        assert 50 == current_cover_tilt_position
-
-        self.mock_publish.async_publish.assert_called_once_with(
-            'tilt-command-topic', 25, 0, False)
-        self.mock_publish.async_publish.reset_mock()
-
-        self.hass.services.call(
-            cover.DOMAIN, SERVICE_CLOSE_COVER_TILT,
-            {ATTR_ENTITY_ID: 'cover.test'}, blocking=True)
-        self.hass.block_till_done()
-
-        current_cover_tilt_position = self.hass.states.get(
-            'cover.test').attributes['current_tilt_position']
-        assert 0 == current_cover_tilt_position
-
-        self.mock_publish.async_publish.assert_called_once_with(
-            'tilt-command-topic', 0, 0, False)
-        self.mock_publish.async_publish.reset_mock()
-
-        self.hass.services.call(
-            cover.DOMAIN, SERVICE_TOGGLE_COVER_TILT,
-            {ATTR_ENTITY_ID: 'cover.test'}, blocking=True)
-        self.hass.block_till_done()
-
-        current_cover_tilt_position = self.hass.states.get(
-            'cover.test').attributes['current_tilt_position']
-        assert 50 == current_cover_tilt_position
-
-        self.mock_publish.async_publish.assert_called_once_with(
-            'tilt-command-topic', 25, 0, False)
-
-    def test_tilt_via_topic(self):
-        """Test tilt by updating status via MQTT."""
-        assert setup_component(self.hass, cover.DOMAIN, {
-            cover.DOMAIN: {
-                'platform': 'mqtt',
-                'name': 'test',
-                'state_topic': 'state-topic',
-                'command_topic': 'command-topic',
-                'qos': 0,
-                'payload_open': 'OPEN',
-                'payload_close': 'CLOSE',
-                'payload_stop': 'STOP',
-                'tilt_command_topic': 'tilt-command-topic',
-                'tilt_status_topic': 'tilt-status-topic'
-            }
-        })
-
-        fire_mqtt_message(self.hass, 'tilt-status-topic', '0')
-        self.hass.block_till_done()
-
-        current_cover_tilt_position = self.hass.states.get(
-            'cover.test').attributes['current_tilt_position']
-        assert 0 == current_cover_tilt_position
-
-        fire_mqtt_message(self.hass, 'tilt-status-topic', '50')
-        self.hass.block_till_done()
-
-        current_cover_tilt_position = self.hass.states.get(
-            'cover.test').attributes['current_tilt_position']
-        assert 50 == current_cover_tilt_position
-
-    def test_tilt_via_topic_altered_range(self):
-        """Test tilt status via MQTT with altered tilt range."""
-        assert setup_component(self.hass, cover.DOMAIN, {
-            cover.DOMAIN: {
-                'platform': 'mqtt',
-                'name': 'test',
-                'state_topic': 'state-topic',
-                'command_topic': 'command-topic',
-                'qos': 0,
-                'payload_open': 'OPEN',
-                'payload_close': 'CLOSE',
-                'payload_stop': 'STOP',
-                'tilt_command_topic': 'tilt-command-topic',
-                'tilt_status_topic': 'tilt-status-topic',
-                'tilt_min': 0,
-                'tilt_max': 50
-            }
-        })
-
-        fire_mqtt_message(self.hass, 'tilt-status-topic', '0')
-        self.hass.block_till_done()
-
-        current_cover_tilt_position = self.hass.states.get(
-            'cover.test').attributes['current_tilt_position']
-        assert 0 == current_cover_tilt_position
-
-        fire_mqtt_message(self.hass, 'tilt-status-topic', '50')
-        self.hass.block_till_done()
-
-        current_cover_tilt_position = self.hass.states.get(
-            'cover.test').attributes['current_tilt_position']
-        assert 100 == current_cover_tilt_position
-
-        fire_mqtt_message(self.hass, 'tilt-status-topic', '25')
-        self.hass.block_till_done()
-
-        current_cover_tilt_position = self.hass.states.get(
-            'cover.test').attributes['current_tilt_position']
-        assert 50 == current_cover_tilt_position
-
-    def test_tilt_position(self):
-        """Test tilt via method invocation."""
-        assert setup_component(self.hass, cover.DOMAIN, {
-            cover.DOMAIN: {
-                'platform': 'mqtt',
-                'name': 'test',
-                'state_topic': 'state-topic',
-                'command_topic': 'command-topic',
-                'qos': 0,
-                'payload_open': 'OPEN',
-                'payload_close': 'CLOSE',
-                'payload_stop': 'STOP',
-                'tilt_command_topic': 'tilt-command-topic',
-                'tilt_status_topic': 'tilt-status-topic'
-            }
-        })
-
-        self.hass.services.call(
-            cover.DOMAIN, SERVICE_SET_COVER_TILT_POSITION,
-            {ATTR_ENTITY_ID: 'cover.test', ATTR_TILT_POSITION: 50},
-            blocking=True)
-        self.hass.block_till_done()
-
-        self.mock_publish.async_publish.assert_called_once_with(
-            'tilt-command-topic', 50, 0, False)
-
-    def test_tilt_position_altered_range(self):
-        """Test tilt via method invocation with altered range."""
-        assert setup_component(self.hass, cover.DOMAIN, {
-            cover.DOMAIN: {
-                'platform': 'mqtt',
-                'name': 'test',
-                'state_topic': 'state-topic',
-                'command_topic': 'command-topic',
-                'qos': 0,
-                'payload_open': 'OPEN',
-                'payload_close': 'CLOSE',
-                'payload_stop': 'STOP',
-                'tilt_command_topic': 'tilt-command-topic',
-                'tilt_status_topic': 'tilt-status-topic',
-                'tilt_min': 0,
-                'tilt_max': 50
-            }
-        })
-
-        self.hass.services.call(
-            cover.DOMAIN, SERVICE_SET_COVER_TILT_POSITION,
-            {ATTR_ENTITY_ID: 'cover.test', ATTR_TILT_POSITION: 50},
-            blocking=True)
-        self.hass.block_till_done()
-
-        self.mock_publish.async_publish.assert_called_once_with(
-            'tilt-command-topic', 25, 0, False)
-
-    def test_find_percentage_in_range_defaults(self):
-        """Test find percentage in range with default range."""
-        mqtt_cover = MqttCover(
-            {
-                'name': 'cover.test',
-                'state_topic': 'state-topic',
-                'get_position_topic': None,
-                'command_topic': 'command-topic',
-                'availability_topic': None,
-                'tilt_command_topic': 'tilt-command-topic',
-                'tilt_status_topic': 'tilt-status-topic',
-                'qos': 0,
-                'retain': False,
-                'state_open': 'OPEN', 'state_closed': 'CLOSE',
-                'position_open': 100,  'position_closed': 0,
-                'payload_open': 'OPEN', 'payload_close': 'CLOSE',
-                'payload_stop': 'STOP',
-                'payload_available': None, 'payload_not_available': None,
-                'optimistic': False, 'value_template': None,
-                'tilt_open_position': 100, 'tilt_closed_position': 0,
-                'tilt_min': 0, 'tilt_max': 100, 'tilt_optimistic': False,
-                'tilt_invert_state': False,
-                'set_position_topic': None, 'set_position_template': None,
-                'unique_id': None, 'device_config': None,
-            },
-            None,
-            None)
-
-        assert 44 == mqtt_cover.find_percentage_in_range(44)
-        assert 44 == mqtt_cover.find_percentage_in_range(44, 'cover')
-
-    def test_find_percentage_in_range_altered(self):
-        """Test find percentage in range with altered range."""
-        mqtt_cover = MqttCover(
-            {
-                'name': 'cover.test',
-                'state_topic': 'state-topic',
-                'get_position_topic': None,
-                'command_topic': 'command-topic',
-                'availability_topic': None,
-                'tilt_command_topic': 'tilt-command-topic',
-                'tilt_status_topic': 'tilt-status-topic',
-                'qos': 0,
-                'retain': False,
-                'state_open': 'OPEN', 'state_closed': 'CLOSE',
-                'position_open': 180,  'position_closed': 80,
-                'payload_open': 'OPEN', 'payload_close': 'CLOSE',
-                'payload_stop': 'STOP',
-                'payload_available': None, 'payload_not_available': None,
-                'optimistic': False, 'value_template': None,
-                'tilt_open_position': 180, 'tilt_closed_position': 80,
-                'tilt_min': 80, 'tilt_max': 180, 'tilt_optimistic': False,
-                'tilt_invert_state': False,
-                'set_position_topic': None, 'set_position_template': None,
-                'unique_id': None, 'device_config': None,
-            },
-            None,
-            None)
-
-        assert 40 == mqtt_cover.find_percentage_in_range(120)
-        assert 40 == mqtt_cover.find_percentage_in_range(120, 'cover')
-
-    def test_find_percentage_in_range_defaults_inverted(self):
-        """Test find percentage in range with default range but inverted."""
-        mqtt_cover = MqttCover(
-            {
-                'name': 'cover.test',
-                'state_topic': 'state-topic',
-                'get_position_topic': None,
-                'command_topic': 'command-topic',
-                'availability_topic': None,
-                'tilt_command_topic': 'tilt-command-topic',
-                'tilt_status_topic': 'tilt-status-topic',
-                'qos': 0,
-                'retain': False,
-                'state_open': 'OPEN', 'state_closed': 'CLOSE',
-                'position_open': 0,  'position_closed': 100,
-                'payload_open': 'OPEN', 'payload_close': 'CLOSE',
-                'payload_stop': 'STOP',
-                'payload_available': None, 'payload_not_available': None,
-                'optimistic': False, 'value_template': None,
-                'tilt_open_position': 100, 'tilt_closed_position': 0,
-                'tilt_min': 0, 'tilt_max': 100, 'tilt_optimistic': False,
-                'tilt_invert_state': True,
-                'set_position_topic': None, 'set_position_template': None,
-                'unique_id': None, 'device_config': None,
-            },
-            None,
-            None)
-
-        assert 56 == mqtt_cover.find_percentage_in_range(44)
-        assert 56 == mqtt_cover.find_percentage_in_range(44, 'cover')
-
-    def test_find_percentage_in_range_altered_inverted(self):
-        """Test find percentage in range with altered range and inverted."""
-        mqtt_cover = MqttCover(
-            {
-                'name': 'cover.test',
-                'state_topic': 'state-topic',
-                'get_position_topic': None,
-                'command_topic': 'command-topic',
-                'availability_topic': None,
-                'tilt_command_topic': 'tilt-command-topic',
-                'tilt_status_topic': 'tilt-status-topic',
-                'qos': 0,
-                'retain': False,
-                'state_open': 'OPEN', 'state_closed': 'CLOSE',
-                'position_open': 80,  'position_closed': 180,
-                'payload_open': 'OPEN', 'payload_close': 'CLOSE',
-                'payload_stop': 'STOP',
-                'payload_available': None, 'payload_not_available': None,
-                'optimistic': False, 'value_template': None,
-                'tilt_open_position': 180, 'tilt_closed_position': 80,
-                'tilt_min': 80, 'tilt_max': 180, 'tilt_optimistic': False,
-                'tilt_invert_state': True,
-                'set_position_topic': None, 'set_position_template': None,
-                'unique_id': None, 'device_config': None,
-            },
-            None,
-            None)
-
-        assert 60 == mqtt_cover.find_percentage_in_range(120)
-        assert 60 == mqtt_cover.find_percentage_in_range(120, 'cover')
-
-    def test_find_in_range_defaults(self):
-        """Test find in range with default range."""
-        mqtt_cover = MqttCover(
-            {
-                'name': 'cover.test',
-                'state_topic': 'state-topic',
-                'get_position_topic': None,
-                'command_topic': 'command-topic',
-                'availability_topic': None,
-                'tilt_command_topic': 'tilt-command-topic',
-                'tilt_status_topic': 'tilt-status-topic',
-                'qos': 0,
-                'retain': False,
-                'state_open': 'OPEN', 'state_closed': 'CLOSE',
-                'position_open': 100, 'position_closed': 0,
-                'payload_open': 'OPEN', 'payload_close': 'CLOSE',
-                'payload_stop': 'STOP',
-                'payload_available': None, 'payload_not_available': None,
-                'optimistic': False, 'value_template': None,
-                'tilt_open_position': 100, 'tilt_closed_position': 0,
-                'tilt_min': 0, 'tilt_max': 100, 'tilt_optimistic': False,
-                'tilt_invert_state': False,
-                'set_position_topic': None, 'set_position_template': None,
-                'unique_id': None, 'device_config': None,
-            },
-            None,
-            None)
-
-        assert 44 == mqtt_cover.find_in_range_from_percent(44)
-        assert 44 == mqtt_cover.find_in_range_from_percent(44, 'cover')
-
-    def test_find_in_range_altered(self):
-        """Test find in range with altered range."""
-        mqtt_cover = MqttCover(
-            {
-                'name': 'cover.test',
-                'state_topic': 'state-topic',
-                'get_position_topic': None,
-                'command_topic': 'command-topic',
-                'availability_topic': None,
-                'tilt_command_topic': 'tilt-command-topic',
-                'tilt_status_topic': 'tilt-status-topic',
-                'qos': 0,
-                'retain': False,
-                'state_open': 'OPEN', 'state_closed': 'CLOSE',
-                'position_open': 180, 'position_closed': 80,
-                'payload_open': 'OPEN', 'payload_close': 'CLOSE',
-                'payload_stop': 'STOP',
-                'payload_available': None, 'payload_not_available': None,
-                'optimistic': False, 'value_template': None,
-                'tilt_open_position': 180, 'tilt_closed_position': 80,
-                'tilt_min': 80, 'tilt_max': 180, 'tilt_optimistic': False,
-                'tilt_invert_state': False,
-                'set_position_topic': None, 'set_position_template': None,
-                'unique_id': None, 'device_config': None,
-            },
-            None,
-            None)
-
-        assert 120 == mqtt_cover.find_in_range_from_percent(40)
-        assert 120 == mqtt_cover.find_in_range_from_percent(40, 'cover')
-
-    def test_find_in_range_defaults_inverted(self):
-        """Test find in range with default range but inverted."""
-        mqtt_cover = MqttCover(
-            {
-                'name': 'cover.test',
-                'state_topic': 'state-topic',
-                'get_position_topic': None,
-                'command_topic': 'command-topic',
-                'availability_topic': None,
-                'tilt_command_topic': 'tilt-command-topic',
-                'tilt_status_topic': 'tilt-status-topic',
-                'qos': 0,
-                'retain': False,
-                'state_open': 'OPEN', 'state_closed': 'CLOSE',
-                'position_open': 0, 'position_closed': 100,
-                'payload_open': 'OPEN', 'payload_close': 'CLOSE',
-                'payload_stop': 'STOP',
-                'payload_available': None, 'payload_not_available': None,
-                'optimistic': False, 'value_template': None,
-                'tilt_open_position': 100, 'tilt_closed_position': 0,
-                'tilt_min': 0, 'tilt_max': 100, 'tilt_optimistic': False,
-                'tilt_invert_state': True,
-                'set_position_topic': None, 'set_position_template': None,
-                'unique_id': None, 'device_config': None,
-            },
-            None,
-            None)
-
-        assert 44 == mqtt_cover.find_in_range_from_percent(56)
-        assert 44 == mqtt_cover.find_in_range_from_percent(56, 'cover')
-
-    def test_find_in_range_altered_inverted(self):
-        """Test find in range with altered range and inverted."""
-        mqtt_cover = MqttCover(
-            {
-                'name': 'cover.test',
-                'state_topic': 'state-topic',
-                'get_position_topic': None,
-                'command_topic': 'command-topic',
-                'availability_topic': None,
-                'tilt_command_topic': 'tilt-command-topic',
-                'tilt_status_topic': 'tilt-status-topic',
-                'qos': 0,
-                'retain': False,
-                'state_open': 'OPEN', 'state_closed': 'CLOSE',
-                'position_open': 80, 'position_closed': 180,
-                'payload_open': 'OPEN', 'payload_close': 'CLOSE',
-                'payload_stop': 'STOP',
-                'payload_available': None, 'payload_not_available': None,
-                'optimistic': False, 'value_template': None,
-                'tilt_open_position': 180, 'tilt_closed_position': 80,
-                'tilt_min': 80, 'tilt_max': 180, 'tilt_optimistic': False,
-                'tilt_invert_state': True,
-                'set_position_topic': None, 'set_position_template': None,
-                'unique_id': None, 'device_config': None,
-            },
-            None,
-            None)
-
-        assert 120 == mqtt_cover.find_in_range_from_percent(60)
-        assert 120 == mqtt_cover.find_in_range_from_percent(60, 'cover')
-
-    def test_availability_without_topic(self):
-        """Test availability without defined availability topic."""
-        assert setup_component(self.hass, cover.DOMAIN, {
-            cover.DOMAIN: {
-                'platform': 'mqtt',
-                'name': 'test',
-                'state_topic': 'state-topic',
-                'command_topic': 'command-topic'
-            }
-        })
-
-        state = self.hass.states.get('cover.test')
-        assert STATE_UNAVAILABLE != state.state
-
-    def test_availability_by_defaults(self):
-        """Test availability by defaults with defined topic."""
-        assert setup_component(self.hass, cover.DOMAIN, {
-            cover.DOMAIN: {
-                'platform': 'mqtt',
-                'name': 'test',
-                'state_topic': 'state-topic',
-                'command_topic': 'command-topic',
-                'availability_topic': 'availability-topic'
-            }
-        })
-
-        state = self.hass.states.get('cover.test')
-        assert STATE_UNAVAILABLE == state.state
-
-        fire_mqtt_message(self.hass, 'availability-topic', 'online')
-        self.hass.block_till_done()
-
-        state = self.hass.states.get('cover.test')
-        assert STATE_UNAVAILABLE != state.state
-
-        fire_mqtt_message(self.hass, 'availability-topic', 'offline')
-        self.hass.block_till_done()
-
-        state = self.hass.states.get('cover.test')
-        assert STATE_UNAVAILABLE == state.state
-
-    def test_availability_by_custom_payload(self):
-        """Test availability by custom payload with defined topic."""
-        assert setup_component(self.hass, cover.DOMAIN, {
-            cover.DOMAIN: {
-                'platform': 'mqtt',
-                'name': 'test',
-                'state_topic': 'state-topic',
-                'command_topic': 'command-topic',
-                'availability_topic': 'availability-topic',
-                'payload_available': 'good',
-                'payload_not_available': 'nogood'
-            }
-        })
-
-        state = self.hass.states.get('cover.test')
-        assert STATE_UNAVAILABLE == state.state
-
-        fire_mqtt_message(self.hass, 'availability-topic', 'good')
-        self.hass.block_till_done()
-
-        state = self.hass.states.get('cover.test')
-        assert STATE_UNAVAILABLE != state.state
-
-        fire_mqtt_message(self.hass, 'availability-topic', 'nogood')
-        self.hass.block_till_done()
-
-        state = self.hass.states.get('cover.test')
-        assert STATE_UNAVAILABLE == state.state
-
-    def test_valid_device_class(self):
-        """Test the setting of a valid sensor class."""
-        assert setup_component(self.hass, cover.DOMAIN, {
-            cover.DOMAIN: {
-                'platform': 'mqtt',
-                'name': 'test',
-                'device_class': 'garage',
-                'state_topic': 'test-topic',
-            }
-        })
-
-        state = self.hass.states.get('cover.test')
-        assert 'garage' == state.attributes.get('device_class')
-
-    def test_invalid_device_class(self):
-        """Test the setting of an invalid sensor class."""
-        assert setup_component(self.hass, cover.DOMAIN, {
-            cover.DOMAIN: {
-                'platform': 'mqtt',
-                'name': 'test',
-                'device_class': 'abc123',
-                'state_topic': 'test-topic',
-            }
-        })
-
-        state = self.hass.states.get('cover.test')
-        assert state is None
-=======
 async def test_state_via_state_topic(hass, mqtt_mock):
     """Test the controlling state via topic."""
     assert await async_setup_component(hass, cover.DOMAIN, {
@@ -1422,8 +171,30 @@
     assert state.state == STATE_OPEN
 
     await hass.services.async_call(
-        cover.DOMAIN, SERVICE_CLOSE_COVER, {ATTR_ENTITY_ID: 'cover.test'},
-        blocking=True)
+    cover.DOMAIN, SERVICE_CLOSE_COVER, {ATTR_ENTITY_ID: 'cover.test'},
+    blocking=True)
+
+    self.mock_publish.async_publish.assert_called_once_with(
+        'command-topic', 'CLOSE', 0, False)
+    self.mock_publish.async_publish.reset_mock()
+    state = self.hass.states.get('cover.test')
+    assert STATE_CLOSED == state.state
+
+    self.hass.services.call(
+        cover.DOMAIN, SERVICE_TOGGLE,
+        {ATTR_ENTITY_ID: 'cover.test'}, blocking=True)
+    self.hass.block_till_done()
+
+    self.mock_publish.async_publish.assert_called_once_with(
+        'command-topic', 'OPEN', 0, False)
+    self.mock_publish.async_publish.reset_mock()
+    state = self.hass.states.get('cover.test')
+    assert STATE_OPEN == state.state
+
+    self.hass.services.call(
+        cover.DOMAIN, SERVICE_TOGGLE,
+        {ATTR_ENTITY_ID: 'cover.test'}, blocking=True)
+    self.hass.block_till_done()
 
     mqtt_mock.async_publish.assert_called_once_with(
         'command-topic', 'CLOSE', 0, False)
@@ -1780,8 +551,42 @@
     mqtt_mock.async_publish.reset_mock()
 
     await hass.services.async_call(
-        cover.DOMAIN, SERVICE_CLOSE_COVER_TILT, {ATTR_ENTITY_ID: 'cover.test'},
-        blocking=True)
+    cover.DOMAIN, SERVICE_CLOSE_COVER_TILT, {ATTR_ENTITY_ID: 'cover.test'},
+    blocking=True)
+
+    self.mock_publish.async_publish.assert_called_once_with(
+        'tilt-command-topic', 0, 0, False)
+    self.mock_publish.async_publish.reset_mock()
+
+    # Close tilt status would be received from device when non-optimistic
+    fire_mqtt_message(self.hass, 'tilt-status-topic', '0')
+    self.hass.block_till_done()
+
+    current_cover_tilt_position = self.hass.states.get(
+        'cover.test').attributes['current_tilt_position']
+    assert current_cover_tilt_position == 0
+
+    self.hass.services.call(
+        cover.DOMAIN, SERVICE_TOGGLE_COVER_TILT,
+        {ATTR_ENTITY_ID: 'cover.test'}, blocking=True)
+    self.hass.block_till_done()
+
+    self.mock_publish.async_publish.assert_called_once_with(
+        'tilt-command-topic', 100, 0, False)
+    self.mock_publish.async_publish.reset_mock()
+
+    # Open tilt status would be received from device when non-optimistic
+    fire_mqtt_message(self.hass, 'tilt-status-topic', '100')
+    self.hass.block_till_done()
+
+    current_cover_tilt_position = self.hass.states.get(
+        'cover.test').attributes['current_tilt_position']
+    assert current_cover_tilt_position == 100
+
+    self.hass.services.call(
+        cover.DOMAIN, SERVICE_TOGGLE_COVER_TILT,
+        {ATTR_ENTITY_ID: 'cover.test'}, blocking=True)
+    self.hass.block_till_done()
 
     mqtt_mock.async_publish.assert_called_once_with(
         'tilt-command-topic', 0, 0, False)
@@ -1801,25 +606,167 @@
             'payload_stop': 'STOP',
             'tilt_command_topic': 'tilt-command-topic',
             'tilt_status_topic': 'tilt-status-topic',
-            'tilt_opened_value': 400,
-            'tilt_closed_value': 125
-        }
-    })
-
-    await hass.services.async_call(
-        cover.DOMAIN, SERVICE_OPEN_COVER_TILT, {ATTR_ENTITY_ID: 'cover.test'},
-        blocking=True)
-
-    mqtt_mock.async_publish.assert_called_once_with(
-        'tilt-command-topic', 400, 0, False)
-    mqtt_mock.async_publish.reset_mock()
-
-    await hass.services.async_call(
-        cover.DOMAIN, SERVICE_CLOSE_COVER_TILT, {ATTR_ENTITY_ID: 'cover.test'},
-        blocking=True)
-
-    mqtt_mock.async_publish.assert_called_once_with(
-        'tilt-command-topic', 125, 0, False)
+            'tilt_opened_value': 80,
+            'tilt_closed_value': 25
+        }
+    })
+
+    self.hass.services.call(
+        cover.DOMAIN, SERVICE_OPEN_COVER_TILT,
+        {ATTR_ENTITY_ID: 'cover.test'}, blocking=True)
+    self.hass.block_till_done()
+
+    self.mock_publish.async_publish.assert_called_once_with(
+        'tilt-command-topic', 80, 0, False)
+    self.mock_publish.async_publish.reset_mock()
+
+    self.hass.services.call(
+        cover.DOMAIN, SERVICE_CLOSE_COVER_TILT,
+        {ATTR_ENTITY_ID: 'cover.test'}, blocking=True)
+    self.hass.block_till_done()
+
+    self.mock_publish.async_publish.assert_called_once_with(
+        'tilt-command-topic', 25, 0, False)
+    self.mock_publish.async_publish.reset_mock()
+
+    # Close tilt status would be received from device when non-optimistic
+    fire_mqtt_message(self.hass, 'tilt-status-topic', '25')
+    self.hass.block_till_done()
+
+    current_cover_tilt_position = self.hass.states.get(
+        'cover.test').attributes['current_tilt_position']
+    assert current_cover_tilt_position == 25
+
+    self.hass.services.call(
+        cover.DOMAIN, SERVICE_TOGGLE_COVER_TILT,
+        {ATTR_ENTITY_ID: 'cover.test'}, blocking=True)
+    self.hass.block_till_done()
+
+    self.mock_publish.async_publish.assert_called_once_with(
+        'tilt-command-topic', 80, 0, False)
+    self.mock_publish.async_publish.reset_mock()
+
+    # Open tilt status would be received from device when non-optimistic
+    fire_mqtt_message(self.hass, 'tilt-status-topic', '80')
+    self.hass.block_till_done()
+
+    current_cover_tilt_position = self.hass.states.get(
+        'cover.test').attributes['current_tilt_position']
+    assert current_cover_tilt_position == 80
+
+    self.hass.services.call(
+        cover.DOMAIN, SERVICE_TOGGLE_COVER_TILT,
+        {ATTR_ENTITY_ID: 'cover.test'}, blocking=True)
+    self.hass.block_till_done()
+
+    self.mock_publish.async_publish.assert_called_once_with(
+        'tilt-command-topic', 25, 0, False)
+
+
+async def test_tilt_given_value_optimistic(self):
+    """Test tilting to a given value."""
+    assert setup_component(self.hass, cover.DOMAIN, {
+        cover.DOMAIN: {
+            'platform': 'mqtt',
+            'name': 'test',
+            'state_topic': 'state-topic',
+            'command_topic': 'command-topic',
+            'qos': 0,
+            'payload_open': 'OPEN',
+            'payload_close': 'CLOSE',
+            'payload_stop': 'STOP',
+            'tilt_command_topic': 'tilt-command-topic',
+            'tilt_status_topic': 'tilt-status-topic',
+            'tilt_opened_value': 80,
+            'tilt_closed_value': 25,
+            'tilt_optimistic': True
+        }
+    })
+
+    self.hass.services.call(
+        cover.DOMAIN, SERVICE_OPEN_COVER_TILT,
+        {ATTR_ENTITY_ID: 'cover.test'}, blocking=True)
+    self.hass.block_till_done()
+
+    current_cover_tilt_position = self.hass.states.get(
+        'cover.test').attributes['current_tilt_position']
+    assert current_cover_tilt_position == 80
+
+    self.mock_publish.async_publish.assert_called_once_with(
+        'tilt-command-topic', 80, 0, False)
+    self.mock_publish.async_publish.reset_mock()
+
+    self.hass.services.call(
+        cover.DOMAIN, SERVICE_CLOSE_COVER_TILT,
+        {ATTR_ENTITY_ID: 'cover.test'}, blocking=True)
+    self.hass.block_till_done()
+
+    current_cover_tilt_position = self.hass.states.get(
+        'cover.test').attributes['current_tilt_position']
+    assert current_cover_tilt_position == 25
+
+    self.mock_publish.async_publish.assert_called_once_with(
+        'tilt-command-topic', 25, 0, False)
+
+async def test_tilt_given_value_altered_range(self):
+    """Test tilting to a given value."""
+    assert setup_component(self.hass, cover.DOMAIN, {
+        cover.DOMAIN: {
+            'platform': 'mqtt',
+            'name': 'test',
+            'state_topic': 'state-topic',
+            'command_topic': 'command-topic',
+            'qos': 0,
+            'payload_open': 'OPEN',
+            'payload_close': 'CLOSE',
+            'payload_stop': 'STOP',
+            'tilt_command_topic': 'tilt-command-topic',
+            'tilt_status_topic': 'tilt-status-topic',
+            'tilt_opened_value': 25,
+            'tilt_closed_value': 0,
+            'tilt_min': 0,
+            'tilt_max': 50,
+            'tilt_optimistic': True
+        }
+    })
+
+    self.hass.services.call(
+        cover.DOMAIN, SERVICE_OPEN_COVER_TILT,
+        {ATTR_ENTITY_ID: 'cover.test'}, blocking=True)
+    self.hass.block_till_done()
+
+    current_cover_tilt_position = self.hass.states.get(
+        'cover.test').attributes['current_tilt_position']
+    assert current_cover_tilt_position == 50
+
+    self.mock_publish.async_publish.assert_called_once_with(
+        'tilt-command-topic', 25, 0, False)
+    self.mock_publish.async_publish.reset_mock()
+
+    self.hass.services.call(
+        cover.DOMAIN, SERVICE_CLOSE_COVER_TILT,
+        {ATTR_ENTITY_ID: 'cover.test'}, blocking=True)
+    self.hass.block_till_done()
+
+    current_cover_tilt_position = self.hass.states.get(
+        'cover.test').attributes['current_tilt_position']
+    assert current_cover_tilt_position == 0
+
+    self.mock_publish.async_publish.assert_called_once_with(
+        'tilt-command-topic', 0, 0, False)
+    self.mock_publish.async_publish.reset_mock()
+
+    self.hass.services.call(
+        cover.DOMAIN, SERVICE_TOGGLE_COVER_TILT,
+        {ATTR_ENTITY_ID: 'cover.test'}, blocking=True)
+    self.hass.block_till_done()
+
+    current_cover_tilt_position = self.hass.states.get(
+        'cover.test').attributes['current_tilt_position']
+    assert current_cover_tilt_position == 50
+
+    self.mock_publish.async_publish.assert_called_once_with(
+        'tilt-command-topic', 25, 0, False)
 
 
 async def test_tilt_via_topic(hass, mqtt_mock):
@@ -1835,9 +782,7 @@
             'payload_close': 'CLOSE',
             'payload_stop': 'STOP',
             'tilt_command_topic': 'tilt-command-topic',
-            'tilt_status_topic': 'tilt-status-topic',
-            'tilt_opened_value': 400,
-            'tilt_closed_value': 125
+            'tilt_status_topic': 'tilt-status-topic'
         }
     })
 
@@ -1868,8 +813,6 @@
             'payload_stop': 'STOP',
             'tilt_command_topic': 'tilt-command-topic',
             'tilt_status_topic': 'tilt-status-topic',
-            'tilt_opened_value': 400,
-            'tilt_closed_value': 125,
             'tilt_min': 0,
             'tilt_max': 50
         }
@@ -1907,9 +850,7 @@
             'payload_close': 'CLOSE',
             'payload_stop': 'STOP',
             'tilt_command_topic': 'tilt-command-topic',
-            'tilt_status_topic': 'tilt-status-topic',
-            'tilt_opened_value': 400,
-            'tilt_closed_value': 125
+            'tilt_status_topic': 'tilt-status-topic'
         }
     })
 
@@ -2309,7 +1250,6 @@
 
     state = hass.states.get('cover.test')
     assert state is None
->>>>>>> f21f3277
 
 
 async def test_setting_attribute_via_mqtt_json_message(hass, mqtt_mock):
