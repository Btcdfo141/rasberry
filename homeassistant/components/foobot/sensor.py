--- conflicted
+++ resolved
@@ -13,11 +13,8 @@
     CONF_TOKEN,
     CONF_USERNAME,
     TEMP_CELSIUS,
-<<<<<<< HEAD
+    TIME_SECONDS,
     UNIT_PERCENTAGE,
-=======
-    TIME_SECONDS,
->>>>>>> 693441e5
 )
 from homeassistant.exceptions import PlatformNotReady
 from homeassistant.helpers.aiohttp_client import async_get_clientsession
