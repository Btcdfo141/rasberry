--- conflicted
+++ resolved
@@ -129,7 +129,6 @@
     expected_api_token: str,
 ) -> None:
     """Test reauth flow."""
-<<<<<<< HEAD
     with (
         patch(
             "homeassistant.components.blue_current.config_flow.Client.validate_api_token",
@@ -139,19 +138,13 @@
             "homeassistant.components.blue_current.config_flow.Client.get_email",
             return_value="test@email.com",
         ),
-=======
-    with patch(
-        "homeassistant.components.blue_current.config_flow.Client.validate_api_token",
-        return_value=customer_id,
-    ), patch(
-        "homeassistant.components.blue_current.config_flow.Client.get_email",
-        return_value="test@email.com",
-    ), patch(
-        "homeassistant.components.blue_current.config_flow.Client.wait_for_charge_points",
-    ), patch(
-        "homeassistant.components.blue_current.Client.connect",
-        lambda self, on_data: hass.loop.create_future(),
->>>>>>> 3ec9312f
+        patch(
+            "homeassistant.components.blue_current.config_flow.Client.wait_for_charge_points",
+        ),
+        patch(
+            "homeassistant.components.blue_current.Client.connect",
+            lambda self, on_data: hass.loop.create_future(),
+        ),
     ):
         config_entry.add_to_hass(hass)
         result = await hass.config_entries.flow.async_init(
