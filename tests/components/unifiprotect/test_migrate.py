"""Test the UniFi Protect setup flow."""
# pylint: disable=protected-access
from __future__ import annotations

from unittest.mock import AsyncMock

from pyunifiprotect.data import Light
from pyunifiprotect.exceptions import NvrError

from homeassistant.components.unifiprotect.const import DOMAIN
from homeassistant.config_entries import ConfigEntryState
from homeassistant.const import Platform
from homeassistant.core import HomeAssistant
from homeassistant.helpers import entity_registry as er

<<<<<<< HEAD
from .conftest import (
    MockEntityFixture,
    add_device_ref,
    generate_random_ids,
=======
from .utils import (
    MockUFPFixture,
    generate_random_ids,
    init_entry,
>>>>>>> 8fe1c680
    regenerate_device_ids,
)


async def test_migrate_reboot_button(
    hass: HomeAssistant, ufp: MockUFPFixture, light: Light
):
    """Test migrating unique ID of reboot button."""

    light1 = light.copy()
    light1.name = "Test Light 1"
    regenerate_device_ids(light1)

    light2 = light.copy()
    light2.name = "Test Light 2"
    regenerate_device_ids(light2)

<<<<<<< HEAD
    mock_entry.api.bootstrap.lights = {
        light1.id: light1,
        light2.id: light2,
    }
    add_device_ref(mock_entry.api.bootstrap, light1)
    add_device_ref(mock_entry.api.bootstrap, light2)
    mock_entry.api.get_bootstrap = AsyncMock(return_value=mock_entry.api.bootstrap)

=======
>>>>>>> 8fe1c680
    registry = er.async_get(hass)
    registry.async_get_or_create(
        Platform.BUTTON, DOMAIN, light1.id, config_entry=ufp.entry
    )
    registry.async_get_or_create(
        Platform.BUTTON,
        DOMAIN,
        f"{light2.mac}_reboot",
        config_entry=ufp.entry,
    )

    ufp.api.get_bootstrap = AsyncMock(return_value=ufp.api.bootstrap)
    await init_entry(hass, ufp, [light1, light2], regenerate_ids=False)

    assert ufp.entry.state == ConfigEntryState.LOADED
    assert ufp.api.update.called
    assert ufp.entry.unique_id == ufp.api.bootstrap.nvr.mac

    buttons = []
    for entity in er.async_entries_for_config_entry(registry, ufp.entry.entry_id):
        if entity.domain == Platform.BUTTON.value:
            buttons.append(entity)
    assert len(buttons) == 2

    assert registry.async_get(f"{Platform.BUTTON}.test_light_1_reboot_device") is None
    assert registry.async_get(f"{Platform.BUTTON}.test_light_1_reboot_device_2") is None
    light = registry.async_get(f"{Platform.BUTTON}.unifiprotect_{light1.id.lower()}")
    assert light is not None
    assert light.unique_id == f"{light1.mac}_reboot"

    assert registry.async_get(f"{Platform.BUTTON}.test_light_2_reboot_device") is None
    assert registry.async_get(f"{Platform.BUTTON}.test_light_2_reboot_device_2") is None
    light = registry.async_get(
        f"{Platform.BUTTON}.unifiprotect_{light2.mac.lower()}_reboot"
    )
    assert light is not None
    assert light.unique_id == f"{light2.mac}_reboot"


async def test_migrate_nvr_mac(hass: HomeAssistant, ufp: MockUFPFixture, light: Light):
    """Test migrating unique ID of NVR to use MAC address."""

    light1 = light.copy()
    light1.name = "Test Light 1"
    regenerate_device_ids(light1)

    light2 = light.copy()
    light2.name = "Test Light 2"
    regenerate_device_ids(light2)

    nvr = ufp.api.bootstrap.nvr
    regenerate_device_ids(nvr)
    registry = er.async_get(hass)
    registry.async_get_or_create(
        Platform.SENSOR,
        DOMAIN,
        f"{nvr.id}_storage_utilization",
        config_entry=ufp.entry,
    )

    ufp.api.get_bootstrap = AsyncMock(return_value=ufp.api.bootstrap)
    await init_entry(hass, ufp, [light1, light2], regenerate_ids=False)

    assert ufp.entry.state == ConfigEntryState.LOADED
    assert ufp.api.update.called
    assert ufp.entry.unique_id == ufp.api.bootstrap.nvr.mac

    assert registry.async_get(f"{Platform.SENSOR}.{DOMAIN}_storage_utilization") is None
    assert (
        registry.async_get(f"{Platform.SENSOR}.{DOMAIN}_storage_utilization_2") is None
    )
    sensor = registry.async_get(
        f"{Platform.SENSOR}.{DOMAIN}_{nvr.id}_storage_utilization"
    )
    assert sensor is not None
    assert sensor.unique_id == f"{nvr.mac}_storage_utilization"


async def test_migrate_reboot_button_no_device(
    hass: HomeAssistant, ufp: MockUFPFixture, light: Light
):
    """Test migrating unique ID of reboot button if UniFi Protect device ID changed."""

    light2_id, _ = generate_random_ids()

    registry = er.async_get(hass)
    registry.async_get_or_create(
        Platform.BUTTON, DOMAIN, light2_id, config_entry=ufp.entry
    )

    ufp.api.get_bootstrap = AsyncMock(return_value=ufp.api.bootstrap)
    await init_entry(hass, ufp, [light], regenerate_ids=False)

    assert ufp.entry.state == ConfigEntryState.LOADED
    assert ufp.api.update.called
    assert ufp.entry.unique_id == ufp.api.bootstrap.nvr.mac

    buttons = []
    for entity in er.async_entries_for_config_entry(registry, ufp.entry.entry_id):
        if entity.domain == Platform.BUTTON.value:
            buttons.append(entity)
    assert len(buttons) == 2

    entity = registry.async_get(f"{Platform.BUTTON}.unifiprotect_{light2_id.lower()}")
    assert entity is not None
    assert entity.unique_id == light2_id


async def test_migrate_reboot_button_fail(
    hass: HomeAssistant, ufp: MockUFPFixture, light: Light
):
    """Test migrating unique ID of reboot button."""

<<<<<<< HEAD
    light1 = mock_light.copy()
    light1._api = mock_entry.api
    light1.name = "Test Light 1"
    regenerate_device_ids(light1)

    mock_entry.api.bootstrap.lights = {
        light1.id: light1,
    }
    add_device_ref(mock_entry.api.bootstrap, light1)
    mock_entry.api.get_bootstrap = AsyncMock(return_value=mock_entry.api.bootstrap)

=======
>>>>>>> 8fe1c680
    registry = er.async_get(hass)
    registry.async_get_or_create(
        Platform.BUTTON,
        DOMAIN,
        light.id,
        config_entry=ufp.entry,
        suggested_object_id=light.display_name,
    )
    registry.async_get_or_create(
        Platform.BUTTON,
        DOMAIN,
        f"{light.id}_reboot",
        config_entry=ufp.entry,
        suggested_object_id=light.display_name,
    )

    ufp.api.get_bootstrap = AsyncMock(return_value=ufp.api.bootstrap)
    await init_entry(hass, ufp, [light], regenerate_ids=False)

    assert ufp.entry.state == ConfigEntryState.LOADED
    assert ufp.api.update.called
    assert ufp.entry.unique_id == ufp.api.bootstrap.nvr.mac

    entity = registry.async_get(f"{Platform.BUTTON}.test_light")
    assert entity is not None
    assert entity.unique_id == f"{light.mac}"


async def test_migrate_device_mac_button_fail(
    hass: HomeAssistant, ufp: MockUFPFixture, light: Light
):
    """Test migrating unique ID to MAC format."""

<<<<<<< HEAD
    light1 = mock_light.copy()
    light1._api = mock_entry.api
    light1.name = "Test Light 1"
    regenerate_device_ids(light1)

    mock_entry.api.bootstrap.lights = {
        light1.id: light1,
    }
    add_device_ref(mock_entry.api.bootstrap, light1)
    mock_entry.api.get_bootstrap = AsyncMock(return_value=mock_entry.api.bootstrap)

=======
>>>>>>> 8fe1c680
    registry = er.async_get(hass)
    registry.async_get_or_create(
        Platform.BUTTON,
        DOMAIN,
        f"{light.id}_reboot",
        config_entry=ufp.entry,
        suggested_object_id=light.display_name,
    )
    registry.async_get_or_create(
        Platform.BUTTON,
        DOMAIN,
        f"{light.mac}_reboot",
        config_entry=ufp.entry,
        suggested_object_id=light.display_name,
    )

    ufp.api.get_bootstrap = AsyncMock(return_value=ufp.api.bootstrap)
    await init_entry(hass, ufp, [light], regenerate_ids=False)

    assert ufp.entry.state == ConfigEntryState.LOADED
    assert ufp.api.update.called
    assert ufp.entry.unique_id == ufp.api.bootstrap.nvr.mac

    entity = registry.async_get(f"{Platform.BUTTON}.test_light")
    assert entity is not None
    assert entity.unique_id == f"{light.id}_reboot"


async def test_migrate_device_mac_bootstrap_fail(
    hass: HomeAssistant, ufp: MockUFPFixture, light: Light
):
    """Test migrating with a network error."""

    registry = er.async_get(hass)
    registry.async_get_or_create(
        Platform.BUTTON,
        DOMAIN,
        f"{light.id}_reboot",
        config_entry=ufp.entry,
        suggested_object_id=light.name,
    )
    registry.async_get_or_create(
        Platform.BUTTON,
        DOMAIN,
        f"{light.mac}_reboot",
        config_entry=ufp.entry,
        suggested_object_id=light.name,
    )

    ufp.api.get_bootstrap = AsyncMock(side_effect=NvrError)
    await init_entry(hass, ufp, [light], regenerate_ids=False)

    assert ufp.entry.state == ConfigEntryState.SETUP_RETRY<|MERGE_RESOLUTION|>--- conflicted
+++ resolved
@@ -13,17 +13,10 @@
 from homeassistant.core import HomeAssistant
 from homeassistant.helpers import entity_registry as er
 
-<<<<<<< HEAD
-from .conftest import (
-    MockEntityFixture,
-    add_device_ref,
-    generate_random_ids,
-=======
 from .utils import (
     MockUFPFixture,
     generate_random_ids,
     init_entry,
->>>>>>> 8fe1c680
     regenerate_device_ids,
 )
 
@@ -41,17 +34,6 @@
     light2.name = "Test Light 2"
     regenerate_device_ids(light2)
 
-<<<<<<< HEAD
-    mock_entry.api.bootstrap.lights = {
-        light1.id: light1,
-        light2.id: light2,
-    }
-    add_device_ref(mock_entry.api.bootstrap, light1)
-    add_device_ref(mock_entry.api.bootstrap, light2)
-    mock_entry.api.get_bootstrap = AsyncMock(return_value=mock_entry.api.bootstrap)
-
-=======
->>>>>>> 8fe1c680
     registry = er.async_get(hass)
     registry.async_get_or_create(
         Platform.BUTTON, DOMAIN, light1.id, config_entry=ufp.entry
@@ -165,20 +147,6 @@
 ):
     """Test migrating unique ID of reboot button."""
 
-<<<<<<< HEAD
-    light1 = mock_light.copy()
-    light1._api = mock_entry.api
-    light1.name = "Test Light 1"
-    regenerate_device_ids(light1)
-
-    mock_entry.api.bootstrap.lights = {
-        light1.id: light1,
-    }
-    add_device_ref(mock_entry.api.bootstrap, light1)
-    mock_entry.api.get_bootstrap = AsyncMock(return_value=mock_entry.api.bootstrap)
-
-=======
->>>>>>> 8fe1c680
     registry = er.async_get(hass)
     registry.async_get_or_create(
         Platform.BUTTON,
@@ -212,20 +180,6 @@
 ):
     """Test migrating unique ID to MAC format."""
 
-<<<<<<< HEAD
-    light1 = mock_light.copy()
-    light1._api = mock_entry.api
-    light1.name = "Test Light 1"
-    regenerate_device_ids(light1)
-
-    mock_entry.api.bootstrap.lights = {
-        light1.id: light1,
-    }
-    add_device_ref(mock_entry.api.bootstrap, light1)
-    mock_entry.api.get_bootstrap = AsyncMock(return_value=mock_entry.api.bootstrap)
-
-=======
->>>>>>> 8fe1c680
     registry = er.async_get(hass)
     registry.async_get_or_create(
         Platform.BUTTON,
