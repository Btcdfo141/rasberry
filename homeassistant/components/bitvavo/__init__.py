--- conflicted
+++ resolved
@@ -1,7 +1,6 @@
 """Gather the market details from Bitvavo."""
 from __future__ import annotations
 
-import asyncio
 import logging
 
 from bitvavo.BitvavoClient import BitvavoClient
@@ -32,18 +31,8 @@
     api_secret = entry.data[CONF_API_SECRET]
     markets = entry.data[CONF_MARKETS]
 
-<<<<<<< HEAD
     coordinator = BitvavoDataUpdateCoordinator(hass, api_key, api_secret, markets)
-    await coordinator.async_refresh()
-
-    if not coordinator.last_update_success:
-        raise ConfigEntryNotReady
-=======
-    coordinator = BitvavoDataUpdateCoordinator(
-        hass, api_key, api_secret, markets, balances
-    )
     await coordinator.async_config_entry_first_refresh()
->>>>>>> 67ff7dbb
 
     hass.data.setdefault(DOMAIN, {})
     hass.data[DOMAIN][entry.entry_id] = coordinator
