--- conflicted
+++ resolved
@@ -44,18 +44,6 @@
     LIVE_TV_APP_ID,
     WEBOSTV_EXCEPTIONS,
 )
-<<<<<<< HEAD
-
-from .const import (
-    ATTR_PAYLOAD,
-    ATTR_SOUND_OUTPUT,
-    CONF_ON_ACTION,
-    CONF_SOURCES,
-    DOMAIN,
-    LIVE_TV_APP_ID,
-)
-=======
->>>>>>> b0bcb18c
 
 _LOGGER = logging.getLogger(__name__)
 
