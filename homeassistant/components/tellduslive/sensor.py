"""Support for Tellstick Net/Telstick Live sensors."""
import logging

from homeassistant.components import sensor, tellduslive
from homeassistant.const import (
    DEVICE_CLASS_HUMIDITY,
    DEVICE_CLASS_ILLUMINANCE,
    DEVICE_CLASS_TEMPERATURE,
    POWER_WATT,
    TEMP_CELSIUS,
<<<<<<< HEAD
    UNIT_PERCENTAGE,
=======
    TIME_HOURS,
    TIME_SECONDS,
>>>>>>> 693441e5
)
from homeassistant.helpers.dispatcher import async_dispatcher_connect

from .entry import TelldusLiveEntity

_LOGGER = logging.getLogger(__name__)

SENSOR_TYPE_TEMPERATURE = "temp"
SENSOR_TYPE_HUMIDITY = "humidity"
SENSOR_TYPE_RAINRATE = "rrate"
SENSOR_TYPE_RAINTOTAL = "rtot"
SENSOR_TYPE_WINDDIRECTION = "wdir"
SENSOR_TYPE_WINDAVERAGE = "wavg"
SENSOR_TYPE_WINDGUST = "wgust"
SENSOR_TYPE_UV = "uv"
SENSOR_TYPE_WATT = "watt"
SENSOR_TYPE_LUMINANCE = "lum"
SENSOR_TYPE_DEW_POINT = "dewp"
SENSOR_TYPE_BAROMETRIC_PRESSURE = "barpress"

SENSOR_TYPES = {
    SENSOR_TYPE_TEMPERATURE: [
        "Temperature",
        TEMP_CELSIUS,
        None,
        DEVICE_CLASS_TEMPERATURE,
    ],
<<<<<<< HEAD
    SENSOR_TYPE_HUMIDITY: ["Humidity", UNIT_PERCENTAGE, None, DEVICE_CLASS_HUMIDITY],
    SENSOR_TYPE_RAINRATE: ["Rain rate", "mm/h", "mdi:water", None],
=======
    SENSOR_TYPE_HUMIDITY: ["Humidity", "%", None, DEVICE_CLASS_HUMIDITY],
    SENSOR_TYPE_RAINRATE: ["Rain rate", f"mm/{TIME_HOURS}", "mdi:water", None],
>>>>>>> 693441e5
    SENSOR_TYPE_RAINTOTAL: ["Rain total", "mm", "mdi:water", None],
    SENSOR_TYPE_WINDDIRECTION: ["Wind direction", "", "", None],
    SENSOR_TYPE_WINDAVERAGE: ["Wind average", f"m/{TIME_SECONDS}", "", None],
    SENSOR_TYPE_WINDGUST: ["Wind gust", f"m/{TIME_SECONDS}", "", None],
    SENSOR_TYPE_UV: ["UV", "UV", "", None],
    SENSOR_TYPE_WATT: ["Power", POWER_WATT, "", None],
    SENSOR_TYPE_LUMINANCE: ["Luminance", "lx", None, DEVICE_CLASS_ILLUMINANCE],
    SENSOR_TYPE_DEW_POINT: ["Dew Point", TEMP_CELSIUS, None, DEVICE_CLASS_TEMPERATURE],
    SENSOR_TYPE_BAROMETRIC_PRESSURE: ["Barometric Pressure", "kPa", "", None],
}


async def async_setup_platform(hass, config, async_add_entities, discovery_info=None):
    """Old way of setting up TelldusLive.

    Can only be called when a user accidentally mentions the platform in their
    config. But even in that case it would have been ignored.
    """
    pass


async def async_setup_entry(hass, config_entry, async_add_entities):
    """Set up tellduslive sensors dynamically."""

    async def async_discover_sensor(device_id):
        """Discover and add a discovered sensor."""
        client = hass.data[tellduslive.DOMAIN]
        async_add_entities([TelldusLiveSensor(client, device_id)])

    async_dispatcher_connect(
        hass,
        tellduslive.TELLDUS_DISCOVERY_NEW.format(sensor.DOMAIN, tellduslive.DOMAIN),
        async_discover_sensor,
    )


class TelldusLiveSensor(TelldusLiveEntity):
    """Representation of a Telldus Live sensor."""

    @property
    def device_id(self):
        """Return id of the device."""
        return self._id[0]

    @property
    def _type(self):
        """Return the type of the sensor."""
        return self._id[1]

    @property
    def _value(self):
        """Return value of the sensor."""
        return self.device.value(*self._id[1:])

    @property
    def _value_as_temperature(self):
        """Return the value as temperature."""
        return round(float(self._value), 1)

    @property
    def _value_as_luminance(self):
        """Return the value as luminance."""
        return round(float(self._value), 1)

    @property
    def _value_as_humidity(self):
        """Return the value as humidity."""
        return int(round(float(self._value)))

    @property
    def name(self):
        """Return the name of the sensor."""
        return "{} {}".format(super().name, self.quantity_name or "").strip()

    @property
    def state(self):
        """Return the state of the sensor."""
        if not self.available:
            return None
        if self._type == SENSOR_TYPE_TEMPERATURE:
            return self._value_as_temperature
        if self._type == SENSOR_TYPE_HUMIDITY:
            return self._value_as_humidity
        if self._type == SENSOR_TYPE_LUMINANCE:
            return self._value_as_luminance
        return self._value

    @property
    def quantity_name(self):
        """Name of quantity."""
        return SENSOR_TYPES[self._type][0] if self._type in SENSOR_TYPES else None

    @property
    def unit_of_measurement(self):
        """Return the unit of measurement."""
        return SENSOR_TYPES[self._type][1] if self._type in SENSOR_TYPES else None

    @property
    def icon(self):
        """Return the icon."""
        return SENSOR_TYPES[self._type][2] if self._type in SENSOR_TYPES else None

    @property
    def device_class(self):
        """Return the device class."""
        return SENSOR_TYPES[self._type][3] if self._type in SENSOR_TYPES else None

    @property
    def unique_id(self) -> str:
        """Return a unique ID."""
        return "{}-{}-{}".format(*self._id)<|MERGE_RESOLUTION|>--- conflicted
+++ resolved
@@ -8,12 +8,9 @@
     DEVICE_CLASS_TEMPERATURE,
     POWER_WATT,
     TEMP_CELSIUS,
-<<<<<<< HEAD
-    UNIT_PERCENTAGE,
-=======
     TIME_HOURS,
     TIME_SECONDS,
->>>>>>> 693441e5
+    UNIT_PERCENTAGE,
 )
 from homeassistant.helpers.dispatcher import async_dispatcher_connect
 
@@ -41,13 +38,8 @@
         None,
         DEVICE_CLASS_TEMPERATURE,
     ],
-<<<<<<< HEAD
     SENSOR_TYPE_HUMIDITY: ["Humidity", UNIT_PERCENTAGE, None, DEVICE_CLASS_HUMIDITY],
-    SENSOR_TYPE_RAINRATE: ["Rain rate", "mm/h", "mdi:water", None],
-=======
-    SENSOR_TYPE_HUMIDITY: ["Humidity", "%", None, DEVICE_CLASS_HUMIDITY],
     SENSOR_TYPE_RAINRATE: ["Rain rate", f"mm/{TIME_HOURS}", "mdi:water", None],
->>>>>>> 693441e5
     SENSOR_TYPE_RAINTOTAL: ["Rain total", "mm", "mdi:water", None],
     SENSOR_TYPE_WINDDIRECTION: ["Wind direction", "", "", None],
     SENSOR_TYPE_WINDAVERAGE: ["Wind average", f"m/{TIME_SECONDS}", "", None],
