--- conflicted
+++ resolved
@@ -156,13 +156,9 @@
     hass: HomeAssistant, aioclient_mock: AiohttpClientMocker
 ) -> None:
     """Test we abort homekit flow on unknown error."""
-<<<<<<< HEAD
-    mock_connection(aioclient_mock)
-
-    discovery_info = MOCK_HOMEKIT_DISCOVERY_INFO.copy()
-=======
-    discovery_info = dataclasses.replace(MOCK_HOMEKIT_DISCOVERY_INFO)
->>>>>>> fabc55cb
+    mock_connection(aioclient_mock)
+
+    discovery_info = dataclasses.replace(MOCK_HOMEKIT_DISCOVERY_INFO)
     with patch(
         "homeassistant.components.roku.config_flow.Roku._request",
         side_effect=Exception,
@@ -241,13 +237,9 @@
     hass: HomeAssistant, aioclient_mock: AiohttpClientMocker
 ) -> None:
     """Test we abort SSDP flow on unknown error."""
-<<<<<<< HEAD
-    mock_connection(aioclient_mock)
-
-    discovery_info = MOCK_SSDP_DISCOVERY_INFO.copy()
-=======
-    discovery_info = dataclasses.replace(MOCK_SSDP_DISCOVERY_INFO)
->>>>>>> fabc55cb
+    mock_connection(aioclient_mock)
+
+    discovery_info = dataclasses.replace(MOCK_SSDP_DISCOVERY_INFO)
     with patch(
         "homeassistant.components.roku.config_flow.Roku._request",
         side_effect=Exception,
