"""
Provides functionality to interact with lights.

For more details about this component, please refer to the documentation at
https://home-assistant.io/components/light/
"""
import logging
import os
import csv

import voluptuous as vol

from homeassistant.components import group
from homeassistant.config import load_yaml_config_file
from homeassistant.const import (
    STATE_ON, SERVICE_TURN_ON, SERVICE_TURN_OFF, SERVICE_TOGGLE,
    ATTR_ENTITY_ID)
from homeassistant.helpers.entity import ToggleEntity
from homeassistant.helpers.entity_component import EntityComponent
from homeassistant.helpers.config_validation import PLATFORM_SCHEMA  # noqa
import homeassistant.helpers.config_validation as cv
import homeassistant.util.color as color_util


DOMAIN = "light"
SCAN_INTERVAL = 30

GROUP_NAME_ALL_LIGHTS = 'all lights'
ENTITY_ID_ALL_LIGHTS = group.ENTITY_ID_FORMAT.format('all_lights')

ENTITY_ID_FORMAT = DOMAIN + ".{}"

# Integer that represents transition time in seconds to make change.
ATTR_TRANSITION = "transition"

# Lists holding color values
ATTR_RGB_COLOR = "rgb_color"
ATTR_XY_COLOR = "xy_color"
ATTR_COLOR_TEMP = "color_temp"
ATTR_COLOR_NAME = "color_name"

# int with value 0 .. 255 representing brightness of the light.
ATTR_BRIGHTNESS = "brightness"

# String representing a profile (built-in ones or external defined).
ATTR_PROFILE = "profile"

# If the light should flash, can be FLASH_SHORT or FLASH_LONG.
ATTR_FLASH = "flash"
FLASH_SHORT = "short"
FLASH_LONG = "long"

# Apply an effect to the light, can be EFFECT_COLORLOOP.
ATTR_EFFECT = "effect"
EFFECT_COLORLOOP = "colorloop"
EFFECT_RANDOM = "random"
EFFECT_WHITE = "white"

LIGHT_PROFILES_FILE = "light_profiles.csv"

<<<<<<< HEAD
# Maps discovered services to their platforms.
DISCOVERY_PLATFORMS = {
    wemo.DISCOVER_LIGHTS: 'wemo',
    wink.DISCOVER_LIGHTS: 'wink',
    insteon_hub.DISCOVERY[DOMAIN]: 'insteon_hub',
    isy994.DISCOVER_LIGHTS: 'isy994',
    discovery.SERVICE_HUE: 'hue',
    zwave.DISCOVER_LIGHTS: 'zwave',
    mysensors.DISCOVER_LIGHTS: 'mysensors',
    tellstick.DISCOVER_LIGHTS: 'tellstick',
    vera.DISCOVER_LIGHTS: 'vera',
}

=======
>>>>>>> 3c5c018e
PROP_TO_ATTR = {
    'brightness': ATTR_BRIGHTNESS,
    'color_temp': ATTR_COLOR_TEMP,
    'rgb_color': ATTR_RGB_COLOR,
    'xy_color': ATTR_XY_COLOR,
}

# Service call validation schemas
VALID_TRANSITION = vol.All(vol.Coerce(int), vol.Clamp(min=0, max=900))

LIGHT_TURN_ON_SCHEMA = vol.Schema({
    ATTR_ENTITY_ID: cv.entity_ids,
    ATTR_PROFILE: str,
    ATTR_TRANSITION: VALID_TRANSITION,
    ATTR_BRIGHTNESS: cv.byte,
    ATTR_COLOR_NAME: str,
    ATTR_RGB_COLOR: vol.All(vol.ExactSequence((cv.byte, cv.byte, cv.byte)),
                            vol.Coerce(tuple)),
    ATTR_XY_COLOR: vol.All(vol.ExactSequence((cv.small_float, cv.small_float)),
                           vol.Coerce(tuple)),
    ATTR_COLOR_TEMP: vol.All(int, vol.Range(min=154, max=500)),
    ATTR_FLASH: vol.In([FLASH_SHORT, FLASH_LONG]),
    ATTR_EFFECT: vol.In([EFFECT_COLORLOOP, EFFECT_RANDOM, EFFECT_WHITE]),
})

LIGHT_TURN_OFF_SCHEMA = vol.Schema({
    ATTR_ENTITY_ID: cv.entity_ids,
    ATTR_TRANSITION: VALID_TRANSITION,
})

LIGHT_TOGGLE_SCHEMA = vol.Schema({
    ATTR_ENTITY_ID: cv.entity_ids,
    ATTR_TRANSITION: VALID_TRANSITION,
})

PROFILE_SCHEMA = vol.Schema(
    vol.ExactSequence((str, cv.small_float, cv.small_float, cv.byte))
)

_LOGGER = logging.getLogger(__name__)


def is_on(hass, entity_id=None):
    """Return if the lights are on based on the statemachine."""
    entity_id = entity_id or ENTITY_ID_ALL_LIGHTS
    return hass.states.is_state(entity_id, STATE_ON)


# pylint: disable=too-many-arguments
def turn_on(hass, entity_id=None, transition=None, brightness=None,
            rgb_color=None, xy_color=None, color_temp=None, profile=None,
            flash=None, effect=None, color_name=None):
    """Turn all or specified light on."""
    data = {
        key: value for key, value in [
            (ATTR_ENTITY_ID, entity_id),
            (ATTR_PROFILE, profile),
            (ATTR_TRANSITION, transition),
            (ATTR_BRIGHTNESS, brightness),
            (ATTR_RGB_COLOR, rgb_color),
            (ATTR_XY_COLOR, xy_color),
            (ATTR_COLOR_TEMP, color_temp),
            (ATTR_FLASH, flash),
            (ATTR_EFFECT, effect),
            (ATTR_COLOR_NAME, color_name),
        ] if value is not None
    }

    hass.services.call(DOMAIN, SERVICE_TURN_ON, data)


def turn_off(hass, entity_id=None, transition=None):
    """Turn all or specified light off."""
    data = {
        key: value for key, value in [
            (ATTR_ENTITY_ID, entity_id),
            (ATTR_TRANSITION, transition),
        ] if value is not None
    }

    hass.services.call(DOMAIN, SERVICE_TURN_OFF, data)


def toggle(hass, entity_id=None, transition=None):
    """Toggle all or specified light."""
    data = {
        key: value for key, value in [
            (ATTR_ENTITY_ID, entity_id),
            (ATTR_TRANSITION, transition),
        ] if value is not None
    }

    hass.services.call(DOMAIN, SERVICE_TOGGLE, data)


# pylint: disable=too-many-branches, too-many-locals, too-many-statements
def setup(hass, config):
    """Expose light control via statemachine and services."""
    component = EntityComponent(
        _LOGGER, DOMAIN, hass, SCAN_INTERVAL, GROUP_NAME_ALL_LIGHTS)
    component.setup(config)

    # Load built-in profiles and custom profiles
    profile_paths = [os.path.join(os.path.dirname(__file__),
                                  LIGHT_PROFILES_FILE),
                     hass.config.path(LIGHT_PROFILES_FILE)]
    profiles = {}

    for profile_path in profile_paths:
        if not os.path.isfile(profile_path):
            continue
        with open(profile_path) as inp:
            reader = csv.reader(inp)

            # Skip the header
            next(reader, None)

            try:
                for rec in reader:
                    profile, color_x, color_y, brightness = PROFILE_SCHEMA(rec)
                    profiles[profile] = (color_x, color_y, brightness)
            except vol.MultipleInvalid as ex:
                _LOGGER.error("Error parsing light profile from %s: %s",
                              profile_path, ex)
                return False

    def handle_light_service(service):
        """Hande a turn light on or off service call."""
        # Get the validated data
        params = service.data.copy()

        # Convert the entity ids to valid light ids
        target_lights = component.extract_from_service(service)
        params.pop(ATTR_ENTITY_ID, None)

        service_fun = None
        if service.service == SERVICE_TURN_OFF:
            service_fun = 'turn_off'
        elif service.service == SERVICE_TOGGLE:
            service_fun = 'toggle'

        if service_fun:
            for light in target_lights:
                getattr(light, service_fun)(**params)

            for light in target_lights:
                if light.should_poll:
                    light.update_ha_state(True)
            return

        # Processing extra data for turn light on request.
        profile = profiles.get(params.pop(ATTR_PROFILE, None))

        if profile:
            params.setdefault(ATTR_XY_COLOR, profile[:2])
            params.setdefault(ATTR_BRIGHTNESS, profile[2])

        color_name = params.pop(ATTR_COLOR_NAME, None)

        if color_name is not None:
            params[ATTR_RGB_COLOR] = color_util.color_name_to_rgb(color_name)

        for light in target_lights:
            light.turn_on(**params)

        for light in target_lights:
            if light.should_poll:
                light.update_ha_state(True)

    # Listen for light on and light off service calls.
    descriptions = load_yaml_config_file(
        os.path.join(os.path.dirname(__file__), 'services.yaml'))
    hass.services.register(DOMAIN, SERVICE_TURN_ON, handle_light_service,
                           descriptions.get(SERVICE_TURN_ON),
                           schema=LIGHT_TURN_ON_SCHEMA)

    hass.services.register(DOMAIN, SERVICE_TURN_OFF, handle_light_service,
                           descriptions.get(SERVICE_TURN_OFF),
                           schema=LIGHT_TURN_OFF_SCHEMA)

    hass.services.register(DOMAIN, SERVICE_TOGGLE, handle_light_service,
                           descriptions.get(SERVICE_TOGGLE),
                           schema=LIGHT_TOGGLE_SCHEMA)

    return True


class Light(ToggleEntity):
    """Representation of a light."""

    # pylint: disable=no-self-use, abstract-method

    @property
    def brightness(self):
        """Return the brightness of this light between 0..255."""
        return None

    @property
    def xy_color(self):
        """Return the XY color value [float, float]."""
        return None

    @property
    def rgb_color(self):
        """Return the RGB color value [int, int, int]."""
        return None

    @property
    def color_temp(self):
        """Return the CT color value in mireds."""
        return None

    @property
    def state_attributes(self):
        """Return optional state attributes."""
        data = {}

        if self.is_on:
            for prop, attr in PROP_TO_ATTR.items():
                value = getattr(self, prop)
                if value:
                    data[attr] = value

            if ATTR_RGB_COLOR not in data and ATTR_XY_COLOR in data and \
               ATTR_BRIGHTNESS in data:
                data[ATTR_RGB_COLOR] = color_util.color_xy_brightness_to_RGB(
                    data[ATTR_XY_COLOR][0], data[ATTR_XY_COLOR][1],
                    data[ATTR_BRIGHTNESS])

        return data<|MERGE_RESOLUTION|>--- conflicted
+++ resolved
@@ -58,22 +58,6 @@
 
 LIGHT_PROFILES_FILE = "light_profiles.csv"
 
-<<<<<<< HEAD
-# Maps discovered services to their platforms.
-DISCOVERY_PLATFORMS = {
-    wemo.DISCOVER_LIGHTS: 'wemo',
-    wink.DISCOVER_LIGHTS: 'wink',
-    insteon_hub.DISCOVERY[DOMAIN]: 'insteon_hub',
-    isy994.DISCOVER_LIGHTS: 'isy994',
-    discovery.SERVICE_HUE: 'hue',
-    zwave.DISCOVER_LIGHTS: 'zwave',
-    mysensors.DISCOVER_LIGHTS: 'mysensors',
-    tellstick.DISCOVER_LIGHTS: 'tellstick',
-    vera.DISCOVER_LIGHTS: 'vera',
-}
-
-=======
->>>>>>> 3c5c018e
 PROP_TO_ATTR = {
     'brightness': ATTR_BRIGHTNESS,
     'color_temp': ATTR_COLOR_TEMP,
