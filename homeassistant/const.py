"""Constants used by Home Assistant components."""
from __future__ import annotations

from typing import Final

MAJOR_VERSION: Final = 2021
MINOR_VERSION: Final = 8
PATCH_VERSION: Final = "0.dev0"
__short_version__: Final = f"{MAJOR_VERSION}.{MINOR_VERSION}"
__version__: Final = f"{__short_version__}.{PATCH_VERSION}"
REQUIRED_PYTHON_VER: Final[tuple[int, int, int]] = (3, 8, 0)
# Truthy date string triggers showing related deprecation warning messages.
REQUIRED_NEXT_PYTHON_VER: Final[tuple[int, int, int]] = (3, 9, 0)
REQUIRED_NEXT_PYTHON_DATE: Final = ""

# Format for platform files
PLATFORM_FORMAT: Final = "{platform}.{domain}"

# Can be used to specify a catch all when registering state or event listeners.
MATCH_ALL: Final = "*"

# Entity target all constant
ENTITY_MATCH_NONE: Final = "none"
ENTITY_MATCH_ALL: Final = "all"

# If no name is specified
DEVICE_DEFAULT_NAME: Final = "Unnamed Device"

# Max characters for data stored in the recorder (changes to these limits would require
# a database migration)
MAX_LENGTH_EVENT_EVENT_TYPE: Final = 64
MAX_LENGTH_EVENT_ORIGIN: Final = 32
MAX_LENGTH_EVENT_CONTEXT_ID: Final = 36
MAX_LENGTH_STATE_DOMAIN: Final = 64
MAX_LENGTH_STATE_ENTITY_ID: Final = 255
MAX_LENGTH_STATE_STATE: Final = 255

# Sun events
SUN_EVENT_SUNSET: Final = "sunset"
SUN_EVENT_SUNRISE: Final = "sunrise"

# #### CONFIG ####
CONF_ABOVE: Final = "above"
CONF_ACCESS_TOKEN: Final = "access_token"
CONF_ADDRESS: Final = "address"
CONF_AFTER: Final = "after"
CONF_ALIAS: Final = "alias"
CONF_ALLOWLIST_EXTERNAL_URLS: Final = "allowlist_external_urls"
CONF_API_KEY: Final = "api_key"
CONF_API_TOKEN: Final = "api_token"
CONF_API_VERSION: Final = "api_version"
CONF_ARMING_TIME: Final = "arming_time"
CONF_AT: Final = "at"
CONF_ATTRIBUTE: Final = "attribute"
CONF_AUTH_MFA_MODULES: Final = "auth_mfa_modules"
CONF_AUTH_PROVIDERS: Final = "auth_providers"
CONF_AUTHENTICATION: Final = "authentication"
CONF_BASE: Final = "base"
CONF_BEFORE: Final = "before"
CONF_BELOW: Final = "below"
CONF_BINARY_SENSORS: Final = "binary_sensors"
CONF_BRIGHTNESS: Final = "brightness"
CONF_BROADCAST_ADDRESS: Final = "broadcast_address"
CONF_BROADCAST_PORT: Final = "broadcast_port"
CONF_CHOOSE: Final = "choose"
CONF_CLIENT_ID: Final = "client_id"
CONF_CLIENT_SECRET: Final = "client_secret"
CONF_CODE: Final = "code"
CONF_COLOR_TEMP: Final = "color_temp"
CONF_COMMAND: Final = "command"
CONF_COMMAND_CLOSE: Final = "command_close"
CONF_COMMAND_OFF: Final = "command_off"
CONF_COMMAND_ON: Final = "command_on"
CONF_COMMAND_OPEN: Final = "command_open"
CONF_COMMAND_STATE: Final = "command_state"
CONF_COMMAND_STOP: Final = "command_stop"
CONF_CONDITION: Final = "condition"
CONF_CONDITIONS: Final = "conditions"
CONF_CONTINUE_ON_TIMEOUT: Final = "continue_on_timeout"
CONF_COUNT: Final = "count"
CONF_COVERS: Final = "covers"
CONF_CURRENCY: Final = "currency"
CONF_CUSTOMIZE: Final = "customize"
CONF_CUSTOMIZE_DOMAIN: Final = "customize_domain"
CONF_CUSTOMIZE_GLOB: Final = "customize_glob"
CONF_DEFAULT: Final = "default"
CONF_DELAY: Final = "delay"
CONF_DELAY_TIME: Final = "delay_time"
CONF_DESCRIPTION: Final = "description"
CONF_DEVICE: Final = "device"
CONF_DEVICES: Final = "devices"
CONF_DEVICE_CLASS: Final = "device_class"
CONF_DEVICE_ID: Final = "device_id"
CONF_DISARM_AFTER_TRIGGER: Final = "disarm_after_trigger"
CONF_DISCOVERY: Final = "discovery"
CONF_DISKS: Final = "disks"
CONF_DISPLAY_CURRENCY: Final = "display_currency"
CONF_DISPLAY_OPTIONS: Final = "display_options"
CONF_DOMAIN: Final = "domain"
CONF_DOMAINS: Final = "domains"
CONF_EFFECT: Final = "effect"
CONF_ELEVATION: Final = "elevation"
CONF_EMAIL: Final = "email"
CONF_ENTITIES: Final = "entities"
CONF_ENTITY_ID: Final = "entity_id"
CONF_ENTITY_NAMESPACE: Final = "entity_namespace"
CONF_ENTITY_PICTURE_TEMPLATE: Final = "entity_picture_template"
CONF_EVENT: Final = "event"
CONF_EVENT_DATA: Final = "event_data"
CONF_EVENT_DATA_TEMPLATE: Final = "event_data_template"
CONF_EXCLUDE: Final = "exclude"
CONF_EXTERNAL_URL: Final = "external_url"
CONF_FILENAME: Final = "filename"
CONF_FILE_PATH: Final = "file_path"
CONF_FOR: Final = "for"
CONF_FORCE_UPDATE: Final = "force_update"
CONF_FRIENDLY_NAME: Final = "friendly_name"
CONF_FRIENDLY_NAME_TEMPLATE: Final = "friendly_name_template"
CONF_HEADERS: Final = "headers"
CONF_HOST: Final = "host"
CONF_HOSTS: Final = "hosts"
CONF_HS: Final = "hs"
CONF_ICON: Final = "icon"
CONF_ICON_TEMPLATE: Final = "icon_template"
CONF_ID: Final = "id"
CONF_INCLUDE: Final = "include"
CONF_INTERNAL_URL: Final = "internal_url"
CONF_IP_ADDRESS: Final = "ip_address"
CONF_LATITUDE: Final = "latitude"
CONF_LEGACY_TEMPLATES: Final = "legacy_templates"
CONF_LIGHTS: Final = "lights"
CONF_LONGITUDE: Final = "longitude"
CONF_MAC: Final = "mac"
CONF_MAXIMUM: Final = "maximum"
CONF_MEDIA_DIRS: Final = "media_dirs"
CONF_METHOD: Final = "method"
CONF_MINIMUM: Final = "minimum"
CONF_MODE: Final = "mode"
CONF_MONITORED_CONDITIONS: Final = "monitored_conditions"
CONF_MONITORED_VARIABLES: Final = "monitored_variables"
CONF_NAME: Final = "name"
CONF_OFFSET: Final = "offset"
CONF_OPTIMISTIC: Final = "optimistic"
CONF_PACKAGES: Final = "packages"
CONF_PARAMS: Final = "params"
CONF_PASSWORD: Final = "password"
CONF_PATH: Final = "path"
CONF_PAYLOAD: Final = "payload"
CONF_PAYLOAD_OFF: Final = "payload_off"
CONF_PAYLOAD_ON: Final = "payload_on"
CONF_PENDING_TIME: Final = "pending_time"
CONF_PIN: Final = "pin"
CONF_PLATFORM: Final = "platform"
CONF_PORT: Final = "port"
CONF_PREFIX: Final = "prefix"
CONF_PROFILE_NAME: Final = "profile_name"
CONF_PROTOCOL: Final = "protocol"
CONF_PROXY_SSL: Final = "proxy_ssl"
CONF_QUOTE: Final = "quote"
CONF_RADIUS: Final = "radius"
CONF_RECIPIENT: Final = "recipient"
CONF_REGION: Final = "region"
CONF_REPEAT: Final = "repeat"
CONF_RESOURCE: Final = "resource"
CONF_RESOURCES: Final = "resources"
CONF_RESOURCE_TEMPLATE: Final = "resource_template"
CONF_RGB: Final = "rgb"
CONF_ROOM: Final = "room"
CONF_SCAN_INTERVAL: Final = "scan_interval"
CONF_SCENE: Final = "scene"
CONF_SELECTOR: Final = "selector"
CONF_SENDER: Final = "sender"
CONF_SENSORS: Final = "sensors"
CONF_SENSOR_TYPE: Final = "sensor_type"
CONF_SEQUENCE: Final = "sequence"
CONF_SERVICE: Final = "service"
CONF_SERVICE_DATA: Final = "data"
CONF_SERVICE_TEMPLATE: Final = "service_template"
CONF_SHOW_ON_MAP: Final = "show_on_map"
CONF_SLAVE: Final = "slave"
CONF_SOURCE: Final = "source"
CONF_SSL: Final = "ssl"
CONF_STATE: Final = "state"
CONF_STATE_TEMPLATE: Final = "state_template"
CONF_STRUCTURE: Final = "structure"
CONF_SWITCHES: Final = "switches"
CONF_TARGET: Final = "target"
CONF_TEMPERATURE_UNIT: Final = "temperature_unit"
CONF_TIMEOUT: Final = "timeout"
CONF_TIME_ZONE: Final = "time_zone"
CONF_TOKEN: Final = "token"
CONF_TRIGGER_TIME: Final = "trigger_time"
CONF_TTL: Final = "ttl"
CONF_TYPE: Final = "type"
CONF_UNIQUE_ID: Final = "unique_id"
CONF_UNIT_OF_MEASUREMENT: Final = "unit_of_measurement"
CONF_UNIT_SYSTEM: Final = "unit_system"
CONF_UNTIL: Final = "until"
CONF_URL: Final = "url"
CONF_USERNAME: Final = "username"
CONF_VALUE_TEMPLATE: Final = "value_template"
CONF_VARIABLES: Final = "variables"
CONF_VERIFY_SSL: Final = "verify_ssl"
CONF_WAIT_FOR_TRIGGER: Final = "wait_for_trigger"
CONF_WAIT_TEMPLATE: Final = "wait_template"
CONF_WEBHOOK_ID: Final = "webhook_id"
CONF_WEEKDAY: Final = "weekday"
CONF_WHILE: Final = "while"
CONF_WHITELIST: Final = "whitelist"
CONF_ALLOWLIST_EXTERNAL_DIRS: Final = "allowlist_external_dirs"
LEGACY_CONF_WHITELIST_EXTERNAL_DIRS: Final = "whitelist_external_dirs"
CONF_WHITE_VALUE: Final = "white_value"
CONF_XY: Final = "xy"
CONF_ZONE: Final = "zone"

# #### EVENTS ####
EVENT_CALL_SERVICE: Final = "call_service"
EVENT_COMPONENT_LOADED: Final = "component_loaded"
EVENT_CORE_CONFIG_UPDATE: Final = "core_config_updated"
EVENT_HOMEASSISTANT_CLOSE: Final = "homeassistant_close"
EVENT_HOMEASSISTANT_START: Final = "homeassistant_start"
EVENT_HOMEASSISTANT_STARTED: Final = "homeassistant_started"
EVENT_HOMEASSISTANT_STOP: Final = "homeassistant_stop"
EVENT_HOMEASSISTANT_FINAL_WRITE: Final = "homeassistant_final_write"
EVENT_LOGBOOK_ENTRY: Final = "logbook_entry"
EVENT_SERVICE_REGISTERED: Final = "service_registered"
EVENT_SERVICE_REMOVED: Final = "service_removed"
EVENT_STATE_CHANGED: Final = "state_changed"
EVENT_THEMES_UPDATED: Final = "themes_updated"
EVENT_TIMER_OUT_OF_SYNC: Final = "timer_out_of_sync"
EVENT_TIME_CHANGED: Final = "time_changed"


# #### DEVICE CLASSES ####
DEVICE_CLASS_BATTERY: Final = "battery"
DEVICE_CLASS_CO: Final = "carbon_monoxide"
DEVICE_CLASS_CO2: Final = "carbon_dioxide"
DEVICE_CLASS_CURRENT: Final = "current"
DEVICE_CLASS_ENERGY: Final = "energy"
DEVICE_CLASS_HUMIDITY: Final = "humidity"
DEVICE_CLASS_ILLUMINANCE: Final = "illuminance"
DEVICE_CLASS_MONETARY: Final = "monetary"
DEVICE_CLASS_POWER_FACTOR: Final = "power_factor"
DEVICE_CLASS_POWER: Final = "power"
DEVICE_CLASS_PRESSURE: Final = "pressure"
DEVICE_CLASS_SIGNAL_STRENGTH: Final = "signal_strength"
DEVICE_CLASS_TEMPERATURE: Final = "temperature"
DEVICE_CLASS_TIMESTAMP: Final = "timestamp"
DEVICE_CLASS_VOLTAGE: Final = "voltage"

# #### STATES ####
STATE_ON: Final = "on"
STATE_OFF: Final = "off"
STATE_HOME: Final = "home"
STATE_NOT_HOME: Final = "not_home"
STATE_UNKNOWN: Final = "unknown"
STATE_OPEN: Final = "open"
STATE_OPENING: Final = "opening"
STATE_CLOSED: Final = "closed"
STATE_CLOSING: Final = "closing"
STATE_PLAYING: Final = "playing"
STATE_PAUSED: Final = "paused"
STATE_IDLE: Final = "idle"
STATE_STANDBY: Final = "standby"
STATE_ALARM_DISARMED: Final = "disarmed"
STATE_ALARM_ARMED_HOME: Final = "armed_home"
STATE_ALARM_ARMED_AWAY: Final = "armed_away"
STATE_ALARM_ARMED_NIGHT: Final = "armed_night"
STATE_ALARM_ARMED_VACATION: Final = "armed_vacation"
STATE_ALARM_ARMED_CUSTOM_BYPASS: Final = "armed_custom_bypass"
STATE_ALARM_PENDING: Final = "pending"
STATE_ALARM_ARMING: Final = "arming"
STATE_ALARM_DISARMING: Final = "disarming"
STATE_ALARM_TRIGGERED: Final = "triggered"
STATE_LOCKED: Final = "locked"
STATE_UNLOCKED: Final = "unlocked"
STATE_LOCKING: Final = "locking"
STATE_UNLOCKING: Final = "unlocking"
STATE_JAMMED: Final = "jammed"
STATE_UNAVAILABLE: Final = "unavailable"
STATE_OK: Final = "ok"
STATE_PROBLEM: Final = "problem"

# #### STATE AND EVENT ATTRIBUTES ####
# Attribution
ATTR_ATTRIBUTION: Final = "attribution"

# Credentials
ATTR_CREDENTIALS: Final = "credentials"

# Contains time-related attributes
ATTR_NOW: Final = "now"
ATTR_DATE: Final = "date"
ATTR_TIME: Final = "time"
ATTR_SECONDS: Final = "seconds"

# Contains domain, service for a SERVICE_CALL event
ATTR_DOMAIN: Final = "domain"
ATTR_SERVICE: Final = "service"
ATTR_SERVICE_DATA: Final = "service_data"

# IDs
ATTR_ID: Final = "id"

# Name
ATTR_NAME: Final = "name"

# Contains one string or a list of strings, each being an entity id
ATTR_ENTITY_ID: Final = "entity_id"

# Contains one string or a list of strings, each being an area id
ATTR_AREA_ID: Final = "area_id"

# Contains one string, the device ID
ATTR_DEVICE_ID: Final = "device_id"

# String with a friendly name for the entity
ATTR_FRIENDLY_NAME: Final = "friendly_name"

# A picture to represent entity
ATTR_ENTITY_PICTURE: Final = "entity_picture"

ATTR_IDENTIFIERS: Final = "identifiers"

# Icon to use in the frontend
ATTR_ICON: Final = "icon"

# The unit of measurement if applicable
ATTR_UNIT_OF_MEASUREMENT: Final = "unit_of_measurement"

CONF_UNIT_SYSTEM_METRIC: Final = "metric"
CONF_UNIT_SYSTEM_IMPERIAL: Final = "imperial"

# Electrical attributes
ATTR_VOLTAGE: Final = "voltage"

# Location of the device/sensor
ATTR_LOCATION: Final = "location"

ATTR_MODE: Final = "mode"

ATTR_MANUFACTURER: Final = "manufacturer"
ATTR_MODEL: Final = "model"
ATTR_SW_VERSION: Final = "sw_version"

ATTR_BATTERY_CHARGING: Final = "battery_charging"
ATTR_BATTERY_LEVEL: Final = "battery_level"
ATTR_WAKEUP: Final = "wake_up_interval"

# For devices which support a code attribute
ATTR_CODE: Final = "code"
ATTR_CODE_FORMAT: Final = "code_format"

# For calling a device specific command
ATTR_COMMAND: Final = "command"

# For devices which support an armed state
ATTR_ARMED: Final = "device_armed"

# For devices which support a locked state
ATTR_LOCKED: Final = "locked"

# For sensors that support 'tripping', eg. motion and door sensors
ATTR_TRIPPED: Final = "device_tripped"

# For sensors that support 'tripping' this holds the most recent
# time the device was tripped
ATTR_LAST_TRIP_TIME: Final = "last_tripped_time"

# For all entity's, this hold whether or not it should be hidden
ATTR_HIDDEN: Final = "hidden"

# Location of the entity
ATTR_LATITUDE: Final = "latitude"
ATTR_LONGITUDE: Final = "longitude"

# Accuracy of location in meters
ATTR_GPS_ACCURACY: Final = "gps_accuracy"

# If state is assumed
ATTR_ASSUMED_STATE: Final = "assumed_state"
ATTR_STATE: Final = "state"

ATTR_EDITABLE: Final = "editable"
ATTR_OPTION: Final = "option"

# The entity has been restored with restore state
ATTR_RESTORED: Final = "restored"

# Bitfield of supported component features for the entity
ATTR_SUPPORTED_FEATURES: Final = "supported_features"

# Class of device within its domain
ATTR_DEVICE_CLASS: Final = "device_class"

# Temperature attribute
ATTR_TEMPERATURE: Final = "temperature"


# #### UNITS OF MEASUREMENT ####
# Power units
POWER_WATT: Final = "W"
POWER_KILO_WATT: Final = "kW"
POWER_VOLT_AMPERE: Final = "VA"

# Energy units
ENERGY_WATT_HOUR: Final = "Wh"
ENERGY_KILO_WATT_HOUR: Final = "kWh"

# Electric_current units
ELECTRIC_CURRENT_MILLIAMPERE: Final = "mA"
ELECTRIC_CURRENT_AMPERE: Final = "A"

# Electric_potential units
ELECTRIC_POTENTIAL_MILLIVOLT: Final = "mV"
ELECTRIC_POTENTIAL_VOLT: Final = "V"

# Degree units
DEGREE: Final = "°"

# Currency units
CURRENCY_EURO: Final = "€"
CURRENCY_DOLLAR: Final = "$"
CURRENCY_CENT: Final = "¢"

# Temperature units
TEMP_CELSIUS: Final = "°C"
TEMP_FAHRENHEIT: Final = "°F"
TEMP_KELVIN: Final = "K"

# Time units
TIME_MICROSECONDS: Final = "μs"
TIME_MILLISECONDS: Final = "ms"
TIME_SECONDS: Final = "s"
TIME_MINUTES: Final = "min"
TIME_HOURS: Final = "h"
TIME_DAYS: Final = "d"
TIME_WEEKS: Final = "w"
TIME_MONTHS: Final = "m"
TIME_YEARS: Final = "y"

# Length units
LENGTH_MILLIMETERS: Final = "mm"
LENGTH_CENTIMETERS: Final = "cm"
LENGTH_METERS: Final = "m"
LENGTH_KILOMETERS: Final = "km"

LENGTH_INCHES: Final = "in"
LENGTH_FEET: Final = "ft"
LENGTH_YARD: Final = "yd"
LENGTH_MILES: Final = "mi"

# Frequency units
FREQUENCY_HERTZ: Final = "Hz"
FREQUENCY_MEGAHERTZ: Final = "MHz"
FREQUENCY_GIGAHERTZ: Final = "GHz"

# Pressure units
PRESSURE_PA: Final = "Pa"
PRESSURE_HPA: Final = "hPa"
PRESSURE_BAR: Final = "bar"
PRESSURE_MBAR: Final = "mbar"
PRESSURE_INHG: Final = "inHg"
PRESSURE_PSI: Final = "psi"

# Sound pressure units
SOUND_PRESSURE_DB: Final = "dB"
SOUND_PRESSURE_WEIGHTED_DBA: Final = "dBa"

# Volume units
VOLUME_LITERS: Final = "L"
VOLUME_MILLILITERS: Final = "mL"
VOLUME_CUBIC_METERS: Final = "m³"
VOLUME_CUBIC_FEET: Final = "ft³"

VOLUME_GALLONS: Final = "gal"
VOLUME_FLUID_OUNCE: Final = "fl. oz."

# Volume Flow Rate units
VOLUME_FLOW_RATE_CUBIC_METERS_PER_HOUR: Final = "m³/h"
VOLUME_FLOW_RATE_CUBIC_FEET_PER_MINUTE: Final = "ft³/m"

# Area units
AREA_SQUARE_METERS: Final = "m²"

# Mass units
MASS_GRAMS: Final = "g"
MASS_KILOGRAMS: Final = "kg"
MASS_MILLIGRAMS: Final = "mg"
MASS_MICROGRAMS: Final = "µg"

MASS_OUNCES: Final = "oz"
MASS_POUNDS: Final = "lb"

# Conductivity units
CONDUCTIVITY: Final = "µS/cm"

# Light units
LIGHT_LUX: Final = "lx"

# UV Index units
UV_INDEX: Final = "UV index"

# Percentage units
PERCENTAGE: Final = "%"

# Irradiation units
IRRADIATION_WATTS_PER_SQUARE_METER: Final = "W/m²"
IRRADIATION_BTUS_PER_HOUR_SQUARE_FOOT: Final = "BTU/(h×ft²)"

# Precipitation units
PRECIPITATION_MILLIMETERS_PER_HOUR: Final = "mm/h"
PRECIPITATION_INCHES: Final = "in"
PRECIPITATION_INCHES_PER_HOUR: Final = "in/h"

# Concentration units
CONCENTRATION_MICROGRAMS_PER_CUBIC_METER: Final = "µg/m³"
CONCENTRATION_MILLIGRAMS_PER_CUBIC_METER: Final = "mg/m³"
CONCENTRATION_MICROGRAMS_PER_CUBIC_FOOT: Final = "μg/ft³"
CONCENTRATION_PARTS_PER_CUBIC_METER: Final = "p/m³"
CONCENTRATION_PARTS_PER_MILLION: Final = "ppm"
CONCENTRATION_PARTS_PER_BILLION: Final = "ppb"

# Speed units
SPEED_MILLIMETERS_PER_DAY: Final = "mm/d"
SPEED_INCHES_PER_DAY: Final = "in/d"
SPEED_METERS_PER_SECOND: Final = "m/s"
SPEED_INCHES_PER_HOUR: Final = "in/h"
SPEED_KILOMETERS_PER_HOUR: Final = "km/h"
SPEED_MILES_PER_HOUR: Final = "mph"

# Signal_strength units
SIGNAL_STRENGTH_DECIBELS: Final = "dB"
SIGNAL_STRENGTH_DECIBELS_MILLIWATT: Final = "dBm"

# Data units
DATA_BITS: Final = "bit"
DATA_KILOBITS: Final = "kbit"
DATA_MEGABITS: Final = "Mbit"
DATA_GIGABITS: Final = "Gbit"
DATA_BYTES: Final = "B"
DATA_KILOBYTES: Final = "kB"
DATA_MEGABYTES: Final = "MB"
DATA_GIGABYTES: Final = "GB"
DATA_TERABYTES: Final = "TB"
DATA_PETABYTES: Final = "PB"
DATA_EXABYTES: Final = "EB"
DATA_ZETTABYTES: Final = "ZB"
DATA_YOTTABYTES: Final = "YB"
DATA_KIBIBYTES: Final = "KiB"
DATA_MEBIBYTES: Final = "MiB"
DATA_GIBIBYTES: Final = "GiB"
DATA_TEBIBYTES: Final = "TiB"
DATA_PEBIBYTES: Final = "PiB"
DATA_EXBIBYTES: Final = "EiB"
DATA_ZEBIBYTES: Final = "ZiB"
DATA_YOBIBYTES: Final = "YiB"

# Data_rate units
DATA_RATE_BITS_PER_SECOND: Final = "bit/s"
DATA_RATE_KILOBITS_PER_SECOND: Final = "kbit/s"
DATA_RATE_MEGABITS_PER_SECOND: Final = "Mbit/s"
DATA_RATE_GIGABITS_PER_SECOND: Final = "Gbit/s"
DATA_RATE_BYTES_PER_SECOND: Final = "B/s"
DATA_RATE_KILOBYTES_PER_SECOND: Final = "kB/s"
DATA_RATE_MEGABYTES_PER_SECOND: Final = "MB/s"
DATA_RATE_GIGABYTES_PER_SECOND: Final = "GB/s"
DATA_RATE_KIBIBYTES_PER_SECOND: Final = "KiB/s"
DATA_RATE_MEBIBYTES_PER_SECOND: Final = "MiB/s"
DATA_RATE_GIBIBYTES_PER_SECOND: Final = "GiB/s"


# #### SERVICES ####
SERVICE_HOMEASSISTANT_STOP: Final = "stop"
SERVICE_HOMEASSISTANT_RESTART: Final = "restart"

SERVICE_TURN_ON: Final = "turn_on"
SERVICE_TURN_OFF: Final = "turn_off"
SERVICE_TOGGLE: Final = "toggle"
SERVICE_RELOAD: Final = "reload"

SERVICE_VOLUME_UP: Final = "volume_up"
SERVICE_VOLUME_DOWN: Final = "volume_down"
SERVICE_VOLUME_MUTE: Final = "volume_mute"
SERVICE_VOLUME_SET: Final = "volume_set"
SERVICE_MEDIA_PLAY_PAUSE: Final = "media_play_pause"
SERVICE_MEDIA_PLAY: Final = "media_play"
SERVICE_MEDIA_PAUSE: Final = "media_pause"
SERVICE_MEDIA_STOP: Final = "media_stop"
SERVICE_MEDIA_NEXT_TRACK: Final = "media_next_track"
SERVICE_MEDIA_PREVIOUS_TRACK: Final = "media_previous_track"
SERVICE_MEDIA_SEEK: Final = "media_seek"
SERVICE_REPEAT_SET: Final = "repeat_set"
SERVICE_SHUFFLE_SET: Final = "shuffle_set"

SERVICE_ALARM_DISARM: Final = "alarm_disarm"
SERVICE_ALARM_ARM_HOME: Final = "alarm_arm_home"
SERVICE_ALARM_ARM_AWAY: Final = "alarm_arm_away"
SERVICE_ALARM_ARM_NIGHT: Final = "alarm_arm_night"
SERVICE_ALARM_ARM_VACATION: Final = "alarm_arm_vacation"
SERVICE_ALARM_ARM_CUSTOM_BYPASS: Final = "alarm_arm_custom_bypass"
SERVICE_ALARM_TRIGGER: Final = "alarm_trigger"


SERVICE_LOCK: Final = "lock"
SERVICE_UNLOCK: Final = "unlock"

SERVICE_OPEN: Final = "open"
SERVICE_CLOSE: Final = "close"

SERVICE_CLOSE_COVER: Final = "close_cover"
SERVICE_CLOSE_COVER_TILT: Final = "close_cover_tilt"
SERVICE_OPEN_COVER: Final = "open_cover"
SERVICE_OPEN_COVER_TILT: Final = "open_cover_tilt"
SERVICE_SET_COVER_POSITION: Final = "set_cover_position"
SERVICE_SET_COVER_TILT_POSITION: Final = "set_cover_tilt_position"
SERVICE_STOP_COVER: Final = "stop_cover"
SERVICE_STOP_COVER_TILT: Final = "stop_cover_tilt"
SERVICE_TOGGLE_COVER_TILT: Final = "toggle_cover_tilt"

SERVICE_SELECT_OPTION: Final = "select_option"

# #### API / REMOTE ####
SERVER_PORT: Final = 8123

URL_ROOT: Final = "/"
URL_API: Final = "/api/"
URL_API_STREAM: Final = "/api/stream"
URL_API_CONFIG: Final = "/api/config"
URL_API_DISCOVERY_INFO: Final = "/api/discovery_info"
URL_API_STATES: Final = "/api/states"
URL_API_STATES_ENTITY: Final = "/api/states/{}"
URL_API_EVENTS: Final = "/api/events"
URL_API_EVENTS_EVENT: Final = "/api/events/{}"
URL_API_SERVICES: Final = "/api/services"
URL_API_SERVICES_SERVICE: Final = "/api/services/{}/{}"
URL_API_COMPONENTS: Final = "/api/components"
URL_API_ERROR_LOG: Final = "/api/error_log"
URL_API_LOG_OUT: Final = "/api/log_out"
URL_API_TEMPLATE: Final = "/api/template"

HTTP_OK: Final = 200
HTTP_CREATED: Final = 201
HTTP_ACCEPTED: Final = 202
HTTP_MOVED_PERMANENTLY: Final = 301
HTTP_BAD_REQUEST: Final = 400
HTTP_UNAUTHORIZED: Final = 401
HTTP_FORBIDDEN: Final = 403
HTTP_NOT_FOUND: Final = 404
HTTP_METHOD_NOT_ALLOWED: Final = 405
HTTP_UNPROCESSABLE_ENTITY: Final = 422
HTTP_TOO_MANY_REQUESTS: Final = 429
HTTP_INTERNAL_SERVER_ERROR: Final = 500
HTTP_BAD_GATEWAY: Final = 502
HTTP_SERVICE_UNAVAILABLE: Final = 503

HTTP_BASIC_AUTHENTICATION: Final = "basic"
HTTP_BEARER_AUTHENTICATION: Final = "bearer_token"
HTTP_DIGEST_AUTHENTICATION: Final = "digest"

HTTP_HEADER_X_REQUESTED_WITH: Final = "X-Requested-With"

CONTENT_TYPE_JSON: Final = "application/json"
CONTENT_TYPE_MULTIPART: Final = "multipart/x-mixed-replace; boundary={}"
CONTENT_TYPE_TEXT_PLAIN: Final = "text/plain"

# The exit code to send to request a restart
RESTART_EXIT_CODE: Final = 100

UNIT_NOT_RECOGNIZED_TEMPLATE: Final = "{} is not a recognized {} unit."

<<<<<<< HEAD
UnitTypeT = NewType("UnitTypeT", str)
LENGTH: Final[UnitTypeT] = UnitTypeT("length")
MASS: Final[UnitTypeT] = UnitTypeT("mass")
PRESSURE: Final[UnitTypeT] = UnitTypeT("pressure")
VOLUME: Final[UnitTypeT] = UnitTypeT("volume")
TEMPERATURE: Final[UnitTypeT] = UnitTypeT("temperature")
SPEED: Final[UnitTypeT] = UnitTypeT("speed")
ILLUMINANCE: Final[UnitTypeT] = UnitTypeT("illuminance")
=======
LENGTH: Final = "length"
MASS: Final = "mass"
PRESSURE: Final = "pressure"
VOLUME: Final = "volume"
TEMPERATURE: Final = "temperature"
SPEED_MS: Final = "speed_ms"
ILLUMINANCE: Final = "illuminance"
>>>>>>> f28d8fae

WEEKDAYS: Final[list[str]] = ["mon", "tue", "wed", "thu", "fri", "sat", "sun"]

# The degree of precision for platforms
PRECISION_WHOLE: Final = 1
PRECISION_HALVES: Final = 0.5
PRECISION_TENTHS: Final = 0.1

# Static list of entities that will never be exposed to
# cloud, alexa, or google_home components
CLOUD_NEVER_EXPOSED_ENTITIES: Final[list[str]] = ["group.all_locks"]

# The ID of the Home Assistant Cast App
CAST_APP_ID_HOMEASSISTANT: Final = "B12CE3CA"<|MERGE_RESOLUTION|>--- conflicted
+++ resolved
@@ -669,24 +669,13 @@
 
 UNIT_NOT_RECOGNIZED_TEMPLATE: Final = "{} is not a recognized {} unit."
 
-<<<<<<< HEAD
-UnitTypeT = NewType("UnitTypeT", str)
-LENGTH: Final[UnitTypeT] = UnitTypeT("length")
-MASS: Final[UnitTypeT] = UnitTypeT("mass")
-PRESSURE: Final[UnitTypeT] = UnitTypeT("pressure")
-VOLUME: Final[UnitTypeT] = UnitTypeT("volume")
-TEMPERATURE: Final[UnitTypeT] = UnitTypeT("temperature")
-SPEED: Final[UnitTypeT] = UnitTypeT("speed")
-ILLUMINANCE: Final[UnitTypeT] = UnitTypeT("illuminance")
-=======
 LENGTH: Final = "length"
 MASS: Final = "mass"
 PRESSURE: Final = "pressure"
 VOLUME: Final = "volume"
 TEMPERATURE: Final = "temperature"
-SPEED_MS: Final = "speed_ms"
+SPEED: Final = "speed"
 ILLUMINANCE: Final = "illuminance"
->>>>>>> f28d8fae
 
 WEEKDAYS: Final[list[str]] = ["mon", "tue", "wed", "thu", "fri", "sat", "sun"]
 
