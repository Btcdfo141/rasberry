--- conflicted
+++ resolved
@@ -8,21 +8,13 @@
 from homeassistant.helpers.entity_platform import AddEntitiesCallback
 from homeassistant.helpers.update_coordinator import DataUpdateCoordinator
 
-<<<<<<< HEAD
 from . import NextcloudEntity, NextcloudMonitorWrapper
 from .const import DATA_KEY_API, DATA_KEY_COORDINATOR, DOMAIN, SENSORS
-=======
-from .const import DOMAIN
-from .coordinator import NextcloudDataUpdateCoordinator
-from .entity import NextcloudEntity
->>>>>>> b1370cbd
-
 
 async def async_setup_entry(
     hass: HomeAssistant, entry: ConfigEntry, async_add_entities: AddEntitiesCallback
 ) -> None:
     """Set up the Nextcloud sensors."""
-<<<<<<< HEAD
     sensors = []
 
     instance_name = entry.data[CONF_NAME]
@@ -40,20 +32,6 @@
                 )
             )
     async_add_entities(sensors, True)
-=======
-    if discovery_info is None:
-        return
-    coordinator: NextcloudDataUpdateCoordinator = hass.data[DOMAIN]
-
-    add_entities(
-        [
-            NextcloudSensor(coordinator, name)
-            for name in coordinator.data
-            if name in SENSORS
-        ],
-        True,
-    )
->>>>>>> b1370cbd
 
 
 class NextcloudSensor(NextcloudEntity, SensorEntity):
@@ -87,8 +65,4 @@
     @property
     def native_value(self) -> str:
         """Return the state for this sensor."""
-<<<<<<< HEAD
         return self.api.data[self._item]
-=======
-        return self.coordinator.data.get(self.item)
->>>>>>> b1370cbd
