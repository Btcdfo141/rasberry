"""Support for Velbus devices."""
from __future__ import annotations

from contextlib import suppress
import logging
<<<<<<< HEAD
import os
=======
>>>>>>> e0d94d79
import shutil

from velbusaio.controller import Velbus
import voluptuous as vol

from homeassistant.config_entries import ConfigEntry
from homeassistant.const import CONF_ADDRESS, CONF_PORT, Platform
from homeassistant.core import HomeAssistant, ServiceCall
from homeassistant.helpers import device_registry
import homeassistant.helpers.config_validation as cv
from homeassistant.helpers.device_registry import DeviceEntry
from homeassistant.helpers.storage import STORAGE_DIR

from .const import (
    CONF_INTERFACE,
    CONF_MEMO_TEXT,
    DOMAIN,
    SERVICE_CLEAR_CACHE,
    SERVICE_SCAN,
    SERVICE_SET_MEMO_TEXT,
    SERVICE_SYNC,
)

_LOGGER = logging.getLogger(__name__)

PLATFORMS = [
    Platform.BINARY_SENSOR,
    Platform.BUTTON,
    Platform.CLIMATE,
    Platform.COVER,
    Platform.LIGHT,
    Platform.SENSOR,
    Platform.SWITCH,
]


async def velbus_connect_task(
    controller: Velbus, hass: HomeAssistant, entry_id: str
) -> None:
    """Task to offload the long running connect."""
    await controller.connect()


def _migrate_device_identifiers(hass: HomeAssistant, entry_id: str) -> None:
    """Migrate old device indentifiers."""
    dev_reg = device_registry.async_get(hass)
    devices: list[DeviceEntry] = device_registry.async_entries_for_config_entry(
        dev_reg, entry_id
    )
    for device in devices:
        old_identifier = list(next(iter(device.identifiers)))
        if len(old_identifier) > 2:
            new_identifier = {(old_identifier.pop(0), old_identifier.pop(0))}
            _LOGGER.debug(
                "migrate identifier '%s' to '%s'", device.identifiers, new_identifier
            )
            dev_reg.async_update_device(device.id, new_identifiers=new_identifier)


async def async_setup_entry(hass: HomeAssistant, entry: ConfigEntry) -> bool:
    """Establish connection with velbus."""
    hass.data.setdefault(DOMAIN, {})

    controller = Velbus(
        entry.data[CONF_PORT],
        cache_dir=hass.config.path(STORAGE_DIR, f"velbuscache-{entry.entry_id}"),
    )
    hass.data[DOMAIN][entry.entry_id] = {}
    hass.data[DOMAIN][entry.entry_id]["cntrl"] = controller
    hass.data[DOMAIN][entry.entry_id]["tsk"] = hass.async_create_task(
        velbus_connect_task(controller, hass, entry.entry_id)
    )

    _migrate_device_identifiers(hass, entry.entry_id)

    await hass.config_entries.async_forward_entry_setups(entry, PLATFORMS)

    if hass.services.has_service(DOMAIN, SERVICE_SCAN):
        return True

    def check_entry_id(interface: str) -> str:
        for entry in hass.config_entries.async_entries(DOMAIN):
            if "port" in entry.data and entry.data["port"] == interface:
                return entry.entry_id
        raise vol.Invalid(
            "The interface provided is not defined as a port in a Velbus integration"
        )

    async def scan(call: ServiceCall) -> None:
        await hass.data[DOMAIN][call.data[CONF_INTERFACE]]["cntrl"].scan()

    hass.services.async_register(
        DOMAIN,
        SERVICE_SCAN,
        scan,
        vol.Schema({vol.Required(CONF_INTERFACE): vol.All(cv.string, check_entry_id)}),
    )

    async def syn_clock(call: ServiceCall) -> None:
        await hass.data[DOMAIN][call.data[CONF_INTERFACE]]["cntrl"].sync_clock()

    hass.services.async_register(
        DOMAIN,
        SERVICE_SYNC,
        syn_clock,
        vol.Schema({vol.Required(CONF_INTERFACE): vol.All(cv.string, check_entry_id)}),
    )

    async def set_memo_text(call: ServiceCall) -> None:
        """Handle Memo Text service call."""
        memo_text = call.data[CONF_MEMO_TEXT]
        memo_text.hass = hass
        await hass.data[DOMAIN][call.data[CONF_INTERFACE]]["cntrl"].get_module(
            call.data[CONF_ADDRESS]
        ).set_memo_text(memo_text.async_render())

    hass.services.async_register(
        DOMAIN,
        SERVICE_SET_MEMO_TEXT,
        set_memo_text,
        vol.Schema(
            {
                vol.Required(CONF_INTERFACE): vol.All(cv.string, check_entry_id),
                vol.Required(CONF_ADDRESS): vol.All(
                    vol.Coerce(int), vol.Range(min=0, max=255)
                ),
                vol.Optional(CONF_MEMO_TEXT, default=""): cv.template,
            }
        ),
    )

    async def clear_cache(call: ServiceCall) -> None:
        """Handle a clear cache service call."""
        # clear the cache
        with suppress(FileNotFoundError):
            if call.data[CONF_ADDRESS]:
                await hass.async_add_executor_job(
                    os.unlink,
                    hass.config.path(
                        f".storage/velbuscache-{call.data[CONF_INTERFACE]}/{call.data[CONF_ADDRESS]}.p"
                    ),
                )
            else:
                await hass.async_add_executor_job(
                    shutil.rmtree,
                    hass.config.path(
                        f".storage/velbuscache-{call.data[CONF_INTERFACE]}/"
                    ),
                )
        # call a scan to repopulate
        await scan(call)

    hass.services.async_register(
        DOMAIN,
        SERVICE_CLEAR_CACHE,
        clear_cache,
        vol.Schema(
            {
                vol.Required(CONF_INTERFACE): vol.All(cv.string, check_entry_id),
                vol.Optional(CONF_ADDRESS): vol.All(
                    vol.Coerce(int), vol.Range(min=0, max=255)
                ),
            }
        ),
    )

    return True


async def async_unload_entry(hass: HomeAssistant, entry: ConfigEntry) -> bool:
    """Remove the velbus connection."""
    unload_ok = await hass.config_entries.async_unload_platforms(entry, PLATFORMS)
    await hass.data[DOMAIN][entry.entry_id]["cntrl"].stop()
    hass.data[DOMAIN].pop(entry.entry_id)
    await hass.async_add_executor_job(
        shutil.rmtree,
        hass.config.path(STORAGE_DIR, f"velbuscache-{entry.entry_id}"),
    )
    if not hass.data[DOMAIN]:
        hass.data.pop(DOMAIN)
        hass.services.async_remove(DOMAIN, SERVICE_SCAN)
        hass.services.async_remove(DOMAIN, SERVICE_SYNC)
        hass.services.async_remove(DOMAIN, SERVICE_SET_MEMO_TEXT)
        hass.services.async_remove(DOMAIN, SERVICE_CLEAR_CACHE)
    return unload_ok<|MERGE_RESOLUTION|>--- conflicted
+++ resolved
@@ -3,10 +3,7 @@
 
 from contextlib import suppress
 import logging
-<<<<<<< HEAD
 import os
-=======
->>>>>>> e0d94d79
 import shutil
 
 from velbusaio.controller import Velbus
