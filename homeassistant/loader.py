"""The methods for loading Home Assistant integrations.

This module has quite some complex parts. I have tried to add as much
documentation as possible to keep it understandable.
"""
from __future__ import annotations

import asyncio
from collections.abc import Callable, Iterable
from contextlib import suppress
from dataclasses import dataclass
import functools as ft
import importlib
import logging
import pathlib
import sys
import time
from types import ModuleType
from typing import TYPE_CHECKING, Any, Literal, Protocol, TypedDict, TypeVar, cast

from awesomeversion import (
    AwesomeVersion,
    AwesomeVersionException,
    AwesomeVersionStrategy,
)
import voluptuous as vol

from . import generated
from .core import HomeAssistant, callback
from .generated.application_credentials import APPLICATION_CREDENTIALS
from .generated.bluetooth import BLUETOOTH
from .generated.config_flows import FLOWS
from .generated.dhcp import DHCP
from .generated.mqtt import MQTT
from .generated.ssdp import SSDP
from .generated.usb import USB
from .generated.zeroconf import HOMEKIT, ZEROCONF
from .util.json import JSON_DECODE_EXCEPTIONS, json_loads

if TYPE_CHECKING:
    from functools import cached_property

    # The relative imports below are guarded by TYPE_CHECKING
    # because they would cause a circular import otherwise.
    from .config_entries import ConfigEntry
    from .helpers import device_registry as dr
    from .helpers.typing import ConfigType
else:
    from .backports.functools import cached_property

_CallableT = TypeVar("_CallableT", bound=Callable[..., Any])

_LOGGER = logging.getLogger(__name__)

DATA_COMPONENTS = "components"
DATA_INTEGRATIONS = "integrations"
DATA_MISSING_PLATFORMS = "missing_platforms"
DATA_CUSTOM_COMPONENTS = "custom_components"
PACKAGE_CUSTOM_COMPONENTS = "custom_components"
PACKAGE_BUILTIN = "homeassistant.components"
CUSTOM_WARNING = (
    "We found a custom integration %s which has not "
    "been tested by Home Assistant. This component might "
    "cause stability problems, be sure to disable it if you "
    "experience issues with Home Assistant"
)

_UNDEF = object()  # Internal; not helpers.typing.UNDEFINED due to circular dependency

MAX_LOAD_CONCURRENTLY = 4

MOVED_ZEROCONF_PROPS = ("macaddress", "model", "manufacturer")


class DHCPMatcherRequired(TypedDict, total=True):
    """Matcher for the dhcp integration for required fields."""

    domain: str


class DHCPMatcherOptional(TypedDict, total=False):
    """Matcher for the dhcp integration for optional fields."""

    macaddress: str
    hostname: str
    registered_devices: bool


class DHCPMatcher(DHCPMatcherRequired, DHCPMatcherOptional):
    """Matcher for the dhcp integration."""


class BluetoothMatcherRequired(TypedDict, total=True):
    """Matcher for the bluetooth integration for required fields."""

    domain: str


class BluetoothMatcherOptional(TypedDict, total=False):
    """Matcher for the bluetooth integration for optional fields."""

    local_name: str
    service_uuid: str
    service_data_uuid: str
    manufacturer_id: int
    manufacturer_data_start: list[int]
    connectable: bool


class BluetoothMatcher(BluetoothMatcherRequired, BluetoothMatcherOptional):
    """Matcher for the bluetooth integration."""


class USBMatcherRequired(TypedDict, total=True):
    """Matcher for the usb integration for required fields."""

    domain: str


class USBMatcherOptional(TypedDict, total=False):
    """Matcher for the usb integration for optional fields."""

    vid: str
    pid: str
    serial_number: str
    manufacturer: str
    description: str


class USBMatcher(USBMatcherRequired, USBMatcherOptional):
    """Matcher for the bluetooth integration."""


@dataclass(slots=True)
class HomeKitDiscoveredIntegration:
    """HomeKit model."""

    domain: str
    always_discover: bool


class ZeroconfMatcher(TypedDict, total=False):
    """Matcher for zeroconf."""

    domain: str
    name: str
    properties: dict[str, str]


class Manifest(TypedDict, total=False):
    """Integration manifest.

    Note that none of the attributes are marked Optional here. However, some of
    them may be optional in manifest.json in the sense that they can be omitted
    altogether. But when present, they should not have null values in it.
    """

    name: str
    disabled: str
    domain: str
    integration_type: Literal[
        "entity", "device", "hardware", "helper", "hub", "service", "system"
    ]
    dependencies: list[str]
    after_dependencies: list[str]
    requirements: list[str]
    config_flow: bool
    documentation: str
    issue_tracker: str
    quality_scale: str
    iot_class: str
    bluetooth: list[dict[str, int | str]]
    mqtt: list[str]
    ssdp: list[dict[str, str]]
    zeroconf: list[str | dict[str, str]]
    dhcp: list[dict[str, bool | str]]
    usb: list[dict[str, str]]
    homekit: dict[str, list[str]]
    is_built_in: bool
    version: str
    codeowners: list[str]
    loggers: list[str]
<<<<<<< HEAD
    import_executor: bool
=======
    single_config_entry: bool
>>>>>>> 979fe57f


def async_setup(hass: HomeAssistant) -> None:
    """Set up the necessary data structures."""
    _async_mount_config_dir(hass)
    hass.data[DATA_COMPONENTS] = {}
    hass.data[DATA_INTEGRATIONS] = {}
    hass.data[DATA_MISSING_PLATFORMS] = {}


def manifest_from_legacy_module(domain: str, module: ModuleType) -> Manifest:
    """Generate a manifest from a legacy module."""
    return {
        "domain": domain,
        "name": domain,
        "requirements": getattr(module, "REQUIREMENTS", []),
        "dependencies": getattr(module, "DEPENDENCIES", []),
        "codeowners": [],
    }


async def _async_get_custom_components(
    hass: HomeAssistant,
) -> dict[str, Integration]:
    """Return list of custom integrations."""
    if hass.config.recovery_mode or hass.config.safe_mode:
        return {}

    try:
        import custom_components  # pylint: disable=import-outside-toplevel
    except ImportError:
        return {}

    def get_sub_directories(paths: list[str]) -> list[pathlib.Path]:
        """Return all sub directories in a set of paths."""
        return [
            entry
            for path in paths
            for entry in pathlib.Path(path).iterdir()
            if entry.is_dir()
        ]

    dirs = await hass.async_add_executor_job(
        get_sub_directories, custom_components.__path__
    )

    integrations = await hass.async_add_executor_job(
        _resolve_integrations_from_root,
        hass,
        custom_components,
        [comp.name for comp in dirs],
    )
    return {
        integration.domain: integration
        for integration in integrations.values()
        if integration is not None
    }


async def async_get_custom_components(
    hass: HomeAssistant,
) -> dict[str, Integration]:
    """Return cached list of custom integrations."""
    comps_or_future: dict[str, Integration] | asyncio.Future[
        dict[str, Integration]
    ] | None = hass.data.get(DATA_CUSTOM_COMPONENTS)

    if comps_or_future is None:
        future = hass.data[DATA_CUSTOM_COMPONENTS] = hass.loop.create_future()

        comps = await _async_get_custom_components(hass)

        hass.data[DATA_CUSTOM_COMPONENTS] = comps
        future.set_result(comps)
        return comps

    if isinstance(comps_or_future, asyncio.Future):
        return await comps_or_future

    return comps_or_future


async def async_get_config_flows(
    hass: HomeAssistant,
    type_filter: Literal["device", "helper", "hub", "service"] | None = None,
) -> set[str]:
    """Return cached list of config flows."""
    integrations = await async_get_custom_components(hass)
    flows: set[str] = set()

    if type_filter is not None:
        flows.update(FLOWS[type_filter])
    else:
        for type_flows in FLOWS.values():
            flows.update(type_flows)

    flows.update(
        integration.domain
        for integration in integrations.values()
        if integration.config_flow
        and (type_filter is None or integration.integration_type == type_filter)
    )

    return flows


class ComponentProtocol(Protocol):
    """Define the format of an integration."""

    CONFIG_SCHEMA: vol.Schema
    DOMAIN: str

    async def async_setup_entry(
        self, hass: HomeAssistant, config_entry: ConfigEntry
    ) -> bool:
        """Set up a config entry."""

    async def async_unload_entry(
        self, hass: HomeAssistant, config_entry: ConfigEntry
    ) -> bool:
        """Unload a config entry."""

    async def async_migrate_entry(
        self, hass: HomeAssistant, config_entry: ConfigEntry
    ) -> bool:
        """Migrate an old config entry."""

    async def async_remove_entry(
        self, hass: HomeAssistant, config_entry: ConfigEntry
    ) -> None:
        """Remove a config entry."""

    async def async_remove_config_entry_device(
        self,
        hass: HomeAssistant,
        config_entry: ConfigEntry,
        device_entry: dr.DeviceEntry,
    ) -> bool:
        """Remove a config entry device."""

    async def async_reset_platform(
        self, hass: HomeAssistant, integration_name: str
    ) -> None:
        """Release resources."""

    async def async_setup(self, hass: HomeAssistant, config: ConfigType) -> bool:
        """Set up integration."""

    def setup(self, hass: HomeAssistant, config: ConfigType) -> bool:
        """Set up integration."""


async def async_get_integration_descriptions(
    hass: HomeAssistant,
) -> dict[str, Any]:
    """Return cached list of integrations."""
    base = generated.__path__[0]
    config_flow_path = pathlib.Path(base) / "integrations.json"

    flow = await hass.async_add_executor_job(config_flow_path.read_text)
    core_flows = cast(dict[str, Any], json_loads(flow))
    custom_integrations = await async_get_custom_components(hass)
    custom_flows: dict[str, Any] = {
        "integration": {},
        "helper": {},
    }

    for integration in custom_integrations.values():
        # Remove core integration with same domain as the custom integration
        if integration.integration_type in ("entity", "system"):
            continue

        for integration_type in ("integration", "helper"):
            if integration.domain not in core_flows[integration_type]:
                continue
            del core_flows[integration_type][integration.domain]
        if integration.domain in core_flows["translated_name"]:
            core_flows["translated_name"].remove(integration.domain)

        if integration.integration_type == "helper":
            integration_key: str = integration.integration_type
        else:
            integration_key = "integration"

        metadata = {
            "config_flow": integration.config_flow,
            "integration_type": integration.integration_type,
            "iot_class": integration.iot_class,
            "name": integration.name,
            "single_config_entry": integration.manifest.get(
                "single_config_entry", False
            ),
        }
        custom_flows[integration_key][integration.domain] = metadata

    return {"core": core_flows, "custom": custom_flows}


async def async_get_application_credentials(hass: HomeAssistant) -> list[str]:
    """Return cached list of application credentials."""
    integrations = await async_get_custom_components(hass)

    return [
        *APPLICATION_CREDENTIALS,
        *[
            integration.domain
            for integration in integrations.values()
            if "application_credentials" in integration.dependencies
        ],
    ]


def async_process_zeroconf_match_dict(entry: dict[str, Any]) -> ZeroconfMatcher:
    """Handle backwards compat with zeroconf matchers."""
    entry_without_type: dict[str, Any] = entry.copy()
    del entry_without_type["type"]
    # These properties keys used to be at the top level, we relocate
    # them for backwards compat
    for moved_prop in MOVED_ZEROCONF_PROPS:
        if value := entry_without_type.pop(moved_prop, None):
            _LOGGER.warning(
                (
                    'Matching the zeroconf property "%s" at top-level is deprecated and'
                    " should be moved into a properties dict; Check the developer"
                    " documentation"
                ),
                moved_prop,
            )
            if "properties" not in entry_without_type:
                prop_dict: dict[str, str] = {}
                entry_without_type["properties"] = prop_dict
            else:
                prop_dict = entry_without_type["properties"]
            prop_dict[moved_prop] = value.lower()
    return cast(ZeroconfMatcher, entry_without_type)


async def async_get_zeroconf(
    hass: HomeAssistant,
) -> dict[str, list[ZeroconfMatcher]]:
    """Return cached list of zeroconf types."""
    zeroconf: dict[str, list[ZeroconfMatcher]] = ZEROCONF.copy()  # type: ignore[assignment]

    integrations = await async_get_custom_components(hass)
    for integration in integrations.values():
        if not integration.zeroconf:
            continue
        for entry in integration.zeroconf:
            data: ZeroconfMatcher = {"domain": integration.domain}
            if isinstance(entry, dict):
                typ = entry["type"]
                data.update(async_process_zeroconf_match_dict(entry))
            else:
                typ = entry

            zeroconf.setdefault(typ, []).append(data)

    return zeroconf


async def async_get_bluetooth(hass: HomeAssistant) -> list[BluetoothMatcher]:
    """Return cached list of bluetooth types."""
    bluetooth = cast(list[BluetoothMatcher], BLUETOOTH.copy())

    integrations = await async_get_custom_components(hass)
    for integration in integrations.values():
        if not integration.bluetooth:
            continue
        for entry in integration.bluetooth:
            bluetooth.append(
                cast(BluetoothMatcher, {"domain": integration.domain, **entry})
            )

    return bluetooth


async def async_get_dhcp(hass: HomeAssistant) -> list[DHCPMatcher]:
    """Return cached list of dhcp types."""
    dhcp = cast(list[DHCPMatcher], DHCP.copy())

    integrations = await async_get_custom_components(hass)
    for integration in integrations.values():
        if not integration.dhcp:
            continue
        for entry in integration.dhcp:
            dhcp.append(cast(DHCPMatcher, {"domain": integration.domain, **entry}))

    return dhcp


async def async_get_usb(hass: HomeAssistant) -> list[USBMatcher]:
    """Return cached list of usb types."""
    usb = cast(list[USBMatcher], USB.copy())

    integrations = await async_get_custom_components(hass)
    for integration in integrations.values():
        if not integration.usb:
            continue
        for entry in integration.usb:
            usb.append(
                cast(
                    USBMatcher,
                    {
                        "domain": integration.domain,
                        **{k: v for k, v in entry.items() if k != "known_devices"},
                    },
                )
            )

    return usb


def homekit_always_discover(iot_class: str | None) -> bool:
    """Return if we should always offer HomeKit control for a device."""
    #
    # Since we prefer local control, if the integration that is being
    # discovered is cloud AND the HomeKit device is UNPAIRED we still
    # want to discovery it.
    #
    # Additionally if the integration is polling, HKC offers a local
    # push experience for the user to control the device so we want
    # to offer that as well.
    #
    return not iot_class or (iot_class.startswith("cloud") or "polling" in iot_class)


async def async_get_homekit(
    hass: HomeAssistant,
) -> dict[str, HomeKitDiscoveredIntegration]:
    """Return cached list of homekit models."""
    homekit: dict[str, HomeKitDiscoveredIntegration] = {
        model: HomeKitDiscoveredIntegration(
            cast(str, details["domain"]), cast(bool, details["always_discover"])
        )
        for model, details in HOMEKIT.items()
    }

    integrations = await async_get_custom_components(hass)
    for integration in integrations.values():
        if (
            not integration.homekit
            or "models" not in integration.homekit
            or not integration.homekit["models"]
        ):
            continue
        for model in integration.homekit["models"]:
            homekit[model] = HomeKitDiscoveredIntegration(
                integration.domain,
                homekit_always_discover(integration.iot_class),
            )

    return homekit


async def async_get_ssdp(hass: HomeAssistant) -> dict[str, list[dict[str, str]]]:
    """Return cached list of ssdp mappings."""

    ssdp: dict[str, list[dict[str, str]]] = SSDP.copy()

    integrations = await async_get_custom_components(hass)
    for integration in integrations.values():
        if not integration.ssdp:
            continue

        ssdp[integration.domain] = integration.ssdp

    return ssdp


async def async_get_mqtt(hass: HomeAssistant) -> dict[str, list[str]]:
    """Return cached list of MQTT mappings."""

    mqtt: dict[str, list[str]] = MQTT.copy()

    integrations = await async_get_custom_components(hass)
    for integration in integrations.values():
        if not integration.mqtt:
            continue

        mqtt[integration.domain] = integration.mqtt

    return mqtt


class Integration:
    """An integration in Home Assistant."""

    @classmethod
    def resolve_from_root(
        cls, hass: HomeAssistant, root_module: ModuleType, domain: str
    ) -> Integration | None:
        """Resolve an integration from a root module."""
        for base in root_module.__path__:
            manifest_path = pathlib.Path(base) / domain / "manifest.json"

            if not manifest_path.is_file():
                continue

            try:
                manifest = cast(Manifest, json_loads(manifest_path.read_text()))
            except JSON_DECODE_EXCEPTIONS as err:
                _LOGGER.error(
                    "Error parsing manifest.json file at %s: %s", manifest_path, err
                )
                continue

            integration = cls(
                hass,
                f"{root_module.__name__}.{domain}",
                manifest_path.parent,
                manifest,
            )

            if integration.is_built_in:
                return integration

            _LOGGER.warning(CUSTOM_WARNING, integration.domain)
            if integration.version is None:
                _LOGGER.error(
                    (
                        "The custom integration '%s' does not have a version key in the"
                        " manifest file and was blocked from loading. See"
                        " https://developers.home-assistant.io"
                        "/blog/2021/01/29/custom-integration-changes#versions"
                        " for more details"
                    ),
                    integration.domain,
                )
                return None
            try:
                AwesomeVersion(
                    integration.version,
                    ensure_strategy=[
                        AwesomeVersionStrategy.CALVER,
                        AwesomeVersionStrategy.SEMVER,
                        AwesomeVersionStrategy.SIMPLEVER,
                        AwesomeVersionStrategy.BUILDVER,
                        AwesomeVersionStrategy.PEP440,
                    ],
                )
            except AwesomeVersionException:
                _LOGGER.error(
                    (
                        "The custom integration '%s' does not have a valid version key"
                        " (%s) in the manifest file and was blocked from loading. See"
                        " https://developers.home-assistant.io"
                        "/blog/2021/01/29/custom-integration-changes#versions"
                        " for more details"
                    ),
                    integration.domain,
                    integration.version,
                )
                return None
            return integration

        return None

    def __init__(
        self,
        hass: HomeAssistant,
        pkg_path: str,
        file_path: pathlib.Path,
        manifest: Manifest,
    ) -> None:
        """Initialize an integration."""
        self.hass = hass
        self.pkg_path = pkg_path
        self.file_path = file_path
        self.manifest = manifest
        manifest["is_built_in"] = self.is_built_in

        if self.dependencies:
            self._all_dependencies_resolved: bool | None = None
            self._all_dependencies: set[str] | None = None
        else:
            self._all_dependencies_resolved = True
            self._all_dependencies = set()

        self._import_futures: dict[str, asyncio.Future[ModuleType]] = {}
        _LOGGER.info("Loaded %s from %s", self.domain, pkg_path)

    @cached_property
    def name(self) -> str:
        """Return name."""
        return self.manifest["name"]

    @cached_property
    def disabled(self) -> str | None:
        """Return reason integration is disabled."""
        return self.manifest.get("disabled")

    @cached_property
    def domain(self) -> str:
        """Return domain."""
        return self.manifest["domain"]

    @cached_property
    def dependencies(self) -> list[str]:
        """Return dependencies."""
        return self.manifest.get("dependencies", [])

    @cached_property
    def after_dependencies(self) -> list[str]:
        """Return after_dependencies."""
        return self.manifest.get("after_dependencies", [])

    @cached_property
    def requirements(self) -> list[str]:
        """Return requirements."""
        return self.manifest.get("requirements", [])

    @cached_property
    def config_flow(self) -> bool:
        """Return config_flow."""
        return self.manifest.get("config_flow") or False

    @cached_property
    def documentation(self) -> str | None:
        """Return documentation."""
        return self.manifest.get("documentation")

    @cached_property
    def issue_tracker(self) -> str | None:
        """Return issue tracker link."""
        return self.manifest.get("issue_tracker")

    @cached_property
    def loggers(self) -> list[str] | None:
        """Return list of loggers used by the integration."""
        return self.manifest.get("loggers")

    @cached_property
    def quality_scale(self) -> str | None:
        """Return Integration Quality Scale."""
        return self.manifest.get("quality_scale")

    @cached_property
    def iot_class(self) -> str | None:
        """Return the integration IoT Class."""
        return self.manifest.get("iot_class")

    @cached_property
    def integration_type(
        self,
    ) -> Literal["entity", "device", "hardware", "helper", "hub", "service", "system"]:
        """Return the integration type."""
        return self.manifest.get("integration_type", "hub")

    @cached_property
    def import_executor(self) -> bool:
        """Import integration in the executor."""
        return self.manifest.get("import_executor") or False

    @property
    def mqtt(self) -> list[str] | None:
        """Return Integration MQTT entries."""
        return self.manifest.get("mqtt")

    @property
    def ssdp(self) -> list[dict[str, str]] | None:
        """Return Integration SSDP entries."""
        return self.manifest.get("ssdp")

    @property
    def zeroconf(self) -> list[str | dict[str, str]] | None:
        """Return Integration zeroconf entries."""
        return self.manifest.get("zeroconf")

    @property
    def bluetooth(self) -> list[dict[str, str | int]] | None:
        """Return Integration bluetooth entries."""
        return self.manifest.get("bluetooth")

    @property
    def dhcp(self) -> list[dict[str, str | bool]] | None:
        """Return Integration dhcp entries."""
        return self.manifest.get("dhcp")

    @property
    def usb(self) -> list[dict[str, str]] | None:
        """Return Integration usb entries."""
        return self.manifest.get("usb")

    @property
    def homekit(self) -> dict[str, list[str]] | None:
        """Return Integration homekit entries."""
        return self.manifest.get("homekit")

    @property
    def is_built_in(self) -> bool:
        """Test if package is a built-in integration."""
        return self.pkg_path.startswith(PACKAGE_BUILTIN)

    @property
    def version(self) -> AwesomeVersion | None:
        """Return the version of the integration."""
        if "version" not in self.manifest:
            return None
        return AwesomeVersion(self.manifest["version"])

    @cached_property
    def single_config_entry(self) -> bool:
        """Return if the integration supports a single config entry only."""
        return self.manifest.get("single_config_entry", False)

    @property
    def all_dependencies(self) -> set[str]:
        """Return all dependencies including sub-dependencies."""
        if self._all_dependencies is None:
            raise RuntimeError("Dependencies not resolved!")

        return self._all_dependencies

    @property
    def all_dependencies_resolved(self) -> bool:
        """Return if all dependencies have been resolved."""
        return self._all_dependencies_resolved is not None

    async def resolve_dependencies(self) -> bool:
        """Resolve all dependencies."""
        if self._all_dependencies_resolved is not None:
            return self._all_dependencies_resolved

        self._all_dependencies_resolved = False
        try:
            dependencies = await _async_component_dependencies(self.hass, self)
        except IntegrationNotFound as err:
            _LOGGER.error(
                (
                    "Unable to resolve dependencies for %s:  we are unable to resolve"
                    " (sub)dependency %s"
                ),
                self.domain,
                err.domain,
            )
        except CircularDependency as err:
            _LOGGER.error(
                (
                    "Unable to resolve dependencies for %s:  it contains a circular"
                    " dependency: %s -> %s"
                ),
                self.domain,
                err.from_domain,
                err.to_domain,
            )
        else:
            dependencies.discard(self.domain)
            self._all_dependencies = dependencies
            self._all_dependencies_resolved = True

        return self._all_dependencies_resolved

    async def async_get_component(self) -> ComponentProtocol:
        """Return the component.

        This method will load the component if it't not already loaded
        and will check if import_executor is set and load it in the executor,
        otherwise it will load it in the event loop.
        """
        if debug := _LOGGER.isEnabledFor(logging.DEBUG):
            start = time.perf_counter()
        domain = self.domain
        load_executor = (
            self.import_executor
            and f"hass.components.{domain}" not in sys.modules
            and f"custom_components.{domain}" not in sys.modules
        )
        # Some integrations fail on import because they call functions incorrectly.
        # So we do it before validating config to catch these errors.
        if load_executor:
            comp = await self.hass.async_add_executor_job(self.get_component)
        else:
            comp = self.get_component()

        if debug:
            _LOGGER.debug(
                "Component %s import took %.3f seconds (loaded_executor=%s)",
                domain,
                time.perf_counter() - start,
                load_executor,
            )
        return comp

    def get_component(self) -> ComponentProtocol:
        """Return the component.

        This method must be thread-safe as its called from the executor
        and the event loop.

        This is mostly a thin wrapper around importlib.import_module
        with a dict cache which is thread-safe since importlib has
        appropriate locks.
        """
        cache: dict[str, ComponentProtocol] = self.hass.data[DATA_COMPONENTS]
        if self.domain in cache:
            return cache[self.domain]

        try:
            cache[self.domain] = cast(
                ComponentProtocol, importlib.import_module(self.pkg_path)
            )
        except ImportError:
            raise
        except Exception as err:
            _LOGGER.exception(
                "Unexpected exception importing component %s", self.pkg_path
            )
            raise ImportError(f"Exception importing {self.pkg_path}") from err

        return cache[self.domain]

    async def async_get_platform(self, platform_name: str) -> ModuleType:
        """Return a platform for an integration."""
        domain = self.domain
        full_name = f"{self.domain}.{platform_name}"
        if platform := self._get_platform_cached(full_name):
            return platform
        if future := self._import_futures.get(full_name):
            return await future
        if debug := _LOGGER.isEnabledFor(logging.DEBUG):
            start = time.perf_counter()
        import_future = self.hass.loop.create_future()
        self._import_futures[full_name] = import_future
        load_executor = (
            self.import_executor
            and domain not in self.hass.config.components
            and f"hass.components.{domain}" not in sys.modules
            and f"custom_components.{domain}" not in sys.modules
        )
        try:
            if load_executor:
                platform = await self.hass.async_add_executor_job(
                    self._load_platform, platform_name
                )
            else:
                platform = self._load_platform(platform_name)
            import_future.set_result(platform)
        except BaseException as ex:
            import_future.set_exception(ex)
            with suppress(BaseException):
                # Clear the exception retrieved flag on the future since
                # it will never be retrieved unless there
                # are concurrent calls to async_get_platform
                import_future.result()
            raise
        finally:
            self._import_futures.pop(full_name)

        if debug:
            _LOGGER.debug(
                "Loaded flow for %s in %.2fs (loaded_executor=%s)",
                domain,
                time.perf_counter() - start,
                load_executor,
            )

        return platform

    def _get_platform_cached(self, full_name: str) -> ModuleType | None:
        """Return a platform for an integration from cache."""
        cache: dict[str, ModuleType] = self.hass.data[DATA_COMPONENTS]
        if full_name in cache:
            return cache[full_name]

        missing_platforms_cache: dict[str, ImportError] = self.hass.data[
            DATA_MISSING_PLATFORMS
        ]
        if full_name in missing_platforms_cache:
            raise missing_platforms_cache[full_name]

        return None

    def get_platform(self, platform_name: str) -> ModuleType:
        """Return a platform for an integration."""
        if platform := self._get_platform_cached(f"{self.domain}.{platform_name}"):
            return platform
        return self._load_platform(platform_name)

    def _load_platform(self, platform_name: str) -> ModuleType:
        """Load a platform for an integration.

        This method must be thread-safe as its called from the executor
        and the event loop.

        This is mostly a thin wrapper around importlib.import_module
        with a dict cache which is thread-safe since importlib has
        appropriate locks.
        """
        full_name = f"{self.domain}.{platform_name}"
        cache: dict[str, ModuleType] = self.hass.data[DATA_COMPONENTS]
        try:
            cache[full_name] = self._import_platform(platform_name)
        except ImportError as ex:
            if self.domain in cache:
                # If the domain is loaded, cache that the platform
                # does not exist so we do not try to load it again
                missing_platforms_cache: dict[str, ImportError] = self.hass.data[
                    DATA_MISSING_PLATFORMS
                ]
                missing_platforms_cache[full_name] = ex
            raise
        except Exception as err:
            _LOGGER.exception(
                "Unexpected exception importing platform %s.%s",
                self.pkg_path,
                platform_name,
            )
            raise ImportError(
                f"Exception importing {self.pkg_path}.{platform_name}"
            ) from err

        return cache[full_name]

    def _import_platform(self, platform_name: str) -> ModuleType:
        """Import the platform.

        This method must be thread-safe as its called from the executor
        and the event loop.
        """
        return importlib.import_module(f"{self.pkg_path}.{platform_name}")

    def __repr__(self) -> str:
        """Text representation of class."""
        return f"<Integration {self.domain}: {self.pkg_path}>"


def _resolve_integrations_from_root(
    hass: HomeAssistant, root_module: ModuleType, domains: Iterable[str]
) -> dict[str, Integration]:
    """Resolve multiple integrations from root."""
    integrations: dict[str, Integration] = {}
    for domain in domains:
        try:
            integration = Integration.resolve_from_root(hass, root_module, domain)
        except Exception:  # pylint: disable=broad-except
            _LOGGER.exception("Error loading integration: %s", domain)
        else:
            if integration:
                integrations[domain] = integration
    return integrations


@callback
def async_get_loaded_integration(hass: HomeAssistant, domain: str) -> Integration:
    """Get an integration which is already loaded.

    Raises IntegrationNotLoaded if the integration is not loaded.
    """
    cache = hass.data[DATA_INTEGRATIONS]
    if TYPE_CHECKING:
        cache = cast(dict[str, Integration | asyncio.Future[None]], cache)
    int_or_fut = cache.get(domain, _UNDEF)
    # Integration is never subclassed, so we can check for type
    if type(int_or_fut) is Integration:  # noqa: E721
        return int_or_fut
    raise IntegrationNotLoaded(domain)


async def async_get_integration(hass: HomeAssistant, domain: str) -> Integration:
    """Get integration."""
    integrations_or_excs = await async_get_integrations(hass, [domain])
    int_or_exc = integrations_or_excs[domain]
    if isinstance(int_or_exc, Integration):
        return int_or_exc
    raise int_or_exc


async def async_get_integrations(
    hass: HomeAssistant, domains: Iterable[str]
) -> dict[str, Integration | Exception]:
    """Get integrations."""
    cache = hass.data[DATA_INTEGRATIONS]
    results: dict[str, Integration | Exception] = {}
    needed: dict[str, asyncio.Future[None]] = {}
    in_progress: dict[str, asyncio.Future[None]] = {}
    if TYPE_CHECKING:
        cache = cast(dict[str, Integration | asyncio.Future[None]], cache)
    for domain in domains:
        int_or_fut = cache.get(domain, _UNDEF)
        # Integration is never subclassed, so we can check for type
        if type(int_or_fut) is Integration:  # noqa: E721
            results[domain] = int_or_fut
        elif int_or_fut is not _UNDEF:
            in_progress[domain] = cast(asyncio.Future[None], int_or_fut)
        elif "." in domain:
            results[domain] = ValueError(f"Invalid domain {domain}")
        else:
            needed[domain] = cache[domain] = hass.loop.create_future()

    if in_progress:
        await asyncio.gather(*in_progress.values())
        for domain in in_progress:
            # When we have waited and it's _UNDEF, it doesn't exist
            # We don't cache that it doesn't exist, or else people can't fix it
            # and then restart, because their config will never be valid.
            if (int_or_fut := cache.get(domain, _UNDEF)) is _UNDEF:
                results[domain] = IntegrationNotFound(domain)
            else:
                results[domain] = cast(Integration, int_or_fut)

    if not needed:
        return results

    # First we look for custom components
    # Instead of using resolve_from_root we use the cache of custom
    # components to find the integration.
    custom = await async_get_custom_components(hass)
    for domain, future in needed.items():
        if integration := custom.get(domain):
            results[domain] = cache[domain] = integration
            future.set_result(None)

    for domain in results:
        if domain in needed:
            del needed[domain]

    # Now the rest use resolve_from_root
    if needed:
        from . import components  # pylint: disable=import-outside-toplevel

        integrations = await hass.async_add_executor_job(
            _resolve_integrations_from_root, hass, components, needed
        )
        for domain, future in needed.items():
            int_or_exc = integrations.get(domain)
            if not int_or_exc:
                cache.pop(domain)
                results[domain] = IntegrationNotFound(domain)
            elif isinstance(int_or_exc, Exception):
                cache.pop(domain)
                exc = IntegrationNotFound(domain)
                exc.__cause__ = int_or_exc
                results[domain] = exc
            else:
                results[domain] = cache[domain] = int_or_exc
            future.set_result(None)

    return results


class LoaderError(Exception):
    """Loader base error."""


class IntegrationNotFound(LoaderError):
    """Raised when a component is not found."""

    def __init__(self, domain: str) -> None:
        """Initialize a component not found error."""
        super().__init__(f"Integration '{domain}' not found.")
        self.domain = domain


class IntegrationNotLoaded(LoaderError):
    """Raised when a component is not loaded."""

    def __init__(self, domain: str) -> None:
        """Initialize a component not found error."""
        super().__init__(f"Integration '{domain}' not loaded.")
        self.domain = domain


class CircularDependency(LoaderError):
    """Raised when a circular dependency is found when resolving components."""

    def __init__(self, from_domain: str | set[str], to_domain: str) -> None:
        """Initialize circular dependency error."""
        super().__init__(f"Circular dependency detected: {from_domain} -> {to_domain}.")
        self.from_domain = from_domain
        self.to_domain = to_domain


def _load_file(
    hass: HomeAssistant, comp_or_platform: str, base_paths: list[str]
) -> ComponentProtocol | None:
    """Try to load specified file.

    Looks in config dir first, then built-in components.
    Only returns it if also found to be valid.
    Async friendly.
    """
    cache: dict[str, ComponentProtocol] = hass.data[DATA_COMPONENTS]
    module: ComponentProtocol | None
    if module := cache.get(comp_or_platform):
        return module

    for path in (f"{base}.{comp_or_platform}" for base in base_paths):
        try:
            module = importlib.import_module(path)

            # In Python 3 you can import files from directories that do not
            # contain the file __init__.py. A directory is a valid module if
            # it contains a file with the .py extension. In this case Python
            # will succeed in importing the directory as a module and call it
            # a namespace. We do not care about namespaces.
            # This prevents that when only
            # custom_components/switch/some_platform.py exists,
            # the import custom_components.switch would succeed.
            # __file__ was unset for namespaces before Python 3.7
            if getattr(module, "__file__", None) is None:
                continue

            cache[comp_or_platform] = module

            return cast(ComponentProtocol, module)

        except ImportError as err:
            # This error happens if for example custom_components/switch
            # exists and we try to load switch.demo.
            # Ignore errors for custom_components, custom_components.switch
            # and custom_components.switch.demo.
            white_listed_errors = []
            parts = []
            for part in path.split("."):
                parts.append(part)
                white_listed_errors.append(f"No module named '{'.'.join(parts)}'")

            if str(err) not in white_listed_errors:
                _LOGGER.exception(
                    "Error loading %s. Make sure all dependencies are installed", path
                )

    return None


class ModuleWrapper:
    """Class to wrap a Python module and auto fill in hass argument."""

    def __init__(self, hass: HomeAssistant, module: ComponentProtocol) -> None:
        """Initialize the module wrapper."""
        self._hass = hass
        self._module = module

    def __getattr__(self, attr: str) -> Any:
        """Fetch an attribute."""
        value = getattr(self._module, attr)

        if hasattr(value, "__bind_hass"):
            value = ft.partial(value, self._hass)

        setattr(self, attr, value)
        return value


class Components:
    """Helper to load components."""

    def __init__(self, hass: HomeAssistant) -> None:
        """Initialize the Components class."""
        self._hass = hass

    def __getattr__(self, comp_name: str) -> ModuleWrapper:
        """Fetch a component."""
        # Test integration cache
        integration = self._hass.data[DATA_INTEGRATIONS].get(comp_name)

        if isinstance(integration, Integration):
            component: ComponentProtocol | None = integration.get_component()
        else:
            # Fallback to importing old-school
            component = _load_file(self._hass, comp_name, _lookup_path(self._hass))

        if component is None:
            raise ImportError(f"Unable to load {comp_name}")

        wrapped = ModuleWrapper(self._hass, component)
        setattr(self, comp_name, wrapped)
        return wrapped


class Helpers:
    """Helper to load helpers."""

    def __init__(self, hass: HomeAssistant) -> None:
        """Initialize the Helpers class."""
        self._hass = hass

    def __getattr__(self, helper_name: str) -> ModuleWrapper:
        """Fetch a helper."""
        helper = importlib.import_module(f"homeassistant.helpers.{helper_name}")
        wrapped = ModuleWrapper(self._hass, helper)
        setattr(self, helper_name, wrapped)
        return wrapped


def bind_hass(func: _CallableT) -> _CallableT:
    """Decorate function to indicate that first argument is hass.

    The use of this decorator is discouraged, and it should not be used
    for new functions.
    """
    setattr(func, "__bind_hass", True)
    return func


async def _async_component_dependencies(
    hass: HomeAssistant,
    integration: Integration,
) -> set[str]:
    """Get component dependencies."""
    loading: set[str] = set()
    loaded: set[str] = set()

    async def component_dependencies_impl(integration: Integration) -> None:
        """Recursively get component dependencies."""
        domain = integration.domain
        if not (dependencies := integration.dependencies):
            loaded.add(domain)
            return

        loading.add(domain)
        dep_integrations = await async_get_integrations(hass, dependencies)
        for dependency_domain, dep_integration in dep_integrations.items():
            if isinstance(dep_integration, Exception):
                raise dep_integration

            # If we are already loading it, we have a circular dependency.
            # We have to check it here to make sure that every integration that
            # depends on us, does not appear in our own after_dependencies.
            if conflict := loading.intersection(dep_integration.after_dependencies):
                raise CircularDependency(conflict, dependency_domain)

            # If we have already loaded it, no point doing it again.
            if dependency_domain in loaded:
                continue

            # If we are already loading it, we have a circular dependency.
            if dependency_domain in loading:
                raise CircularDependency(dependency_domain, domain)

            await component_dependencies_impl(dep_integration)
        loading.remove(domain)
        loaded.add(domain)

    await component_dependencies_impl(integration)

    return loaded


def _async_mount_config_dir(hass: HomeAssistant) -> None:
    """Mount config dir in order to load custom_component.

    Async friendly but not a coroutine.
    """

    sys.path.insert(0, hass.config.config_dir)
    with suppress(ImportError):
        import custom_components  # pylint: disable=import-outside-toplevel  # noqa: F401
    sys.path.remove(hass.config.config_dir)
    sys.path_importer_cache.pop(hass.config.config_dir, None)


def _lookup_path(hass: HomeAssistant) -> list[str]:
    """Return the lookup paths for legacy lookups."""
    if hass.config.recovery_mode or hass.config.safe_mode:
        return [PACKAGE_BUILTIN]
    return [PACKAGE_CUSTOM_COMPONENTS, PACKAGE_BUILTIN]


def is_component_module_loaded(hass: HomeAssistant, module: str) -> bool:
    """Test if a component module is loaded."""
    return module in hass.data[DATA_COMPONENTS]


@callback
def async_get_issue_tracker(
    hass: HomeAssistant | None,
    *,
    integration_domain: str | None = None,
    module: str | None = None,
) -> str | None:
    """Return a URL for an integration's issue tracker."""
    issue_tracker = (
        "https://github.com/home-assistant/core/issues?q=is%3Aopen+is%3Aissue"
    )
    if not integration_domain and not module:
        # If we know nothing about the entity, suggest opening an issue on HA core
        return issue_tracker

    if hass and integration_domain:
        with suppress(IntegrationNotLoaded):
            integration = async_get_loaded_integration(hass, integration_domain)
            if not integration.is_built_in:
                return integration.issue_tracker

    if module and "custom_components" in module:
        return None

    if integration_domain:
        issue_tracker += f"+label%3A%22integration%3A+{integration_domain}%22"
    return issue_tracker


@callback
def async_suggest_report_issue(
    hass: HomeAssistant | None,
    *,
    integration_domain: str | None = None,
    module: str | None = None,
) -> str:
    """Generate a blurb asking the user to file a bug report."""
    issue_tracker = async_get_issue_tracker(
        hass, integration_domain=integration_domain, module=module
    )

    if not issue_tracker:
        if not integration_domain:
            return "report it to the custom integration author"
        return (
            f"report it to the author of the '{integration_domain}' "
            "custom integration"
        )

    return f"create a bug report at {issue_tracker}"<|MERGE_RESOLUTION|>--- conflicted
+++ resolved
@@ -180,11 +180,8 @@
     version: str
     codeowners: list[str]
     loggers: list[str]
-<<<<<<< HEAD
     import_executor: bool
-=======
     single_config_entry: bool
->>>>>>> 979fe57f
 
 
 def async_setup(hass: HomeAssistant) -> None:
