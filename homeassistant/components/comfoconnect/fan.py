--- conflicted
+++ resolved
@@ -28,11 +28,7 @@
     3: CMD_FAN_MODE_HIGH,
 }
 
-<<<<<<< HEAD
-SPEED_RANGE = (1, 3)  # off is not included
-=======
 SPEED_RANGE = (1, 3)  # off (CMD_FAN_MODE_AWAY) is not included
->>>>>>> 34b367e2
 
 
 def setup_platform(hass, config, add_entities, discovery_info=None):
