--- conflicted
+++ resolved
@@ -777,11 +777,7 @@
         if entity_collect is not None:
             entity_collect.domains_lifecycle.add(self._domain)
 
-<<<<<<< HEAD
-    def __iter__(self) -> Generator:
-=======
     def __iter__(self) -> Generator[TemplateState, None, None]:
->>>>>>> 80c357c0
         """Return the iteration over all the states."""
         self._collect_domain()
         return _state_generator(self._hass, self._domain)
@@ -849,31 +845,19 @@
         return self._state.state
 
     @property
-<<<<<<< HEAD
-    def attributes(self) -> dict:  # type: ignore[override]
-=======
     def attributes(self) -> ReadOnlyDict[str, Any]:  # type: ignore[override]
->>>>>>> 80c357c0
         """Wrap State.attributes."""
         self._collect_state()
         return self._state.attributes
 
     @property
-<<<<<<< HEAD
-    def last_changed(self) -> datetime | None:  # type: ignore[override]
-=======
     def last_changed(self) -> datetime:  # type: ignore[override]
->>>>>>> 80c357c0
         """Wrap State.last_changed."""
         self._collect_state()
         return self._state.last_changed
 
     @property
-<<<<<<< HEAD
-    def last_updated(self) -> datetime | None:  # type: ignore[override]
-=======
     def last_updated(self) -> datetime:  # type: ignore[override]
->>>>>>> 80c357c0
         """Wrap State.last_updated."""
         self._collect_state()
         return self._state.last_updated
@@ -2235,11 +2219,8 @@
         self.globals["state_attr"] = hassfunction(state_attr)
         self.filters["state_attr"] = self.globals["state_attr"]
         self.globals["states"] = AllStates(hass)
-<<<<<<< HEAD
+        self.filters["states"] = self.globals["states"]
         self.globals["state_translated"] = StateTranslated(hass)
-=======
-        self.filters["states"] = self.globals["states"]
->>>>>>> 80c357c0
         self.globals["utcnow"] = hassfunction(utcnow)
         self.globals["now"] = hassfunction(now)
 
