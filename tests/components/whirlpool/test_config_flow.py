--- conflicted
+++ resolved
@@ -65,86 +65,74 @@
     ):
         result2 = await hass.config_entries.flow.async_configure(
             result["flow_id"],
-<<<<<<< HEAD
-            CONFIG_INPUT | {"region": region[0]},
-=======
-            {
+
+            CONFIG_INPUT | {"region": region[0],
+            CONF_USERNAME: "test-username",
+            CONF_PASSWORD: "test-password",
+            },
+        )
+    assert result2["type"] == "form"
+    assert result2["errors"] == {"base": "invalid_auth"}
+
+
+async def test_form_cannot_connect(hass, region):
+    """Test we handle cannot connect error."""
+    result = await hass.config_entries.flow.async_init(
+        DOMAIN, context={"source": config_entries.SOURCE_USER}
+    )
+    with patch(
+        "homeassistant.components.whirlpool.config_flow.Auth.do_auth",
+        side_effect=aiohttp.ClientConnectionError,
+    ):
+        result2 = await hass.config_entries.flow.async_configure(
+            result["flow_id"],
+
+            CONFIG_INPUT | {"region": region[0],
                 CONF_USERNAME: "test-username",
                 CONF_PASSWORD: "test-password",
             },
->>>>>>> 1e68e8c4
         )
     assert result2["type"] == "form"
-    assert result2["errors"] == {"base": "invalid_auth"}
-
-
-async def test_form_cannot_connect(hass, region):
-    """Test we handle cannot connect error."""
+    assert result2["errors"] == {"base": "cannot_connect"}
+
+
+async def test_form_auth_timeout(hass, region):
+    """Test we handle auth timeout error."""
     result = await hass.config_entries.flow.async_init(
         DOMAIN, context={"source": config_entries.SOURCE_USER}
     )
     with patch(
         "homeassistant.components.whirlpool.config_flow.Auth.do_auth",
-        side_effect=aiohttp.ClientConnectionError,
-    ):
-        result2 = await hass.config_entries.flow.async_configure(
-            result["flow_id"],
-<<<<<<< HEAD
-            CONFIG_INPUT | {"region": region[0]},
-=======
-            {
+        side_effect=asyncio.TimeoutError,
+    ):
+        result2 = await hass.config_entries.flow.async_configure(
+            result["flow_id"],
+
+            CONFIG_INPUT | {"region": region[0],
                 CONF_USERNAME: "test-username",
                 CONF_PASSWORD: "test-password",
             },
->>>>>>> 1e68e8c4
         )
     assert result2["type"] == "form"
     assert result2["errors"] == {"base": "cannot_connect"}
 
 
-async def test_form_auth_timeout(hass, region):
-    """Test we handle auth timeout error."""
+async def test_form_generic_auth_exception(hass, region):
+    """Test we handle cannot connect error."""
     result = await hass.config_entries.flow.async_init(
         DOMAIN, context={"source": config_entries.SOURCE_USER}
     )
     with patch(
         "homeassistant.components.whirlpool.config_flow.Auth.do_auth",
-        side_effect=asyncio.TimeoutError,
-    ):
-        result2 = await hass.config_entries.flow.async_configure(
-            result["flow_id"],
-<<<<<<< HEAD
-            CONFIG_INPUT | {"region": region[0]},
-=======
-            {
+        side_effect=Exception,
+    ):
+        result2 = await hass.config_entries.flow.async_configure(
+            result["flow_id"],
+
+            CONFIG_INPUT | {"region": region[0],
                 CONF_USERNAME: "test-username",
                 CONF_PASSWORD: "test-password",
             },
->>>>>>> 1e68e8c4
-        )
-    assert result2["type"] == "form"
-    assert result2["errors"] == {"base": "cannot_connect"}
-
-
-async def test_form_generic_auth_exception(hass, region):
-    """Test we handle cannot connect error."""
-    result = await hass.config_entries.flow.async_init(
-        DOMAIN, context={"source": config_entries.SOURCE_USER}
-    )
-    with patch(
-        "homeassistant.components.whirlpool.config_flow.Auth.do_auth",
-        side_effect=Exception,
-    ):
-        result2 = await hass.config_entries.flow.async_configure(
-            result["flow_id"],
-<<<<<<< HEAD
-            CONFIG_INPUT | {"region": region[0]},
-=======
-            {
-                CONF_USERNAME: "test-username",
-                CONF_PASSWORD: "test-password",
-            },
->>>>>>> 1e68e8c4
         )
     assert result2["type"] == "form"
     assert result2["errors"] == {"base": "unknown"}
@@ -172,14 +160,11 @@
     ):
         result2 = await hass.config_entries.flow.async_configure(
             result["flow_id"],
-<<<<<<< HEAD
-            CONFIG_INPUT | {"region": region[0]},
-=======
-            {
+
+            CONFIG_INPUT | {"region": region[0],
                 CONF_USERNAME: "test-username",
                 CONF_PASSWORD: "test-password",
             },
->>>>>>> 1e68e8c4
         )
         await hass.async_block_till_done()
 
