--- conflicted
+++ resolved
@@ -320,7 +320,6 @@
     }
   },
   "exceptions": {
-<<<<<<< HEAD
     "unknown": {
       "message": "An unknown issue occured changing {name}."
     },
@@ -338,10 +337,9 @@
     },
     "incorrect_pin": {
       "message": "Incorrect pin for {name}."
-=======
+    },
     "no_cable": {
       "message": "Insert cable to lock"
->>>>>>> 2584de63
     }
   }
 }