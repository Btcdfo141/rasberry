--- conflicted
+++ resolved
@@ -20,12 +20,7 @@
     CONF_WEBHOOK_URL, DOMAIN, EVENT_RECEIVED, POINT_DISCOVERY_NEW,
     SCAN_INTERVAL, SIGNAL_UPDATE_ENTITY, SIGNAL_WEBHOOK)
 
-<<<<<<< HEAD
-REQUIREMENTS = ['pypoint==1.0.7']
-=======
 REQUIREMENTS = ['pypoint==1.0.8']
-DEPENDENCIES = ['webhook']
->>>>>>> 1faf2f49
 
 _LOGGER = logging.getLogger(__name__)
 
