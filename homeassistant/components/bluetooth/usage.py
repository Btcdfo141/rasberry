"""bluetooth usage utility to handle multiple instances."""

from __future__ import annotations

import bleak
from bleak.backends.service import BleakGATTServiceCollection
import bleak_retry_connector

from .models import HaBleakClientWrapper, HaBleakScannerWrapper

ORIGINAL_BLEAK_SCANNER = bleak.BleakScanner
ORIGINAL_BLEAK_CLIENT = bleak.BleakClient
ORIGINAL_BLEAK_RETRY_CONNECTOR_CLIENT = (
    bleak_retry_connector.BleakClientWithServiceCache
)


def install_multiple_bleak_catcher() -> None:
    """Wrap the bleak classes to return the shared instance if multiple instances are detected."""
    bleak.BleakScanner = HaBleakScannerWrapper  # type: ignore[misc, assignment]
    bleak.BleakClient = HaBleakClientWrapper  # type: ignore[misc]
    bleak_retry_connector.BleakClientWithServiceCache = HaBleakClientWithServiceCache  # type: ignore[misc,assignment]


def uninstall_multiple_bleak_catcher() -> None:
    """Unwrap the bleak classes."""
    bleak.BleakScanner = ORIGINAL_BLEAK_SCANNER  # type: ignore[misc]
    bleak.BleakClient = ORIGINAL_BLEAK_CLIENT  # type: ignore[misc]
<<<<<<< HEAD
=======
    bleak_retry_connector.BleakClientWithServiceCache = ORIGINAL_BLEAK_RETRY_CONNECTOR_CLIENT  # type: ignore[misc]
>>>>>>> 61e41a90


class HaBleakClientWithServiceCache(HaBleakClientWrapper):
    """A BleakClient that implements service caching."""

    def set_cached_services(self, services: BleakGATTServiceCollection | None) -> None:
        """Set the cached services.

        No longer used since bleak 0.17+ has service caching built-in.

        This was only kept for backwards compatibility.
        """<|MERGE_RESOLUTION|>--- conflicted
+++ resolved
@@ -26,10 +26,7 @@
     """Unwrap the bleak classes."""
     bleak.BleakScanner = ORIGINAL_BLEAK_SCANNER  # type: ignore[misc]
     bleak.BleakClient = ORIGINAL_BLEAK_CLIENT  # type: ignore[misc]
-<<<<<<< HEAD
-=======
     bleak_retry_connector.BleakClientWithServiceCache = ORIGINAL_BLEAK_RETRY_CONNECTOR_CLIENT  # type: ignore[misc]
->>>>>>> 61e41a90
 
 
 class HaBleakClientWithServiceCache(HaBleakClientWrapper):
