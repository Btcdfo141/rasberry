--- conflicted
+++ resolved
@@ -125,12 +125,8 @@
             command,
             method=msg[ATTR_METHOD],
             timeout=msg.get(ATTR_TIMEOUT, 10),
-<<<<<<< HEAD
             payload=payload,
-=======
-            payload=msg.get(ATTR_DATA, {}),
             source="core.websocket_api",
->>>>>>> c522ea85
         )
 
         if result.get(ATTR_RESULT) == "error":
