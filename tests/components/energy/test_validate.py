--- conflicted
+++ resolved
@@ -861,13 +861,9 @@
                     "type": "entity_unexpected_unit_gas_price",
                     "affected_entities": {("sensor.gas_price_2", "EUR/invalid")},
                     "translation_placeholders": {
-<<<<<<< HEAD
-                        "price_units": "EUR/GJ, EUR/kWh, EUR/MJ, EUR/MWh, EUR/Wh, EUR/CCF, EUR/ft³, EUR/m³"
-=======
                         "price_units": (
-                            "EUR/GJ, EUR/kWh, EUR/MWh, EUR/Wh, EUR/CCF, EUR/ft³, EUR/m³"
+                            "EUR/GJ, EUR/kWh, EUR/MJ, EUR/MWh, EUR/Wh, EUR/CCF, EUR/ft³, EUR/m³"
                         )
->>>>>>> 890c2277
                     },
                 },
             ],
