--- conflicted
+++ resolved
@@ -89,17 +89,12 @@
 
         self.config[ATTR_SELECTED_TAGS] = selected_tags
         self.config[ATTR_SELECTED_AUTHORS] = selected_authors
-<<<<<<< HEAD
-        self.config[ATTR_UPDATE_FREQUENCY] = update_frequency
-        self._subscribe_fetch_a_quote()
-=======
 
         if self.config[ATTR_UPDATE_FREQUENCY] != update_frequency:
             self.config[ATTR_UPDATE_FREQUENCY] = update_frequency
             # Recreate event listener only if update_frequency is changed
-            self._add_event_listener()
+            self._subscribe_fetch_a_quote()
 
->>>>>>> 380a4721
         self._update_state()
 
     def _update_state(self):
