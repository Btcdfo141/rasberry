"""Support for Aurora ABB PowerOne Solar Photvoltaic (PV) inverter."""

import logging

from aurorapy.client import AuroraError, AuroraSerialClient
import voluptuous as vol

from homeassistant.components.sensor import (
    PLATFORM_SCHEMA,
    STATE_CLASS_MEASUREMENT,
    SensorEntity,
)
from homeassistant.config_entries import SOURCE_IMPORT
from homeassistant.const import (
    CONF_ADDRESS,
    CONF_DEVICE,
    CONF_NAME,
    DEVICE_CLASS_POWER,
    DEVICE_CLASS_TEMPERATURE,
    POWER_WATT,
    TEMP_CELSIUS,
)
from homeassistant.exceptions import InvalidStateError
import homeassistant.helpers.config_validation as cv

from .aurora_device import AuroraDevice
from .const import DEFAULT_ADDRESS, DOMAIN

_LOGGER = logging.getLogger(__name__)


PLATFORM_SCHEMA = PLATFORM_SCHEMA.extend(
    {
        vol.Required(CONF_DEVICE): cv.string,
        vol.Optional(CONF_ADDRESS, default=DEFAULT_ADDRESS): cv.positive_int,
        vol.Optional(CONF_NAME, default="Solar PV"): cv.string,
    }
)


async def async_setup_platform(hass, config, async_add_entities, discovery_info=None):
    """Set up based on configuration.yaml (DEPRECATED)."""
    _LOGGER.warning(
        "Loading aurora_abb_powerone via platform config is deprecated; The configuration"
        " has been migrated to a config entry and can be safely removed from configuration.yaml"
    )
    hass.async_create_task(
        hass.config_entries.flow.async_init(
            DOMAIN, context={"source": SOURCE_IMPORT}, data=config
        )
    )


async def async_setup_entry(hass, config_entry, async_add_entities) -> None:
    """Set up aurora_abb_powerone sensor based on a config entry."""
    entities = []

    sensortypes = [
        {"parameter": "instantaneouspower", "name": "Power Output"},
        {"parameter": "temperature", "name": "Temperature"},
    ]
    client = hass.data[DOMAIN][config_entry.unique_id]
    data = config_entry.data

    for sens in sensortypes:
        entities.append(AuroraSensor(client, data, sens["name"], sens["parameter"]))

    _LOGGER.debug("async_setup_entry adding %d entities", len(entities))
    async_add_entities(entities, True)


class AuroraSensor(AuroraDevice, SensorEntity):
    """Representation of a Sensor on a Aurora ABB PowerOne Solar inverter."""

    _attr_state_class = STATE_CLASS_MEASUREMENT
<<<<<<< HEAD
=======
    _attr_native_unit_of_measurement = POWER_WATT
    _attr_device_class = DEVICE_CLASS_POWER
>>>>>>> 8d7a136f

    def __init__(self, client: AuroraSerialClient, data, name, typename):
        """Initialize the sensor."""
        super().__init__(client, data)
        if typename == "instantaneouspower":
            self.type = typename
            self._attr_unit_of_measurement = POWER_WATT
            self._attr_device_class = DEVICE_CLASS_POWER
        elif typename == "temperature":
            self.type = typename
            self._attr_unit_of_measurement = TEMP_CELSIUS
            self._attr_device_class = DEVICE_CLASS_TEMPERATURE
        else:
            raise InvalidStateError(f"Unrecognised typename '{typename}'")
        self._attr_name = f"{name}"
        self.availableprev = True

    def update(self):
        """Fetch new state data for the sensor.

        This is the only method that should fetch new data for Home Assistant.
        """
        try:
            self.availableprev = self._attr_available
            self.client.connect()
<<<<<<< HEAD
            if self.type == "instantaneouspower":
                # read ADC channel 3 (grid power output)
                power_watts = self.client.measure(3, True)
                self._attr_state = round(power_watts, 1)
            elif self.type == "temperature":
                temperature_c = self.client.measure(21)
                self._attr_state = round(temperature_c, 1)
=======
            # read ADC channel 3 (grid power output)
            power_watts = self.client.measure(3, True)
            self._attr_native_value = round(power_watts, 1)
>>>>>>> 8d7a136f
        except AuroraError as error:
            self._attr_state = None
            self._attr_available = False
            # aurorapy does not have different exceptions (yet) for dealing
            # with timeout vs other comms errors.
            # This means the (normal) situation of no response during darkness
            # raises an exception.
            # aurorapy (gitlab) pull request merged 29/5/2019. When >0.2.6 is
            # released, this could be modified to :
            # except AuroraTimeoutError as e:
            # Workaround: look at the text of the exception
            if "No response after" in str(error):
                _LOGGER.debug("No response from inverter (could be dark)")
            else:
                raise error
<<<<<<< HEAD
=======
            self._attr_native_value = None
>>>>>>> 8d7a136f
        finally:
            if self._attr_available != self.availableprev:
                if self._attr_available:
                    _LOGGER.info("Communication with %s back online", self.name)
                else:
                    _LOGGER.warning(
                        "Communication with %s lost",
                        self.name,
                    )
            if self.client.serline.isOpen():
                self.client.close()<|MERGE_RESOLUTION|>--- conflicted
+++ resolved
@@ -73,11 +73,6 @@
     """Representation of a Sensor on a Aurora ABB PowerOne Solar inverter."""
 
     _attr_state_class = STATE_CLASS_MEASUREMENT
-<<<<<<< HEAD
-=======
-    _attr_native_unit_of_measurement = POWER_WATT
-    _attr_device_class = DEVICE_CLASS_POWER
->>>>>>> 8d7a136f
 
     def __init__(self, client: AuroraSerialClient, data, name, typename):
         """Initialize the sensor."""
@@ -103,21 +98,17 @@
         try:
             self.availableprev = self._attr_available
             self.client.connect()
-<<<<<<< HEAD
             if self.type == "instantaneouspower":
                 # read ADC channel 3 (grid power output)
                 power_watts = self.client.measure(3, True)
-                self._attr_state = round(power_watts, 1)
+                self._attr_native_value = round(power_watts, 1)
             elif self.type == "temperature":
                 temperature_c = self.client.measure(21)
-                self._attr_state = round(temperature_c, 1)
-=======
-            # read ADC channel 3 (grid power output)
-            power_watts = self.client.measure(3, True)
-            self._attr_native_value = round(power_watts, 1)
->>>>>>> 8d7a136f
+                self._attr_native_value = round(temperature_c, 1)
+
         except AuroraError as error:
             self._attr_state = None
+            self._attr_native_value = None
             self._attr_available = False
             # aurorapy does not have different exceptions (yet) for dealing
             # with timeout vs other comms errors.
@@ -131,10 +122,6 @@
                 _LOGGER.debug("No response from inverter (could be dark)")
             else:
                 raise error
-<<<<<<< HEAD
-=======
-            self._attr_native_value = None
->>>>>>> 8d7a136f
         finally:
             if self._attr_available != self.availableprev:
                 if self._attr_available:
