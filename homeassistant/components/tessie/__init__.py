"""Tessie integration."""
from http import HTTPStatus
import logging

from aiohttp import ClientError, ClientResponseError
from tessie_api import get_state_of_all_vehicles

from homeassistant.config_entries import ConfigEntry
from homeassistant.const import CONF_ACCESS_TOKEN, Platform
from homeassistant.core import HomeAssistant
from homeassistant.exceptions import ConfigEntryAuthFailed, ConfigEntryNotReady
from homeassistant.helpers.aiohttp_client import async_get_clientsession

from .const import DOMAIN
from .coordinator import TessieDataUpdateCoordinator

PLATFORMS = [
    Platform.BINARY_SENSOR,
    Platform.CLIMATE,
<<<<<<< HEAD
    Platform.SENSOR,
    Platform.SWITCH,
    Platform.UPDATE,
=======
    Platform.SELECT,
    Platform.SENSOR,
    Platform.SWITCH,
>>>>>>> f8f31627
]

_LOGGER = logging.getLogger(__name__)


async def async_setup_entry(hass: HomeAssistant, entry: ConfigEntry) -> bool:
    """Set up Tessie config."""
    api_key = entry.data[CONF_ACCESS_TOKEN]

    try:
        vehicles = await get_state_of_all_vehicles(
            session=async_get_clientsession(hass),
            api_key=api_key,
            only_active=True,
        )
    except ClientResponseError as e:
        if e.status == HTTPStatus.UNAUTHORIZED:
            raise ConfigEntryAuthFailed from e
        _LOGGER.error("Setup failed, unable to connect to Tessie: %s", e)
        return False
    except ClientError as e:
        raise ConfigEntryNotReady from e

    coordinators = [
        TessieDataUpdateCoordinator(
            hass,
            api_key=api_key,
            vin=vehicle["vin"],
            data=vehicle["last_state"],
        )
        for vehicle in vehicles["results"]
        if vehicle["last_state"] is not None
    ]

    hass.data.setdefault(DOMAIN, {})[entry.entry_id] = coordinators
    await hass.config_entries.async_forward_entry_setups(entry, PLATFORMS)

    return True


async def async_unload_entry(hass: HomeAssistant, entry: ConfigEntry) -> bool:
    """Unload Tessie Config."""
    if unload_ok := await hass.config_entries.async_unload_platforms(entry, PLATFORMS):
        hass.data[DOMAIN].pop(entry.entry_id)

    return unload_ok<|MERGE_RESOLUTION|>--- conflicted
+++ resolved
@@ -17,15 +17,10 @@
 PLATFORMS = [
     Platform.BINARY_SENSOR,
     Platform.CLIMATE,
-<<<<<<< HEAD
+    Platform.SELECT,
     Platform.SENSOR,
     Platform.SWITCH,
     Platform.UPDATE,
-=======
-    Platform.SELECT,
-    Platform.SENSOR,
-    Platform.SWITCH,
->>>>>>> f8f31627
 ]
 
 _LOGGER = logging.getLogger(__name__)
