assume_state:
  name: Assume state
  description: Set Sensibo device to external state.
  target:
    entity:
      integration: sensibo
      domain: climate
  fields:
    state:
      name: State
      description: State to set.
      required: true
      example: "on"
      selector:
        select:
          options:
            - "on"
            - "off"
enable_timer:
  name: Enable Timer
  description: Enable the timer.
  target:
    entity:
      integration: sensibo
      domain: climate
  fields:
    minutes:
      name: Minutes
      description: Countdown for timer (for timer state on)
      required: false
      example: 30
      selector:
        number:
          min: 0
          step: 1
          mode: box
<<<<<<< HEAD
pure_boost:
  name: Pure Boost
  description: Configure Pure Boost settings.
=======
disable_timer:
  name: Disable Timer
  description: Disable the timer.
  target:
    entity:
      integration: sensibo
      domain: climate
enable_pure_boost:
  name: Enable Pure Boost
  description: Enable and configure Pure Boost settings.
>>>>>>> e3c8a22f
  target:
    entity:
      integration: sensibo
      domain: climate
  fields:
<<<<<<< HEAD
    state:
      name: State
      description: State to set.
      required: true
      example: true
      selector:
        boolean:
    ac_integration:
      name: AC Integration
      description: Integrate with Air Conditioner.
      required: true
=======
    ac_integration:
      name: AC Integration
      description: Integrate with Air Conditioner.
      required: false
>>>>>>> e3c8a22f
      example: true
      selector:
        boolean:
    geo_integration:
      name: Geo Integration
      description: Integrate with Presence.
<<<<<<< HEAD
      required: true
=======
      required: false
>>>>>>> e3c8a22f
      example: true
      selector:
        boolean:
    indoor_integration:
      name: Indoor Air Quality
      description: Integrate with checking indoor air quality.
<<<<<<< HEAD
      required: true
=======
      required: false
>>>>>>> e3c8a22f
      example: true
      selector:
        boolean:
    outdoor_integration:
      name: Outdoor Air Quality
<<<<<<< HEAD
      description: Integrate with checking indoor air quality.
      required: true
=======
      description: Integrate with checking outdoor air quality.
      required: false
>>>>>>> e3c8a22f
      example: true
      selector:
        boolean:
    sensitivity:
      name: Sensitivity
      description: Set the sensitivity for Pure Boost.
<<<<<<< HEAD
      required: true
=======
      required: false
>>>>>>> e3c8a22f
      example: "Normal"
      selector:
        select:
          options:
            - "Normal"
<<<<<<< HEAD
            - "Sensitive"
=======
            - "Sensitive"
disable_pure_boost:
  name: Disable Pure Boost
  description: Disable Pure Boost.
  target:
    entity:
      integration: sensibo
      domain: climate
>>>>>>> e3c8a22f
<|MERGE_RESOLUTION|>--- conflicted
+++ resolved
@@ -34,11 +34,6 @@
           min: 0
           step: 1
           mode: box
-<<<<<<< HEAD
-pure_boost:
-  name: Pure Boost
-  description: Configure Pure Boost settings.
-=======
 disable_timer:
   name: Disable Timer
   description: Disable the timer.
@@ -49,83 +44,48 @@
 enable_pure_boost:
   name: Enable Pure Boost
   description: Enable and configure Pure Boost settings.
->>>>>>> e3c8a22f
   target:
     entity:
       integration: sensibo
       domain: climate
   fields:
-<<<<<<< HEAD
-    state:
-      name: State
-      description: State to set.
-      required: true
-      example: true
-      selector:
-        boolean:
-    ac_integration:
-      name: AC Integration
-      description: Integrate with Air Conditioner.
-      required: true
-=======
     ac_integration:
       name: AC Integration
       description: Integrate with Air Conditioner.
       required: false
->>>>>>> e3c8a22f
       example: true
       selector:
         boolean:
     geo_integration:
       name: Geo Integration
       description: Integrate with Presence.
-<<<<<<< HEAD
-      required: true
-=======
       required: false
->>>>>>> e3c8a22f
       example: true
       selector:
         boolean:
     indoor_integration:
       name: Indoor Air Quality
       description: Integrate with checking indoor air quality.
-<<<<<<< HEAD
-      required: true
-=======
       required: false
->>>>>>> e3c8a22f
       example: true
       selector:
         boolean:
     outdoor_integration:
       name: Outdoor Air Quality
-<<<<<<< HEAD
-      description: Integrate with checking indoor air quality.
-      required: true
-=======
       description: Integrate with checking outdoor air quality.
       required: false
->>>>>>> e3c8a22f
       example: true
       selector:
         boolean:
     sensitivity:
       name: Sensitivity
       description: Set the sensitivity for Pure Boost.
-<<<<<<< HEAD
-      required: true
-=======
       required: false
->>>>>>> e3c8a22f
       example: "Normal"
       selector:
         select:
           options:
             - "Normal"
-<<<<<<< HEAD
-            - "Sensitive"
-=======
             - "Sensitive"
 disable_pure_boost:
   name: Disable Pure Boost
@@ -133,5 +93,4 @@
   target:
     entity:
       integration: sensibo
-      domain: climate
->>>>>>> e3c8a22f
+      domain: climate