--- conflicted
+++ resolved
@@ -491,11 +491,8 @@
         if flow["flow_id"] == result["flow_id"]
     )
     assert context["title_placeholders"] == {
-<<<<<<< HEAD
-        "name": "UniFi Dream Machine",
-=======
-        'host': '192.168.208.1', 'site': 'default',
->>>>>>> 3f341c0e
+        "host": "192.168.208.1",
+        "site": "default",
     }
 
 
@@ -572,9 +569,6 @@
         if flow["flow_id"] == result["flow_id"]
     )
     assert context["title_placeholders"] == {
-<<<<<<< HEAD
-        "name": "UniFi Dream Machine New",
-=======
-        'host': '1.2.3.4', 'site': 'default',
->>>>>>> 3f341c0e
+        "host": "1.2.3.4",
+        "site": "default",
     }