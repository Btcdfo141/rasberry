"""Code to handle a Xiaomi Gateway."""
import logging

from construct.core import ChecksumError
from micloud import MiCloud
from micloud.micloudexception import MiCloudAccessDenied
from miio import DeviceException, Gateway
from miio.gateway.gateway import GATEWAY_MODEL_EU

from homeassistant.core import callback
from homeassistant.helpers.entity import DeviceInfo, Entity
from homeassistant.helpers.update_coordinator import CoordinatorEntity

from .const import (
    ATTR_AVAILABLE,
    CONF_CLOUD_COUNTRY,
    CONF_CLOUD_PASSWORD,
    CONF_CLOUD_SUBDEVICES,
    CONF_CLOUD_USERNAME,
    DOMAIN,
    KEY_PUSH_SERVER,
    AuthException,
    SetupException,
)

_LOGGER = logging.getLogger(__name__)


class ConnectXiaomiGateway:
    """Class to async connect to a Xiaomi Gateway."""

    def __init__(self, hass, config_entry):
        """Initialize the entity."""
        self._hass = hass
        self._config_entry = config_entry
        self._gateway_device = None
        self._gateway_info = None
        self._use_cloud = None
        self._cloud_username = None
        self._cloud_password = None
        self._cloud_country = None
        self._host = None
        self._token = None
        self._push_server = None

    @property
    def gateway_device(self):
        """Return the class containing all connections to the gateway."""
        return self._gateway_device

    @property
    def gateway_info(self):
        """Return the class containing gateway info."""
        return self._gateway_info

    async def async_connect_gateway(self, host, token):
        """Connect to the Xiaomi Gateway."""
        _LOGGER.debug("Initializing with host %s (token %s...)", host, token[:5])

        self._host = host
        self._token = token
        self._use_cloud = self._config_entry.options.get(CONF_CLOUD_SUBDEVICES, False)
        self._cloud_username = self._config_entry.data.get(CONF_CLOUD_USERNAME)
        self._cloud_password = self._config_entry.data.get(CONF_CLOUD_PASSWORD)
        self._cloud_country = self._config_entry.data.get(CONF_CLOUD_COUNTRY)
        self._push_server = self._hass.data[DOMAIN].get(KEY_PUSH_SERVER)

        await self._hass.async_add_executor_job(self.connect_gateway)

        _LOGGER.debug(
            "%s %s %s detected",
            self._gateway_info.model,
            self._gateway_info.firmware_version,
            self._gateway_info.hardware_version,
        )

    def connect_gateway(self):
        """Connect the gateway in a way that can called by async_add_executor_job."""
        try:
            self._gateway_device = Gateway(
                self._host,
                self._token,
                push_server=self._push_server,
            )
            # get the gateway info
            self._gateway_info = self._gateway_device.info()
        except DeviceException as error:
            if isinstance(error.__cause__, ChecksumError):
                raise AuthException(error) from error

            raise SetupException(
                f"DeviceException during setup of xiaomi gateway with host {self._host}"
            ) from error

        # get the connected sub devices
        use_cloud = self._use_cloud or self._gateway_info.model == GATEWAY_MODEL_EU
        if not use_cloud:
            # use local query (not supported by all gateway types)
            try:
                self._gateway_device.discover_devices()
            except DeviceException as error:
                _LOGGER.info(
                    "DeviceException during getting subdevices of xiaomi gateway"
                    " with host %s, trying cloud to obtain subdevices: %s",
                    self._host,
                    error,
                )
                use_cloud = True

        if use_cloud:
            # use miio-cloud
            if (
                self._cloud_username is None
                or self._cloud_password is None
                or self._cloud_country is None
            ):
                raise AuthException(
                    "Missing cloud credentials in Xiaomi Miio configuration"
                )

            try:
                miio_cloud = MiCloud(self._cloud_username, self._cloud_password)
                if not miio_cloud.login():
                    raise SetupException(
                        "Failed to login to Xiaomi Miio Cloud during setup of Xiaomi"
                        f" gateway with host {self._host}",
                    )
                devices_raw = miio_cloud.get_devices(self._cloud_country)
                self._gateway_device.get_devices_from_dict(devices_raw)
            except MiCloudAccessDenied as error:
                raise AuthException(
                    "Could not login to Xiaomi Miio Cloud, check the credentials"
                ) from error
            except DeviceException as error:
                raise SetupException(
                    f"DeviceException during setup of xiaomi gateway with host {self._host}"
                ) from error


class XiaomiGatewayDevice(CoordinatorEntity, Entity):
    """Representation of a base Xiaomi Gateway Device."""

    def __init__(self, coordinator, sub_device, entry):
        """Initialize the Xiaomi Gateway Device."""
        super().__init__(coordinator)
        self._sub_device = sub_device
        self._entry = entry
        self._unique_id = sub_device.sid
        self._name = sub_device.name

    @property
    def unique_id(self):
        """Return an unique ID."""
        return self._unique_id

    @property
    def name(self):
        """Return the name of this entity, if any."""
        return self._name

    @property
    def device_info(self) -> DeviceInfo:
        """Return the device info of the gateway."""
        return DeviceInfo(
            identifiers={(DOMAIN, self._sub_device.sid)},
            via_device=(DOMAIN, self._entry.unique_id),
            manufacturer="Xiaomi",
            name=self._sub_device.name,
            model=self._sub_device.model,
            sw_version=self._sub_device.firmware_version,
            hw_version=self._sub_device.zigbee_model,
        )

    @property
    def available(self):
        """Return if entity is available."""
        if self.coordinator.data is None:
            return False

<<<<<<< HEAD
        return self.coordinator.data[self._sub_device.sid][ATTR_AVAILABLE]

    @callback
    def push_callback(self, action, params):
        """Push from subdevice."""
        _LOGGER.debug("Got new push_callback: %s, %s", action, params)
        self.schedule_update_ha_state()
        self.hass.bus.fire(
            f"{DOMAIN}.{self._sub_device.device_type}",
            {"entity_id": self.entity_id, "action": action, "params": params},
        )

    async def async_added_to_hass(self):
        """Subscribe to push server callbacks and install the callbacks on the gateway."""
        if self._sub_device.has_push_server:
            self._sub_device.Register_callback(self.unique_id, self.push_callback)
            await self.hass.async_add_executor_job(
                self._sub_device.install_push_callbacks
            )
        await super().async_added_to_hass()

    async def async_will_remove_from_hass(self):
        """Unsubscribe callbacks and remove from gateway memory when removed."""
        if self._sub_device.has_push_server:
            await self.hass.async_add_executor_job(
                self._sub_device.uninstall_push_callbacks
            )
            self._sub_device.Remove_callback(self.unique_id)
        await super().async_will_remove_from_hass()
=======
        return self.coordinator.data[ATTR_AVAILABLE]
>>>>>>> 8b912d1d
<|MERGE_RESOLUTION|>--- conflicted
+++ resolved
@@ -177,7 +177,6 @@
         if self.coordinator.data is None:
             return False
 
-<<<<<<< HEAD
         return self.coordinator.data[self._sub_device.sid][ATTR_AVAILABLE]
 
     @callback
@@ -206,7 +205,4 @@
                 self._sub_device.uninstall_push_callbacks
             )
             self._sub_device.Remove_callback(self.unique_id)
-        await super().async_will_remove_from_hass()
-=======
-        return self.coordinator.data[ATTR_AVAILABLE]
->>>>>>> 8b912d1d
+        await super().async_will_remove_from_hass()