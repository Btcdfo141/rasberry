"""Executor util helpers."""

from concurrent.futures import ThreadPoolExecutor
import logging
import queue
import sys
import threading
import traceback

from homeassistant.util.thread import async_raise

_LOGGER = logging.getLogger(__name__)

_JOIN_ATTEMPTS = 10

<<<<<<< HEAD
START_LOG_ATTEMPT = 0
=======
START_LOG_ATTEMPT = 2

SHUTDOWN_TIMEOUT = 10
>>>>>>> 7f07b2ba


def _log_thread_running_at_shutdown(name: str, ident: int) -> None:
    """Log the stack of a thread that was still running at shutdown."""

    frames = sys._current_frames()
    stack = frames.get(ident)
    formatted_stack = traceback.format_stack(stack)
    _LOGGER.warning(
        "Thread[%s] is still running at shutdown: %s",
        name,
        "".join(formatted_stack).strip(),
    )


class InterruptibleThreadPoolExecutor(ThreadPoolExecutor):
    """A ThreadPoolExecutor instance that will not deadlock on shutdown."""

    def logged_shutdown(self) -> None:
        """Shutdown backport from cpython 3.9 with interrupt support added."""
        with self._shutdown_lock:  # type: ignore[attr-defined]
            self._shutdown = True
            # Drain all work items from the queue, and then cancel their
            # associated futures.
            while True:
                try:
                    work_item = self._work_queue.get_nowait()
                except queue.Empty:
                    break
                if work_item is not None:
                    work_item.future.cancel()
            # Send a wake-up to prevent threads calling
            # _work_queue.get(block=True) from permanently blocking.
            self._work_queue.put(None)

        remaining_threads = list(self._threads)  # type: ignore[attr-defined]

        for attempt in range(1, _JOIN_ATTEMPTS + 1):
            joined = []

            for thread in remaining_threads:
                thread.join(timeout=0.1)
                ident = thread.ident
                if not thread.is_alive() or ident is None:
                    joined.append(thread)
                    continue

                if attempt >= START_LOG_ATTEMPT:
                    _log_thread_running_at_shutdown(thread.name, ident)

                async_raise(ident, SystemExit)
                thread.join(timeout=1)

            for thread in joined:
                remaining_threads.remove(thread)

            if not remaining_threads:
                return


def deadlock_safe_shutdown() -> None:
    """Shutdown that will not deadlock."""
    for thread in threading.enumerate():
        try:
            if (
                thread is not threading.main_thread()
                and thread.is_alive()
                and not thread.daemon
            ):
                thread.join(SHUTDOWN_TIMEOUT)
        except (AttributeError, ValueError, TypeError, Exception) as err:
            _LOGGER.warning("Failed to join thread: %s", err)<|MERGE_RESOLUTION|>--- conflicted
+++ resolved
@@ -13,13 +13,9 @@
 
 _JOIN_ATTEMPTS = 10
 
-<<<<<<< HEAD
-START_LOG_ATTEMPT = 0
-=======
 START_LOG_ATTEMPT = 2
 
 SHUTDOWN_TIMEOUT = 10
->>>>>>> 7f07b2ba
 
 
 def _log_thread_running_at_shutdown(name: str, ident: int) -> None:
