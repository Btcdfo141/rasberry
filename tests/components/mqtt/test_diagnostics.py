"""Test MQTT diagnostics."""
import json
from unittest.mock import ANY, patch

import pytest

from homeassistant.components import mqtt
from homeassistant.const import Platform
from homeassistant.core import HomeAssistant

from tests.common import async_fire_mqtt_message
from tests.components.diagnostics import (
    get_diagnostics_for_config_entry,
    get_diagnostics_for_device,
)
from tests.typing import ClientSessionGenerator, MqttMockHAClientGenerator

default_config = {
    "birth_message": {},
    "broker": "mock-broker",
    "discovery": True,
    "discovery_prefix": "homeassistant",
    "keepalive": 60,
    "port": 1883,
    "protocol": "3.1.1",
    "tls_version": "auto",
    "transport": "tcp",
    "ws_headers": {},
    "ws_path": "/",
    "will_message": {
        "payload": "offline",
        "qos": 0,
        "retain": False,
        "topic": "homeassistant/status",
    },
}


@pytest.fixture(autouse=True)
def device_tracker_sensor_only():
    """Only setup the device_tracker and sensor platforms to speed up tests."""
    with patch(
        "homeassistant.components.mqtt.PLATFORMS",
        [Platform.DEVICE_TRACKER, Platform.SENSOR],
    ):
        yield


async def test_entry_diagnostics(
    hass: HomeAssistant,
<<<<<<< HEAD
    device_reg,
    hass_client: ClientSessionGenerator,
=======
    device_registry,
    hass_client,
>>>>>>> 330e1c6c
    mqtt_mock_entry_no_yaml_config: MqttMockHAClientGenerator,
) -> None:
    """Test config entry diagnostics."""
    mqtt_mock = await mqtt_mock_entry_no_yaml_config()
    config_entry = hass.config_entries.async_entries(mqtt.DOMAIN)[0]
    mqtt_mock.connected = True

    assert await get_diagnostics_for_config_entry(hass, hass_client, config_entry) == {
        "connected": True,
        "devices": [],
        "mqtt_config": default_config,
        "mqtt_debug_info": {"entities": [], "triggers": []},
    }

    # Discover a device with an entity and a trigger
    config_sensor = {
        "device": {"identifiers": ["0AFFD2"]},
        "platform": "mqtt",
        "state_topic": "foobar/sensor",
        "unique_id": "unique",
    }
    config_trigger = {
        "automation_type": "trigger",
        "device": {"identifiers": ["0AFFD2"]},
        "platform": "mqtt",
        "topic": "test-topic1",
        "type": "foo",
        "subtype": "bar",
    }
    data_sensor = json.dumps(config_sensor)
    data_trigger = json.dumps(config_trigger)

    async_fire_mqtt_message(hass, "homeassistant/sensor/bla/config", data_sensor)
    async_fire_mqtt_message(
        hass, "homeassistant/device_automation/bla/config", data_trigger
    )
    await hass.async_block_till_done()

    device_entry = device_registry.async_get_device({("mqtt", "0AFFD2")})

    expected_debug_info = {
        "entities": [
            {
                "entity_id": "sensor.mqtt_sensor",
                "subscriptions": [{"topic": "foobar/sensor", "messages": []}],
                "discovery_data": {
                    "payload": config_sensor,
                    "topic": "homeassistant/sensor/bla/config",
                },
                "transmitted": [],
            }
        ],
        "triggers": [
            {
                "discovery_data": {
                    "payload": config_trigger,
                    "topic": "homeassistant/device_automation/bla/config",
                },
                "trigger_key": ["device_automation", "bla"],
            }
        ],
    }

    expected_device = {
        "disabled": False,
        "disabled_by": None,
        "entities": [
            {
                "device_class": None,
                "disabled": False,
                "disabled_by": None,
                "entity_category": None,
                "entity_id": "sensor.mqtt_sensor",
                "icon": None,
                "original_device_class": None,
                "original_icon": None,
                "state": {
                    "attributes": {"friendly_name": "MQTT Sensor"},
                    "entity_id": "sensor.mqtt_sensor",
                    "last_changed": ANY,
                    "last_updated": ANY,
                    "state": "unknown",
                },
                "unit_of_measurement": None,
            }
        ],
        "id": device_entry.id,
        "name": None,
        "name_by_user": None,
    }

    assert await get_diagnostics_for_config_entry(hass, hass_client, config_entry) == {
        "connected": True,
        "devices": [expected_device],
        "mqtt_config": default_config,
        "mqtt_debug_info": expected_debug_info,
    }

    assert await get_diagnostics_for_device(
        hass, hass_client, config_entry, device_entry
    ) == {
        "connected": True,
        "device": expected_device,
        "mqtt_config": default_config,
        "mqtt_debug_info": expected_debug_info,
    }


@pytest.mark.parametrize(
    "mqtt_config_entry_data",
    [
        {
            mqtt.CONF_BROKER: "mock-broker",
            mqtt.CONF_BIRTH_MESSAGE: {},
            mqtt.CONF_PASSWORD: "hunter2",
            mqtt.CONF_USERNAME: "my_user",
        }
    ],
)
async def test_redact_diagnostics(
    hass: HomeAssistant,
<<<<<<< HEAD
    device_reg,
    hass_client: ClientSessionGenerator,
=======
    device_registry,
    hass_client,
>>>>>>> 330e1c6c
    mqtt_mock_entry_no_yaml_config: MqttMockHAClientGenerator,
) -> None:
    """Test redacting diagnostics."""
    mqtt_mock = await mqtt_mock_entry_no_yaml_config()
    expected_config = dict(default_config)
    expected_config["password"] = "**REDACTED**"
    expected_config["username"] = "**REDACTED**"

    config_entry = hass.config_entries.async_entries(mqtt.DOMAIN)[0]
    mqtt_mock.connected = True

    # Discover a device with a device tracker
    config_tracker = {
        "device": {"identifiers": ["0AFFD2"]},
        "platform": "mqtt",
        "state_topic": "foobar/device_tracker",
        "json_attributes_topic": "attributes-topic",
        "unique_id": "unique",
    }
    data_tracker = json.dumps(config_tracker)

    async_fire_mqtt_message(
        hass, "homeassistant/device_tracker/bla/config", data_tracker
    )
    await hass.async_block_till_done()

    location_data = '{"latitude":32.87336,"longitude": -117.22743, "gps_accuracy":1.5}'
    async_fire_mqtt_message(hass, "attributes-topic", location_data)
    await hass.async_block_till_done()

    device_entry = device_registry.async_get_device({("mqtt", "0AFFD2")})

    expected_debug_info = {
        "entities": [
            {
                "entity_id": "device_tracker.mqtt_unique",
                "subscriptions": [
                    {
                        "topic": "attributes-topic",
                        "messages": [
                            {
                                "payload": location_data,
                                "qos": 0,
                                "retain": False,
                                "time": ANY,
                                "topic": "attributes-topic",
                            }
                        ],
                    },
                    {"topic": "foobar/device_tracker", "messages": []},
                ],
                "discovery_data": {
                    "payload": config_tracker,
                    "topic": "homeassistant/device_tracker/bla/config",
                },
                "transmitted": [],
            }
        ],
        "triggers": [],
    }

    expected_device = {
        "disabled": False,
        "disabled_by": None,
        "entities": [
            {
                "device_class": None,
                "disabled": False,
                "disabled_by": None,
                "entity_category": None,
                "entity_id": "device_tracker.mqtt_unique",
                "icon": None,
                "original_device_class": None,
                "original_icon": None,
                "state": {
                    "attributes": {
                        "gps_accuracy": 1.5,
                        "latitude": "**REDACTED**",
                        "longitude": "**REDACTED**",
                        "source_type": "gps",
                    },
                    "entity_id": "device_tracker.mqtt_unique",
                    "last_changed": ANY,
                    "last_updated": ANY,
                    "state": "home",
                },
                "unit_of_measurement": None,
            }
        ],
        "id": device_entry.id,
        "name": None,
        "name_by_user": None,
    }

    assert await get_diagnostics_for_config_entry(hass, hass_client, config_entry) == {
        "connected": True,
        "devices": [expected_device],
        "mqtt_config": expected_config,
        "mqtt_debug_info": expected_debug_info,
    }

    assert await get_diagnostics_for_device(
        hass, hass_client, config_entry, device_entry
    ) == {
        "connected": True,
        "device": expected_device,
        "mqtt_config": expected_config,
        "mqtt_debug_info": expected_debug_info,
    }<|MERGE_RESOLUTION|>--- conflicted
+++ resolved
@@ -7,6 +7,7 @@
 from homeassistant.components import mqtt
 from homeassistant.const import Platform
 from homeassistant.core import HomeAssistant
+from homeassistant.helpers import device_registry as dr
 
 from tests.common import async_fire_mqtt_message
 from tests.components.diagnostics import (
@@ -48,13 +49,8 @@
 
 async def test_entry_diagnostics(
     hass: HomeAssistant,
-<<<<<<< HEAD
-    device_reg,
+    device_registry: dr.DeviceRegistry,
     hass_client: ClientSessionGenerator,
-=======
-    device_registry,
-    hass_client,
->>>>>>> 330e1c6c
     mqtt_mock_entry_no_yaml_config: MqttMockHAClientGenerator,
 ) -> None:
     """Test config entry diagnostics."""
@@ -176,13 +172,8 @@
 )
 async def test_redact_diagnostics(
     hass: HomeAssistant,
-<<<<<<< HEAD
-    device_reg,
+    device_registry: dr.DeviceRegistry,
     hass_client: ClientSessionGenerator,
-=======
-    device_registry,
-    hass_client,
->>>>>>> 330e1c6c
     mqtt_mock_entry_no_yaml_config: MqttMockHAClientGenerator,
 ) -> None:
     """Test redacting diagnostics."""
