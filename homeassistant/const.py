--- conflicted
+++ resolved
@@ -81,12 +81,9 @@
 CONF_COVERS = 'covers'
 CONF_CURRENCY = 'currency'
 CONF_CUSTOMIZE = 'customize'
-<<<<<<< HEAD
 CONF_DATE = 'day'
-=======
 CONF_CUSTOMIZE_DOMAIN = 'customize_domain'
 CONF_CUSTOMIZE_GLOB = 'customize_glob'
->>>>>>> 313a9e39
 CONF_DEVICE = 'device'
 CONF_DEVICE_CLASS = 'device_class'
 CONF_DEVICES = 'devices'
