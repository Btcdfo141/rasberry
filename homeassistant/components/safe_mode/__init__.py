--- conflicted
+++ resolved
@@ -9,13 +9,8 @@
     """Set up the Safe Mode component."""
     persistent_notification.async_create(
         hass,
-<<<<<<< HEAD
-        "Asystent domowy działa w trybie awaryjnym. Przejdź [do logów  systemu](/developer-tools/logs) i "
-        "sprawdź, co poszło nie tak.",
+        "Asystent domowy działa w trybie awaryjnym. Sprawdź w [logach  systemu](/config/logs) "
+        "co poszło nie tak.",
         "Tryb Awaryjny",
-=======
-        "Home Assistant is running in safe mode. Check [the error log](/config/logs) to see what went wrong.",
-        "Safe Mode",
->>>>>>> 460bd2b3
     )
     return True