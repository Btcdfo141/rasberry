"""Sensor for monitoring the size of a file."""
import datetime
import logging
import os

<<<<<<< HEAD
from homeassistant.const import (
    CONF_FILE_PATH,
    CONF_UNIT_OF_MEASUREMENT,
    DATA_BYTES,
    DATA_MEGABYTES,
)
from homeassistant.helpers.entity import Entity
=======
import voluptuous as vol

from homeassistant.components.sensor import PLATFORM_SCHEMA, SensorEntity
from homeassistant.const import DATA_MEGABYTES
import homeassistant.helpers.config_validation as cv
>>>>>>> e47d576e
from homeassistant.helpers.reload import setup_reload_service
from homeassistant.util import slugify
import homeassistant.util.data_size as data_size

from .const import DOMAIN, PLATFORMS

_LOGGER = logging.getLogger(__name__)

ICON = "mdi:file"


def setup_platform(hass, config, add_entities, discovery_info=None):
    """Set up the file size sensor."""

    setup_reload_service(hass, DOMAIN, PLATFORMS)

    file_path = config.get(CONF_FILE_PATH)
    if not hass.config.is_allowed_path(file_path):
        _LOGGER.error(
            "Path %s is not valid or allowed. Check directory whitelisting.",
            file_path,
        )
    else:
        add_entities(
            [Filesize(file_path, config.get(CONF_UNIT_OF_MEASUREMENT, DATA_MEGABYTES))],
            True,
        )


async def async_setup_entry(hass, config_entry, async_add_entities):
    """Set up the filesize sensor."""
    sensors = []

    sensors.append(
        Filesize(
            config_entry.data[CONF_FILE_PATH],
            config_entry.data[CONF_UNIT_OF_MEASUREMENT],
        )
    )

    async_add_entities(sensors, True)


class Filesize(SensorEntity):
    """Encapsulates file size information."""

    def __init__(self, path, unit_of_measurement):
        """Initialize the data object."""
        self._path = path
        self._size = None
        self._last_updated = None
        filename = path.split("/")[-1]
        self._name = f"{filename} ({unit_of_measurement})"
        self._unit_of_measurement = unit_of_measurement
        self._unique_id = f"{path}_{unit_of_measurement}"
        self.entity_id = f"{DOMAIN}.{slugify(path)}_{unit_of_measurement}"

    def update(self):
        """Update the sensor."""
        statinfo = os.stat(self._path)
        self._size = statinfo.st_size
        last_updated = datetime.datetime.fromtimestamp(statinfo.st_mtime)
        self._last_updated = last_updated.isoformat()

    @property
    def name(self):
        """Return the name of the sensor."""
        return self._name

    @property
    def unique_id(self):
        """Return a unique ID."""
        return self._unique_id

    @property
    def state(self):
        """Return the size of the file."""
        return round(
            data_size.convert(self._size, DATA_BYTES, self._unit_of_measurement), 2
        )

    @property
    def icon(self):
        """Icon to use in the frontend, if any."""
        return ICON

    @property
    def extra_state_attributes(self):
        """Return other details about the sensor state."""
        return {
            "path": self._path,
            "last_updated": self._last_updated,
            "bytes": self._size,
        }

    @property
    def unit_of_measurement(self):
        """Return the unit of measurement of this entity, if any."""
        return self._unit_of_measurement<|MERGE_RESOLUTION|>--- conflicted
+++ resolved
@@ -3,21 +3,17 @@
 import logging
 import os
 
-<<<<<<< HEAD
+import voluptuous as vol
+
+from homeassistant.components.sensor import PLATFORM_SCHEMA, SensorEntity
 from homeassistant.const import (
     CONF_FILE_PATH,
     CONF_UNIT_OF_MEASUREMENT,
     DATA_BYTES,
     DATA_MEGABYTES,
 )
+import homeassistant.helpers.config_validation as cv
 from homeassistant.helpers.entity import Entity
-=======
-import voluptuous as vol
-
-from homeassistant.components.sensor import PLATFORM_SCHEMA, SensorEntity
-from homeassistant.const import DATA_MEGABYTES
-import homeassistant.helpers.config_validation as cv
->>>>>>> e47d576e
 from homeassistant.helpers.reload import setup_reload_service
 from homeassistant.util import slugify
 import homeassistant.util.data_size as data_size
