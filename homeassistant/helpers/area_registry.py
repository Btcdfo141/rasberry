"""Provide a way to connect devices to one physical location."""
from asyncio import gather
from collections import OrderedDict
from typing import Container, Dict, Iterable, List, MutableMapping, Optional, cast

import attr

from homeassistant.core import callback
from homeassistant.loader import bind_hass
from homeassistant.util import slugify

from .typing import HomeAssistantType

# mypy: disallow-any-generics

DATA_REGISTRY = "area_registry"
EVENT_AREA_REGISTRY_UPDATED = "area_registry_updated"
STORAGE_KEY = "core.area_registry"
STORAGE_VERSION = 1
SAVE_DELAY = 10


@attr.s(slots=True, frozen=True)
class AreaEntry:
    """Area Registry Entry."""

    name: str = attr.ib()
    id: Optional[str] = attr.ib(default=None)

    def generate_id(self, existing_ids: Container[str]) -> None:
        """Initialize ID."""
        suggestion = suggestion_base = slugify(self.name)
        tries = 1
        while suggestion in existing_ids:
            tries += 1
            suggestion = f"{suggestion_base}_{tries}"
        object.__setattr__(self, "id", suggestion)


class AreaRegistry:
    """Class to hold a registry of areas."""

    def __init__(self, hass: HomeAssistantType) -> None:
        """Initialize the area registry."""
        self.hass = hass
        self.areas: MutableMapping[str, AreaEntry] = {}
        self._store = hass.helpers.storage.Store(STORAGE_VERSION, STORAGE_KEY)

    @callback
    def async_get_area(self, area_id: str) -> Optional[AreaEntry]:
        """Get all areas."""
        return self.areas.get(area_id)

    @callback
    def async_list_areas(self) -> Iterable[AreaEntry]:
        """Get all areas."""
        return self.areas.values()

    @callback
    def async_create(self, name: str) -> AreaEntry:
        """Create a new area."""
        if self._async_is_registered(name):
            raise ValueError("Name is already in use")

        area = AreaEntry(name=name)
        area.generate_id(self.areas)
        assert area.id is not None
        self.areas[area.id] = area
        self.async_schedule_save()
        self.hass.bus.async_fire(
            EVENT_AREA_REGISTRY_UPDATED, {"action": "create", "area_id": area.id}
        )
        return area

    async def async_delete(self, area_id: str) -> None:
        """Delete area."""
        device_registry, entity_registry = await gather(
            self.hass.helpers.device_registry.async_get_registry(),
            self.hass.helpers.entity_registry.async_get_registry(),
        )
        device_registry.async_clear_area_id(area_id)
        entity_registry.async_clear_area_id(area_id)

        del self.areas[area_id]

        self.hass.bus.async_fire(
            EVENT_AREA_REGISTRY_UPDATED, {"action": "remove", "area_id": area_id}
        )

        self.async_schedule_save()

    @callback
    def async_update(self, area_id: str, name: str) -> AreaEntry:
        """Update name of area."""
        updated = self._async_update(area_id, name)
        self.hass.bus.async_fire(
            EVENT_AREA_REGISTRY_UPDATED, {"action": "update", "area_id": area_id}
        )
        return updated

    @callback
    def _async_update(self, area_id: str, name: str) -> AreaEntry:
        """Update name of area."""
        old = self.areas[area_id]

        changes = {}

        if name == old.name:
            return old

        if self._async_is_registered(name):
            raise ValueError("Name is already in use")

        changes["name"] = name

        new = self.areas[area_id] = attr.evolve(old, **changes)
        self.async_schedule_save()
        return new

    @callback
    def _async_is_registered(self, name: str) -> Optional[AreaEntry]:
        """Check if a name is currently registered."""
        for area in self.areas.values():
            if name == area.name:
                return area
        return None

    async def async_load(self) -> None:
        """Load the area registry."""
        data = await self._store.async_load()

        areas: MutableMapping[str, AreaEntry] = OrderedDict()

        if data is not None:
            for area in data["areas"]:
                areas[area["id"]] = AreaEntry(name=area["name"], id=area["id"])

        self.areas = areas

    @callback
    def async_schedule_save(self) -> None:
        """Schedule saving the area registry."""
        self._store.async_delay_save(self._data_to_save, SAVE_DELAY)

    @callback
    def _data_to_save(self) -> Dict[str, List[Dict[str, Optional[str]]]]:
        """Return data of area registry to store in a file."""
        data = {}

        data["areas"] = [
            {"name": entry.name, "id": entry.id} for entry in self.areas.values()
        ]

        return data


<<<<<<< HEAD
@bind_hass
=======
>>>>>>> 14a64ea9
@callback
def async_get(hass: HomeAssistantType) -> AreaRegistry:
    """Get area registry."""
    return cast(AreaRegistry, hass.data[DATA_REGISTRY])
<<<<<<< HEAD


@bind_hass
async def async_load(hass: HomeAssistantType) -> None:
    """Load area registry."""
    assert DATA_REGISTRY not in hass.data
    hass.data[DATA_REGISTRY] = AreaRegistry(hass)
    await hass.data[DATA_REGISTRY].async_load()


@bind_hass
async def async_get_registry(hass: HomeAssistantType) -> AreaRegistry:
    """Wait until area registry is loaded, then return it.

    This is deprecated and will be removed in the future. Use async_get instead.
    """
    if DATA_REGISTRY not in hass.data:
        await async_load(hass)

=======


async def async_load(hass: HomeAssistantType) -> None:
    """Load area registry."""
    assert DATA_REGISTRY not in hass.data
    hass.data[DATA_REGISTRY] = AreaRegistry(hass)
    await hass.data[DATA_REGISTRY].async_load()


@bind_hass
async def async_get_registry(hass: HomeAssistantType) -> AreaRegistry:
    """Get area registry.

    This is deprecated and will be removed in the future. Use async_get instead.
    """
>>>>>>> 14a64ea9
    return async_get(hass)<|MERGE_RESOLUTION|>--- conflicted
+++ resolved
@@ -154,35 +154,10 @@
         return data
 
 
-<<<<<<< HEAD
-@bind_hass
-=======
->>>>>>> 14a64ea9
 @callback
 def async_get(hass: HomeAssistantType) -> AreaRegistry:
     """Get area registry."""
     return cast(AreaRegistry, hass.data[DATA_REGISTRY])
-<<<<<<< HEAD
-
-
-@bind_hass
-async def async_load(hass: HomeAssistantType) -> None:
-    """Load area registry."""
-    assert DATA_REGISTRY not in hass.data
-    hass.data[DATA_REGISTRY] = AreaRegistry(hass)
-    await hass.data[DATA_REGISTRY].async_load()
-
-
-@bind_hass
-async def async_get_registry(hass: HomeAssistantType) -> AreaRegistry:
-    """Wait until area registry is loaded, then return it.
-
-    This is deprecated and will be removed in the future. Use async_get instead.
-    """
-    if DATA_REGISTRY not in hass.data:
-        await async_load(hass)
-
-=======
 
 
 async def async_load(hass: HomeAssistantType) -> None:
@@ -198,5 +173,4 @@
 
     This is deprecated and will be removed in the future. Use async_get instead.
     """
->>>>>>> 14a64ea9
     return async_get(hass)