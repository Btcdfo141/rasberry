--- conflicted
+++ resolved
@@ -284,7 +284,6 @@
     return True
 
 
-<<<<<<< HEAD
 # ais async_setup_services
 async def async_setup_services(
     hass, hass_config, track_new_found_calendars, calendar_service
@@ -377,12 +376,9 @@
     return True
 
 
-def setup_services(hass, hass_config, track_new_found_calendars, calendar_service):
-=======
 def setup_services(
     hass, hass_config, config, track_new_found_calendars, calendar_service
 ):
->>>>>>> a3a687f0
     """Set up the service listeners."""
 
     def _found_calendar(call):
