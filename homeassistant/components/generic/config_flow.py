--- conflicted
+++ resolved
@@ -45,13 +45,8 @@
     HTTP_BASIC_AUTHENTICATION,
     HTTP_DIGEST_AUTHENTICATION,
 )
-<<<<<<< HEAD
-from homeassistant.core import DOMAIN as HOMEASSISTANT_DOMAIN, HomeAssistant
+from homeassistant.core import HomeAssistant
 from homeassistant.data_entry_flow import UnknownFlow
-=======
-from homeassistant.core import HomeAssistant
-from homeassistant.data_entry_flow import FlowResult, UnknownFlow
->>>>>>> 6ccf7dea
 from homeassistant.exceptions import TemplateError
 from homeassistant.helpers import config_validation as cv, template as template_helper
 from homeassistant.helpers.httpx_client import get_async_client
@@ -388,52 +383,6 @@
             errors=None,
         )
 
-<<<<<<< HEAD
-    async def async_step_import(
-        self, import_config: dict[str, Any]
-    ) -> ConfigFlowResult:
-        """Handle config import from yaml."""
-
-        _LOGGER.warning(
-            "Loading generic IP camera via configuration.yaml is deprecated, "
-            "it will be automatically imported.  Once you have confirmed correct "
-            "operation, please remove 'generic' (IP camera) section(s) from "
-            "configuration.yaml"
-        )
-
-        async_create_issue(
-            self.hass,
-            HOMEASSISTANT_DOMAIN,
-            f"deprecated_yaml_{DOMAIN}",
-            breaks_in_ha_version="2024.2.0",
-            is_fixable=False,
-            issue_domain=DOMAIN,
-            severity=IssueSeverity.WARNING,
-            translation_key="deprecated_yaml",
-            translation_placeholders={
-                "domain": DOMAIN,
-                "integration_title": "Generic IP Camera",
-            },
-        )
-        # abort if we've already got this one.
-        if self.check_for_existing(import_config):
-            return self.async_abort(reason="already_exists")
-        # Don't bother testing the still or stream details on yaml import.
-        still_url = import_config.get(CONF_STILL_IMAGE_URL)
-        stream_url = import_config.get(CONF_STREAM_SOURCE)
-        name = import_config.get(
-            CONF_NAME,
-            slug(self.hass, still_url) or slug(self.hass, stream_url) or DEFAULT_NAME,
-        )
-
-        if CONF_LIMIT_REFETCH_TO_URL_CHANGE not in import_config:
-            import_config[CONF_LIMIT_REFETCH_TO_URL_CHANGE] = False
-        still_format = import_config.get(CONF_CONTENT_TYPE, "image/jpeg")
-        import_config[CONF_CONTENT_TYPE] = still_format
-        return self.async_create_entry(title=name, data={}, options=import_config)
-
-=======
->>>>>>> 6ccf7dea
 
 class GenericOptionsFlowHandler(OptionsFlow):
     """Handle Generic IP Camera options."""
