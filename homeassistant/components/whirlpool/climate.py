--- conflicted
+++ resolved
@@ -106,10 +106,6 @@
         """Initialize the entity."""
         self._aircon = Aircon(backend_selector, auth, said)
         self._aircon.register_attr_callback(self.async_write_ha_state)
-<<<<<<< HEAD
-
-=======
->>>>>>> ec33f6fe
         self.entity_id = generate_entity_id(ENTITY_ID_FORMAT, said, hass=hass)
         self._name = name if name is not None else said
         self._attr_unique_id = said
