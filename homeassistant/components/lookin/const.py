--- conflicted
+++ resolved
@@ -3,18 +3,10 @@
 
 from typing import Final
 
-<<<<<<< HEAD
+from homeassistant.const import Platform
+
 MODEL_NAMES: Final = ["LOOKin Remote", "LOOKin Remote", "LOOKin Remote2"]
 
 DOMAIN: Final = "lookin"
-PLATFORMS: Final = [
-    "sensor",
-    "climate",
-    "media_player",
-]
-=======
-from homeassistant.const import Platform
-
-DOMAIN: Final = "lookin"
-PLATFORMS: Final = [Platform.CLIMATE, Platform.SENSOR]
->>>>>>> 8df0bc9d
+PLATFORMS: Final = [Platform.CLIMATE, Platform.SENSOR, Platform.MEDIA_PLAYER]
+  