"""Support for the Swedish weather institute weather service."""
from __future__ import annotations

import asyncio
from collections.abc import Mapping
from datetime import datetime, timedelta
import logging
from typing import Any, Final

import aiohttp
from smhi import Smhi
from smhi.smhi_lib import SmhiForecast, SmhiForecastException

from homeassistant.components.weather import (
    ATTR_CONDITION_CLOUDY,
    ATTR_CONDITION_EXCEPTIONAL,
    ATTR_CONDITION_FOG,
    ATTR_CONDITION_HAIL,
    ATTR_CONDITION_LIGHTNING,
    ATTR_CONDITION_LIGHTNING_RAINY,
    ATTR_CONDITION_PARTLYCLOUDY,
    ATTR_CONDITION_POURING,
    ATTR_CONDITION_RAINY,
    ATTR_CONDITION_SNOWY,
    ATTR_CONDITION_SNOWY_RAINY,
    ATTR_CONDITION_SUNNY,
    ATTR_CONDITION_WINDY,
    ATTR_CONDITION_WINDY_VARIANT,
    ATTR_FORECAST_CLOUD_COVERAGE,
    ATTR_FORECAST_CONDITION,
    ATTR_FORECAST_HUMIDITY,
    ATTR_FORECAST_NATIVE_PRECIPITATION,
    ATTR_FORECAST_NATIVE_PRESSURE,
    ATTR_FORECAST_NATIVE_TEMP,
    ATTR_FORECAST_NATIVE_TEMP_LOW,
    ATTR_FORECAST_NATIVE_WIND_GUST_SPEED,
    ATTR_FORECAST_NATIVE_WIND_SPEED,
    ATTR_FORECAST_TIME,
    ATTR_FORECAST_WIND_BEARING,
    Forecast,
    WeatherEntity,
    WeatherEntityFeature,
)
from homeassistant.config_entries import ConfigEntry
from homeassistant.const import (
    CONF_LATITUDE,
    CONF_LOCATION,
    CONF_LONGITUDE,
    CONF_NAME,
    UnitOfLength,
    UnitOfPrecipitationDepth,
    UnitOfPressure,
    UnitOfSpeed,
    UnitOfTemperature,
)
from homeassistant.core import HomeAssistant, callback
from homeassistant.helpers import aiohttp_client
from homeassistant.helpers.device_registry import DeviceEntryType, DeviceInfo
from homeassistant.helpers.entity_platform import AddEntitiesCallback
from homeassistant.helpers.event import async_call_later
from homeassistant.util import Throttle, slugify

from .const import ATTR_SMHI_THUNDER_PROBABILITY, DOMAIN, ENTITY_ID_SENSOR_FORMAT
from .smhi_geolocation_event import SmhiGeolocationEvent
from .firerisk.fire_risk_data_fetcher import get_grassfire_risk
from .warnings import SmhiWarnings
from .weather_locations import SmhiWeatherLocations

_LOGGER = logging.getLogger(__name__)

# Used to map condition from API results
CONDITION_CLASSES: Final[dict[str, list[int]]] = {
    ATTR_CONDITION_CLOUDY: [5, 6],
    ATTR_CONDITION_FOG: [7],
    ATTR_CONDITION_HAIL: [],
    ATTR_CONDITION_LIGHTNING: [21],
    ATTR_CONDITION_LIGHTNING_RAINY: [11],
    ATTR_CONDITION_PARTLYCLOUDY: [3, 4],
    ATTR_CONDITION_POURING: [10, 20],
    ATTR_CONDITION_RAINY: [8, 9, 18, 19],
    ATTR_CONDITION_SNOWY: [15, 16, 17, 25, 26, 27],
    ATTR_CONDITION_SNOWY_RAINY: [12, 13, 14, 22, 23, 24],
    ATTR_CONDITION_SUNNY: [1, 2],
    ATTR_CONDITION_WINDY: [],
    ATTR_CONDITION_WINDY_VARIANT: [],
    ATTR_CONDITION_EXCEPTIONAL: [],
}
CONDITION_MAP = {
    cond_code: cond_ha
    for cond_ha, cond_codes in CONDITION_CLASSES.items()
    for cond_code in cond_codes
}

TIMEOUT = 10
# 5 minutes between retrying connect to API again
RETRY_TIMEOUT = 5 * 60

MIN_TIME_BETWEEN_UPDATES = timedelta(minutes=31)

# List for referencing entities
warning_entities: list[SmhiGeolocationEvent] = []


@callback
def input_select_changed(event: Any) -> None:
    """Handle the input select state change."""

    # State
    state: str = ""
    if event.data.get("entity_id") == "input_boolean.display_lightning":
        new_state = event.data.get("new_state")
        if new_state is not None:
            # Handle the new state of the input select here
            state = new_state

    elif event.data.get("entity_id") == "input_boolean.display_fire_risk":
        new_state = event.data.get("new_state")
        if new_state is not None:
            # Handle the new state of the input select here
            state = new_state

    elif event.data.get("entity_id") == "input_boolean.display_weather":
        new_state = event.data.get("new_state")
        if new_state is not None:
            # Handle the new state of the input select here
            state = new_state

    elif event.data.get("entity_id") == "input_boolean.display_warnings":
        new_state = event.data.get("new_state")
        if new_state is not None:
            # Handle the new state of the input select here
            # print(f"Input select changed to: {new_state.state}")
            state = new_state
            # for entity in warning_entities:
            # print(entity)
            # entity.remove_self()

    # Temporary use of state variable to bypass linting error
    _ = state  # This line effectively uses the state variable


async def async_setup_entry(
    hass: HomeAssistant,
    config_entry: ConfigEntry,
    async_add_entities: AddEntitiesCallback,
) -> None:
    """Add a weather entity from map location."""
    location = config_entry.data
    name = slugify(location[CONF_NAME])

    session = aiohttp_client.async_get_clientsession(hass)

    entity = SmhiWeather(
        location[CONF_NAME],
        location[CONF_LOCATION][CONF_LATITUDE],
        location[CONF_LOCATION][CONF_LONGITUDE],
        session=session,
    )
    entity.entity_id = ENTITY_ID_SENSOR_FORMAT.format(name)
    async_add_entities([entity], True)

    warnings = SmhiWarnings()
    weather_locations = SmhiWeatherLocations()
    data = await warnings.get_warnings()
<<<<<<< HEAD
    data.extend(await get_grassfire_risk())
    data.extend(await weather_locations.get_weather_locations())
=======
    
    warning_entities.extend(data)

    data.extend(await get_grassfire_risk())
>>>>>>> d057dbc4
    async_add_entities(data, True)

    hass.bus.async_listen("state_changed", input_select_changed)


class SmhiWeather(WeatherEntity):
    """Representation of a weather entity."""

    _attr_attribution = "Swedish weather institute (SMHI)"
    _attr_native_temperature_unit = UnitOfTemperature.CELSIUS
    _attr_native_visibility_unit = UnitOfLength.KILOMETERS
    _attr_native_precipitation_unit = UnitOfPrecipitationDepth.MILLIMETERS
    _attr_native_wind_speed_unit = UnitOfSpeed.METERS_PER_SECOND
    _attr_native_pressure_unit = UnitOfPressure.HPA

    _attr_has_entity_name = True
    _attr_name = None
    _attr_supported_features = (
        WeatherEntityFeature.FORECAST_DAILY | WeatherEntityFeature.FORECAST_HOURLY
    )

    def __init__(
        self,
        name: str,
        latitude: str,
        longitude: str,
        session: aiohttp.ClientSession,
    ) -> None:
        """Initialize the SMHI weather entity."""
        self._attr_unique_id = f"{latitude}, {longitude}"
        self._forecast_daily: list[SmhiForecast] | None = None
        self._forecast_hourly: list[SmhiForecast] | None = None
        self._fail_count = 0
        self._smhi_api = Smhi(longitude, latitude, session=session)
        self._attr_device_info = DeviceInfo(
            entry_type=DeviceEntryType.SERVICE,
            identifiers={(DOMAIN, f"{latitude}, {longitude}")},
            manufacturer="SMHI",
            model="v2",
            name=name,
            configuration_url="http://opendata.smhi.se/apidocs/metfcst/parameters.html",
        )

    @property
    def extra_state_attributes(self) -> Mapping[str, Any] | None:
        """Return additional attributes."""
        if self._forecast_daily:
            return {
                ATTR_SMHI_THUNDER_PROBABILITY: self._forecast_daily[0].thunder,
            }
        return None

    @Throttle(MIN_TIME_BETWEEN_UPDATES)
    async def async_update(self) -> None:
        """Refresh the forecast data from SMHI weather API."""
        try:
            async with asyncio.timeout(TIMEOUT):
                self._forecast_daily = await self._smhi_api.async_get_forecast()
                self._forecast_hourly = await self._smhi_api.async_get_forecast_hour()
                self._fail_count = 0
        except (asyncio.TimeoutError, SmhiForecastException):
            _LOGGER.error("Failed to connect to SMHI API, retry in 5 minutes")
            self._fail_count += 1
            if self._fail_count < 3:
                async_call_later(self.hass, RETRY_TIMEOUT, self.retry_update)
                return

        if self._forecast_daily:
            self._attr_native_temperature = self._forecast_daily[0].temperature
            self._attr_humidity = self._forecast_daily[0].humidity
            self._attr_native_wind_speed = self._forecast_daily[0].wind_speed
            self._attr_wind_bearing = self._forecast_daily[0].wind_direction
            self._attr_native_visibility = self._forecast_daily[0].horizontal_visibility
            self._attr_native_pressure = self._forecast_daily[0].pressure
            self._attr_native_wind_gust_speed = self._forecast_daily[0].wind_gust
            self._attr_cloud_coverage = self._forecast_daily[0].cloudiness
            self._attr_condition = CONDITION_MAP.get(self._forecast_daily[0].symbol)
        await self.async_update_listeners(("daily", "hourly"))

    async def retry_update(self, _: datetime) -> None:
        """Retry refresh weather forecast."""
        await self.async_update(no_throttle=True)

    @property
    def forecast(self) -> list[Forecast] | None:
        """Return the forecast."""
        if self._forecast_daily is None or len(self._forecast_daily) < 2:
            return None

        data: list[Forecast] = []

        for forecast in self._forecast_daily[1:]:
            condition = CONDITION_MAP.get(forecast.symbol)

            data.append(
                {
                    ATTR_FORECAST_TIME: forecast.valid_time.isoformat(),
                    ATTR_FORECAST_NATIVE_TEMP: forecast.temperature_max,
                    ATTR_FORECAST_NATIVE_TEMP_LOW: forecast.temperature_min,
                    ATTR_FORECAST_NATIVE_PRECIPITATION: forecast.total_precipitation,
                    ATTR_FORECAST_CONDITION: condition,
                    ATTR_FORECAST_NATIVE_PRESSURE: forecast.pressure,
                    ATTR_FORECAST_WIND_BEARING: forecast.wind_direction,
                    ATTR_FORECAST_NATIVE_WIND_SPEED: forecast.wind_speed,
                    ATTR_FORECAST_HUMIDITY: forecast.humidity,
                    ATTR_FORECAST_NATIVE_WIND_GUST_SPEED: forecast.wind_gust,
                    ATTR_FORECAST_CLOUD_COVERAGE: forecast.cloudiness,
                }
            )

        return data

    def _get_forecast_data(
        self, forecast_data: list[SmhiForecast] | None
    ) -> list[Forecast] | None:
        """Get forecast data."""
        if forecast_data is None or len(forecast_data) < 3:
            return None

        data: list[Forecast] = []

        for forecast in forecast_data[1:]:
            condition = CONDITION_MAP.get(forecast.symbol)

            data.append(
                {
                    ATTR_FORECAST_TIME: forecast.valid_time.isoformat(),
                    ATTR_FORECAST_NATIVE_TEMP: forecast.temperature_max,
                    ATTR_FORECAST_NATIVE_TEMP_LOW: forecast.temperature_min,
                    ATTR_FORECAST_NATIVE_PRECIPITATION: forecast.total_precipitation,
                    ATTR_FORECAST_CONDITION: condition,
                    ATTR_FORECAST_NATIVE_PRESSURE: forecast.pressure,
                    ATTR_FORECAST_WIND_BEARING: forecast.wind_direction,
                    ATTR_FORECAST_NATIVE_WIND_SPEED: forecast.wind_speed,
                    ATTR_FORECAST_HUMIDITY: forecast.humidity,
                    ATTR_FORECAST_NATIVE_WIND_GUST_SPEED: forecast.wind_gust,
                    ATTR_FORECAST_CLOUD_COVERAGE: forecast.cloudiness,
                }
            )

        return data

    async def async_forecast_daily(self) -> list[Forecast] | None:
        """Service to retrieve the daily forecast."""
        return self._get_forecast_data(self._forecast_daily)

    async def async_forecast_hourly(self) -> list[Forecast] | None:
        """Service to retrieve the hourly forecast."""
        return self._get_forecast_data(self._forecast_hourly)<|MERGE_RESOLUTION|>--- conflicted
+++ resolved
@@ -61,8 +61,8 @@
 from homeassistant.util import Throttle, slugify
 
 from .const import ATTR_SMHI_THUNDER_PROBABILITY, DOMAIN, ENTITY_ID_SENSOR_FORMAT
+from .firerisk.fire_risk_data_fetcher import get_grassfire_risk
 from .smhi_geolocation_event import SmhiGeolocationEvent
-from .firerisk.fire_risk_data_fetcher import get_grassfire_risk
 from .warnings import SmhiWarnings
 from .weather_locations import SmhiWeatherLocations
 
@@ -162,15 +162,11 @@
     warnings = SmhiWarnings()
     weather_locations = SmhiWeatherLocations()
     data = await warnings.get_warnings()
-<<<<<<< HEAD
+
+    warning_entities.extend(data)
+
     data.extend(await get_grassfire_risk())
     data.extend(await weather_locations.get_weather_locations())
-=======
-    
-    warning_entities.extend(data)
-
-    data.extend(await get_grassfire_risk())
->>>>>>> d057dbc4
     async_add_entities(data, True)
 
     hass.bus.async_listen("state_changed", input_select_changed)
