--- conflicted
+++ resolved
@@ -42,7 +42,6 @@
 
 
 @callback
-<<<<<<< HEAD
 def supports_push(hass, webhook_id: str) -> bool:
     """Return if push notifications is supported by push_config."""
     config_entry = hass.data[DOMAIN][DATA_CONFIG_ENTRIES][webhook_id]
@@ -51,10 +50,7 @@
 
 
 @callback
-def get_notify_service(hass, webhook_id: str) -> Optional[str]:
-=======
 def get_notify_service(hass, webhook_id: str) -> str | None:
->>>>>>> 3836d46d
     """Return the notify service for this webhook ID."""
     notify_service: MobileAppNotificationService = hass.data[DOMAIN][DATA_NOTIFY]
 
