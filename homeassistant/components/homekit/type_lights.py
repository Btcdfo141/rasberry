--- conflicted
+++ resolved
@@ -68,31 +68,13 @@
         )
         self.is_brightness_supported = brightness_supported(color_modes)
 
-<<<<<<< HEAD
-        self._previous_color_mode = None
-        self._features = state.attributes.get(ATTR_SUPPORTED_FEATURES, 0)
-        self._color_modes = state.attributes.get(ATTR_SUPPORTED_COLOR_MODES)
-=======
         if self.is_brightness_supported:
             self.primary_chars.append(CHAR_BRIGHTNESS)
->>>>>>> da0b0ac4
 
         if self.is_color_supported:
             self.primary_chars.append(CHAR_HUE)
             self.primary_chars.append(CHAR_SATURATION)
 
-<<<<<<< HEAD
-        if color_supported(self._color_modes):
-            self.chars.append(CHAR_HUE)
-            self.chars.append(CHAR_SATURATION)
-
-        if color_temp_supported(self._color_modes):
-            # ColorTemperature and Hue characteristic technically should not
-            # both be exposed according to the spec, but even certified
-            # devices do this so and iOS handles it just fine in all
-            # current non-EOL iOS versions.
-            self.chars.append(CHAR_COLOR_TEMPERATURE)
-=======
         if self.is_color_temp_supported:
             if self.color_and_temp_supported:
                 self.primary_chars.append(CHAR_NAME)
@@ -102,7 +84,6 @@
                     self.secondary_chars.append(CHAR_BRIGHTNESS)
             else:
                 self.primary_chars.append(CHAR_COLOR_TEMPERATURE)
->>>>>>> da0b0ac4
 
         serv_light_primary = self.add_preload_service(
             SERV_LIGHTBULB, self.primary_chars
@@ -215,7 +196,6 @@
     def async_update_state(self, new_state):
         """Update light after state change."""
         # Handle State
-
         state = new_state.state
         attributes = new_state.attributes
         char_on_value = int(state == STATE_ON)
@@ -233,26 +213,8 @@
             if self.char_on_primary.value != char_on_value:
                 self.char_on_primary.set_value(char_on_value)
 
-        attributes = new_state.attributes
-        color_mode = attributes.get(ATTR_COLOR_MODE)
-        has_mode = color_mode is not None
-
-        color_temp_mode = color_mode == COLOR_MODE_COLOR_TEMP
-        color_mode_changed = color_mode != self._previous_color_mode
-        _LOGGER.debug(
-            "%s: async_update_state: %s, color_mode_changed: %s, _previous_color_mode: %s",
-            self.entity_id,
-            new_state,
-            color_mode_changed,
-            self._previous_color_mode,
-        )
-
         # Handle Brightness
-<<<<<<< HEAD
-        if CHAR_BRIGHTNESS in self.chars:
-=======
         if self.is_brightness_supported:
->>>>>>> da0b0ac4
             brightness = attributes.get(ATTR_BRIGHTNESS)
             if isinstance(brightness, (int, float)):
                 brightness = round(brightness / 255 * 100, 0)
@@ -280,41 +242,20 @@
                     self.char_brightness_secondary.set_value(brightness)
 
         # Handle color temperature
-<<<<<<< HEAD
-        if (not has_mode or color_temp_mode) and CHAR_COLOR_TEMPERATURE in self.chars:
-=======
         if self.is_color_temp_supported:
->>>>>>> da0b0ac4
             color_temperature = attributes.get(ATTR_COLOR_TEMP)
             if isinstance(color_temperature, (int, float)):
                 color_temperature = round(color_temperature, 0)
-                if (
-                    color_mode_changed
-                    or self.char_color_temperature.value != color_temperature
-                ):
+                if self.char_color_temperature.value != color_temperature:
                     self.char_color_temperature.set_value(color_temperature)
 
         # Handle Color
-<<<<<<< HEAD
-        if CHAR_SATURATION in self.chars and CHAR_HUE in self.chars:
-            if (not has_mode or not color_temp_mode) and ATTR_HS_COLOR in attributes:
-                hue, saturation = attributes[ATTR_HS_COLOR]
-            elif ATTR_COLOR_TEMP in attributes:
-                hue, saturation = color_temperature_to_hs(
-                    color_temperature_mired_to_kelvin(attributes[ATTR_COLOR_TEMP])
-                )
-            else:
-                hue, saturation = None, None
-=======
         if self.is_color_supported:
             hue, saturation = attributes.get(ATTR_HS_COLOR, (None, None))
->>>>>>> da0b0ac4
             if isinstance(hue, (int, float)) and isinstance(saturation, (int, float)):
                 hue = round(hue, 0)
                 saturation = round(saturation, 0)
-                if color_mode_changed or hue != self.char_hue.value:
+                if hue != self.char_hue.value:
                     self.char_hue.set_value(hue)
-                if color_mode_changed or saturation != self.char_saturation.value:
-                    self.char_saturation.set_value(saturation)
-
-        self._previous_color_mode = color_mode+                if saturation != self.char_saturation.value:
+                    self.char_saturation.set_value(saturation)