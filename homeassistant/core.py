"""
Core components of Home Assistant.

Home Assistant is a Home Automation framework for observing the state
of entities and react to changes.
"""
import asyncio
import datetime
import enum
import functools
from ipaddress import ip_address
import logging
import os
import pathlib
import re
import threading
from time import monotonic
from types import MappingProxyType
from typing import (
    TYPE_CHECKING,
    Any,
    Awaitable,
    Callable,
    Coroutine,
    Dict,
    List,
    Mapping,
    Optional,
    Set,
    TypeVar,
    Union,
    cast,
)
import uuid

from async_timeout import timeout
import attr
import voluptuous as vol
import yarl

from homeassistant import block_async_io, loader, util
from homeassistant.const import (
    ATTR_DOMAIN,
    ATTR_FRIENDLY_NAME,
    ATTR_NOW,
    ATTR_SECONDS,
    ATTR_SERVICE,
    ATTR_SERVICE_DATA,
    CONF_UNIT_SYSTEM_IMPERIAL,
    EVENT_CALL_SERVICE,
    EVENT_CORE_CONFIG_UPDATE,
    EVENT_HOMEASSISTANT_CLOSE,
    EVENT_HOMEASSISTANT_FINAL_WRITE,
    EVENT_HOMEASSISTANT_START,
    EVENT_HOMEASSISTANT_STARTED,
    EVENT_HOMEASSISTANT_STOP,
    EVENT_SERVICE_REGISTERED,
    EVENT_SERVICE_REMOVED,
    EVENT_STATE_CHANGED,
    EVENT_TIME_CHANGED,
    EVENT_TIMER_OUT_OF_SYNC,
    LENGTH_METERS,
    MATCH_ALL,
    __version__,
)
from homeassistant.exceptions import (
    HomeAssistantError,
    InvalidEntityFormatError,
    InvalidStateError,
    ServiceNotFound,
    Unauthorized,
)
from homeassistant.helpers.frame import warn_use
from homeassistant.util import location, network
from homeassistant.util.async_ import fire_coroutine_threadsafe, run_callback_threadsafe
import homeassistant.util.dt as dt_util
from homeassistant.util.thread import fix_threading_exception_logging
from homeassistant.util.unit_system import IMPERIAL_SYSTEM, METRIC_SYSTEM, UnitSystem

# Typing imports that create a circular dependency
if TYPE_CHECKING:
    from homeassistant.auth import AuthManager
    from homeassistant.config_entries import ConfigEntries
    from homeassistant.components.http import HomeAssistantHTTP


block_async_io.enable()
fix_threading_exception_logging()

T = TypeVar("T")
_UNDEF: dict = {}
# pylint: disable=invalid-name
CALLABLE_T = TypeVar("CALLABLE_T", bound=Callable)
CALLBACK_TYPE = Callable[[], None]
# pylint: enable=invalid-name

CORE_STORAGE_KEY = "core.config"
CORE_STORAGE_VERSION = 1

DOMAIN = "homeassistant"

# How long we wait for the result of a service call
SERVICE_CALL_LIMIT = 10  # seconds

# Source of core configuration
SOURCE_DISCOVERED = "discovered"
SOURCE_STORAGE = "storage"
SOURCE_YAML = "yaml"

# How long to wait until things that run on startup have to finish.
TIMEOUT_EVENT_START = 15

_LOGGER = logging.getLogger(__name__)


def split_entity_id(entity_id: str) -> List[str]:
    """Split a state entity_id into domain, object_id."""
    return entity_id.split(".", 1)


VALID_ENTITY_ID = re.compile(r"^(?!.+__)(?!_)[\da-z_]+(?<!_)\.(?!_)[\da-z_]+(?<!_)$")


def valid_entity_id(entity_id: str) -> bool:
    """Test if an entity ID is a valid format.

    Format: <domain>.<entity> where both are slugs.
    """
    return VALID_ENTITY_ID.match(entity_id) is not None


def valid_state(state: str) -> bool:
    """Test if a state is valid."""
    return len(state) < 256


def callback(func: CALLABLE_T) -> CALLABLE_T:
    """Annotation to mark method as safe to call from within the event loop."""
    setattr(func, "_hass_callback", True)
    return func


def is_callback(func: Callable[..., Any]) -> bool:
    """Check if function is safe to be called in the event loop."""
    return getattr(func, "_hass_callback", False) is True


class CoreState(enum.Enum):
    """Represent the current state of Home Assistant."""

    not_running = "NOT_RUNNING"
    starting = "STARTING"
    running = "RUNNING"
    stopping = "STOPPING"
    final_write = "FINAL_WRITE"

    def __str__(self) -> str:
        """Return the event."""
        return self.value  # type: ignore


class HomeAssistant:
    """Root object of the Home Assistant home automation."""

    auth: "AuthManager"
    http: "HomeAssistantHTTP" = None  # type: ignore
    config_entries: "ConfigEntries" = None  # type: ignore

    def __init__(self) -> None:
        """Initialize new Home Assistant object."""
<<<<<<< HEAD
        self.loop: asyncio.events.AbstractEventLoop = (loop or asyncio.get_event_loop())

        executor_opts: Dict[str, Any] = {
            "max_workers": None,
            "thread_name_prefix": "SyncWorker",
        }

        self.executor = ThreadPoolExecutor(**executor_opts)
        self.loop.set_default_executor(self.executor)
        self.loop.set_default_executor = warn_use(  # type: ignore
            self.loop.set_default_executor, "sets default executor on the event loop"
        )
        self.loop.set_exception_handler(async_loop_exception_handler)
=======
        self.loop = asyncio.get_running_loop()
>>>>>>> f49ce5d1
        self._pending_tasks: list = []
        self._track_task = True
        self.bus = EventBus(self)
        self.services = ServiceRegistry(self)
        self.states = StateMachine(self.bus, self.loop)
        self.config = Config(self)
        self.components = loader.Components(self)
        self.helpers = loader.Helpers(self)
        # This is a dictionary that any component can store any data on.
        self.data: dict = {}
        self.state = CoreState.not_running
        self.exit_code = 0
        # If not None, use to signal end-of-loop
        self._stopped: Optional[asyncio.Event] = None

    @property
    def is_running(self) -> bool:
        """Return if Home Assistant is running."""
        return self.state in (CoreState.starting, CoreState.running)

    @property
    def is_stopping(self) -> bool:
        """Return if Home Assistant is stopping."""
        return self.state in (CoreState.stopping, CoreState.final_write)

    def start(self) -> int:
        """Start Home Assistant.

        Note: This function is only used for testing.
        For regular use, use "await hass.run()".
        """
        # Register the async start
        fire_coroutine_threadsafe(self.async_start(), self.loop)

        # Run forever
        try:
            # Block until stopped
            _LOGGER.info("Starting Home Assistant core loop")
            self.loop.run_forever()
        finally:
            self.loop.close()
        return self.exit_code

    async def async_run(self, *, attach_signals: bool = True) -> int:
        """Home Assistant main entry point.

        Start Home Assistant and block until stopped.

        This method is a coroutine.
        """
        if self.state != CoreState.not_running:
            raise RuntimeError("Home Assistant is already running")

        # _async_stop will set this instead of stopping the loop
        self._stopped = asyncio.Event()

        await self.async_start()
        if attach_signals:
            # pylint: disable=import-outside-toplevel
            from homeassistant.helpers.signal import async_register_signal_handling

            async_register_signal_handling(self)

        await self._stopped.wait()
        return self.exit_code

    async def async_start(self) -> None:
        """Finalize startup from inside the event loop.

        This method is a coroutine.
        """
        _LOGGER.info("Starting Home Assistant")
        setattr(self.loop, "_thread_ident", threading.get_ident())

        self.state = CoreState.starting
        self.bus.async_fire(EVENT_CORE_CONFIG_UPDATE)
        self.bus.async_fire(EVENT_HOMEASSISTANT_START)

        try:
            # Only block for EVENT_HOMEASSISTANT_START listener
            self.async_stop_track_tasks()
            async with timeout(TIMEOUT_EVENT_START):
                await self.async_block_till_done()
        except asyncio.TimeoutError:
            _LOGGER.warning(
                "Something is blocking Home Assistant from wrapping up the "
                "start up phase. We're going to continue anyway. Please "
                "report the following info at http://bit.ly/2ogP58T : %s",
                ", ".join(self.config.components),
            )

        # Allow automations to set up the start triggers before changing state
        await asyncio.sleep(0)

        if self.state != CoreState.starting:
            _LOGGER.warning(
                "Home Assistant startup has been interrupted. "
                "Its state may be inconsistent"
            )
            return

        self.state = CoreState.running
        self.bus.async_fire(EVENT_CORE_CONFIG_UPDATE)
        self.bus.async_fire(EVENT_HOMEASSISTANT_STARTED)
        _async_create_timer(self)

    def add_job(self, target: Callable[..., Any], *args: Any) -> None:
        """Add job to the executor pool.

        target: target to call.
        args: parameters for method to call.
        """
        if target is None:
            raise ValueError("Don't call add_job with None")
        self.loop.call_soon_threadsafe(self.async_add_job, target, *args)

    @callback
    def async_add_job(
        self, target: Callable[..., Any], *args: Any
    ) -> Optional[asyncio.Future]:
        """Add a job from within the event loop.

        This method must be run in the event loop.

        target: target to call.
        args: parameters for method to call.
        """
        task = None

        # Check for partials to properly determine if coroutine function
        check_target = target
        while isinstance(check_target, functools.partial):
            check_target = check_target.func

        if asyncio.iscoroutine(check_target):
            task = self.loop.create_task(target)  # type: ignore
        elif asyncio.iscoroutinefunction(check_target):
            task = self.loop.create_task(target(*args))
        elif is_callback(check_target):
            self.loop.call_soon(target, *args)
        else:
            task = self.loop.run_in_executor(  # type: ignore
                None, target, *args
            )

        # If a task is scheduled
        if self._track_task and task is not None:
            self._pending_tasks.append(task)

        return task

    @callback
    def async_create_task(self, target: Coroutine) -> asyncio.tasks.Task:
        """Create a task from within the eventloop.

        This method must be run in the event loop.

        target: target to call.
        """
        task: asyncio.tasks.Task = self.loop.create_task(target)

        if self._track_task:
            self._pending_tasks.append(task)

        return task

    @callback
    def async_add_executor_job(
        self, target: Callable[..., T], *args: Any
    ) -> Awaitable[T]:
        """Add an executor job from within the event loop."""
        task = self.loop.run_in_executor(None, target, *args)

        # If a task is scheduled
        if self._track_task:
            self._pending_tasks.append(task)

        return task

    @callback
    def async_track_tasks(self) -> None:
        """Track tasks so you can wait for all tasks to be done."""
        self._track_task = True

    @callback
    def async_stop_track_tasks(self) -> None:
        """Stop track tasks so you can't wait for all tasks to be done."""
        self._track_task = False

    @callback
    def async_run_job(
        self, target: Callable[..., Union[None, Awaitable]], *args: Any
    ) -> None:
        """Run a job from within the event loop.

        This method must be run in the event loop.

        target: target to call.
        args: parameters for method to call.
        """
        if (
            not asyncio.iscoroutine(target)
            and not asyncio.iscoroutinefunction(target)
            and is_callback(target)
        ):
            target(*args)
        else:
            self.async_add_job(target, *args)

    def block_till_done(self) -> None:
        """Block until all pending work is done."""
        asyncio.run_coroutine_threadsafe(
            self.async_block_till_done(), self.loop
        ).result()

    async def async_block_till_done(self) -> None:
        """Block until all pending work is done."""
        # To flush out any call_soon_threadsafe
        await asyncio.sleep(0)

        while self._pending_tasks:
            pending = [task for task in self._pending_tasks if not task.done()]
            self._pending_tasks.clear()
            if pending:
                await asyncio.wait(pending)
            else:
                await asyncio.sleep(0)

    def stop(self) -> None:
        """Stop Home Assistant and shuts down all threads."""
        if self.state == CoreState.not_running:  # just ignore
            return
        fire_coroutine_threadsafe(self.async_stop(), self.loop)

    async def async_stop(self, exit_code: int = 0, *, force: bool = False) -> None:
        """Stop Home Assistant and shuts down all threads.

        The "force" flag commands async_stop to proceed regardless of
        Home Assistan't current state. You should not set this flag
        unless you're testing.

        This method is a coroutine.
        """
        if not force:
            # Some tests require async_stop to run,
            # regardless of the state of the loop.
            if self.state == CoreState.not_running:  # just ignore
                return
            if self.state in [CoreState.stopping, CoreState.final_write]:
                _LOGGER.info("async_stop called twice: ignored")
                return
            if self.state == CoreState.starting:
                # This may not work
                _LOGGER.warning("async_stop called before startup is complete")

        # stage 1
        self.state = CoreState.stopping
        self.async_track_tasks()
        self.bus.async_fire(EVENT_HOMEASSISTANT_STOP)
        await self.async_block_till_done()

        # stage 2
        self.state = CoreState.final_write
        self.bus.async_fire(EVENT_HOMEASSISTANT_FINAL_WRITE)
        await self.async_block_till_done()

        # stage 3
        self.state = CoreState.not_running
        self.bus.async_fire(EVENT_HOMEASSISTANT_CLOSE)
        await self.async_block_till_done()

        # Python 3.9+ and backported in runner.py
        await self.loop.shutdown_default_executor()  # type: ignore

        self.exit_code = exit_code

        if self._stopped is not None:
            self._stopped.set()
        else:
            self.loop.stop()


@attr.s(slots=True, frozen=True)
class Context:
    """The context that triggered something."""

    user_id = attr.ib(type=str, default=None)
    parent_id = attr.ib(type=Optional[str], default=None)
    id = attr.ib(type=str, default=attr.Factory(lambda: uuid.uuid4().hex))

    def as_dict(self) -> dict:
        """Return a dictionary representation of the context."""
        return {"id": self.id, "parent_id": self.parent_id, "user_id": self.user_id}


class EventOrigin(enum.Enum):
    """Represent the origin of an event."""

    local = "LOCAL"
    remote = "REMOTE"

    def __str__(self) -> str:
        """Return the event."""
        return self.value  # type: ignore


class Event:
    """Representation of an event within the bus."""

    __slots__ = ["event_type", "data", "origin", "time_fired", "context"]

    def __init__(
        self,
        event_type: str,
        data: Optional[Dict[str, Any]] = None,
        origin: EventOrigin = EventOrigin.local,
        time_fired: Optional[int] = None,
        context: Optional[Context] = None,
    ) -> None:
        """Initialize a new event."""
        self.event_type = event_type
        self.data = data or {}
        self.origin = origin
        self.time_fired = time_fired or dt_util.utcnow()
        self.context: Context = context or Context()

    def as_dict(self) -> Dict:
        """Create a dict representation of this Event.

        Async friendly.
        """
        return {
            "event_type": self.event_type,
            "data": dict(self.data),
            "origin": str(self.origin),
            "time_fired": self.time_fired,
            "context": self.context.as_dict(),
        }

    def __repr__(self) -> str:
        """Return the representation."""
        # pylint: disable=maybe-no-member
        if self.data:
            return f"<Event {self.event_type}[{str(self.origin)[0]}]: {util.repr_helper(self.data)}>"

        return f"<Event {self.event_type}[{str(self.origin)[0]}]>"

    def __eq__(self, other: Any) -> bool:
        """Return the comparison."""
        return (  # type: ignore
            self.__class__ == other.__class__
            and self.event_type == other.event_type
            and self.data == other.data
            and self.origin == other.origin
            and self.time_fired == other.time_fired
            and self.context == other.context
        )


class EventBus:
    """Allow the firing of and listening for events."""

    def __init__(self, hass: HomeAssistant) -> None:
        """Initialize a new event bus."""
        self._listeners: Dict[str, List[Callable]] = {}
        self._hass = hass

    @callback
    def async_listeners(self) -> Dict[str, int]:
        """Return dictionary with events and the number of listeners.

        This method must be run in the event loop.
        """
        return {key: len(self._listeners[key]) for key in self._listeners}

    @property
    def listeners(self) -> Dict[str, int]:
        """Return dictionary with events and the number of listeners."""
        return run_callback_threadsafe(self._hass.loop, self.async_listeners).result()

    def fire(
        self,
        event_type: str,
        event_data: Optional[Dict] = None,
        origin: EventOrigin = EventOrigin.local,
        context: Optional[Context] = None,
    ) -> None:
        """Fire an event."""
        self._hass.loop.call_soon_threadsafe(
            self.async_fire, event_type, event_data, origin, context
        )

    @callback
    def async_fire(
        self,
        event_type: str,
        event_data: Optional[Dict] = None,
        origin: EventOrigin = EventOrigin.local,
        context: Optional[Context] = None,
    ) -> None:
        """Fire an event.

        This method must be run in the event loop.
        """
        listeners = self._listeners.get(event_type, [])

        # EVENT_HOMEASSISTANT_CLOSE should go only to his listeners
        match_all_listeners = self._listeners.get(MATCH_ALL)
        if match_all_listeners is not None and event_type != EVENT_HOMEASSISTANT_CLOSE:
            listeners = match_all_listeners + listeners

        event = Event(event_type, event_data, origin, None, context)

        if event_type != EVENT_TIME_CHANGED:
            _LOGGER.debug("Bus:Handling %s", event)

        if not listeners:
            return

        for func in listeners:
            self._hass.async_add_job(func, event)

    def listen(self, event_type: str, listener: Callable) -> CALLBACK_TYPE:
        """Listen for all events or events of a specific type.

        To listen to all events specify the constant ``MATCH_ALL``
        as event_type.
        """
        async_remove_listener = run_callback_threadsafe(
            self._hass.loop, self.async_listen, event_type, listener
        ).result()

        def remove_listener() -> None:
            """Remove the listener."""
            run_callback_threadsafe(self._hass.loop, async_remove_listener).result()

        return remove_listener

    @callback
    def async_listen(self, event_type: str, listener: Callable) -> CALLBACK_TYPE:
        """Listen for all events or events of a specific type.

        To listen to all events specify the constant ``MATCH_ALL``
        as event_type.

        This method must be run in the event loop.
        """
        if event_type in self._listeners:
            self._listeners[event_type].append(listener)
        else:
            self._listeners[event_type] = [listener]

        def remove_listener() -> None:
            """Remove the listener."""
            self._async_remove_listener(event_type, listener)

        return remove_listener

    def listen_once(self, event_type: str, listener: Callable) -> CALLBACK_TYPE:
        """Listen once for event of a specific type.

        To listen to all events specify the constant ``MATCH_ALL``
        as event_type.

        Returns function to unsubscribe the listener.
        """
        async_remove_listener = run_callback_threadsafe(
            self._hass.loop, self.async_listen_once, event_type, listener
        ).result()

        def remove_listener() -> None:
            """Remove the listener."""
            run_callback_threadsafe(self._hass.loop, async_remove_listener).result()

        return remove_listener

    @callback
    def async_listen_once(self, event_type: str, listener: Callable) -> CALLBACK_TYPE:
        """Listen once for event of a specific type.

        To listen to all events specify the constant ``MATCH_ALL``
        as event_type.

        Returns registered listener that can be used with remove_listener.

        This method must be run in the event loop.
        """

        @callback
        def onetime_listener(event: Event) -> None:
            """Remove listener from event bus and then fire listener."""
            if hasattr(onetime_listener, "run"):
                return
            # Set variable so that we will never run twice.
            # Because the event bus loop might have async_fire queued multiple
            # times, its possible this listener may already be lined up
            # multiple times as well.
            # This will make sure the second time it does nothing.
            setattr(onetime_listener, "run", True)
            self._async_remove_listener(event_type, onetime_listener)
            self._hass.async_run_job(listener, event)

        return self.async_listen(event_type, onetime_listener)

    @callback
    def _async_remove_listener(self, event_type: str, listener: Callable) -> None:
        """Remove a listener of a specific event_type.

        This method must be run in the event loop.
        """
        try:
            self._listeners[event_type].remove(listener)

            # delete event_type list if empty
            if not self._listeners[event_type]:
                self._listeners.pop(event_type)
        except (KeyError, ValueError):
            # KeyError is key event_type listener did not exist
            # ValueError if listener did not exist within event_type
            _LOGGER.warning("Unable to remove unknown listener %s", listener)


class State:
    """Object to represent a state within the state machine.

    entity_id: the entity that is represented.
    state: the state of the entity
    attributes: extra information on entity and state
    last_changed: last time the state was changed, not the attributes.
    last_updated: last time this object was updated.
    context: Context in which it was created
    """

    __slots__ = [
        "entity_id",
        "state",
        "attributes",
        "last_changed",
        "last_updated",
        "context",
    ]

    def __init__(
        self,
        entity_id: str,
        state: str,
        attributes: Optional[Mapping] = None,
        last_changed: Optional[datetime.datetime] = None,
        last_updated: Optional[datetime.datetime] = None,
        context: Optional[Context] = None,
        validate_entity_id: Optional[bool] = True,
    ) -> None:
        """Initialize a new state."""
        state = str(state)

        if validate_entity_id and not valid_entity_id(entity_id):
            raise InvalidEntityFormatError(
                f"Invalid entity id encountered: {entity_id}. "
                "Format should be <domain>.<object_id>"
            )

        if not valid_state(state):
            raise InvalidStateError(
                f"Invalid state encountered for entity id: {entity_id}. "
                "State max length is 255 characters."
            )

        self.entity_id = entity_id.lower()
        self.state = state
        self.attributes = MappingProxyType(attributes or {})
        self.last_updated = last_updated or dt_util.utcnow()
        self.last_changed = last_changed or self.last_updated
        self.context = context or Context()

    @property
    def domain(self) -> str:
        """Domain of this state."""
        return split_entity_id(self.entity_id)[0]

    @property
    def object_id(self) -> str:
        """Object id of this state."""
        return split_entity_id(self.entity_id)[1]

    @property
    def name(self) -> str:
        """Name of this state."""
        return self.attributes.get(ATTR_FRIENDLY_NAME) or self.object_id.replace(
            "_", " "
        )

    def as_dict(self) -> Dict:
        """Return a dict representation of the State.

        Async friendly.

        To be used for JSON serialization.
        Ensures: state == State.from_dict(state.as_dict())
        """
        return {
            "entity_id": self.entity_id,
            "state": self.state,
            "attributes": dict(self.attributes),
            "last_changed": self.last_changed,
            "last_updated": self.last_updated,
            "context": self.context.as_dict(),
        }

    @classmethod
    def from_dict(cls, json_dict: Dict) -> Any:
        """Initialize a state from a dict.

        Async friendly.

        Ensures: state == State.from_json_dict(state.to_json_dict())
        """
        if not (json_dict and "entity_id" in json_dict and "state" in json_dict):
            return None

        last_changed = json_dict.get("last_changed")

        if isinstance(last_changed, str):
            last_changed = dt_util.parse_datetime(last_changed)

        last_updated = json_dict.get("last_updated")

        if isinstance(last_updated, str):
            last_updated = dt_util.parse_datetime(last_updated)

        context = json_dict.get("context")
        if context:
            context = Context(id=context.get("id"), user_id=context.get("user_id"))

        return cls(
            json_dict["entity_id"],
            json_dict["state"],
            json_dict.get("attributes"),
            last_changed,
            last_updated,
            context,
        )

    def __eq__(self, other: Any) -> bool:
        """Return the comparison of the state."""
        return (  # type: ignore
            self.__class__ == other.__class__
            and self.entity_id == other.entity_id
            and self.state == other.state
            and self.attributes == other.attributes
            and self.context == other.context
        )

    def __repr__(self) -> str:
        """Return the representation of the states."""
        attrs = f"; {util.repr_helper(self.attributes)}" if self.attributes else ""

        return (
            f"<state {self.entity_id}={self.state}{attrs}"
            f" @ {dt_util.as_local(self.last_changed).isoformat()}>"
        )


class StateMachine:
    """Helper class that tracks the state of different entities."""

    def __init__(self, bus: EventBus, loop: asyncio.events.AbstractEventLoop) -> None:
        """Initialize state machine."""
        self._states: Dict[str, State] = {}
        self._bus = bus
        self._loop = loop

    def entity_ids(self, domain_filter: Optional[str] = None) -> List[str]:
        """List of entity ids that are being tracked."""
        future = run_callback_threadsafe(
            self._loop, self.async_entity_ids, domain_filter
        )
        return future.result()

    @callback
    def async_entity_ids(self, domain_filter: Optional[str] = None) -> List[str]:
        """List of entity ids that are being tracked.

        This method must be run in the event loop.
        """
        if domain_filter is None:
            return list(self._states.keys())

        domain_filter = domain_filter.lower()

        return [
            state.entity_id
            for state in self._states.values()
            if state.domain == domain_filter
        ]

    def all(self) -> List[State]:
        """Create a list of all states."""
        return run_callback_threadsafe(self._loop, self.async_all).result()

    @callback
    def async_all(self) -> List[State]:
        """Create a list of all states.

        This method must be run in the event loop.
        """
        return list(self._states.values())

    def get(self, entity_id: str) -> Optional[State]:
        """Retrieve state of entity_id or None if not found.

        Async friendly.
        """
        return self._states.get(entity_id.lower())

    def is_state(self, entity_id: str, state: str) -> bool:
        """Test if entity exists and is in specified state.

        Async friendly.
        """
        state_obj = self.get(entity_id)
        return state_obj is not None and state_obj.state == state

    def remove(self, entity_id: str) -> bool:
        """Remove the state of an entity.

        Returns boolean to indicate if an entity was removed.
        """
        return run_callback_threadsafe(
            self._loop, self.async_remove, entity_id
        ).result()

    @callback
    def async_remove(self, entity_id: str, context: Optional[Context] = None) -> bool:
        """Remove the state of an entity.

        Returns boolean to indicate if an entity was removed.

        This method must be run in the event loop.
        """
        entity_id = entity_id.lower()
        old_state = self._states.pop(entity_id, None)

        if old_state is None:
            return False

        self._bus.async_fire(
            EVENT_STATE_CHANGED,
            {"entity_id": entity_id, "old_state": old_state, "new_state": None},
            EventOrigin.local,
            context=context,
        )
        return True

    def set(
        self,
        entity_id: str,
        new_state: str,
        attributes: Optional[Dict] = None,
        force_update: bool = False,
        context: Optional[Context] = None,
    ) -> None:
        """Set the state of an entity, add entity if it does not exist.

        Attributes is an optional dict to specify attributes of this state.

        If you just update the attributes and not the state, last changed will
        not be affected.
        """
        run_callback_threadsafe(
            self._loop,
            self.async_set,
            entity_id,
            new_state,
            attributes,
            force_update,
            context,
        ).result()

    @callback
    def async_set(
        self,
        entity_id: str,
        new_state: str,
        attributes: Optional[Dict] = None,
        force_update: bool = False,
        context: Optional[Context] = None,
    ) -> None:
        """Set the state of an entity, add entity if it does not exist.

        Attributes is an optional dict to specify attributes of this state.

        If you just update the attributes and not the state, last changed will
        not be affected.

        This method must be run in the event loop.
        """
        entity_id = entity_id.lower()
        new_state = str(new_state)
        attributes = attributes or {}
        old_state = self._states.get(entity_id)
        if old_state is None:
            same_state = False
            same_attr = False
            last_changed = None
        else:
            same_state = old_state.state == new_state and not force_update
            same_attr = old_state.attributes == MappingProxyType(attributes)
            last_changed = old_state.last_changed if same_state else None

        if same_state and same_attr:
            return

        if context is None:
            context = Context()

        state = State(entity_id, new_state, attributes, last_changed, None, context)
        self._states[entity_id] = state
        self._bus.async_fire(
            EVENT_STATE_CHANGED,
            {"entity_id": entity_id, "old_state": old_state, "new_state": state},
            EventOrigin.local,
            context,
        )


class Service:
    """Representation of a callable service."""

    __slots__ = ["func", "schema", "is_callback", "is_coroutinefunction"]

    def __init__(
        self,
        func: Callable,
        schema: Optional[vol.Schema],
        context: Optional[Context] = None,
    ) -> None:
        """Initialize a service."""
        self.func = func
        self.schema = schema
        # Properly detect wrapped functions
        while isinstance(func, functools.partial):
            func = func.func
        self.is_callback = is_callback(func)
        self.is_coroutinefunction = asyncio.iscoroutinefunction(func)


class ServiceCall:
    """Representation of a call to a service."""

    __slots__ = ["domain", "service", "data", "context"]

    def __init__(
        self,
        domain: str,
        service: str,
        data: Optional[Dict] = None,
        context: Optional[Context] = None,
    ) -> None:
        """Initialize a service call."""
        self.domain = domain.lower()
        self.service = service.lower()
        self.data = MappingProxyType(data or {})
        self.context = context or Context()

    def __repr__(self) -> str:
        """Return the representation of the service."""
        if self.data:
            return (
                f"<ServiceCall {self.domain}.{self.service} "
                f"(c:{self.context.id}): {util.repr_helper(self.data)}>"
            )

        return f"<ServiceCall {self.domain}.{self.service} (c:{self.context.id})>"


class ServiceRegistry:
    """Offer the services over the eventbus."""

    def __init__(self, hass: HomeAssistant) -> None:
        """Initialize a service registry."""
        self._services: Dict[str, Dict[str, Service]] = {}
        self._hass = hass

    @property
    def services(self) -> Dict[str, Dict[str, Service]]:
        """Return dictionary with per domain a list of available services."""
        return run_callback_threadsafe(self._hass.loop, self.async_services).result()

    @callback
    def async_services(self) -> Dict[str, Dict[str, Service]]:
        """Return dictionary with per domain a list of available services.

        This method must be run in the event loop.
        """
        return {domain: self._services[domain].copy() for domain in self._services}

    def has_service(self, domain: str, service: str) -> bool:
        """Test if specified service exists.

        Async friendly.
        """
        return service.lower() in self._services.get(domain.lower(), [])

    def register(
        self,
        domain: str,
        service: str,
        service_func: Callable,
        schema: Optional[vol.Schema] = None,
    ) -> None:
        """
        Register a service.

        Schema is called to coerce and validate the service data.
        """
        run_callback_threadsafe(
            self._hass.loop, self.async_register, domain, service, service_func, schema
        ).result()

    @callback
    def async_register(
        self,
        domain: str,
        service: str,
        service_func: Callable,
        schema: Optional[vol.Schema] = None,
    ) -> None:
        """
        Register a service.

        Schema is called to coerce and validate the service data.

        This method must be run in the event loop.
        """
        domain = domain.lower()
        service = service.lower()
        service_obj = Service(service_func, schema)

        if domain in self._services:
            self._services[domain][service] = service_obj
        else:
            self._services[domain] = {service: service_obj}

        self._hass.bus.async_fire(
            EVENT_SERVICE_REGISTERED, {ATTR_DOMAIN: domain, ATTR_SERVICE: service}
        )

    def remove(self, domain: str, service: str) -> None:
        """Remove a registered service from service handler."""
        run_callback_threadsafe(
            self._hass.loop, self.async_remove, domain, service
        ).result()

    @callback
    def async_remove(self, domain: str, service: str) -> None:
        """Remove a registered service from service handler.

        This method must be run in the event loop.
        """
        domain = domain.lower()
        service = service.lower()

        if service not in self._services.get(domain, {}):
            _LOGGER.warning("Unable to remove unknown service %s/%s", domain, service)
            return

        self._services[domain].pop(service)

        if not self._services[domain]:
            self._services.pop(domain)

        self._hass.bus.async_fire(
            EVENT_SERVICE_REMOVED, {ATTR_DOMAIN: domain, ATTR_SERVICE: service}
        )

    def call(
        self,
        domain: str,
        service: str,
        service_data: Optional[Dict] = None,
        blocking: bool = False,
        context: Optional[Context] = None,
        limit: Optional[float] = SERVICE_CALL_LIMIT,
    ) -> Optional[bool]:
        """
        Call a service.

        See description of async_call for details.
        """
        return asyncio.run_coroutine_threadsafe(
            self.async_call(domain, service, service_data, blocking, context, limit),
            self._hass.loop,
        ).result()

    async def async_call(
        self,
        domain: str,
        service: str,
        service_data: Optional[Dict] = None,
        blocking: bool = False,
        context: Optional[Context] = None,
        limit: Optional[float] = SERVICE_CALL_LIMIT,
    ) -> Optional[bool]:
        """
        Call a service.

        Specify blocking=True to wait until service is executed.
        Waits a maximum of limit, which may be None for no timeout.

        If blocking = True, will return boolean if service executed
        successfully within limit.

        This method will fire an event to indicate the service has been called.

        Because the service is sent as an event you are not allowed to use
        the keys ATTR_DOMAIN and ATTR_SERVICE in your service_data.

        This method is a coroutine.
        """
        domain = domain.lower()
        service = service.lower()
        context = context or Context()
        service_data = service_data or {}

        try:
            handler = self._services[domain][service]
        except KeyError:
            raise ServiceNotFound(domain, service) from None

        if handler.schema:
            try:
                processed_data = handler.schema(service_data)
            except vol.Invalid:
                _LOGGER.debug(
                    "Invalid data for service call %s.%s: %s",
                    domain,
                    service,
                    service_data,
                )
                raise
        else:
            processed_data = service_data

        service_call = ServiceCall(domain, service, processed_data, context)

        self._hass.bus.async_fire(
            EVENT_CALL_SERVICE,
            {
                ATTR_DOMAIN: domain.lower(),
                ATTR_SERVICE: service.lower(),
                ATTR_SERVICE_DATA: service_data,
            },
            context=context,
        )

        coro = self._execute_service(handler, service_call)
        if not blocking:
            self._run_service_in_background(coro, service_call)
            return None

        task = self._hass.async_create_task(coro)
        try:
            await asyncio.wait({task}, timeout=limit)
        except asyncio.CancelledError:
            # Task calling us was cancelled, so cancel service call task, and wait for
            # it to be cancelled, within reason, before leaving.
            _LOGGER.debug("Service call was cancelled: %s", service_call)
            task.cancel()
            await asyncio.wait({task}, timeout=SERVICE_CALL_LIMIT)
            raise

        if task.cancelled():
            # Service call task was cancelled some other way, such as during shutdown.
            _LOGGER.debug("Service was cancelled: %s", service_call)
            raise asyncio.CancelledError
        if task.done():
            # Propagate any exceptions that might have happened during service call.
            task.result()
            # Service call completed successfully!
            return True
        # Service call task did not complete before timeout expired.
        # Let it keep running in background.
        self._run_service_in_background(task, service_call)
        _LOGGER.debug("Service did not complete before timeout: %s", service_call)
        return False

    def _run_service_in_background(
        self, coro_or_task: Union[Coroutine, asyncio.Task], service_call: ServiceCall
    ) -> None:
        """Run service call in background, catching and logging any exceptions."""

        async def catch_exceptions() -> None:
            try:
                await coro_or_task
            except Unauthorized:
                _LOGGER.warning(
                    "Unauthorized service called %s/%s",
                    service_call.domain,
                    service_call.service,
                )
            except asyncio.CancelledError:
                _LOGGER.debug("Service was cancelled: %s", service_call)
            except Exception:  # pylint: disable=broad-except
                _LOGGER.exception("Error executing service: %s", service_call)

        self._hass.async_create_task(catch_exceptions())

    async def _execute_service(
        self, handler: Service, service_call: ServiceCall
    ) -> None:
        """Execute a service."""
        if handler.is_coroutinefunction:
            await handler.func(service_call)
        elif handler.is_callback:
            handler.func(service_call)
        else:
            await self._hass.async_add_executor_job(handler.func, service_call)


class Config:
    """Configuration settings for Home Assistant."""

    def __init__(self, hass: HomeAssistant) -> None:
        """Initialize a new config object."""
        self.hass = hass

        self.latitude: float = 0
        self.longitude: float = 0
        self.elevation: int = 0
        self.location_name: str = "Home"
        self.time_zone: datetime.tzinfo = dt_util.UTC
        self.units: UnitSystem = METRIC_SYSTEM
        self.internal_url: Optional[str] = None
        self.external_url: Optional[str] = None

        self.config_source: str = "default"

        # If True, pip install is skipped for requirements on startup
        self.skip_pip: bool = False

        # List of loaded components
        self.components: Set[str] = set()

        # API (HTTP) server configuration, see components.http.ApiConfig
        self.api: Optional[Any] = None

        # Directory that holds the configuration
        self.config_dir: Optional[str] = None

        # List of allowed external dirs to access
        self.whitelist_external_dirs: Set[str] = set()

        # List of allowed external URLs that integrations may use
        self.allowlist_external_urls: Set[str] = set()

        # If Home Assistant is running in safe mode
        self.safe_mode: bool = False

    def distance(self, lat: float, lon: float) -> Optional[float]:
        """Calculate distance from Home Assistant.

        Async friendly.
        """
        return self.units.length(
            location.distance(self.latitude, self.longitude, lat, lon), LENGTH_METERS
        )

    def path(self, *path: str) -> str:
        """Generate path to the file within the configuration directory.

        Async friendly.
        """
        if self.config_dir is None:
            raise HomeAssistantError("config_dir is not set")
        return os.path.join(self.config_dir, *path)

    def is_allowed_external_url(self, url: str) -> bool:
        """Check if an external URL is allowed."""
        parsed_url = f"{str(yarl.URL(url))}/"

        return any(
            allowed
            for allowed in self.allowlist_external_urls
            if parsed_url.startswith(allowed)
        )

    def is_allowed_path(self, path: str) -> bool:
        """Check if the path is valid for access from outside."""
        assert path is not None

        thepath = pathlib.Path(path)
        try:
            # The file path does not have to exist (it's parent should)
            if thepath.exists():
                thepath = thepath.resolve()
            else:
                thepath = thepath.parent.resolve()
        except (FileNotFoundError, RuntimeError, PermissionError):
            return False

        for whitelisted_path in self.whitelist_external_dirs:
            try:
                thepath.relative_to(whitelisted_path)
                return True
            except ValueError:
                pass

        return False

    def as_dict(self) -> Dict:
        """Create a dictionary representation of the configuration.

        Async friendly.
        """
        time_zone = dt_util.UTC.zone
        if self.time_zone and getattr(self.time_zone, "zone"):
            time_zone = getattr(self.time_zone, "zone")

        return {
            "latitude": self.latitude,
            "longitude": self.longitude,
            "elevation": self.elevation,
            "unit_system": self.units.as_dict(),
            "location_name": self.location_name,
            "time_zone": time_zone,
            "components": self.components,
            "config_dir": self.config_dir,
            "whitelist_external_dirs": self.whitelist_external_dirs,
            "allowlist_external_urls": self.allowlist_external_urls,
            "version": __version__,
            "config_source": self.config_source,
            "safe_mode": self.safe_mode,
            "state": self.hass.state.value,
            "external_url": self.external_url,
            "internal_url": self.internal_url,
        }

    def set_time_zone(self, time_zone_str: str) -> None:
        """Help to set the time zone."""
        time_zone = dt_util.get_time_zone(time_zone_str)

        if time_zone:
            self.time_zone = time_zone
            dt_util.set_default_time_zone(time_zone)
        else:
            raise ValueError(f"Received invalid time zone {time_zone_str}")

    @callback
    def _update(
        self,
        *,
        source: str,
        latitude: Optional[float] = None,
        longitude: Optional[float] = None,
        elevation: Optional[int] = None,
        unit_system: Optional[str] = None,
        location_name: Optional[str] = None,
        time_zone: Optional[str] = None,
        external_url: Optional[Union[str, dict]] = _UNDEF,
        internal_url: Optional[Union[str, dict]] = _UNDEF,
    ) -> None:
        """Update the configuration from a dictionary."""
        self.config_source = source
        if latitude is not None:
            self.latitude = latitude
        if longitude is not None:
            self.longitude = longitude
        if elevation is not None:
            self.elevation = elevation
        if unit_system is not None:
            if unit_system == CONF_UNIT_SYSTEM_IMPERIAL:
                self.units = IMPERIAL_SYSTEM
            else:
                self.units = METRIC_SYSTEM
        if location_name is not None:
            self.location_name = location_name
        if time_zone is not None:
            self.set_time_zone(time_zone)
        if external_url is not _UNDEF:
            self.external_url = cast(Optional[str], external_url)
        if internal_url is not _UNDEF:
            self.internal_url = cast(Optional[str], internal_url)

    async def async_update(self, **kwargs: Any) -> None:
        """Update the configuration from a dictionary."""
        self._update(source=SOURCE_STORAGE, **kwargs)
        await self.async_store()
        self.hass.bus.async_fire(EVENT_CORE_CONFIG_UPDATE, kwargs)

    async def async_load(self) -> None:
        """Load [homeassistant] core config."""
        store = self.hass.helpers.storage.Store(
            CORE_STORAGE_VERSION, CORE_STORAGE_KEY, private=True
        )
        data = await store.async_load()

        async def migrate_base_url(_: Event) -> None:
            """Migrate base_url to internal_url/external_url."""
            if self.hass.config.api is None:
                return

            base_url = yarl.URL(self.hass.config.api.deprecated_base_url)

            # Check if this is an internal URL
            if str(base_url.host).endswith(".local") or (
                network.is_ip_address(str(base_url.host))
                and network.is_private(ip_address(base_url.host))
            ):
                await self.async_update(
                    internal_url=network.normalize_url(str(base_url))
                )
                return

            # External, ensure this is not a loopback address
            if not (
                network.is_ip_address(str(base_url.host))
                and network.is_loopback(ip_address(base_url.host))
            ):
                await self.async_update(
                    external_url=network.normalize_url(str(base_url))
                )

        if data:
            # Try to migrate base_url to internal_url/external_url
            if "external_url" not in data:
                self.hass.bus.async_listen_once(
                    EVENT_HOMEASSISTANT_START, migrate_base_url
                )

            self._update(
                source=SOURCE_STORAGE,
                latitude=data.get("latitude"),
                longitude=data.get("longitude"),
                elevation=data.get("elevation"),
                unit_system=data.get("unit_system"),
                location_name=data.get("location_name"),
                time_zone=data.get("time_zone"),
                external_url=data.get("external_url", _UNDEF),
                internal_url=data.get("internal_url", _UNDEF),
            )

    async def async_store(self) -> None:
        """Store [homeassistant] core config."""
        time_zone = dt_util.UTC.zone
        if self.time_zone and getattr(self.time_zone, "zone"):
            time_zone = getattr(self.time_zone, "zone")

        data = {
            "latitude": self.latitude,
            "longitude": self.longitude,
            "elevation": self.elevation,
            "unit_system": self.units.name,
            "location_name": self.location_name,
            "time_zone": time_zone,
            "external_url": self.external_url,
            "internal_url": self.internal_url,
        }

        store = self.hass.helpers.storage.Store(
            CORE_STORAGE_VERSION, CORE_STORAGE_KEY, private=True
        )
        await store.async_save(data)


def _async_create_timer(hass: HomeAssistant) -> None:
    """Create a timer that will start on HOMEASSISTANT_START."""
    handle = None

    def schedule_tick(now: datetime.datetime) -> None:
        """Schedule a timer tick when the next second rolls around."""
        nonlocal handle

        slp_seconds = 1 - (now.microsecond / 10 ** 6)
        target = monotonic() + slp_seconds
        handle = hass.loop.call_later(slp_seconds, fire_time_event, target)

    @callback
    def fire_time_event(target: float) -> None:
        """Fire next time event."""
        now = dt_util.utcnow()

        hass.bus.async_fire(EVENT_TIME_CHANGED, {ATTR_NOW: now})

        # If we are more than a second late, a tick was missed
        late = monotonic() - target
        if late > 1:
            hass.bus.async_fire(EVENT_TIMER_OUT_OF_SYNC, {ATTR_SECONDS: late})

        schedule_tick(now)

    @callback
    def stop_timer(_: Event) -> None:
        """Stop the timer."""
        if handle is not None:
            handle.cancel()

    hass.bus.async_listen_once(EVENT_HOMEASSISTANT_STOP, stop_timer)

    _LOGGER.info("Timer:starting")
    schedule_tick(dt_util.utcnow())<|MERGE_RESOLUTION|>--- conflicted
+++ resolved
@@ -70,7 +70,6 @@
     ServiceNotFound,
     Unauthorized,
 )
-from homeassistant.helpers.frame import warn_use
 from homeassistant.util import location, network
 from homeassistant.util.async_ import fire_coroutine_threadsafe, run_callback_threadsafe
 import homeassistant.util.dt as dt_util
@@ -168,23 +167,7 @@
 
     def __init__(self) -> None:
         """Initialize new Home Assistant object."""
-<<<<<<< HEAD
-        self.loop: asyncio.events.AbstractEventLoop = (loop or asyncio.get_event_loop())
-
-        executor_opts: Dict[str, Any] = {
-            "max_workers": None,
-            "thread_name_prefix": "SyncWorker",
-        }
-
-        self.executor = ThreadPoolExecutor(**executor_opts)
-        self.loop.set_default_executor(self.executor)
-        self.loop.set_default_executor = warn_use(  # type: ignore
-            self.loop.set_default_executor, "sets default executor on the event loop"
-        )
-        self.loop.set_exception_handler(async_loop_exception_handler)
-=======
         self.loop = asyncio.get_running_loop()
->>>>>>> f49ce5d1
         self._pending_tasks: list = []
         self._track_task = True
         self.bus = EventBus(self)
