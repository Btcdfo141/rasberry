"""Tests for the jellyfin integration."""
import json
from typing import Any

<<<<<<< HEAD
=======
from homeassistant.core import HomeAssistant

>>>>>>> 7fae85ee
from tests.common import load_fixture


def load_json_fixture(filename: str) -> Any:
    """Load JSON fixture on-demand."""
<<<<<<< HEAD
    return json.loads(load_fixture(f"jellyfin/{filename}"))
=======
    return json.loads(load_fixture(f"jellyfin/{filename}"))


async def async_load_json_fixture(hass: HomeAssistant, filename: str) -> Any:
    """Load JSON fixture on-demand asynchronously."""
    return await hass.async_add_executor_job(load_json_fixture, filename)
>>>>>>> 7fae85ee
<|MERGE_RESOLUTION|>--- conflicted
+++ resolved
@@ -2,23 +2,16 @@
 import json
 from typing import Any
 
-<<<<<<< HEAD
-=======
 from homeassistant.core import HomeAssistant
 
->>>>>>> 7fae85ee
 from tests.common import load_fixture
 
 
 def load_json_fixture(filename: str) -> Any:
     """Load JSON fixture on-demand."""
-<<<<<<< HEAD
-    return json.loads(load_fixture(f"jellyfin/{filename}"))
-=======
     return json.loads(load_fixture(f"jellyfin/{filename}"))
 
 
 async def async_load_json_fixture(hass: HomeAssistant, filename: str) -> Any:
     """Load JSON fixture on-demand asynchronously."""
-    return await hass.async_add_executor_job(load_json_fixture, filename)
->>>>>>> 7fae85ee
+    return await hass.async_add_executor_job(load_json_fixture, filename)