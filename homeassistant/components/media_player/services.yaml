--- conflicted
+++ resolved
@@ -256,26 +256,4 @@
       example: 'nightMode'
     value:
       description: Value to set.
-      example: 'on'
-
-<<<<<<< HEAD
-blackbird_set_all_zones:
-  description: Set all Blackbird zones to a single source.
-  fields:
-    entity_id:
-      description: Name of any blackbird zone.
-      example: 'media_player.zone_1'
-    source:
-      description: Name of source to switch to.
-      example: 'Source 1'
-=======
-epson_select_cmode:
-  description: Select Color mode of Epson projector
-  fields:
-    entity_id:
-      description: Name of projector
-      example: 'media_player.epson_projector'
-    cmode:
-      description: Name of Cmode
-      example: 'cinema'
->>>>>>> 9e01591c
+      example: 'on'