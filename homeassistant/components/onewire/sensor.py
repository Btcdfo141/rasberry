--- conflicted
+++ resolved
@@ -33,11 +33,6 @@
 
 _LOGGER = logging.getLogger(__name__)
 
-<<<<<<< HEAD
-=======
-DEFAULT_OWSERVER_PORT = 4304
-DEFAULT_SYSBUS_MOUNT_DIR = "/sys/bus/w1/devices/"
->>>>>>> e320c3b7
 DEVICE_SENSORS = {
     # Family : { SensorType: owfs path }
     "10": {"temperature": "temperature"},
@@ -106,11 +101,7 @@
         vol.Optional(CONF_NAMES): {cv.string: cv.string},
         vol.Optional(CONF_MOUNT_DIR, default=DEFAULT_SYSBUS_MOUNT_DIR): cv.string,
         vol.Optional(CONF_HOST): cv.string,
-<<<<<<< HEAD
         vol.Optional(CONF_PORT, default=DEFAULT_PORT): cv.port,
-=======
-        vol.Optional(CONF_PORT, default=DEFAULT_OWSERVER_PORT): cv.port,
->>>>>>> e320c3b7
     }
 )
 
@@ -210,12 +201,8 @@
                 )
 
     # We have a raw GPIO ow sensor on a Pi
-<<<<<<< HEAD
     elif conf_type == CONF_TYPE_SYSBUS:
         _LOGGER.debug("Initializing using SysBus %s", base_dir)
-=======
-    elif base_dir == DEFAULT_SYSBUS_MOUNT_DIR:
->>>>>>> e320c3b7
         for device_family in DEVICE_SENSORS:
             for device_folder in glob(os.path.join(base_dir, f"{device_family}[.-]*")):
                 sensor_id = os.path.split(device_folder)[1]
