--- conflicted
+++ resolved
@@ -227,19 +227,12 @@
 
     async def _update_unique_id(self) -> None:
         """Set the unique id."""
-<<<<<<< HEAD
-        if self._attr_unique_id is None:
-            serial_number = await self._api.async_serial_number
-            if serial_number:
-                self._attr_unique_id = (
-                    f"{serial_number}-{self.entity_description.key}-{self._channel}"
-                )
-=======
-        if self._attr_unique_id is None and (serial_number := self._api.serial_number):
+        if self._attr_unique_id is None and (
+            serial_number := await self._api.async_serial_number
+        ):
             self._attr_unique_id = (
                 f"{serial_number}-{self.entity_description.key}-{self._channel}"
             )
->>>>>>> bdea7fad
 
     async def async_on_demand_update(self) -> None:
         """Update state."""
