--- conflicted
+++ resolved
@@ -3385,11 +3385,7 @@
     },
     "mopeka": {
       "name": "Mopeka",
-<<<<<<< HEAD
-      "integration_type": "hub",
-=======
       "integration_type": "device",
->>>>>>> 74ae351a
       "config_flow": true,
       "iot_class": "local_push"
     },
