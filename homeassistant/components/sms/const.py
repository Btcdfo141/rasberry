"""Constants for sms Component."""

DOMAIN = "sms"
<<<<<<< HEAD
SMS_GATEWAY = "SMS_GATEWAY"
SMS_GSM_SIGNAL_SENSOR_NAME = "GSM Signal"
=======
SMS_GATEWAY = "SMS_GATEWAY"
>>>>>>> b4489e13
<|MERGE_RESOLUTION|>--- conflicted
+++ resolved
@@ -1,9 +1,4 @@
 """Constants for sms Component."""
 
 DOMAIN = "sms"
-<<<<<<< HEAD
-SMS_GATEWAY = "SMS_GATEWAY"
-SMS_GSM_SIGNAL_SENSOR_NAME = "GSM Signal"
-=======
-SMS_GATEWAY = "SMS_GATEWAY"
->>>>>>> b4489e13
+SMS_GATEWAY = "SMS_GATEWAY"