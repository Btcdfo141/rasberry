{
  "domain": "led_ble",
  "name": "LED BLE",
  "config_flow": true,
  "documentation": "https://www.home-assistant.io/integrations/ble_ble",
<<<<<<< HEAD
  "requirements": ["led-ble==0.6.0", "flux_led==0.28.32"],
=======
  "requirements": ["led-ble==0.6.0"],
>>>>>>> 8af613dd
  "dependencies": ["bluetooth"],
  "codeowners": ["@bdraco"],
  "bluetooth": [
    { "local_name": "LEDnet*" },
    { "local_name": "BLE-LED*" },
    { "local_name": "LEDBLE*" },
    { "local_name": "Triones*" },
    { "local_name": "LEDBlue*" },
    { "local_name": "Dream~*" },
    { "local_name": "QHM-*" }
  ],
  "iot_class": "local_polling"
}<|MERGE_RESOLUTION|>--- conflicted
+++ resolved
@@ -3,11 +3,7 @@
   "name": "LED BLE",
   "config_flow": true,
   "documentation": "https://www.home-assistant.io/integrations/ble_ble",
-<<<<<<< HEAD
-  "requirements": ["led-ble==0.6.0", "flux_led==0.28.32"],
-=======
   "requirements": ["led-ble==0.6.0"],
->>>>>>> 8af613dd
   "dependencies": ["bluetooth"],
   "codeowners": ["@bdraco"],
   "bluetooth": [
