"""Constants for the SolarEdge Monitoring API."""
from datetime import timedelta
import logging

<<<<<<< HEAD
from homeassistant.components.sensor import (
    STATE_CLASS_MEASUREMENT,
    STATE_CLASS_TOTAL,
    STATE_CLASS_TOTAL_INCREASING,
)
from homeassistant.const import (
    DEVICE_CLASS_ENERGY,
    DEVICE_CLASS_POWER,
    ENERGY_WATT_HOUR,
    PERCENTAGE,
    POWER_WATT,
    ENERGY_KILO_WATT_HOUR, 
    POWER_KILO_WATT, 
    ENERGY_MEGA_WATT_HOUR
)
=======
from homeassistant.components.sensor import SensorDeviceClass, SensorStateClass
from homeassistant.const import ENERGY_WATT_HOUR, PERCENTAGE, POWER_WATT
>>>>>>> b1153720

from .models import SolarEdgeSensorEntityDescription

DOMAIN = "solaredge"

LOGGER = logging.getLogger(__package__)

DATA_API_CLIENT = "api_client"

# Config for solaredge monitoring api requests.
CONF_SITE_ID = "site_id"
DEFAULT_NAME = "SolarEdge"

OVERVIEW_UPDATE_DELAY = timedelta(minutes=15)
DETAILS_UPDATE_DELAY = timedelta(hours=12)
INVENTORY_UPDATE_DELAY = timedelta(hours=12)
POWER_FLOW_UPDATE_DELAY = timedelta(minutes=15)
ENERGY_DETAILS_DELAY = timedelta(minutes=15)

SCAN_INTERVAL = timedelta(minutes=15)

# Supported overview sensor types:
# Key: ['json_key', 'name', unit, icon, default]

# Supported overview sensors
SENSOR_TYPES = [
    SolarEdgeSensorEntityDescription(
        key="lifetime_energy",
        json_key="lifeTimeData",
        name="Lifetime energy",
        icon="mdi:solar-power",
<<<<<<< HEAD
        state_class=STATE_CLASS_TOTAL,
        native_unit_of_measurement=ENERGY_MEGA_WATT_HOUR,
        device_class=DEVICE_CLASS_ENERGY,
=======
        state_class=SensorStateClass.TOTAL,
        native_unit_of_measurement=ENERGY_WATT_HOUR,
        device_class=SensorDeviceClass.ENERGY,
>>>>>>> b1153720
    ),
    SolarEdgeSensorEntityDescription(
        key="energy_this_year",
        json_key="lastYearData",
        name="Energy this year",
        entity_registry_enabled_default=False,
        icon="mdi:solar-power",
<<<<<<< HEAD
        native_unit_of_measurement=ENERGY_MEGA_WATT_HOUR,
        device_class=DEVICE_CLASS_ENERGY,
=======
        native_unit_of_measurement=ENERGY_WATT_HOUR,
        device_class=SensorDeviceClass.ENERGY,
>>>>>>> b1153720
    ),
    SolarEdgeSensorEntityDescription(
        key="energy_this_month",
        json_key="lastMonthData",
        name="Energy this month",
        entity_registry_enabled_default=False,
        icon="mdi:solar-power",
<<<<<<< HEAD
        native_unit_of_measurement=ENERGY_KILO_WATT_HOUR,
        device_class=DEVICE_CLASS_ENERGY,
=======
        native_unit_of_measurement=ENERGY_WATT_HOUR,
        device_class=SensorDeviceClass.ENERGY,
>>>>>>> b1153720
    ),
    SolarEdgeSensorEntityDescription(
        key="energy_today",
        json_key="lastDayData",
        name="Energy today",
        entity_registry_enabled_default=False,
        icon="mdi:solar-power",
<<<<<<< HEAD
        native_unit_of_measurement=ENERGY_KILO_WATT_HOUR,
        device_class=DEVICE_CLASS_ENERGY,
=======
        native_unit_of_measurement=ENERGY_WATT_HOUR,
        device_class=SensorDeviceClass.ENERGY,
>>>>>>> b1153720
    ),
    SolarEdgeSensorEntityDescription(
        key="current_power",
        json_key="currentPower",
        name="Current Power",
        icon="mdi:solar-power",
        state_class=SensorStateClass.MEASUREMENT,
        native_unit_of_measurement=POWER_WATT,
        device_class=SensorDeviceClass.POWER,
    ),
    SolarEdgeSensorEntityDescription(
        key="site_details",
        name="Site details",
        entity_registry_enabled_default=False,
    ),
    SolarEdgeSensorEntityDescription(
        key="meters",
        json_key="meters",
        name="Meters",
        entity_registry_enabled_default=False,
    ),
    SolarEdgeSensorEntityDescription(
        key="sensors",
        json_key="sensors",
        name="Sensors",
        entity_registry_enabled_default=False,
    ),
    SolarEdgeSensorEntityDescription(
        key="gateways",
        json_key="gateways",
        name="Gateways",
        entity_registry_enabled_default=False,
    ),
    SolarEdgeSensorEntityDescription(
        key="batteries",
        json_key="batteries",
        name="Batteries",
        entity_registry_enabled_default=False,
    ),
    SolarEdgeSensorEntityDescription(
        key="inverters",
        json_key="inverters",
        name="Inverters",
        entity_registry_enabled_default=False,
    ),
    SolarEdgeSensorEntityDescription(
        key="power_consumption",
        json_key="LOAD",
        name="Power Consumption",
        entity_registry_enabled_default=False,
        icon="mdi:flash",
    ),
    SolarEdgeSensorEntityDescription(
        key="solar_power",
        json_key="PV",
        name="Solar Power",
        entity_registry_enabled_default=False,
        icon="mdi:solar-power",
    ),
    SolarEdgeSensorEntityDescription(
        key="grid_power",
        json_key="GRID",
        name="Grid Power",
        entity_registry_enabled_default=False,
        icon="mdi:power-plug",
    ),
    SolarEdgeSensorEntityDescription(
        key="storage_power",
        json_key="STORAGE",
        name="Storage Power",
        entity_registry_enabled_default=False,
        icon="mdi:car-battery",
    ),
    SolarEdgeSensorEntityDescription(
        key="purchased_energy",
        json_key="Purchased",
        name="Imported Energy",
        entity_registry_enabled_default=False,
        state_class=SensorStateClass.TOTAL_INCREASING,
        native_unit_of_measurement=ENERGY_WATT_HOUR,
        device_class=SensorDeviceClass.ENERGY,
    ),
    SolarEdgeSensorEntityDescription(
        key="production_energy",
        json_key="Production",
        name="Production Energy",
        entity_registry_enabled_default=False,
        state_class=SensorStateClass.TOTAL_INCREASING,
        native_unit_of_measurement=ENERGY_WATT_HOUR,
        device_class=SensorDeviceClass.ENERGY,
    ),
    SolarEdgeSensorEntityDescription(
        key="consumption_energy",
        json_key="Consumption",
        name="Consumption Energy",
        entity_registry_enabled_default=False,
        state_class=SensorStateClass.TOTAL_INCREASING,
        native_unit_of_measurement=ENERGY_WATT_HOUR,
        device_class=SensorDeviceClass.ENERGY,
    ),
    SolarEdgeSensorEntityDescription(
        key="selfconsumption_energy",
        json_key="SelfConsumption",
        name="SelfConsumption Energy",
        entity_registry_enabled_default=False,
        state_class=SensorStateClass.TOTAL_INCREASING,
        native_unit_of_measurement=ENERGY_WATT_HOUR,
        device_class=SensorDeviceClass.ENERGY,
    ),
    SolarEdgeSensorEntityDescription(
        key="feedin_energy",
        json_key="FeedIn",
        name="Exported Energy",
        entity_registry_enabled_default=False,
        state_class=SensorStateClass.TOTAL_INCREASING,
        native_unit_of_measurement=ENERGY_WATT_HOUR,
        device_class=SensorDeviceClass.ENERGY,
    ),
    SolarEdgeSensorEntityDescription(
        key="storage_level",
        json_key="STORAGE",
        name="Storage Level",
        entity_registry_enabled_default=False,
        state_class=SensorStateClass.MEASUREMENT,
        native_unit_of_measurement=PERCENTAGE,
    ),
]<|MERGE_RESOLUTION|>--- conflicted
+++ resolved
@@ -2,12 +2,7 @@
 from datetime import timedelta
 import logging
 
-<<<<<<< HEAD
-from homeassistant.components.sensor import (
-    STATE_CLASS_MEASUREMENT,
-    STATE_CLASS_TOTAL,
-    STATE_CLASS_TOTAL_INCREASING,
-)
+
 from homeassistant.const import (
     DEVICE_CLASS_ENERGY,
     DEVICE_CLASS_POWER,
@@ -18,10 +13,7 @@
     POWER_KILO_WATT, 
     ENERGY_MEGA_WATT_HOUR
 )
-=======
 from homeassistant.components.sensor import SensorDeviceClass, SensorStateClass
-from homeassistant.const import ENERGY_WATT_HOUR, PERCENTAGE, POWER_WATT
->>>>>>> b1153720
 
 from .models import SolarEdgeSensorEntityDescription
 
@@ -53,15 +45,9 @@
         json_key="lifeTimeData",
         name="Lifetime energy",
         icon="mdi:solar-power",
-<<<<<<< HEAD
-        state_class=STATE_CLASS_TOTAL,
+        state_class=SensorStateClass.TOTAL,
         native_unit_of_measurement=ENERGY_MEGA_WATT_HOUR,
-        device_class=DEVICE_CLASS_ENERGY,
-=======
-        state_class=SensorStateClass.TOTAL,
-        native_unit_of_measurement=ENERGY_WATT_HOUR,
-        device_class=SensorDeviceClass.ENERGY,
->>>>>>> b1153720
+        device_class=SensorDeviceClass.ENERGY,
     ),
     SolarEdgeSensorEntityDescription(
         key="energy_this_year",
@@ -69,13 +55,8 @@
         name="Energy this year",
         entity_registry_enabled_default=False,
         icon="mdi:solar-power",
-<<<<<<< HEAD
         native_unit_of_measurement=ENERGY_MEGA_WATT_HOUR,
-        device_class=DEVICE_CLASS_ENERGY,
-=======
-        native_unit_of_measurement=ENERGY_WATT_HOUR,
-        device_class=SensorDeviceClass.ENERGY,
->>>>>>> b1153720
+        device_class=SensorDeviceClass.ENERGY,
     ),
     SolarEdgeSensorEntityDescription(
         key="energy_this_month",
@@ -83,13 +64,8 @@
         name="Energy this month",
         entity_registry_enabled_default=False,
         icon="mdi:solar-power",
-<<<<<<< HEAD
         native_unit_of_measurement=ENERGY_KILO_WATT_HOUR,
-        device_class=DEVICE_CLASS_ENERGY,
-=======
-        native_unit_of_measurement=ENERGY_WATT_HOUR,
-        device_class=SensorDeviceClass.ENERGY,
->>>>>>> b1153720
+        device_class=SensorDeviceClass.ENERGY,
     ),
     SolarEdgeSensorEntityDescription(
         key="energy_today",
@@ -97,13 +73,8 @@
         name="Energy today",
         entity_registry_enabled_default=False,
         icon="mdi:solar-power",
-<<<<<<< HEAD
         native_unit_of_measurement=ENERGY_KILO_WATT_HOUR,
-        device_class=DEVICE_CLASS_ENERGY,
-=======
-        native_unit_of_measurement=ENERGY_WATT_HOUR,
-        device_class=SensorDeviceClass.ENERGY,
->>>>>>> b1153720
+        device_class=SensorDeviceClass.ENERGY,
     ),
     SolarEdgeSensorEntityDescription(
         key="current_power",
