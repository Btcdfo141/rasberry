--- conflicted
+++ resolved
@@ -5,10 +5,7 @@
 from dataclasses import dataclass
 import logging
 
-<<<<<<< HEAD
 from PyViCare.PyViCareDevice import Device as PyViCareDevice
-=======
->>>>>>> 857f2e1d
 from PyViCare.PyViCareDeviceConfig import PyViCareDeviceConfig
 from PyViCare.PyViCareUtils import (
     PyViCareInvalidDataError,
@@ -109,17 +106,10 @@
 
 def _build_entity(
     name: str,
-<<<<<<< HEAD
     vicare_api: PyViCareDevice,
     device_config: PyViCareDeviceConfig,
-    sensor: ViCareBinarySensorEntityDescription,
+    entity_description: ViCareBinarySensorEntityDescription,
 ) -> ViCareBinarySensor | None:
-=======
-    vicare_api,
-    device_config: PyViCareDeviceConfig,
-    entity_description: ViCareBinarySensorEntityDescription,
-):
->>>>>>> 857f2e1d
     """Create a ViCare binary sensor entity."""
     if is_supported(name, entity_description, vicare_api):
         return ViCareBinarySensor(
