"""Config flow for Wallbox integration."""
import voluptuous as vol

from homeassistant import config_entries, core
from homeassistant.const import CONF_PASSWORD, CONF_USERNAME
from homeassistant.exceptions import ConfigEntryAuthFailed

<<<<<<< HEAD
from . import WallboxHub
=======
from . import InvalidAuth, WallboxHub
>>>>>>> d249530e
from .const import CONF_STATION, DOMAIN

COMPONENT_DOMAIN = DOMAIN

STEP_USER_DATA_SCHEMA = vol.Schema(
    {
        vol.Required(CONF_STATION): str,
        vol.Required(CONF_USERNAME): str,
        vol.Required(CONF_PASSWORD): str,
    }
)


async def validate_input(hass: core.HomeAssistant, data):
    """Validate the user input allows to connect.

    Data has the keys from STEP_USER_DATA_SCHEMA with values provided by the user.
    """
    hub = WallboxHub(data["station"], data["username"], data["password"], hass)

    await hub._async_update_data()

    # Return info that you want to store in the config entry.
    return {"title": "Wallbox Portal"}


class ConfigFlow(config_entries.ConfigFlow, domain=COMPONENT_DOMAIN):
    """Handle a config flow for Wallbox."""

    async def async_step_user(self, user_input=None):
        """Handle the initial step."""
        if user_input is None:
            return self.async_show_form(
                step_id="user",
                data_schema=STEP_USER_DATA_SCHEMA,
            )

        errors = {}

        try:
            info = await validate_input(self.hass, user_input)
        except ConnectionError:
            errors["base"] = "cannot_connect"
        except ConfigEntryAuthFailed:
            errors["base"] = "invalid_auth"
        else:
            return self.async_create_entry(title=info["title"], data=user_input)

        return self.async_show_form(
            step_id="user", data_schema=STEP_USER_DATA_SCHEMA, errors=errors
        )<|MERGE_RESOLUTION|>--- conflicted
+++ resolved
@@ -3,13 +3,8 @@
 
 from homeassistant import config_entries, core
 from homeassistant.const import CONF_PASSWORD, CONF_USERNAME
-from homeassistant.exceptions import ConfigEntryAuthFailed
 
-<<<<<<< HEAD
-from . import WallboxHub
-=======
 from . import InvalidAuth, WallboxHub
->>>>>>> d249530e
 from .const import CONF_STATION, DOMAIN
 
 COMPONENT_DOMAIN = DOMAIN
@@ -53,7 +48,7 @@
             info = await validate_input(self.hass, user_input)
         except ConnectionError:
             errors["base"] = "cannot_connect"
-        except ConfigEntryAuthFailed:
+        except InvalidAuth:
             errors["base"] = "invalid_auth"
         else:
             return self.async_create_entry(title=info["title"], data=user_input)
