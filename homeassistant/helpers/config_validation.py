"""Helpers for config validation using voluptuous."""
from datetime import timedelta

import jinja2
import voluptuous as vol

from homeassistant.loader import get_platform
from homeassistant.const import (
    CONF_PLATFORM, CONF_SCAN_INTERVAL, TEMP_CELSIUS, TEMP_FAHRENHEIT,
    CONF_ALIAS, CONF_ENTITY_ID, CONF_VALUE_TEMPLATE, WEEKDAYS,
    CONF_CONDITION, CONF_BELOW, CONF_ABOVE, SUN_EVENT_SUNSET,
    SUN_EVENT_SUNRISE)
from homeassistant.helpers.entity import valid_entity_id
import homeassistant.util.dt as dt_util
from homeassistant.util import slugify

# pylint: disable=invalid-name

TIME_PERIOD_ERROR = "offset {} should be format 'HH:MM' or 'HH:MM:SS'"

# Home Assistant types
byte = vol.All(vol.Coerce(int), vol.Range(min=0, max=255))
small_float = vol.All(vol.Coerce(float), vol.Range(min=0, max=1))
positive_int = vol.All(vol.Coerce(int), vol.Range(min=0))
latitude = vol.All(vol.Coerce(float), vol.Range(min=-90, max=90),
                   msg='invalid latitude')
longitude = vol.All(vol.Coerce(float), vol.Range(min=-180, max=180),
                    msg='invalid longitude')
sun_event = vol.All(vol.Lower, vol.Any(SUN_EVENT_SUNSET, SUN_EVENT_SUNRISE))


# Adapted from:
# https://github.com/alecthomas/voluptuous/issues/115#issuecomment-144464666
def has_at_least_one_key(*keys):
    """Validator that at least one key exists."""
    def validate(obj):
        """Test keys exist in dict."""
        if not isinstance(obj, dict):
            raise vol.Invalid('expected dictionary')

        for k in obj.keys():
            if k in keys:
                return obj
        raise vol.Invalid('must contain one of {}.'.format(', '.join(keys)))

    return validate


def boolean(value):
    """Validate and coerce a boolean value."""
    if isinstance(value, str):
        value = value.lower()
        if value in ('1', 'true', 'yes', 'on', 'enable'):
            return True
        if value in ('0', 'false', 'no', 'off', 'disable'):
            return False
        raise vol.Invalid('invalid boolean value {}'.format(value))
    return bool(value)


def isfile(value):
    """Validate that the value is an existing file."""
    return vol.IsFile('not a file')(value)


def ensure_list(value):
    """Wrap value in list if it is not one."""
    return value if isinstance(value, list) else [value]


def entity_id(value):
    """Validate Entity ID."""
    value = string(value).lower()
    if valid_entity_id(value):
        return value
    raise vol.Invalid('Entity ID {} is an invalid entity id'.format(value))


def entity_ids(value):
    """Validate Entity IDs."""
    if value is None:
        raise vol.Invalid('Entity IDs can not be None')
    if isinstance(value, str):
        value = [ent_id.strip() for ent_id in value.split(',')]

    return [entity_id(ent_id) for ent_id in value]


def icon(value):
    """Validate icon."""
    value = str(value)

    if value.startswith('mdi:'):
        return value

    raise vol.Invalid('Icons should start with prefix "mdi:"')


time_period_dict = vol.All(
    dict, vol.Schema({
        'days': vol.Coerce(int),
        'hours': vol.Coerce(int),
        'minutes': vol.Coerce(int),
        'seconds': vol.Coerce(int),
        'milliseconds': vol.Coerce(int),
    }),
    has_at_least_one_key('days', 'hours', 'minutes',
                         'seconds', 'milliseconds'),
    lambda value: timedelta(**value))


def time_period_str(value):
    """Validate and transform time offset."""
    if isinstance(value, int):
        raise vol.Invalid('Make sure you wrap time values in quotes')
    elif not isinstance(value, str):
        raise vol.Invalid(TIME_PERIOD_ERROR.format(value))

    negative_offset = False
    if value.startswith('-'):
        negative_offset = True
        value = value[1:]
    elif value.startswith('+'):
        value = value[1:]

    try:
        parsed = [int(x) for x in value.split(':')]
    except ValueError:
        raise vol.Invalid(TIME_PERIOD_ERROR.format(value))

    if len(parsed) == 2:
        hour, minute = parsed
        second = 0
    elif len(parsed) == 3:
        hour, minute, second = parsed
    else:
        raise vol.Invalid(TIME_PERIOD_ERROR.format(value))

    offset = timedelta(hours=hour, minutes=minute, seconds=second)

    if negative_offset:
        offset *= -1

    return offset


time_period = vol.Any(time_period_str, timedelta, time_period_dict)


def log_exception(logger, ex, domain, config):
    """Generate log exception for config validation."""
    message = 'Invalid config for [{}]: '.format(domain)
    if 'extra keys not allowed' in ex.error_message:
        message += '[{}] is an invalid option for [{}]. Check: {}->{}.'\
                   .format(ex.path[-1], domain, domain,
                           '->'.join('%s' % m for m in ex.path))
    else:
        message += str(ex)

    if hasattr(config, '__line__'):
        message += " (See {}:{})".format(config.__config_file__,
                                         config.__line__ or '?')

    logger.error(message)


def match_all(value):
    """Validator that matches all values."""
    return value


def platform_validator(domain):
    """Validate if platform exists for given domain."""
    def validator(value):
        """Test if platform exists."""
        if value is None:
            raise vol.Invalid('platform cannot be None')
        if get_platform(domain, str(value)):
            return value
        raise vol.Invalid(
            'platform {} does not exist for {}'.format(value, domain))
    return validator


def positive_timedelta(value):
    """Validate timedelta is positive."""
    if value < timedelta(0):
        raise vol.Invalid('Time period should be positive')
    return value


def service(value):
    """Validate service."""
    # Services use same format as entities so we can use same helper.
    if valid_entity_id(value):
        return value
    raise vol.Invalid('Service {} does not match format <domain>.<name>'
                      .format(value))


def slug(value):
    """Validate value is a valid slug."""
    if value is None:
        raise vol.Invalid('Slug should not be None')
    value = str(value)
    slg = slugify(value)
    if value == slg:
        return value
    raise vol.Invalid('invalid slug {} (try {})'.format(value, slg))


def string(value):
    """Coerce value to string, except for None."""
    if value is not None:
        return str(value)
    raise vol.Invalid('string value is None')


def temperature_unit(value):
    """Validate and transform temperature unit."""
    value = str(value).upper()
    if value == 'C':
        return TEMP_CELSIUS
    elif value == 'F':
        return TEMP_FAHRENHEIT
    raise vol.Invalid('invalid temperature unit (expected C or F)')


def template(value):
    """Validate a jinja2 template."""
    if value is None:
        raise vol.Invalid('template value is None')

    value = str(value)
    try:
        jinja2.Environment().parse(value)
        return value
    except jinja2.exceptions.TemplateSyntaxError as ex:
        raise vol.Invalid('invalid template ({})'.format(ex))


def time(value):
    """Validate time."""
    time_val = dt_util.parse_time(value)

    if time_val is None:
        raise vol.Invalid('Invalid time specified: {}'.format(value))

    return time_val


def time_zone(value):
    """Validate timezone."""
    if dt_util.get_time_zone(value) is not None:
        return value
    raise vol.Invalid(
        'Invalid time zone passed in. Valid options can be found here: '
        'http://en.wikipedia.org/wiki/List_of_tz_database_time_zones')

weekdays = vol.All(ensure_list, [vol.In(WEEKDAYS)])


# Validator helpers

def key_dependency(key, dependency):
    """Validate that all dependencies exist for key."""
    def validator(value):
        """Test dependencies."""
        if not isinstance(value, dict):
            raise vol.Invalid('key dependencies require a dict')
        if key in value and dependency not in value:
            raise vol.Invalid('dependency violation - key "{}" requires '
                              'key "{}" to exist'.format(key, dependency))

        return value
    return validator


# Schemas

PLATFORM_SCHEMA = vol.Schema({
    vol.Required(CONF_PLATFORM): string,
    CONF_SCAN_INTERVAL: vol.All(vol.Coerce(int), vol.Range(min=1)),
}, extra=vol.ALLOW_EXTRA)

EVENT_SCHEMA = vol.Schema({
    vol.Optional(CONF_ALIAS): string,
    vol.Required('event'): string,
    vol.Optional('event_data'): dict,
})

SERVICE_SCHEMA = vol.All(vol.Schema({
    vol.Optional(CONF_ALIAS): string,
    vol.Exclusive('service', 'service name'): service,
    vol.Exclusive('service_template', 'service name'): template,
    vol.Optional('data'): dict,
    vol.Optional('data_template'): {match_all: template},
    vol.Optional(CONF_ENTITY_ID): entity_ids,
}), has_at_least_one_key('service', 'service_template'))

NUMERIC_STATE_CONDITION_SCHEMA = vol.All(vol.Schema({
    vol.Required(CONF_CONDITION): 'numeric_state',
    vol.Required(CONF_ENTITY_ID): entity_id,
    CONF_BELOW: vol.Coerce(float),
    CONF_ABOVE: vol.Coerce(float),
    vol.Optional(CONF_VALUE_TEMPLATE): template,
}), has_at_least_one_key(CONF_BELOW, CONF_ABOVE))

STATE_CONDITION_SCHEMA = vol.All(vol.Schema({
    vol.Required(CONF_CONDITION): 'state',
    vol.Required(CONF_ENTITY_ID): entity_id,
    vol.Required('state'): str,
    vol.Optional('for'): vol.All(time_period, positive_timedelta),
    # To support use_trigger_value in automation
    # Deprecated 2016/04/25
    vol.Optional('from'): str,
}), key_dependency('for', 'state'))

SUN_CONDITION_SCHEMA = vol.All(vol.Schema({
    vol.Required(CONF_CONDITION): 'sun',
    vol.Optional('before'): sun_event,
    vol.Optional('before_offset'): time_period,
    vol.Optional('after'): vol.All(vol.Lower, vol.Any('sunset', 'sunrise')),
    vol.Optional('after_offset'): time_period,
}), has_at_least_one_key('before', 'after'))

TEMPLATE_CONDITION_SCHEMA = vol.Schema({
    vol.Required(CONF_CONDITION): 'template',
    vol.Required(CONF_VALUE_TEMPLATE): template,
})

TIME_CONDITION_SCHEMA = vol.All(vol.Schema({
    vol.Required(CONF_CONDITION): 'time',
    'before': time,
    'after': time,
    'weekday': weekdays,
}), has_at_least_one_key('before', 'after', 'weekday'))

ZONE_CONDITION_SCHEMA = vol.Schema({
    vol.Required(CONF_CONDITION): 'zone',
    vol.Required(CONF_ENTITY_ID): entity_id,
    'zone': entity_id,
    # To support use_trigger_value in automation
    # Deprecated 2016/04/25
    vol.Optional('event'): vol.Any('enter', 'leave'),
})

AND_CONDITION_SCHEMA = vol.Schema({
    vol.Required(CONF_CONDITION): 'and',
    vol.Required('conditions'): vol.All(
        ensure_list,
        # pylint: disable=unnecessary-lambda
        [lambda value: CONDITION_SCHEMA(value)],
    )
})

OR_CONDITION_SCHEMA = vol.Schema({
    vol.Required(CONF_CONDITION): 'or',
    vol.Required('conditions'): vol.All(
        ensure_list,
        # pylint: disable=unnecessary-lambda
        [lambda value: CONDITION_SCHEMA(value)],
    )
})

CONDITION_SCHEMA = vol.Any(
    NUMERIC_STATE_CONDITION_SCHEMA,
    STATE_CONDITION_SCHEMA,
    SUN_CONDITION_SCHEMA,
    TEMPLATE_CONDITION_SCHEMA,
    TIME_CONDITION_SCHEMA,
    ZONE_CONDITION_SCHEMA,
    AND_CONDITION_SCHEMA,
    OR_CONDITION_SCHEMA,
)

_SCRIPT_DELAY_SCHEMA = vol.Schema({
    vol.Optional(CONF_ALIAS): string,
<<<<<<< HEAD
    vol.Required("delay"): vol.Any(vol.All(time_period, positive_timedelta), template)
=======
    vol.Required("delay"): vol.Any(
        vol.All(time_period, positive_timedelta),
        template)
>>>>>>> 68771724
})

SCRIPT_SCHEMA = vol.All(
    ensure_list,
    [vol.Any(SERVICE_SCHEMA, _SCRIPT_DELAY_SCHEMA, EVENT_SCHEMA,
             CONDITION_SCHEMA)],
)<|MERGE_RESOLUTION|>--- conflicted
+++ resolved
@@ -376,13 +376,9 @@
 
 _SCRIPT_DELAY_SCHEMA = vol.Schema({
     vol.Optional(CONF_ALIAS): string,
-<<<<<<< HEAD
-    vol.Required("delay"): vol.Any(vol.All(time_period, positive_timedelta), template)
-=======
     vol.Required("delay"): vol.Any(
         vol.All(time_period, positive_timedelta),
         template)
->>>>>>> 68771724
 })
 
 SCRIPT_SCHEMA = vol.All(
