--- conflicted
+++ resolved
@@ -177,11 +177,7 @@
 class HomeAssistantScene(Scene):
     """A scene is a group of entities and the states we want them to be."""
 
-<<<<<<< HEAD
-    def __init__(self, hass, scene_config, from_yaml=True):
-=======
-    def __init__(self, hass, scene_config, scene_id=None):
->>>>>>> e4196892
+    def __init__(self, hass, scene_config, scene_id=None, from_yaml=True):
         """Initialize the scene."""
         self._id = scene_id
         self.hass = hass
