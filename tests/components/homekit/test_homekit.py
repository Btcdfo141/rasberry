"""Tests for the HomeKit component."""
from unittest.mock import ANY, Mock, patch

from asynctest import CoroutineMock
import pytest
from zeroconf import InterfaceChoice

from homeassistant import setup
from homeassistant.components.binary_sensor import DEVICE_CLASS_BATTERY_CHARGING
from homeassistant.components.homekit import (
    MAX_DEVICES,
    STATUS_READY,
    STATUS_RUNNING,
    STATUS_STOPPED,
    STATUS_WAIT,
    HomeKit,
)
from homeassistant.components.homekit.accessories import HomeBridge
from homeassistant.components.homekit.const import (
    AID_STORAGE,
    BRIDGE_NAME,
    CONF_AUTO_START,
    CONF_SAFE_MODE,
    CONF_ZEROCONF_DEFAULT_INTERFACE,
    DEFAULT_PORT,
    DEFAULT_SAFE_MODE,
    DOMAIN,
    HOMEKIT_FILE,
    SERVICE_HOMEKIT_RESET_ACCESSORY,
    SERVICE_HOMEKIT_START,
)
from homeassistant.const import (
    ATTR_DEVICE_CLASS,
    ATTR_ENTITY_ID,
    CONF_IP_ADDRESS,
    CONF_NAME,
    CONF_PORT,
    DEVICE_CLASS_BATTERY,
    EVENT_HOMEASSISTANT_START,
    EVENT_HOMEASSISTANT_STOP,
    STATE_ON,
)
from homeassistant.core import State
from homeassistant.helpers import device_registry
from homeassistant.helpers.entityfilter import generate_filter

from tests.common import MockConfigEntry, mock_device_registry, mock_registry
from tests.components.homekit.common import patch_debounce

IP_ADDRESS = "127.0.0.1"
PATH_HOMEKIT = "homeassistant.components.homekit"


@pytest.fixture
def device_reg(hass):
    """Return an empty, loaded, registry."""
    return mock_device_registry(hass)


@pytest.fixture
def entity_reg(hass):
    """Return an empty, loaded, registry."""
    return mock_registry(hass)


@pytest.fixture(scope="module")
def debounce_patcher():
    """Patch debounce method."""
    patcher = patch_debounce()
    yield patcher.start()
    patcher.stop()


async def test_setup_min(hass):
    """Test async_setup with min config options."""
    with patch(f"{PATH_HOMEKIT}.HomeKit") as mock_homekit:
        assert await setup.async_setup_component(hass, DOMAIN, {DOMAIN: {}})

    mock_homekit.assert_any_call(
        hass, BRIDGE_NAME, DEFAULT_PORT, None, ANY, {}, DEFAULT_SAFE_MODE, None, None
    )
    assert mock_homekit().setup.called is True

    # Test auto start enabled
    mock_homekit.reset_mock()
    hass.bus.async_fire(EVENT_HOMEASSISTANT_START)
    await hass.async_block_till_done()

    mock_homekit().async_start.assert_called_with(ANY)


async def test_setup_auto_start_disabled(hass):
    """Test async_setup with auto start disabled and test service calls."""
    config = {
        DOMAIN: {
            CONF_AUTO_START: False,
            CONF_NAME: "Test Name",
            CONF_PORT: 11111,
            CONF_IP_ADDRESS: "172.0.0.0",
            CONF_SAFE_MODE: DEFAULT_SAFE_MODE,
            CONF_ZEROCONF_DEFAULT_INTERFACE: True,
        }
    }

    with patch(f"{PATH_HOMEKIT}.HomeKit") as mock_homekit:
        mock_homekit.return_value = homekit = Mock()
        type(homekit).async_start = CoroutineMock()
        assert await setup.async_setup_component(hass, DOMAIN, config)

    mock_homekit.assert_any_call(
<<<<<<< HEAD
        hass, "Test Name", 11111, "172.0.0.0", ANY, {}, DEFAULT_SAFE_MODE, None, None
=======
        hass,
        "Test Name",
        11111,
        "172.0.0.0",
        ANY,
        {},
        DEFAULT_SAFE_MODE,
        None,
        InterfaceChoice.Default,
>>>>>>> dbd1ca45
    )
    assert mock_homekit().setup.called is True

    # Test auto_start disabled
    homekit.reset_mock()
    homekit.async_start.reset_mock()
    hass.bus.async_fire(EVENT_HOMEASSISTANT_START)
    await hass.async_block_till_done()
    assert homekit.async_start.called is False

    # Test start call with driver is ready
    homekit.reset_mock()
    homekit.async_start.reset_mock()
    homekit.status = STATUS_READY

    await hass.services.async_call(DOMAIN, SERVICE_HOMEKIT_START, blocking=True)
    assert homekit.async_start.called is True

    # Test start call with driver started
    homekit.reset_mock()
    homekit.async_start.reset_mock()
    homekit.status = STATUS_STOPPED

    await hass.services.async_call(DOMAIN, SERVICE_HOMEKIT_START, blocking=True)
    assert homekit.async_start.called is False


async def test_homekit_setup(hass, hk_driver):
    """Test setup of bridge and driver."""
    homekit = HomeKit(hass, BRIDGE_NAME, DEFAULT_PORT, None, {}, {}, DEFAULT_SAFE_MODE)

    with patch(
        f"{PATH_HOMEKIT}.accessories.HomeDriver", return_value=hk_driver
    ) as mock_driver, patch("homeassistant.util.get_local_ip") as mock_ip:
        mock_ip.return_value = IP_ADDRESS
        await hass.async_add_executor_job(homekit.setup)

    path = hass.config.path(HOMEKIT_FILE)
    assert isinstance(homekit.bridge, HomeBridge)
    mock_driver.assert_called_with(
        hass,
        address=IP_ADDRESS,
        port=DEFAULT_PORT,
        persist_file=path,
        advertised_address=None,
        interface_choice=None,
    )
    assert homekit.driver.safe_mode is False

    # Test if stop listener is setup
    assert hass.bus.async_listeners().get(EVENT_HOMEASSISTANT_STOP) == 1


async def test_homekit_setup_ip_address(hass, hk_driver):
    """Test setup with given IP address."""
    homekit = HomeKit(hass, BRIDGE_NAME, DEFAULT_PORT, "172.0.0.0", {}, {}, None)

    with patch(
        f"{PATH_HOMEKIT}.accessories.HomeDriver", return_value=hk_driver
    ) as mock_driver:
        await hass.async_add_executor_job(homekit.setup)
    mock_driver.assert_called_with(
        hass,
        address="172.0.0.0",
        port=DEFAULT_PORT,
        persist_file=ANY,
        advertised_address=None,
        interface_choice=None,
    )


async def test_homekit_setup_advertise_ip(hass, hk_driver):
    """Test setup with given IP address to advertise."""
    homekit = HomeKit(
        hass, BRIDGE_NAME, DEFAULT_PORT, "0.0.0.0", {}, {}, None, "192.168.1.100"
    )

    with patch(
        f"{PATH_HOMEKIT}.accessories.HomeDriver", return_value=hk_driver
    ) as mock_driver:
        await hass.async_add_executor_job(homekit.setup)
    mock_driver.assert_called_with(
        hass,
        address="0.0.0.0",
        port=DEFAULT_PORT,
        persist_file=ANY,
        advertised_address="192.168.1.100",
        interface_choice=None,
    )


async def test_homekit_setup_interface_choice(hass, hk_driver):
    """Test setup with interface choice of Default."""
    homekit = HomeKit(
        hass,
        BRIDGE_NAME,
        DEFAULT_PORT,
        "0.0.0.0",
        {},
        {},
        None,
        None,
        InterfaceChoice.Default,
    )

    with patch(
        f"{PATH_HOMEKIT}.accessories.HomeDriver", return_value=hk_driver
    ) as mock_driver:
        await hass.async_add_executor_job(homekit.setup)
    mock_driver.assert_called_with(
        hass,
        address="0.0.0.0",
        port=DEFAULT_PORT,
        persist_file=ANY,
        advertised_address=None,
        interface_choice=InterfaceChoice.Default,
    )


async def test_homekit_setup_safe_mode(hass, hk_driver):
    """Test if safe_mode flag is set."""
    homekit = HomeKit(hass, BRIDGE_NAME, DEFAULT_PORT, None, {}, {}, True, None)

    with patch(f"{PATH_HOMEKIT}.accessories.HomeDriver", return_value=hk_driver):
        await hass.async_add_executor_job(homekit.setup)
    assert homekit.driver.safe_mode is True


async def test_homekit_add_accessory(hass):
    """Add accessory if config exists and get_acc returns an accessory."""
    homekit = HomeKit(hass, None, None, None, lambda entity_id: True, {}, None, None)
    homekit.driver = "driver"
    homekit.bridge = mock_bridge = Mock()
    homekit.bridge.accessories = range(10)

    assert await setup.async_setup_component(hass, DOMAIN, {DOMAIN: {}})

    with patch(f"{PATH_HOMEKIT}.get_accessory") as mock_get_acc:
        mock_get_acc.side_effect = [None, "acc", None]
        homekit.add_bridge_accessory(State("light.demo", "on"))
        mock_get_acc.assert_called_with(hass, "driver", ANY, 363398124, {})
        assert not mock_bridge.add_accessory.called

        homekit.add_bridge_accessory(State("demo.test", "on"))
        mock_get_acc.assert_called_with(hass, "driver", ANY, 294192020, {})
        assert mock_bridge.add_accessory.called

        homekit.add_bridge_accessory(State("demo.test_2", "on"))
        mock_get_acc.assert_called_with(hass, "driver", ANY, 429982757, {})
        mock_bridge.add_accessory.assert_called_with("acc")


async def test_homekit_remove_accessory(hass):
    """Remove accessory from bridge."""
    homekit = HomeKit("hass", None, None, None, lambda entity_id: True, {}, None, None)
    homekit.driver = "driver"
    homekit.bridge = mock_bridge = Mock()
    mock_bridge.accessories = {"light.demo": "acc"}

    acc = homekit.remove_bridge_accessory("light.demo")
    assert acc == "acc"
    assert len(mock_bridge.accessories) == 0


async def test_homekit_entity_filter(hass):
    """Test the entity filter."""
    assert await setup.async_setup_component(hass, DOMAIN, {DOMAIN: {}})

    entity_filter = generate_filter(["cover"], ["demo.test"], [], [])
    homekit = HomeKit(hass, None, None, None, entity_filter, {}, None, None)
    homekit.bridge = Mock()
    homekit.bridge.accessories = {}

    with patch(f"{PATH_HOMEKIT}.get_accessory") as mock_get_acc:
        mock_get_acc.return_value = None

        homekit.add_bridge_accessory(State("cover.test", "open"))
        assert mock_get_acc.called is True
        mock_get_acc.reset_mock()

        homekit.add_bridge_accessory(State("demo.test", "on"))
        assert mock_get_acc.called is True
        mock_get_acc.reset_mock()

        homekit.add_bridge_accessory(State("light.demo", "light"))
        assert mock_get_acc.called is False


async def test_homekit_start(hass, hk_driver, debounce_patcher):
    """Test HomeKit start method."""
    pin = b"123-45-678"
    homekit = HomeKit(hass, None, None, None, {}, {"cover.demo": {}}, None, None)
    homekit.bridge = Mock()
    homekit.bridge.accessories = []
    homekit.driver = hk_driver
    homekit._filter = Mock(return_value=True)

    hass.states.async_set("light.demo", "on")
    state = hass.states.async_all()[0]

    with patch(f"{PATH_HOMEKIT}.HomeKit.add_bridge_accessory") as mock_add_acc, patch(
        f"{PATH_HOMEKIT}.show_setup_message"
    ) as mock_setup_msg, patch(
        "pyhap.accessory_driver.AccessoryDriver.add_accessory"
    ) as hk_driver_add_acc, patch(
        "pyhap.accessory_driver.AccessoryDriver.start"
    ) as hk_driver_start:
<<<<<<< HEAD
        await hass.async_add_executor_job(homekit.start)
=======
        await homekit.async_start()
>>>>>>> dbd1ca45

    mock_add_acc.assert_called_with(state)
    mock_setup_msg.assert_called_with(hass, pin, ANY)
    hk_driver_add_acc.assert_called_with(homekit.bridge)
    assert hk_driver_start.called
    assert homekit.status == STATUS_RUNNING

    # Test start() if already started
    hk_driver_start.reset_mock()
    await homekit.async_start()
    assert not hk_driver_start.called


async def test_homekit_start_with_a_broken_accessory(hass, hk_driver, debounce_patcher):
    """Test HomeKit start method."""
    pin = b"123-45-678"
    entity_filter = generate_filter(["cover", "light"], ["demo.test"], [], [])

    assert await setup.async_setup_component(hass, DOMAIN, {DOMAIN: {}})

    homekit = HomeKit(hass, None, None, None, entity_filter, {}, None, None)
    homekit.bridge = Mock()
    homekit.bridge.accessories = []
    homekit.driver = hk_driver

    hass.states.async_set("light.demo", "on")
    hass.states.async_set("light.broken", "on")

    with patch(f"{PATH_HOMEKIT}.get_accessory", side_effect=Exception), patch(
        f"{PATH_HOMEKIT}.show_setup_message"
    ) as mock_setup_msg, patch(
        "pyhap.accessory_driver.AccessoryDriver.add_accessory",
    ) as hk_driver_add_acc, patch(
        "pyhap.accessory_driver.AccessoryDriver.start"
    ) as hk_driver_start:
        await homekit.async_start()

    mock_setup_msg.assert_called_with(hass, pin, ANY)
    hk_driver_add_acc.assert_called_with(homekit.bridge)
    assert hk_driver_start.called
    assert homekit.status == STATUS_RUNNING

    # Test start() if already started
    hk_driver_start.reset_mock()
<<<<<<< HEAD
    await hass.async_add_executor_job(homekit.start)
    assert not hk_driver_start.called


async def test_homekit_start_with_a_broken_accessory(hass, hk_driver, debounce_patcher):
    """Test HomeKit start method."""
    pin = b"123-45-678"
    entity_filter = generate_filter(["cover", "light"], ["demo.test"], [], [])

    assert await setup.async_setup_component(hass, DOMAIN, {DOMAIN: {}})

    homekit = HomeKit(hass, None, None, None, entity_filter, {}, None, None)
    homekit.bridge = Mock()
    homekit.bridge.accessories = []
    homekit.driver = hk_driver

    hass.states.async_set("light.demo", "on")
    hass.states.async_set("light.broken", "on")

    with patch(f"{PATH_HOMEKIT}.get_accessory", side_effect=Exception), patch(
        f"{PATH_HOMEKIT}.show_setup_message"
    ) as mock_setup_msg, patch(
        "pyhap.accessory_driver.AccessoryDriver.add_accessory",
    ) as hk_driver_add_acc, patch(
        "pyhap.accessory_driver.AccessoryDriver.start"
    ) as hk_driver_start:
        await hass.async_add_executor_job(homekit.start)

    mock_setup_msg.assert_called_with(hass, pin)
    hk_driver_add_acc.assert_called_with(homekit.bridge)
    assert hk_driver_start.called
    assert homekit.status == STATUS_RUNNING

    # Test start() if already started
    hk_driver_start.reset_mock()
    await hass.async_add_executor_job(homekit.start)
=======
    await homekit.async_start()
>>>>>>> dbd1ca45
    assert not hk_driver_start.called


async def test_homekit_stop(hass):
    """Test HomeKit stop method."""
    homekit = HomeKit(hass, None, None, None, None, None, None)
    homekit.driver = Mock()

    assert await setup.async_setup_component(hass, DOMAIN, {DOMAIN: {}})

    assert homekit.status == STATUS_READY
<<<<<<< HEAD
    await hass.async_add_executor_job(homekit.stop)
    homekit.status = STATUS_WAIT
    await hass.async_add_executor_job(homekit.stop)
    homekit.status = STATUS_STOPPED
    await hass.async_add_executor_job(homekit.stop)
=======
    await homekit.async_stop()
    await hass.async_block_till_done()
    homekit.status = STATUS_WAIT
    await homekit.async_stop()
    await hass.async_block_till_done()
    homekit.status = STATUS_STOPPED
    await homekit.async_stop()
    await hass.async_block_till_done()
>>>>>>> dbd1ca45
    assert homekit.driver.stop.called is False

    # Test if driver is started
    homekit.status = STATUS_RUNNING
<<<<<<< HEAD
    await hass.async_add_executor_job(homekit.stop)
=======
    await homekit.async_stop()
    await hass.async_block_till_done()
>>>>>>> dbd1ca45
    assert homekit.driver.stop.called is True


async def test_homekit_reset_accessories(hass):
    """Test adding too many accessories to HomeKit."""
    entity_id = "light.demo"
    homekit = HomeKit(hass, None, None, None, {}, {entity_id: {}}, None)
    homekit.bridge = Mock()
    homekit.bridge.accessories = {}

    with patch(f"{PATH_HOMEKIT}.HomeKit", return_value=homekit), patch(
        f"{PATH_HOMEKIT}.HomeKit.setup"
    ), patch("pyhap.accessory.Bridge.add_accessory") as mock_add_accessory, patch(
        "pyhap.accessory_driver.AccessoryDriver.config_changed"
    ) as hk_driver_config_changed:

        assert await setup.async_setup_component(hass, DOMAIN, {DOMAIN: {}})

        aid = hass.data[AID_STORAGE].get_or_allocate_aid_for_entity_id(entity_id)
        homekit.bridge.accessories = {aid: "acc"}
        homekit.status = STATUS_RUNNING

        await hass.services.async_call(
            DOMAIN,
            SERVICE_HOMEKIT_RESET_ACCESSORY,
            {ATTR_ENTITY_ID: entity_id},
            blocking=True,
        )
        await hass.async_block_till_done()

        assert 2 == hk_driver_config_changed.call_count
        assert mock_add_accessory.called
        homekit.status = STATUS_READY


async def test_homekit_too_many_accessories(hass, hk_driver):
    """Test adding too many accessories to HomeKit."""

    entity_filter = generate_filter(["cover", "light"], ["demo.test"], [], [])

    homekit = HomeKit(hass, None, None, None, entity_filter, {}, None, None)
    homekit.bridge = Mock()
    # The bridge itself counts as an accessory
    homekit.bridge.accessories = range(MAX_DEVICES)
    homekit.driver = hk_driver

    hass.states.async_set("light.demo", "on")

    with patch("pyhap.accessory_driver.AccessoryDriver.start"), patch(
        "pyhap.accessory_driver.AccessoryDriver.add_accessory"
<<<<<<< HEAD
    ), patch("homeassistant.components.homekit._LOGGER.warning") as mock_warn:
        await hass.async_add_executor_job(homekit.start)
        assert mock_warn.called is True
=======
    ), patch("homeassistant.components.homekit._LOGGER.warning") as mock_warn, patch(
        f"{PATH_HOMEKIT}.show_setup_message"
    ):
        await homekit.async_start()
        await hass.async_block_till_done()
        assert mock_warn.called is True


async def test_homekit_finds_linked_batteries(
    hass, hk_driver, debounce_patcher, device_reg, entity_reg
):
    """Test HomeKit start method."""
    assert await setup.async_setup_component(hass, DOMAIN, {DOMAIN: {}})

    homekit = HomeKit(hass, None, None, None, {}, {"light.demo": {}}, None, None)
    homekit.driver = hk_driver
    homekit._filter = Mock(return_value=True)
    homekit.bridge = HomeBridge(hass, hk_driver, "mock_bridge")

    config_entry = MockConfigEntry(domain="test", data={})
    config_entry.add_to_hass(hass)
    device_entry = device_reg.async_get_or_create(
        config_entry_id=config_entry.entry_id,
        connections={(device_registry.CONNECTION_NETWORK_MAC, "12:34:56:AB:CD:EF")},
    )

    binary_charging_sensor = entity_reg.async_get_or_create(
        "binary_sensor",
        "light",
        "battery_charging",
        device_id=device_entry.id,
        device_class=DEVICE_CLASS_BATTERY_CHARGING,
    )
    battery_sensor = entity_reg.async_get_or_create(
        "sensor",
        "light",
        "battery",
        device_id=device_entry.id,
        device_class=DEVICE_CLASS_BATTERY,
    )
    light = entity_reg.async_get_or_create(
        "light", "light", "demo", device_id=device_entry.id
    )

    hass.states.async_set(
        binary_charging_sensor.entity_id,
        STATE_ON,
        {ATTR_DEVICE_CLASS: DEVICE_CLASS_BATTERY_CHARGING},
    )
    hass.states.async_set(
        battery_sensor.entity_id, 30, {ATTR_DEVICE_CLASS: DEVICE_CLASS_BATTERY}
    )
    hass.states.async_set(light.entity_id, STATE_ON)

    def _mock_get_accessory(*args, **kwargs):
        return [None, "acc", None]

    with patch.object(homekit.bridge, "add_accessory"), patch(
        f"{PATH_HOMEKIT}.show_setup_message"
    ), patch(f"{PATH_HOMEKIT}.get_accessory") as mock_get_acc, patch(
        "pyhap.accessory_driver.AccessoryDriver.start"
    ):
        await homekit.async_start()

    mock_get_acc.assert_called_with(
        hass,
        hk_driver,
        ANY,
        ANY,
        {
            "linked_battery_charging_sensor": "binary_sensor.light_battery_charging",
            "linked_battery_sensor": "sensor.light_battery",
        },
    )
>>>>>>> dbd1ca45
<|MERGE_RESOLUTION|>--- conflicted
+++ resolved
@@ -108,9 +108,6 @@
         assert await setup.async_setup_component(hass, DOMAIN, config)
 
     mock_homekit.assert_any_call(
-<<<<<<< HEAD
-        hass, "Test Name", 11111, "172.0.0.0", ANY, {}, DEFAULT_SAFE_MODE, None, None
-=======
         hass,
         "Test Name",
         11111,
@@ -120,7 +117,6 @@
         DEFAULT_SAFE_MODE,
         None,
         InterfaceChoice.Default,
->>>>>>> dbd1ca45
     )
     assert mock_homekit().setup.called is True
 
@@ -328,11 +324,7 @@
     ) as hk_driver_add_acc, patch(
         "pyhap.accessory_driver.AccessoryDriver.start"
     ) as hk_driver_start:
-<<<<<<< HEAD
-        await hass.async_add_executor_job(homekit.start)
-=======
         await homekit.async_start()
->>>>>>> dbd1ca45
 
     mock_add_acc.assert_called_with(state)
     mock_setup_msg.assert_called_with(hass, pin, ANY)
@@ -377,46 +369,7 @@
 
     # Test start() if already started
     hk_driver_start.reset_mock()
-<<<<<<< HEAD
-    await hass.async_add_executor_job(homekit.start)
-    assert not hk_driver_start.called
-
-
-async def test_homekit_start_with_a_broken_accessory(hass, hk_driver, debounce_patcher):
-    """Test HomeKit start method."""
-    pin = b"123-45-678"
-    entity_filter = generate_filter(["cover", "light"], ["demo.test"], [], [])
-
-    assert await setup.async_setup_component(hass, DOMAIN, {DOMAIN: {}})
-
-    homekit = HomeKit(hass, None, None, None, entity_filter, {}, None, None)
-    homekit.bridge = Mock()
-    homekit.bridge.accessories = []
-    homekit.driver = hk_driver
-
-    hass.states.async_set("light.demo", "on")
-    hass.states.async_set("light.broken", "on")
-
-    with patch(f"{PATH_HOMEKIT}.get_accessory", side_effect=Exception), patch(
-        f"{PATH_HOMEKIT}.show_setup_message"
-    ) as mock_setup_msg, patch(
-        "pyhap.accessory_driver.AccessoryDriver.add_accessory",
-    ) as hk_driver_add_acc, patch(
-        "pyhap.accessory_driver.AccessoryDriver.start"
-    ) as hk_driver_start:
-        await hass.async_add_executor_job(homekit.start)
-
-    mock_setup_msg.assert_called_with(hass, pin)
-    hk_driver_add_acc.assert_called_with(homekit.bridge)
-    assert hk_driver_start.called
-    assert homekit.status == STATUS_RUNNING
-
-    # Test start() if already started
-    hk_driver_start.reset_mock()
-    await hass.async_add_executor_job(homekit.start)
-=======
     await homekit.async_start()
->>>>>>> dbd1ca45
     assert not hk_driver_start.called
 
 
@@ -428,13 +381,6 @@
     assert await setup.async_setup_component(hass, DOMAIN, {DOMAIN: {}})
 
     assert homekit.status == STATUS_READY
-<<<<<<< HEAD
-    await hass.async_add_executor_job(homekit.stop)
-    homekit.status = STATUS_WAIT
-    await hass.async_add_executor_job(homekit.stop)
-    homekit.status = STATUS_STOPPED
-    await hass.async_add_executor_job(homekit.stop)
-=======
     await homekit.async_stop()
     await hass.async_block_till_done()
     homekit.status = STATUS_WAIT
@@ -443,17 +389,12 @@
     homekit.status = STATUS_STOPPED
     await homekit.async_stop()
     await hass.async_block_till_done()
->>>>>>> dbd1ca45
     assert homekit.driver.stop.called is False
 
     # Test if driver is started
     homekit.status = STATUS_RUNNING
-<<<<<<< HEAD
-    await hass.async_add_executor_job(homekit.stop)
-=======
     await homekit.async_stop()
     await hass.async_block_till_done()
->>>>>>> dbd1ca45
     assert homekit.driver.stop.called is True
 
 
@@ -504,11 +445,6 @@
 
     with patch("pyhap.accessory_driver.AccessoryDriver.start"), patch(
         "pyhap.accessory_driver.AccessoryDriver.add_accessory"
-<<<<<<< HEAD
-    ), patch("homeassistant.components.homekit._LOGGER.warning") as mock_warn:
-        await hass.async_add_executor_job(homekit.start)
-        assert mock_warn.called is True
-=======
     ), patch("homeassistant.components.homekit._LOGGER.warning") as mock_warn, patch(
         f"{PATH_HOMEKIT}.show_setup_message"
     ):
@@ -582,5 +518,4 @@
             "linked_battery_charging_sensor": "binary_sensor.light_battery_charging",
             "linked_battery_sensor": "sensor.light_battery",
         },
-    )
->>>>>>> dbd1ca45
+    )