--- conflicted
+++ resolved
@@ -3,12 +3,7 @@
   "name": "Smart Meter Texas",
   "config_flow": true,
   "documentation": "https://www.home-assistant.io/integrations/smart_meter_texas",
-<<<<<<< HEAD
-  "requirements": ["smart-meter-texas==0.4.3"],
-  "codeowners": ["@grahamwetzler"]
-=======
   "requirements": ["smart-meter-texas==0.4.0"],
   "codeowners": ["@grahamwetzler"],
   "iot_class": "cloud_polling"
->>>>>>> 80f66f30
 }