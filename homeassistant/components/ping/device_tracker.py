"""Tracks devices by sending a ICMP echo request (ping)."""
import asyncio
from datetime import timedelta
from functools import partial
import logging
import subprocess
import sys

from icmplib import multiping
import voluptuous as vol

from homeassistant import const, util
from homeassistant.components.device_tracker import PLATFORM_SCHEMA
from homeassistant.components.device_tracker.const import (
    CONF_SCAN_INTERVAL,
    SCAN_INTERVAL,
    SOURCE_TYPE_ROUTER,
)
import homeassistant.helpers.config_validation as cv
from homeassistant.helpers.event import async_track_point_in_utc_time
from homeassistant.util.async_ import gather_with_concurrency
from homeassistant.util.process import kill_subprocess

from . import async_get_next_ping_id
from .const import DOMAIN, ICMP_TIMEOUT, PING_ATTEMPTS_COUNT, PING_PRIVS, PING_TIMEOUT

_LOGGER = logging.getLogger(__name__)

PARALLEL_UPDATES = 0
CONF_PING_COUNT = "count"
CONCURRENT_PING_LIMIT = 6

PLATFORM_SCHEMA = PLATFORM_SCHEMA.extend(
    {
        vol.Required(const.CONF_HOSTS): {cv.slug: cv.string},
        vol.Optional(CONF_PING_COUNT, default=1): cv.positive_int,
    }
)


class HostSubProcess:
    """Host object with ping detection."""

    def __init__(self, ip_address, dev_id, hass, config, privileged):
        """Initialize the Host pinger."""
        self.hass = hass
        self.ip_address = ip_address
        self.dev_id = dev_id
        self._count = config[CONF_PING_COUNT]
        if sys.platform == "win32":
            self._ping_cmd = ["ping", "-n", "1", "-w", "1000", ip_address]
        else:
            self._ping_cmd = ["ping", "-n", "-q", "-c1", "-W1", ip_address]

    def ping(self):
        """Send an ICMP echo request and return True if success."""
        pinger = subprocess.Popen(
            self._ping_cmd, stdout=subprocess.PIPE, stderr=subprocess.DEVNULL
        )
        try:
            pinger.communicate(timeout=1 + PING_TIMEOUT)
            return pinger.returncode == 0
        except subprocess.TimeoutExpired:
            kill_subprocess(pinger)
            return False

        except subprocess.CalledProcessError:
            return False

    def update(self) -> bool:
        """Update device state by sending one or more ping messages."""
        failed = 0
        while failed < self._count:  # check more times if host is unreachable
            if self.ping():
                return True
            failed += 1

        _LOGGER.debug("No response from %s failed=%d", self.ip_address, failed)
        return False


async def async_setup_scanner(hass, config, async_see, discovery_info=None):
    """Set up the Host objects and return the update function."""

    privileged = hass.data[DOMAIN][PING_PRIVS]
    ip_to_dev_id = {ip: dev_id for (dev_id, ip) in config[const.CONF_HOSTS].items()}
    interval = config.get(
        CONF_SCAN_INTERVAL,
        timedelta(seconds=len(ip_to_dev_id) * config[CONF_PING_COUNT]) + SCAN_INTERVAL,
    )
    _LOGGER.debug(
        "Started ping tracker with interval=%s on hosts: %s",
        interval,
        ",".join(ip_to_dev_id.keys()),
    )

    if privileged is None:
        hosts = [
            HostSubProcess(ip, dev_id, hass, config, privileged)
            for (dev_id, ip) in config[const.CONF_HOSTS].items()
        ]

        async def async_update(now):
            """Update all the hosts on every interval time."""
            results = await gather_with_concurrency(
                CONCURRENT_PING_LIMIT,
                *[hass.async_add_executor_job(host.update) for host in hosts],
            )
            await asyncio.gather(
                *[
                    async_see(dev_id=host.dev_id, source_type=SOURCE_TYPE_ROUTER)
                    for idx, host in enumerate(hosts)
                    if results[idx]
                ]
            )

    else:

        async def async_update(now):
            """Update all the hosts on every interval time."""
            responses = await hass.async_add_executor_job(
                partial(
                    multiping,
                    ip_to_dev_id.keys(),
                    count=PING_ATTEMPTS_COUNT,
                    timeout=ICMP_TIMEOUT,
                    privileged=privileged,
<<<<<<< HEAD
                    id=async_get_next_ping_id(hass, len(ip_to_dev_id.keys())),
=======
                    id=async_get_next_ping_id(hass, len(ip_to_dev_id)),
>>>>>>> 9415d4bd
                )
            )
            _LOGGER.debug("Multiping responses: %s", responses)
            await asyncio.gather(
                *[
                    async_see(dev_id=dev_id, source_type=SOURCE_TYPE_ROUTER)
                    for idx, dev_id in enumerate(ip_to_dev_id.values())
                    if responses[idx].is_alive
                ]
            )

    async def _async_update_interval(now):
        try:
            await async_update(now)
        finally:
            async_track_point_in_utc_time(
                hass, _async_update_interval, util.dt.utcnow() + interval
            )

    await _async_update_interval(None)
    return True<|MERGE_RESOLUTION|>--- conflicted
+++ resolved
@@ -125,11 +125,7 @@
                     count=PING_ATTEMPTS_COUNT,
                     timeout=ICMP_TIMEOUT,
                     privileged=privileged,
-<<<<<<< HEAD
-                    id=async_get_next_ping_id(hass, len(ip_to_dev_id.keys())),
-=======
                     id=async_get_next_ping_id(hass, len(ip_to_dev_id)),
->>>>>>> 9415d4bd
                 )
             )
             _LOGGER.debug("Multiping responses: %s", responses)
