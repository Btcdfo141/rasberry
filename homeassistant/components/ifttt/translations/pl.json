{
    "config": {
        "abort": {
<<<<<<< HEAD
            "not_internet_accessible": "Tw\u00f3j Asystent domowy musi by\u0107 dost\u0119pny z Internetu, aby odbiera\u0107 komunikaty IFTTT",
            "one_instance_allowed": "Ju\u017c skonfigurowano. Mo\u017cliwa jest tylko jedna konfiguracja.",
            "single_instance_allowed": "Ju\u017c skonfigurowano. Mo\u017cliwa jest tylko jedna konfiguracja."
=======
            "single_instance_allowed": "Ju\u017c skonfigurowano. Mo\u017cliwa jest tylko jedna konfiguracja.",
            "webhook_not_internet_accessible": "Tw\u00f3j Home Assistant musi by\u0107 dost\u0119pny z Internetu, aby odbiera\u0107 komunikaty webhook"
>>>>>>> d6ea96ca
        },
        "create_entry": {
            "default": "Aby wysy\u0142a\u0107 zdarzenia do Asystenta domowego, musisz u\u017cy\u0107 akcji \"Make a web request\" z [apletu IFTTT Webhook]({applet_url}). \n\n Wprowad\u017a nast\u0119puj\u0105ce dane:\n\n - URL: `{webhook_url}`\n - Metoda: POST\n - Typ zawarto\u015bci: application/json\n\nZapoznaj si\u0119 z [dokumentacj\u0105]({docs_url}) na temat konfiguracji automatyzacji, by obs\u0142u\u017cy\u0107 przychodz\u0105ce dane."
        },
        "step": {
            "user": {
<<<<<<< HEAD
                "description": "\n\n###### ![AIS logo](/static/icons/ifttt.png)\n\nCzy chcesz skonfigurowa\u0107 IFTTT?",
=======
                "description": "Czy chcesz rozpocz\u0105\u0107 konfiguracj\u0119?",
>>>>>>> d6ea96ca
                "title": "Konfiguracja apletu Webhook IFTTT"
            }
        },
        "title": "AIS IFTTT"
    }
}<|MERGE_RESOLUTION|>--- conflicted
+++ resolved
@@ -1,25 +1,15 @@
 {
     "config": {
         "abort": {
-<<<<<<< HEAD
-            "not_internet_accessible": "Tw\u00f3j Asystent domowy musi by\u0107 dost\u0119pny z Internetu, aby odbiera\u0107 komunikaty IFTTT",
-            "one_instance_allowed": "Ju\u017c skonfigurowano. Mo\u017cliwa jest tylko jedna konfiguracja.",
-            "single_instance_allowed": "Ju\u017c skonfigurowano. Mo\u017cliwa jest tylko jedna konfiguracja."
-=======
             "single_instance_allowed": "Ju\u017c skonfigurowano. Mo\u017cliwa jest tylko jedna konfiguracja.",
             "webhook_not_internet_accessible": "Tw\u00f3j Home Assistant musi by\u0107 dost\u0119pny z Internetu, aby odbiera\u0107 komunikaty webhook"
->>>>>>> d6ea96ca
         },
         "create_entry": {
             "default": "Aby wysy\u0142a\u0107 zdarzenia do Asystenta domowego, musisz u\u017cy\u0107 akcji \"Make a web request\" z [apletu IFTTT Webhook]({applet_url}). \n\n Wprowad\u017a nast\u0119puj\u0105ce dane:\n\n - URL: `{webhook_url}`\n - Metoda: POST\n - Typ zawarto\u015bci: application/json\n\nZapoznaj si\u0119 z [dokumentacj\u0105]({docs_url}) na temat konfiguracji automatyzacji, by obs\u0142u\u017cy\u0107 przychodz\u0105ce dane."
         },
         "step": {
             "user": {
-<<<<<<< HEAD
-                "description": "\n\n###### ![AIS logo](/static/icons/ifttt.png)\n\nCzy chcesz skonfigurowa\u0107 IFTTT?",
-=======
                 "description": "Czy chcesz rozpocz\u0105\u0107 konfiguracj\u0119?",
->>>>>>> d6ea96ca
                 "title": "Konfiguracja apletu Webhook IFTTT"
             }
         },
