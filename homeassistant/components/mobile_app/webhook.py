"""Webhook handlers for mobile_app."""
from functools import partial
import logging
from typing import Dict

from aiohttp.web import HTTPBadRequest, Response, Request
import voluptuous as vol

from homeassistant.components.device_tracker import (ATTR_ATTRIBUTES,
                                                     ATTR_DEV_ID,
                                                     DOMAIN as DT_DOMAIN,
                                                     SERVICE_SEE as DT_SEE)
from homeassistant.components.webhook import async_register as webhook_register

from homeassistant.const import (ATTR_DOMAIN, ATTR_SERVICE, ATTR_SERVICE_DATA,
                                 CONF_WEBHOOK_ID, HTTP_BAD_REQUEST)
from homeassistant.core import EventOrigin
from homeassistant.exceptions import (HomeAssistantError, ServiceNotFound,
                                      TemplateError)
from homeassistant.helpers import template
from homeassistant.helpers.discovery import load_platform
from homeassistant.helpers.storage import Store
from homeassistant.helpers.typing import HomeAssistantType

<<<<<<< HEAD
from .const import (ATTR_ALTITUDE, ATTR_APP_COMPONENT, ATTR_BATTERY,
                    ATTR_COURSE, ATTR_DEVICE_ID, ATTR_DEVICE_NAME,
                    ATTR_EVENT_DATA, ATTR_EVENT_TYPE, ATTR_GPS,
                    ATTR_GPS_ACCURACY, ATTR_LOCATION_NAME, ATTR_SPEED,
                    ATTR_TEMPLATE, ATTR_TEMPLATE_VARIABLES,
                    ATTR_VERTICAL_ACCURACY, ATTR_WEBHOOK_DATA,
                    ATTR_WEBHOOK_ENCRYPTED, ATTR_WEBHOOK_ENCRYPTED_DATA,
                    ATTR_WEBHOOK_TYPE, CONF_SECRET, DATA_DELETED_IDS,
                    DATA_REGISTRATIONS, DOMAIN, WEBHOOK_PAYLOAD_SCHEMA,
                    WEBHOOK_SCHEMAS, WEBHOOK_TYPE_CALL_SERVICE,
                    WEBHOOK_TYPE_FIRE_EVENT, WEBHOOK_TYPE_RENDER_TEMPLATE,
                    WEBHOOK_TYPE_UPDATE_LOCATION,
=======
from .const import (ATTR_APP_COMPONENT, DATA_DELETED_IDS,
                    ATTR_DEVICE_NAME, ATTR_EVENT_DATA, ATTR_EVENT_TYPE,
                    DATA_REGISTRATIONS, ATTR_TEMPLATE, ATTR_TEMPLATE_VARIABLES,
                    ATTR_WEBHOOK_DATA, ATTR_WEBHOOK_ENCRYPTED,
                    ATTR_WEBHOOK_ENCRYPTED_DATA, ATTR_WEBHOOK_TYPE,
                    CONF_SECRET, DOMAIN, ERR_RENDER_FAILURE,
                    WEBHOOK_PAYLOAD_SCHEMA, WEBHOOK_SCHEMAS,
                    WEBHOOK_TYPE_CALL_SERVICE, WEBHOOK_TYPE_FIRE_EVENT,
                    WEBHOOK_TYPE_RENDER_TEMPLATE, WEBHOOK_TYPE_UPDATE_LOCATION,
>>>>>>> ce5efcdb
                    WEBHOOK_TYPE_UPDATE_REGISTRATION)

from .helpers import (_decrypt_payload, empty_okay_response, error_response,
                      registration_context, safe_registration, savable_state,
                      webhook_response)


_LOGGER = logging.getLogger(__name__)


def register_deleted_webhooks(hass: HomeAssistantType, store: Store):
    """Register previously deleted webhook IDs so we can return 410."""
    for deleted_id in hass.data[DOMAIN][DATA_DELETED_IDS]:
        try:
            webhook_register(hass, DOMAIN, "Deleted Webhook", deleted_id,
                             partial(handle_webhook, store))
        except ValueError:
            pass


def setup_registration(hass: HomeAssistantType, store: Store,
                       registration: Dict) -> None:
    """Register the webhook for a registration and loads the app component."""
    registration_name = 'Mobile App: {}'.format(registration[ATTR_DEVICE_NAME])
    webhook_id = registration[CONF_WEBHOOK_ID]
    webhook_register(hass, DOMAIN, registration_name, webhook_id,
                     partial(handle_webhook, store))

    if ATTR_APP_COMPONENT in registration:
        load_platform(hass, registration[ATTR_APP_COMPONENT], DOMAIN, {},
                      {DOMAIN: {}})


async def handle_webhook(store: Store, hass: HomeAssistantType,
                         webhook_id: str, request: Request) -> Response:
    """Handle webhook callback."""
    if webhook_id in hass.data[DOMAIN][DATA_DELETED_IDS]:
        return Response(status=410)

    headers = {}

    registration = hass.data[DOMAIN][DATA_REGISTRATIONS][webhook_id]

    try:
        req_data = await request.json()
    except ValueError:
        _LOGGER.warning('Received invalid JSON from mobile_app')
        return empty_okay_response(status=HTTP_BAD_REQUEST)

    try:
        req_data = WEBHOOK_PAYLOAD_SCHEMA(req_data)
    except vol.Invalid as ex:
        err = vol.humanize.humanize_error(req_data, ex)
        _LOGGER.error('Received invalid webhook payload: %s', err)
        return empty_okay_response()

    webhook_type = req_data[ATTR_WEBHOOK_TYPE]

    webhook_payload = req_data.get(ATTR_WEBHOOK_DATA, {})

    if req_data[ATTR_WEBHOOK_ENCRYPTED]:
        enc_data = req_data[ATTR_WEBHOOK_ENCRYPTED_DATA]
        webhook_payload = _decrypt_payload(registration[CONF_SECRET], enc_data)

    try:
        data = WEBHOOK_SCHEMAS[webhook_type](webhook_payload)
    except vol.Invalid as ex:
        err = vol.humanize.humanize_error(webhook_payload, ex)
        _LOGGER.error('Received invalid webhook payload: %s', err)
        return empty_okay_response(headers=headers)

    context = registration_context(registration)

    if webhook_type == WEBHOOK_TYPE_CALL_SERVICE:
        try:
            await hass.services.async_call(data[ATTR_DOMAIN],
                                           data[ATTR_SERVICE],
                                           data[ATTR_SERVICE_DATA],
                                           blocking=True, context=context)
        # noqa: E722 pylint: disable=broad-except
        except (vol.Invalid, ServiceNotFound, Exception) as ex:
            _LOGGER.error("Error when calling service during mobile_app "
                          "webhook (device name: %s): %s",
                          registration[ATTR_DEVICE_NAME], ex)
            raise HTTPBadRequest()

        return empty_okay_response(headers=headers)

    if webhook_type == WEBHOOK_TYPE_FIRE_EVENT:
        event_type = data[ATTR_EVENT_TYPE]
        hass.bus.async_fire(event_type, data[ATTR_EVENT_DATA],
                            EventOrigin.remote,
                            context=context)
        return empty_okay_response(headers=headers)

    if webhook_type == WEBHOOK_TYPE_RENDER_TEMPLATE:
        try:
            tpl = template.Template(data[ATTR_TEMPLATE], hass)
            rendered = tpl.async_render(data.get(ATTR_TEMPLATE_VARIABLES))
            return webhook_response({"rendered": rendered},
                                    registration=registration, headers=headers)
        # noqa: E722 pylint: disable=broad-except
        except (ValueError, TemplateError, Exception) as ex:
            _LOGGER.error("Error when rendering template during mobile_app "
                          "webhook (device name: %s): %s",
                          registration[ATTR_DEVICE_NAME], ex)
            return error_response(ERR_RENDER_FAILURE, str(ex), headers=headers)

    if webhook_type == WEBHOOK_TYPE_UPDATE_LOCATION:
        see_payload = {
            ATTR_DEV_ID: registration[ATTR_DEVICE_ID],
            ATTR_LOCATION_NAME: data.get(ATTR_LOCATION_NAME),
            ATTR_GPS: data.get(ATTR_GPS),
            ATTR_GPS_ACCURACY: data.get(ATTR_GPS_ACCURACY),
            ATTR_BATTERY: data.get(ATTR_BATTERY),
            ATTR_ATTRIBUTES: {
                ATTR_SPEED: data.get(ATTR_SPEED),
                ATTR_ALTITUDE: data.get(ATTR_ALTITUDE),
                ATTR_COURSE: data.get(ATTR_COURSE),
                ATTR_VERTICAL_ACCURACY: data.get(ATTR_VERTICAL_ACCURACY),
            }
        }

        try:
            await hass.services.async_call(DT_DOMAIN,
                                           DT_SEE, see_payload,
                                           blocking=True, context=context)
        # noqa: E722 pylint: disable=broad-except
        except (vol.Invalid, ServiceNotFound, Exception) as ex:
            _LOGGER.error("Error when updating location during mobile_app "
                          "webhook (device name: %s): %s",
                          registration[ATTR_DEVICE_NAME], ex)
        return empty_okay_response(headers=headers)

    if webhook_type == WEBHOOK_TYPE_UPDATE_REGISTRATION:
        new_registration = {**registration, **data}

        hass.data[DOMAIN][DATA_REGISTRATIONS][webhook_id] = new_registration

        try:
            await store.async_save(savable_state(hass))
        except HomeAssistantError as ex:
            _LOGGER.error("Error updating mobile_app registration: %s", ex)
            return empty_okay_response()

        return webhook_response(safe_registration(new_registration),
                                registration=registration, headers=headers)<|MERGE_RESOLUTION|>--- conflicted
+++ resolved
@@ -22,7 +22,6 @@
 from homeassistant.helpers.storage import Store
 from homeassistant.helpers.typing import HomeAssistantType
 
-<<<<<<< HEAD
 from .const import (ATTR_ALTITUDE, ATTR_APP_COMPONENT, ATTR_BATTERY,
                     ATTR_COURSE, ATTR_DEVICE_ID, ATTR_DEVICE_NAME,
                     ATTR_EVENT_DATA, ATTR_EVENT_TYPE, ATTR_GPS,
@@ -31,21 +30,10 @@
                     ATTR_VERTICAL_ACCURACY, ATTR_WEBHOOK_DATA,
                     ATTR_WEBHOOK_ENCRYPTED, ATTR_WEBHOOK_ENCRYPTED_DATA,
                     ATTR_WEBHOOK_TYPE, CONF_SECRET, DATA_DELETED_IDS,
-                    DATA_REGISTRATIONS, DOMAIN, WEBHOOK_PAYLOAD_SCHEMA,
-                    WEBHOOK_SCHEMAS, WEBHOOK_TYPE_CALL_SERVICE,
-                    WEBHOOK_TYPE_FIRE_EVENT, WEBHOOK_TYPE_RENDER_TEMPLATE,
-                    WEBHOOK_TYPE_UPDATE_LOCATION,
-=======
-from .const import (ATTR_APP_COMPONENT, DATA_DELETED_IDS,
-                    ATTR_DEVICE_NAME, ATTR_EVENT_DATA, ATTR_EVENT_TYPE,
-                    DATA_REGISTRATIONS, ATTR_TEMPLATE, ATTR_TEMPLATE_VARIABLES,
-                    ATTR_WEBHOOK_DATA, ATTR_WEBHOOK_ENCRYPTED,
-                    ATTR_WEBHOOK_ENCRYPTED_DATA, ATTR_WEBHOOK_TYPE,
-                    CONF_SECRET, DOMAIN, ERR_RENDER_FAILURE,
+                    DATA_REGISTRATIONS, DOMAIN, ERR_RENDER_FAILURE,
                     WEBHOOK_PAYLOAD_SCHEMA, WEBHOOK_SCHEMAS,
                     WEBHOOK_TYPE_CALL_SERVICE, WEBHOOK_TYPE_FIRE_EVENT,
                     WEBHOOK_TYPE_RENDER_TEMPLATE, WEBHOOK_TYPE_UPDATE_LOCATION,
->>>>>>> ce5efcdb
                     WEBHOOK_TYPE_UPDATE_REGISTRATION)
 
 from .helpers import (_decrypt_payload, empty_okay_response, error_response,
