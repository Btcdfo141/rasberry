"""Config flow for Google Sheets integration."""
from __future__ import annotations

from collections.abc import Mapping
import logging
from typing import Any

from google.oauth2.credentials import Credentials
from gspread import Client, GSpreadException
import voluptuous as vol

<<<<<<< HEAD
from homeassistant import config_entries
from homeassistant.config_entries import SOURCE_REAUTH, ConfigEntry
=======
from homeassistant.config_entries import ConfigEntry
>>>>>>> 3e3f7ea9
from homeassistant.const import CONF_ACCESS_TOKEN, CONF_TOKEN
from homeassistant.core import callback
from homeassistant.data_entry_flow import FlowResult
from homeassistant.helpers import config_entry_oauth2_flow

from . import get_feature_access
from .const import (
    CONF_SHEETS_ACCESS,
    DEFAULT_ACCESS,
    DEFAULT_NAME,
    DOMAIN,
    FeatureAccess,
)

_LOGGER = logging.getLogger(__name__)


class OAuth2FlowHandler(
    config_entry_oauth2_flow.AbstractOAuth2FlowHandler, domain=DOMAIN
):
    """Config flow to handle Google Sheets OAuth2 authentication."""

    DOMAIN = DOMAIN

<<<<<<< HEAD
    def __init__(self) -> None:
        """Set up instance."""
        super().__init__()
        self._reauth_entry: config_entries.ConfigEntry | None = None
=======
    reauth_entry: ConfigEntry | None = None
>>>>>>> 3e3f7ea9

    @property
    def logger(self) -> logging.Logger:
        """Return logger."""
        return logging.getLogger(__name__)

    @property
    def extra_authorize_data(self) -> dict[str, Any]:
        """Extra data that needs to be appended to the authorize url."""
        if self._reauth_entry:
            scopes = get_feature_access(self._reauth_entry)
        else:
            scopes = DEFAULT_ACCESS
        return {
            "scope": " ".join(scopes),
            # Add params to ensure we get back a refresh token
            "access_type": "offline",
            "prompt": "consent",
        }

    async def async_step_reauth(self, entry_data: Mapping[str, Any]) -> FlowResult:
        """Perform reauth upon an API authentication error."""
<<<<<<< HEAD
        self._reauth_entry = self.hass.config_entries.async_get_entry(
=======
        self.reauth_entry = self.hass.config_entries.async_get_entry(
>>>>>>> 3e3f7ea9
            self.context["entry_id"]
        )
        return await self.async_step_reauth_confirm()

    async def async_step_reauth_confirm(
        self, user_input: dict[str, Any] | None = None
    ) -> FlowResult:
        """Confirm reauth dialog."""
        if user_input is None:
            return self.async_show_form(step_id="reauth_confirm")
        return await self.async_step_user()

    async def async_oauth_create_entry(self, data: dict[str, Any]) -> FlowResult:
        """Create an entry for the flow, or update existing entry."""
        service = Client(Credentials(data[CONF_TOKEN][CONF_ACCESS_TOKEN]))

        if self.reauth_entry:
            _LOGGER.debug("service.open_by_key")
            try:
                await self.hass.async_add_executor_job(
                    service.open_by_key,
                    self.reauth_entry.unique_id,
                )
            except GSpreadException as err:
                _LOGGER.error(
                    "Could not find spreadsheet '%s': %s",
                    self.reauth_entry.unique_id,
                    str(err),
                )
                return self.async_abort(reason="open_spreadsheet_failure")

            self.hass.config_entries.async_update_entry(self.reauth_entry, data=data)
            await self.hass.config_entries.async_reload(self.reauth_entry.entry_id)
            return self.async_abort(reason="reauth_successful")

        try:
            doc = await self.hass.async_add_executor_job(
                service.create, "Home Assistant"
            )
        except GSpreadException as err:
            _LOGGER.error("Error creating spreadsheet: %s", str(err))
            return self.async_abort(reason="create_spreadsheet_failure")

        await self.async_set_unique_id(doc.id)
        self._abort_if_unique_id_configured()
        return self.async_create_entry(
            title=DEFAULT_NAME,
            data=data,
            description_placeholders={"url": doc.url},
            options={
                CONF_SHEETS_ACCESS: FeatureAccess.read_only.name,
            },
        )

    @staticmethod
    @callback
    def async_get_options_flow(
        config_entry: config_entries.ConfigEntry,
    ) -> config_entries.OptionsFlow:
        """Create an options flow."""
        return OptionsFlowHandler(config_entry)


class OptionsFlowHandler(config_entries.OptionsFlow):
    """Google Sheets options flow."""

    def __init__(self, config_entry: config_entries.ConfigEntry) -> None:
        """Initialize options flow."""
        self.config_entry = config_entry

    async def async_step_init(
        self, user_input: dict[str, Any] | None = None
    ) -> FlowResult:
        """Manage the options."""
        if user_input is not None:
            return self.async_create_entry(title="", data=user_input)

        return self.async_show_form(
            step_id="init",
            data_schema=vol.Schema(
                {
                    vol.Required(
                        CONF_SHEETS_ACCESS,
                        default=self.config_entry.options.get(CONF_SHEETS_ACCESS),
                    ): vol.In(
                        {
                            FeatureAccess.read_write.name: "Read/Write access",
                            FeatureAccess.read_only.name: "Read-only access",
                        }
                    )
                }
            ),
        )<|MERGE_RESOLUTION|>--- conflicted
+++ resolved
@@ -9,12 +9,8 @@
 from gspread import Client, GSpreadException
 import voluptuous as vol
 
-<<<<<<< HEAD
 from homeassistant import config_entries
-from homeassistant.config_entries import SOURCE_REAUTH, ConfigEntry
-=======
 from homeassistant.config_entries import ConfigEntry
->>>>>>> 3e3f7ea9
 from homeassistant.const import CONF_ACCESS_TOKEN, CONF_TOKEN
 from homeassistant.core import callback
 from homeassistant.data_entry_flow import FlowResult
@@ -39,14 +35,7 @@
 
     DOMAIN = DOMAIN
 
-<<<<<<< HEAD
-    def __init__(self) -> None:
-        """Set up instance."""
-        super().__init__()
-        self._reauth_entry: config_entries.ConfigEntry | None = None
-=======
     reauth_entry: ConfigEntry | None = None
->>>>>>> 3e3f7ea9
 
     @property
     def logger(self) -> logging.Logger:
@@ -56,8 +45,8 @@
     @property
     def extra_authorize_data(self) -> dict[str, Any]:
         """Extra data that needs to be appended to the authorize url."""
-        if self._reauth_entry:
-            scopes = get_feature_access(self._reauth_entry)
+        if self.reauth_entry:
+            scopes = get_feature_access(self.reauth_entry)
         else:
             scopes = DEFAULT_ACCESS
         return {
@@ -69,11 +58,7 @@
 
     async def async_step_reauth(self, entry_data: Mapping[str, Any]) -> FlowResult:
         """Perform reauth upon an API authentication error."""
-<<<<<<< HEAD
-        self._reauth_entry = self.hass.config_entries.async_get_entry(
-=======
         self.reauth_entry = self.hass.config_entries.async_get_entry(
->>>>>>> 3e3f7ea9
             self.context["entry_id"]
         )
         return await self.async_step_reauth_confirm()
