--- conflicted
+++ resolved
@@ -82,11 +82,7 @@
     mqtt: list[str]
     ssdp: list[dict[str, str]]
     zeroconf: list[str | dict[str, str]]
-<<<<<<< HEAD
-    dhcp: list[dict[str, str | bool]]
-=======
     dhcp: list[dict[str, bool | str]]
->>>>>>> ce71d4bd
     usb: list[dict[str, str]]
     homekit: dict[str, list[str]]
     is_built_in: bool
