--- conflicted
+++ resolved
@@ -96,7 +96,6 @@
             else:
                 if authenticated:
                     entry = await self.async_set_unique_id(self.username)
-<<<<<<< HEAD
                     if entry:
                         self.hass.config_entries.async_update_entry(
                             entry,
@@ -106,17 +105,6 @@
                             },
                         )
                         return self.async_abort(reason="reauth_successful")
-=======
-                    self.hass.config_entries.async_update_entry(
-                        entry,
-                        data={
-                            CONF_USERNAME: self.username,
-                            CONF_PASSWORD: user_input[CONF_PASSWORD],
-                            CONF_ACCOUNT: self.account,
-                        },
-                    )
-                    return self.async_abort(reason="reauth_successful")
->>>>>>> fc94569a
 
                 errors["base"] = "authorization_error"
 
