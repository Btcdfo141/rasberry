"""Constants for Glances component."""
import sys

from homeassistant.const import (
    DATA_GIBIBYTES,
    DATA_MEBIBYTES,
<<<<<<< HEAD
    DEVICE_CLASS_TEMPERATURE,
    DATA_GIBIBYTES,
    DATA_MEBIBYTES,
=======
>>>>>>> d253d2b3
    DATA_RATE_MEGABYTES_PER_SECOND,
    PERCENTAGE,
    TEMP_CELSIUS,
)

DOMAIN = "glances"
CONF_VERSION = "version"

DEFAULT_HOST = "localhost"
DEFAULT_NAME = "Glances"
DEFAULT_PORT = 61208
DEFAULT_VERSION = 3
DEFAULT_SCAN_INTERVAL = 60

DATA_UPDATED = "glances_data_updated"
SUPPORTED_VERSIONS = [2, 3]

if sys.maxsize > 2 ** 32:
    CPU_ICON = "mdi:cpu-64-bit"
else:
    CPU_ICON = "mdi:cpu-32-bit"


SENSOR_TYPES = {
    "disk_use_percent": ["fs", "used percent", PERCENTAGE, "mdi:harddisk", None],
    "disk_use": ["fs", "used", DATA_GIBIBYTES, "mdi:harddisk", None],
    "disk_free": ["fs", "free", DATA_GIBIBYTES, "mdi:harddisk", None],
    "memory_use_percent": ["mem", "RAM used percent", PERCENTAGE, "mdi:memory", None],
    "memory_use": ["mem", "RAM used", DATA_MEBIBYTES, "mdi:memory", None],
    "memory_free": ["mem", "RAM free", DATA_MEBIBYTES, "mdi:memory", None],
    "swap_use_percent": [
        "memswap",
        "Swap used percent",
        PERCENTAGE,
        "mdi:memory",
        None,
    ],
    "swap_use": ["memswap", "Swap used", DATA_GIBIBYTES, "mdi:memory", None],
    "swap_free": ["memswap", "Swap free", DATA_GIBIBYTES, "mdi:memory", None],
    "processor_load": ["load", "CPU load", "15 min", CPU_ICON, None],
    "process_running": ["processcount", "Running", "Count", CPU_ICON, None],
    "process_total": ["processcount", "Total", "Count", CPU_ICON, None],
    "process_thread": ["processcount", "Thread", "Count", CPU_ICON, None],
    "process_sleeping": ["processcount", "Sleeping", "Count", CPU_ICON, None],
    "cpu_use_percent": ["cpu", "CPU used", PERCENTAGE, CPU_ICON, None],
    "temperature_core": [
        "sensors",
        "Temperature",
        TEMP_CELSIUS,
        None,
        DEVICE_CLASS_TEMPERATURE,
    ],
    "temperature_hdd": [
        "sensors",
        "Temperature",
        TEMP_CELSIUS,
        None,
        DEVICE_CLASS_TEMPERATURE,
    ],
    "fan_speed": ["sensors", "Fan speed", "RPM", "mdi:fan", None],
    "battery": ["sensors", "Charge", PERCENTAGE, "mdi:battery", None],
    "docker_active": ["docker", "Containers active", "", "mdi:docker", None],
    "docker_cpu_use": ["docker", "Containers CPU used", PERCENTAGE, "mdi:docker", None],
    "docker_memory_use": [
        "docker",
        "Containers RAM used",
        DATA_MEBIBYTES,
        "mdi:docker",
        None,
    ],
    "network_rx": ["network", "Rx", DATA_RATE_MEGABYTES_PER_SECOND, "mdi:download"],
    "network_tx": ["network", "Tx", DATA_RATE_MEGABYTES_PER_SECOND, "mdi:upload"],
}<|MERGE_RESOLUTION|>--- conflicted
+++ resolved
@@ -4,13 +4,8 @@
 from homeassistant.const import (
     DATA_GIBIBYTES,
     DATA_MEBIBYTES,
-<<<<<<< HEAD
+    DATA_RATE_MEGABYTES_PER_SECOND,
     DEVICE_CLASS_TEMPERATURE,
-    DATA_GIBIBYTES,
-    DATA_MEBIBYTES,
-=======
->>>>>>> d253d2b3
-    DATA_RATE_MEGABYTES_PER_SECOND,
     PERCENTAGE,
     TEMP_CELSIUS,
 )
