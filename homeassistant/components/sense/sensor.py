"""Support for monitoring a Sense energy sensor."""
from homeassistant.const import (
    ATTR_ATTRIBUTION,
    DEVICE_CLASS_POWER,
    ENERGY_KILO_WATT_HOUR,
    POWER_WATT,
    VOLT,
)
from homeassistant.core import callback
from homeassistant.helpers.dispatcher import async_dispatcher_connect
from homeassistant.helpers.entity import Entity

from .const import (
    ACTIVE_NAME,
    ACTIVE_TYPE,
    ATTRIBUTION,
    CONSUMPTION_ID,
    CONSUMPTION_NAME,
    DOMAIN,
    ICON,
    MDI_ICONS,
    PRODUCTION_ID,
    PRODUCTION_NAME,
    SENSE_DATA,
    SENSE_DEVICE_UPDATE,
    SENSE_DEVICES_DATA,
    SENSE_DISCOVERED_DEVICES_DATA,
    SENSE_TRENDS_COORDINATOR,
)


class SensorConfig:
    """Data structure holding sensor configuration."""

    def __init__(self, name, sensor_type):
        """Sensor name and type to pass to API."""
        self.name = name
        self.sensor_type = sensor_type


# Sensor types/ranges
ACTIVE_SENSOR_TYPE = SensorConfig(ACTIVE_NAME, ACTIVE_TYPE)

# Sensor types/ranges
TRENDS_SENSOR_TYPES = {
    "daily": SensorConfig("Daily", "DAY"),
    "weekly": SensorConfig("Weekly", "WEEK"),
    "monthly": SensorConfig("Monthly", "MONTH"),
    "yearly": SensorConfig("Yearly", "YEAR"),
}

# Production/consumption variants
SENSOR_VARIANTS = [PRODUCTION_ID, CONSUMPTION_ID]


def sense_to_mdi(sense_icon):
    """Convert sense icon to mdi icon."""
    return "mdi:{}".format(MDI_ICONS.get(sense_icon, "power-plug"))


async def async_setup_entry(hass, config_entry, async_add_entities):
    """Set up the Sense sensor."""
    data = hass.data[DOMAIN][config_entry.entry_id][SENSE_DATA]
    sense_devices_data = hass.data[DOMAIN][config_entry.entry_id][SENSE_DEVICES_DATA]
    trends_coordinator = hass.data[DOMAIN][config_entry.entry_id][
        SENSE_TRENDS_COORDINATOR
    ]

    # Request only in case it takes longer
    # than 60s
    await trends_coordinator.async_request_refresh()

    sense_monitor_id = data.sense_monitor_id
    sense_devices = hass.data[DOMAIN][config_entry.entry_id][
        SENSE_DISCOVERED_DEVICES_DATA
    ]

    devices = [
        SenseEnergyDevice(sense_devices_data, device, sense_monitor_id)
        for device in sense_devices
        if device["tags"]["DeviceListAllowed"] == "true"
    ]

    for var in SENSOR_VARIANTS:
        name = ACTIVE_SENSOR_TYPE.name
        sensor_type = ACTIVE_SENSOR_TYPE.sensor_type
        is_production = var == PRODUCTION_ID

        unique_id = f"{sense_monitor_id}-active-{var}"
        devices.append(
            SenseActiveSensor(
                data, name, sensor_type, is_production, sense_monitor_id, var, unique_id
            )
        )

    for i in range(len(data.active_voltage)):
        devices.append(SenseVoltageSensor(data, i, sense_monitor_id))

    for type_id in TRENDS_SENSOR_TYPES:
        typ = TRENDS_SENSOR_TYPES[type_id]
        for var in SENSOR_VARIANTS:
            name = typ.name
            sensor_type = typ.sensor_type
            is_production = var == PRODUCTION_ID

            unique_id = f"{sense_monitor_id}-{type_id}-{var}"
            devices.append(
                SenseTrendsSensor(
                    data,
                    name,
                    sensor_type,
                    is_production,
                    trends_coordinator,
                    unique_id,
                )
            )

    async_add_entities(devices)


class SenseActiveSensor(Entity):
    """Implementation of a Sense energy sensor."""

    def __init__(
        self,
        data,
        name,
        sensor_type,
        is_production,
        sense_monitor_id,
        sensor_id,
        unique_id,
    ):
        """Initialize the Sense sensor."""
        name_type = PRODUCTION_NAME if is_production else CONSUMPTION_NAME
        self._name = f"{name} {name_type}"
        self._unique_id = unique_id
        self._available = False
        self._data = data
        self._sense_monitor_id = sense_monitor_id
        self._sensor_type = sensor_type
        self._is_production = is_production
        self._state = None

    @property
    def name(self):
        """Return the name of the sensor."""
        return self._name

    @property
    def state(self):
        """Return the state of the sensor."""
        return self._state

    @property
    def available(self):
        """Return the availability of the sensor."""
        return self._available

    @property
    def unit_of_measurement(self):
        """Return the unit of measurement of this entity, if any."""
        return POWER_WATT

    @property
    def device_state_attributes(self):
        """Return the state attributes."""
        return {ATTR_ATTRIBUTION: ATTRIBUTION}

    @property
    def icon(self):
        """Icon to use in the frontend, if any."""
        return ICON

    @property
    def unique_id(self):
        """Return the unique id."""
        return self._unique_id

    @property
    def should_poll(self):
        """Return the device should not poll for updates."""
        return False

    async def async_added_to_hass(self):
        """Register callbacks."""
        self.async_on_remove(
            async_dispatcher_connect(
                self.hass,
                f"{SENSE_DEVICE_UPDATE}-{self._sense_monitor_id}",
                self._async_update_from_data,
            )
        )

    @callback
    def _async_update_from_data(self):
        """Update the sensor from the data. Must not do I/O."""
        new_state = round(
            self._data.active_solar_power
            if self._is_production
            else self._data.active_power
        )
<<<<<<< HEAD
        if not self._available or self._state != new_state:
=======
        if self._available and self._state == new_state:
>>>>>>> 2d8e95e9
            return
        self._state = new_state
        self._available = True
        self.async_write_ha_state()


class SenseVoltageSensor(Entity):
    """Implementation of a Sense energy voltage sensor."""

    def __init__(
        self,
        data,
        index,
        sense_monitor_id,
    ):
        """Initialize the Sense sensor."""
        line_num = index + 1
        self._name = f"L{line_num} Voltage"
        self._unique_id = f"{sense_monitor_id}-L{line_num}"
        self._available = False
        self._data = data
        self._sense_monitor_id = sense_monitor_id
        self._voltage_index = index
        self._state = None

    @property
    def name(self):
        """Return the name of the sensor."""
        return self._name

    @property
    def state(self):
        """Return the state of the sensor."""
        return self._state

    @property
    def available(self):
        """Return the availability of the sensor."""
        return self._available

    @property
    def unit_of_measurement(self):
        """Return the unit of measurement of this entity, if any."""
        return VOLT

    @property
    def device_state_attributes(self):
        """Return the state attributes."""
        return {ATTR_ATTRIBUTION: ATTRIBUTION}

    @property
    def icon(self):
        """Icon to use in the frontend, if any."""
        return ICON

    @property
    def unique_id(self):
        """Return the unique id."""
        return self._unique_id

    @property
    def should_poll(self):
        """Return the device should not poll for updates."""
        return False

    async def async_added_to_hass(self):
        """Register callbacks."""
        self.async_on_remove(
            async_dispatcher_connect(
                self.hass,
                f"{SENSE_DEVICE_UPDATE}-{self._sense_monitor_id}",
                self._async_update_from_data,
            )
        )

    @callback
    def _async_update_from_data(self):
        """Update the sensor from the data. Must not do I/O."""
        new_state = round(self._data.active_voltage[self._voltage_index], 1)
<<<<<<< HEAD
        if not self._available or self._state != new_state:
=======
        if self._available and self._state == new_state:
>>>>>>> 2d8e95e9
            return
        self._available = True
        self._state = new_state
        self.async_write_ha_state()


class SenseTrendsSensor(Entity):
    """Implementation of a Sense energy sensor."""

    def __init__(
        self,
        data,
        name,
        sensor_type,
        is_production,
        trends_coordinator,
        unique_id,
    ):
        """Initialize the Sense sensor."""
        name_type = PRODUCTION_NAME if is_production else CONSUMPTION_NAME
        self._name = f"{name} {name_type}"
        self._unique_id = unique_id
        self._available = False
        self._data = data
        self._sensor_type = sensor_type
        self._coordinator = trends_coordinator
        self._is_production = is_production
        self._state = None
        self._unit_of_measurement = ENERGY_KILO_WATT_HOUR
        self._had_any_update = False

    @property
    def name(self):
        """Return the name of the sensor."""
        return self._name

    @property
    def state(self):
        """Return the state of the sensor."""
        return round(self._data.get_trend(self._sensor_type, self._is_production), 1)

    @property
    def available(self):
        """Return if entity is available."""
        return self._had_any_update and self._coordinator.last_update_success

    @property
    def unit_of_measurement(self):
        """Return the unit of measurement of this entity, if any."""
        return self._unit_of_measurement

    @property
    def device_state_attributes(self):
        """Return the state attributes."""
        return {ATTR_ATTRIBUTION: ATTRIBUTION}

    @property
    def icon(self):
        """Icon to use in the frontend, if any."""
        return ICON

    @property
    def unique_id(self):
        """Return the unique id."""
        return self._unique_id

    @property
    def should_poll(self):
        """No need to poll. Coordinator notifies entity of updates."""
        return False

    @callback
    def _async_update(self):
        """Track if we had an update so we do not report zero data."""
        self._had_any_update = True
        self.async_write_ha_state()

    async def async_update(self):
        """Update the entity.

        Only used by the generic entity update service.
        """
        await self._coordinator.async_request_refresh()

    async def async_added_to_hass(self):
        """When entity is added to hass."""
        self.async_on_remove(self._coordinator.async_add_listener(self._async_update))


class SenseEnergyDevice(Entity):
    """Implementation of a Sense energy device."""

    def __init__(self, sense_devices_data, device, sense_monitor_id):
        """Initialize the Sense binary sensor."""
        self._name = f"{device['name']} {CONSUMPTION_NAME}"
        self._id = device["id"]
        self._available = False
        self._sense_monitor_id = sense_monitor_id
        self._unique_id = f"{sense_monitor_id}-{self._id}-{CONSUMPTION_ID}"
        self._icon = sense_to_mdi(device["icon"])
        self._sense_devices_data = sense_devices_data
        self._state = None

    @property
    def state(self):
        """Return the wattage of the sensor."""
        return self._state

    @property
    def available(self):
        """Return the availability of the sensor."""
        return self._available

    @property
    def name(self):
        """Return the name of the power sensor."""
        return self._name

    @property
    def unique_id(self):
        """Return the unique id of the power sensor."""
        return self._unique_id

    @property
    def icon(self):
        """Return the icon of the power sensor."""
        return self._icon

    @property
    def unit_of_measurement(self):
        """Return the unit of measurement of this entity."""
        return POWER_WATT

    @property
    def device_state_attributes(self):
        """Return the state attributes."""
        return {ATTR_ATTRIBUTION: ATTRIBUTION}

    @property
    def device_class(self):
        """Return the device class of the power sensor."""
        return DEVICE_CLASS_POWER

    @property
    def should_poll(self):
        """Return the device should not poll for updates."""
        return False

    async def async_added_to_hass(self):
        """Register callbacks."""
        self.async_on_remove(
            async_dispatcher_connect(
                self.hass,
                f"{SENSE_DEVICE_UPDATE}-{self._sense_monitor_id}",
                self._async_update_from_data,
            )
        )

    @callback
    def _async_update_from_data(self):
        """Get the latest data, update state. Must not do I/O."""
        device_data = self._sense_devices_data.get_device_by_id(self._id)
        if not device_data or "w" not in device_data:
            new_state = 0
        else:
            new_state = int(device_data["w"])
<<<<<<< HEAD
        if not self._available or self._state != new_state:
=======
        if self._available and self._state == new_state:
>>>>>>> 2d8e95e9
            return
        self._state = new_state
        self._available = True
        self.async_write_ha_state()<|MERGE_RESOLUTION|>--- conflicted
+++ resolved
@@ -200,11 +200,7 @@
             if self._is_production
             else self._data.active_power
         )
-<<<<<<< HEAD
-        if not self._available or self._state != new_state:
-=======
         if self._available and self._state == new_state:
->>>>>>> 2d8e95e9
             return
         self._state = new_state
         self._available = True
@@ -284,11 +280,7 @@
     def _async_update_from_data(self):
         """Update the sensor from the data. Must not do I/O."""
         new_state = round(self._data.active_voltage[self._voltage_index], 1)
-<<<<<<< HEAD
-        if not self._available or self._state != new_state:
-=======
         if self._available and self._state == new_state:
->>>>>>> 2d8e95e9
             return
         self._available = True
         self._state = new_state
@@ -455,11 +447,7 @@
             new_state = 0
         else:
             new_state = int(device_data["w"])
-<<<<<<< HEAD
-        if not self._available or self._state != new_state:
-=======
         if self._available and self._state == new_state:
->>>>>>> 2d8e95e9
             return
         self._state = new_state
         self._available = True
