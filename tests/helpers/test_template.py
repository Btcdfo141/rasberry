"""Test Home Assistant template helper methods."""
from __future__ import annotations

from collections.abc import Iterable
from datetime import datetime, timedelta
import json
import logging
import math
import random
from types import MappingProxyType
from typing import Any
from unittest.mock import patch

from freezegun import freeze_time
import orjson
import pytest
import voluptuous as vol

from homeassistant.components import group
from homeassistant.config import async_process_ha_core_config
from homeassistant.const import (
    ATTR_UNIT_OF_MEASUREMENT,
    STATE_ON,
    STATE_UNAVAILABLE,
    UnitOfLength,
    UnitOfMass,
    UnitOfPrecipitationDepth,
    UnitOfPressure,
    UnitOfSpeed,
    UnitOfTemperature,
    UnitOfVolume,
)
from homeassistant.core import HomeAssistant
from homeassistant.exceptions import TemplateError
from homeassistant.helpers import (
    area_registry as ar,
    device_registry as dr,
    entity,
    entity_registry as er,
    template,
)
from homeassistant.helpers.entity_platform import EntityPlatform
from homeassistant.helpers.json import json_dumps
from homeassistant.helpers.typing import TemplateVarsType
from homeassistant.setup import async_setup_component
import homeassistant.util.dt as dt_util
from homeassistant.util.read_only_dict import ReadOnlyDict
from homeassistant.util.unit_system import UnitSystem

from tests.common import MockConfigEntry, async_fire_time_changed


def _set_up_units(hass: HomeAssistant) -> None:
    """Set up the tests."""
    hass.config.units = UnitSystem(
        "custom",
        accumulated_precipitation=UnitOfPrecipitationDepth.MILLIMETERS,
        conversions={},
        length=UnitOfLength.METERS,
        mass=UnitOfMass.GRAMS,
        pressure=UnitOfPressure.PA,
        temperature=UnitOfTemperature.CELSIUS,
        volume=UnitOfVolume.LITERS,
        wind_speed=UnitOfSpeed.KILOMETERS_PER_HOUR,
    )


def render(
    hass: HomeAssistant, template_str: str, variables: TemplateVarsType | None = None
) -> Any:
    """Create render info from template."""
    tmp = template.Template(template_str, hass)
    return tmp.async_render(variables)


def render_to_info(
    hass: HomeAssistant, template_str: str, variables: TemplateVarsType | None = None
) -> template.RenderInfo:
    """Create render info from template."""
    tmp = template.Template(template_str, hass)
    return tmp.async_render_to_info(variables)


def extract_entities(
    hass: HomeAssistant, template_str: str, variables: TemplateVarsType | None = None
) -> set[str]:
    """Extract entities from a template."""
    info = render_to_info(hass, template_str, variables)
    return info.entities


def assert_result_info(
    info: template.RenderInfo,
    result: Any,
    entities: Iterable[str] | None = None,
    domains: Iterable[str] | None = None,
    all_states: bool = False,
) -> None:
    """Check result info."""
    assert info.result() == result
    assert info.all_states == all_states
    assert info.filter("invalid_entity_name.somewhere") == all_states
    if entities is not None:
        assert info.entities == frozenset(entities)
        assert all(info.filter(entity) for entity in entities)
        if not all_states:
            assert not info.filter("invalid_entity_name.somewhere")
    else:
        assert not info.entities
    if domains is not None:
        assert info.domains == frozenset(domains)
        assert all(info.filter(domain + ".entity") for domain in domains)
    else:
        assert not hasattr(info, "_domains")


def test_template_equality() -> None:
    """Test template comparison and hashing."""
    template_one = template.Template("{{ template_one }}")
    template_one_1 = template.Template("{{ template_one }}")
    template_two = template.Template("{{ template_two }}")

    assert template_one == template_one_1
    assert template_one != template_two
    assert hash(template_one) == hash(template_one_1)
    assert hash(template_one) != hash(template_two)

    assert str(template_one_1) == "Template<template=({{ template_one }}) renders=0>"

    with pytest.raises(TypeError):
        template.Template(["{{ template_one }}"])


def test_invalid_template(hass: HomeAssistant) -> None:
    """Invalid template raises error."""
    tmpl = template.Template("{{", hass)

    with pytest.raises(TemplateError):
        tmpl.ensure_valid()

    with pytest.raises(TemplateError):
        tmpl.async_render()

    info = tmpl.async_render_to_info()
    with pytest.raises(TemplateError):
        assert info.result() == "impossible"

    tmpl = template.Template("{{states(keyword)}}", hass)

    tmpl.ensure_valid()

    with pytest.raises(TemplateError):
        tmpl.async_render()


def test_referring_states_by_entity_id(hass: HomeAssistant) -> None:
    """Test referring states by entity id."""
    hass.states.async_set("test.object", "happy")
    assert (
        template.Template("{{ states.test.object.state }}", hass).async_render()
        == "happy"
    )

    assert (
        template.Template('{{ states["test.object"].state }}', hass).async_render()
        == "happy"
    )

    assert (
        template.Template('{{ states("test.object") }}', hass).async_render() == "happy"
    )


def test_invalid_entity_id(hass: HomeAssistant) -> None:
    """Test referring states by entity id."""
    with pytest.raises(TemplateError):
        template.Template('{{ states["big.fat..."] }}', hass).async_render()
    with pytest.raises(TemplateError):
        template.Template('{{ states.test["big.fat..."] }}', hass).async_render()
    with pytest.raises(TemplateError):
        template.Template('{{ states["invalid/domain"] }}', hass).async_render()


def test_raise_exception_on_error(hass: HomeAssistant) -> None:
    """Test raising an exception on error."""
    with pytest.raises(TemplateError):
        template.Template("{{ invalid_syntax").ensure_valid()


def test_iterating_all_states(hass: HomeAssistant) -> None:
    """Test iterating all states."""
    tmpl_str = "{% for state in states | sort(attribute='entity_id') %}{{ state.state }}{% endfor %}"

    info = render_to_info(hass, tmpl_str)
    assert_result_info(info, "", all_states=True)
    assert info.rate_limit == template.ALL_STATES_RATE_LIMIT

    hass.states.async_set("test.object", "happy")
    hass.states.async_set("sensor.temperature", 10)

    info = render_to_info(hass, tmpl_str)
    assert_result_info(info, "10happy", entities=[], all_states=True)


def test_iterating_all_states_unavailable(hass: HomeAssistant) -> None:
    """Test iterating all states unavailable."""
    hass.states.async_set("test.object", "on")

    tmpl_str = (
        "{{"
        "  states"
        "  | selectattr('state', 'in', ['unavailable', 'unknown', 'none'])"
        "  | list"
        "  | count"
        "}}"
    )

    info = render_to_info(hass, tmpl_str)

    assert info.all_states is True
    assert info.rate_limit == template.ALL_STATES_RATE_LIMIT

    hass.states.async_set("test.object", "unknown")
    hass.states.async_set("sensor.temperature", 10)

    info = render_to_info(hass, tmpl_str)
    assert_result_info(info, 1, entities=[], all_states=True)


def test_iterating_domain_states(hass: HomeAssistant) -> None:
    """Test iterating domain states."""
    tmpl_str = "{% for state in states.sensor %}{{ state.state }}{% endfor %}"

    info = render_to_info(hass, tmpl_str)
    assert_result_info(info, "", domains=["sensor"])
    assert info.rate_limit == template.DOMAIN_STATES_RATE_LIMIT

    hass.states.async_set("test.object", "happy")
    hass.states.async_set("sensor.back_door", "open")
    hass.states.async_set("sensor.temperature", 10)

    info = render_to_info(hass, tmpl_str)
    assert_result_info(
        info,
        "open10",
        entities=[],
        domains=["sensor"],
    )


async def test_import(hass: HomeAssistant) -> None:
    """Test that imports work from the config/custom_templates folder."""
    await template.async_load_custom_templates(hass)
    assert "test.jinja" in template._get_hass_loader(hass).sources
    assert "inner/inner_test.jinja" in template._get_hass_loader(hass).sources
    assert (
        template.Template(
            """
            {% import 'test.jinja' as t %}
            {{ t.test_macro() }} {{ t.test_variable }}
            """,
            hass,
        ).async_render()
        == "macro variable"
    )

    assert (
        template.Template(
            """
            {% import 'inner/inner_test.jinja' as t %}
            {{ t.test_macro() }} {{ t.test_variable }}
            """,
            hass,
        ).async_render()
        == "inner macro inner variable"
    )

    with pytest.raises(TemplateError):
        template.Template(
            """
            {% import 'notfound.jinja' as t %}
            {{ t.test_macro() }} {{ t.test_variable }}
            """,
            hass,
        ).async_render()


async def test_import_change(hass: HomeAssistant) -> None:
    """Test that a change in HassLoader results in updated imports."""
    await template.async_load_custom_templates(hass)
    to_test = template.Template(
        """
        {% import 'test.jinja' as t %}
        {{ t.test_macro() }} {{ t.test_variable }}
        """,
        hass,
    )
    assert to_test.async_render() == "macro variable"

    template._get_hass_loader(hass).sources = {
        "test.jinja": """
            {% macro test_macro() -%}
            macro2
            {%- endmacro %}

            {% set test_variable = "variable2" %}
            """
    }
    assert to_test.async_render() == "macro2 variable2"


def test_loop_controls(hass: HomeAssistant) -> None:
    """Test that loop controls are enabled."""
    assert (
        template.Template(
            """
            {%- for v in range(10) %}
                {%- if v == 1 -%}
                    {%- continue -%}
                {%- elif v == 3 -%}
                    {%- break -%}
                {%- endif -%}
                {{ v }}
            {%- endfor -%}
            """,
            hass,
        ).async_render()
        == "02"
    )


def test_float_function(hass: HomeAssistant) -> None:
    """Test float function."""
    hass.states.async_set("sensor.temperature", "12")

    assert (
        template.Template(
            "{{ float(states.sensor.temperature.state) }}", hass
        ).async_render()
        == 12.0
    )

    assert (
        template.Template(
            "{{ float(states.sensor.temperature.state) > 11 }}", hass
        ).async_render()
        is True
    )

    # Test handling of invalid input
    with pytest.raises(TemplateError):
        template.Template("{{ float('forgiving') }}", hass).async_render()

    # Test handling of default return value
    assert render(hass, "{{ float('bad', 1) }}") == 1
    assert render(hass, "{{ float('bad', default=1) }}") == 1


def test_float_filter(hass: HomeAssistant) -> None:
    """Test float filter."""
    hass.states.async_set("sensor.temperature", "12")

    assert render(hass, "{{ states.sensor.temperature.state | float }}") == 12.0
    assert render(hass, "{{ states.sensor.temperature.state | float > 11 }}") is True

    # Test handling of invalid input
    with pytest.raises(TemplateError):
        render(hass, "{{ 'bad' | float }}")

    # Test handling of default return value
    assert render(hass, "{{ 'bad' | float(1) }}") == 1
    assert render(hass, "{{ 'bad' | float(default=1) }}") == 1


def test_int_filter(hass: HomeAssistant) -> None:
    """Test int filter."""
    hass.states.async_set("sensor.temperature", "12.2")
    assert render(hass, "{{ states.sensor.temperature.state | int }}") == 12
    assert render(hass, "{{ states.sensor.temperature.state | int > 11 }}") is True

    hass.states.async_set("sensor.temperature", "0x10")
    assert render(hass, "{{ states.sensor.temperature.state | int(base=16) }}") == 16

    # Test handling of invalid input
    with pytest.raises(TemplateError):
        render(hass, "{{ 'bad' | int }}")

    # Test handling of default return value
    assert render(hass, "{{ 'bad' | int(1) }}") == 1
    assert render(hass, "{{ 'bad' | int(default=1) }}") == 1


def test_int_function(hass: HomeAssistant) -> None:
    """Test int filter."""
    hass.states.async_set("sensor.temperature", "12.2")
    assert render(hass, "{{ int(states.sensor.temperature.state) }}") == 12
    assert render(hass, "{{ int(states.sensor.temperature.state) > 11 }}") is True

    hass.states.async_set("sensor.temperature", "0x10")
    assert render(hass, "{{ int(states.sensor.temperature.state, base=16) }}") == 16

    # Test handling of invalid input
    with pytest.raises(TemplateError):
        render(hass, "{{ int('bad') }}")

    # Test handling of default return value
    assert render(hass, "{{ int('bad', 1) }}") == 1
    assert render(hass, "{{ int('bad', default=1) }}") == 1


def test_bool_function(hass: HomeAssistant) -> None:
    """Test bool function."""
    assert render(hass, "{{ bool(true) }}") is True
    assert render(hass, "{{ bool(false) }}") is False
    assert render(hass, "{{ bool('on') }}") is True
    assert render(hass, "{{ bool('off') }}") is False
    with pytest.raises(TemplateError):
        render(hass, "{{ bool('unknown') }}")
    with pytest.raises(TemplateError):
        render(hass, "{{ bool(none) }}")
    assert render(hass, "{{ bool('unavailable', none) }}") is None
    assert render(hass, "{{ bool('unavailable', default=none) }}") is None


def test_bool_filter(hass: HomeAssistant) -> None:
    """Test bool filter."""
    assert render(hass, "{{ true | bool }}") is True
    assert render(hass, "{{ false | bool }}") is False
    assert render(hass, "{{ 'on' | bool }}") is True
    assert render(hass, "{{ 'off' | bool }}") is False
    with pytest.raises(TemplateError):
        render(hass, "{{ 'unknown' | bool }}")
    with pytest.raises(TemplateError):
        render(hass, "{{ none | bool }}")
    assert render(hass, "{{ 'unavailable' | bool(none) }}") is None
    assert render(hass, "{{ 'unavailable' | bool(default=none) }}") is None


@pytest.mark.parametrize(
    ("value", "expected"),
    [
        (0, True),
        (0.0, True),
        ("0", True),
        ("0.0", True),
        (True, True),
        (False, True),
        ("True", False),
        ("False", False),
        (None, False),
        ("None", False),
        ("horse", False),
        (math.pi, True),
        (math.nan, False),
        (math.inf, False),
        ("nan", False),
        ("inf", False),
    ],
)
def test_isnumber(hass: HomeAssistant, value, expected) -> None:
    """Test is_number."""
    assert (
        template.Template("{{ is_number(value) }}", hass).async_render({"value": value})
        == expected
    )
    assert (
        template.Template("{{ value | is_number }}", hass).async_render(
            {"value": value}
        )
        == expected
    )
    assert (
        template.Template("{{ value is is_number }}", hass).async_render(
            {"value": value}
        )
        == expected
    )


@pytest.mark.parametrize(
    ("value", "expected"),
    [
        ([1, 2], True),
        ({1, 2}, False),
        ({"a": 1, "b": 2}, False),
        (ReadOnlyDict({"a": 1, "b": 2}), False),
        (MappingProxyType({"a": 1, "b": 2}), False),
        ("abc", False),
        (b"abc", False),
        ((1, 2), False),
        (datetime(2024, 1, 1, 0, 0, 0), False),
    ],
)
def test_is_list(hass: HomeAssistant, value: Any, expected: bool) -> None:
    """Test is list."""
    assert (
        template.Template("{{ value is list }}", hass).async_render({"value": value})
        == expected
    )


@pytest.mark.parametrize(
    ("value", "expected"),
    [
        ([1, 2], False),
        ({1, 2}, True),
        ({"a": 1, "b": 2}, False),
        (ReadOnlyDict({"a": 1, "b": 2}), False),
        (MappingProxyType({"a": 1, "b": 2}), False),
        ("abc", False),
        (b"abc", False),
        ((1, 2), False),
        (datetime(2024, 1, 1, 0, 0, 0), False),
    ],
)
def test_is_set(hass: HomeAssistant, value: Any, expected: bool) -> None:
    """Test is set."""
    assert (
        template.Template("{{ value is set }}", hass).async_render({"value": value})
        == expected
    )


@pytest.mark.parametrize(
    ("value", "expected"),
    [
        ([1, 2], False),
        ({1, 2}, False),
        ({"a": 1, "b": 2}, False),
        (ReadOnlyDict({"a": 1, "b": 2}), False),
        (MappingProxyType({"a": 1, "b": 2}), False),
        ("abc", False),
        (b"abc", False),
        ((1, 2), True),
        (datetime(2024, 1, 1, 0, 0, 0), False),
    ],
)
def test_is_tuple(hass: HomeAssistant, value: Any, expected: bool) -> None:
    """Test is tuple."""
    assert (
        template.Template("{{ value is tuple }}", hass).async_render({"value": value})
        == expected
    )


@pytest.mark.parametrize(
    ("value", "expected"),
    [
        ([1, 2], {1, 2}),
        ({1, 2}, {1, 2}),
        ({"a": 1, "b": 2}, {"a", "b"}),
        (ReadOnlyDict({"a": 1, "b": 2}), {"a", "b"}),
        (MappingProxyType({"a": 1, "b": 2}), {"a", "b"}),
        ("abc", {"a", "b", "c"}),
        (b"abc", {97, 98, 99}),
        ((1, 2), {1, 2}),
    ],
)
def test_set(hass: HomeAssistant, value: Any, expected: bool) -> None:
    """Test convert to set function."""
    assert (
        template.Template("{{ set(value) }}", hass).async_render({"value": value})
        == expected
    )


@pytest.mark.parametrize(
    ("value", "expected"),
    [
        ([1, 2], (1, 2)),
        ({1, 2}, (1, 2)),
        ({"a": 1, "b": 2}, ("a", "b")),
        (ReadOnlyDict({"a": 1, "b": 2}), ("a", "b")),
        (MappingProxyType({"a": 1, "b": 2}), ("a", "b")),
        ("abc", ("a", "b", "c")),
        (b"abc", (97, 98, 99)),
        ((1, 2), (1, 2)),
    ],
)
def test_tuple(hass: HomeAssistant, value: Any, expected: bool) -> None:
    """Test convert to tuple function."""
    assert (
        template.Template("{{ tuple(value) }}", hass).async_render({"value": value})
        == expected
    )


def test_converting_datetime_to_iterable(hass: HomeAssistant) -> None:
    """Test converting a datetime to an iterable raises an error."""
    dt_ = datetime(2020, 1, 1, 0, 0, 0)
    with pytest.raises(TemplateError):
        template.Template("{{ tuple(value) }}", hass).async_render({"value": dt_})
    with pytest.raises(TemplateError):
        template.Template("{{ set(value) }}", hass).async_render({"value": dt_})


@pytest.mark.parametrize(
    ("value", "expected"),
    [
        ([1, 2], False),
        ({1, 2}, False),
        ({"a": 1, "b": 2}, False),
        (ReadOnlyDict({"a": 1, "b": 2}), False),
        (MappingProxyType({"a": 1, "b": 2}), False),
        ("abc", False),
        (b"abc", False),
        ((1, 2), False),
        (datetime(2024, 1, 1, 0, 0, 0), True),
    ],
)
def test_is_datetime(hass: HomeAssistant, value, expected) -> None:
    """Test is datetime."""
    assert (
        template.Template("{{ value is datetime }}", hass).async_render(
            {"value": value}
        )
        == expected
    )


@pytest.mark.parametrize(
    ("value", "expected"),
    [
        ([1, 2], False),
        ({1, 2}, False),
        ({"a": 1, "b": 2}, False),
        (ReadOnlyDict({"a": 1, "b": 2}), False),
        (MappingProxyType({"a": 1, "b": 2}), False),
        ("abc", True),
        (b"abc", True),
        ((1, 2), False),
        (datetime(2024, 1, 1, 0, 0, 0), False),
    ],
)
def test_is_string_like(hass: HomeAssistant, value, expected) -> None:
    """Test is string_like."""
    assert (
        template.Template("{{ value is string_like }}", hass).async_render(
            {"value": value}
        )
        == expected
    )


def test_rounding_value(hass: HomeAssistant) -> None:
    """Test rounding value."""
    hass.states.async_set("sensor.temperature", 12.78)

    assert (
        template.Template(
            "{{ states.sensor.temperature.state | round(1) }}", hass
        ).async_render()
        == 12.8
    )

    assert (
        template.Template(
            "{{ states.sensor.temperature.state | multiply(10) | round }}", hass
        ).async_render()
        == 128
    )

    assert (
        template.Template(
            '{{ states.sensor.temperature.state | round(1, "floor") }}', hass
        ).async_render()
        == 12.7
    )

    assert (
        template.Template(
            '{{ states.sensor.temperature.state | round(1, "ceil") }}', hass
        ).async_render()
        == 12.8
    )

    assert (
        template.Template(
            '{{ states.sensor.temperature.state | round(1, "half") }}', hass
        ).async_render()
        == 13.0
    )


def test_rounding_value_on_error(hass: HomeAssistant) -> None:
    """Test rounding value handling of error."""
    # Test handling of invalid input
    with pytest.raises(TemplateError):
        template.Template("{{ None | round }}", hass).async_render()

    with pytest.raises(TemplateError):
        template.Template('{{ "no_number" | round }}', hass).async_render()

    # Test handling of default return value
    assert render(hass, "{{ 'no_number' | round(default=1) }}") == 1


def test_multiply(hass: HomeAssistant) -> None:
    """Test multiply."""
    tests = {10: 100}

    for inp, out in tests.items():
        assert (
            template.Template(
                "{{ %s | multiply(10) | round }}" % inp, hass
            ).async_render()
            == out
        )

    # Test handling of invalid input
    with pytest.raises(TemplateError):
        template.Template("{{ abcd | multiply(10) }}", hass).async_render()

    # Test handling of default return value
    assert render(hass, "{{ 'no_number' | multiply(10, 1) }}") == 1
    assert render(hass, "{{ 'no_number' | multiply(10, default=1) }}") == 1


def test_logarithm(hass: HomeAssistant) -> None:
    """Test logarithm."""
    tests = [
        (4, 2, 2.0),
        (1000, 10, 3.0),
        (math.e, "", 1.0),  # The "" means the default base (e) will be used
    ]

    for value, base, expected in tests:
        assert (
            template.Template(
                f"{{{{ {value} | log({base}) | round(1) }}}}", hass
            ).async_render()
            == expected
        )

        assert (
            template.Template(
                f"{{{{ log({value}, {base}) | round(1) }}}}", hass
            ).async_render()
            == expected
        )

    # Test handling of invalid input
    with pytest.raises(TemplateError):
        template.Template("{{ invalid | log(_) }}", hass).async_render()
    with pytest.raises(TemplateError):
        template.Template("{{ log(invalid, _) }}", hass).async_render()
    with pytest.raises(TemplateError):
        template.Template("{{ 10 | log(invalid) }}", hass).async_render()
    with pytest.raises(TemplateError):
        template.Template("{{ log(10, invalid) }}", hass).async_render()

    # Test handling of default return value
    assert render(hass, "{{ 'no_number' | log(10, 1) }}") == 1
    assert render(hass, "{{ 'no_number' | log(10, default=1) }}") == 1
    assert render(hass, "{{ log('no_number', 10, 1) }}") == 1
    assert render(hass, "{{ log('no_number', 10, default=1) }}") == 1
    assert render(hass, "{{ log(0, 10, 1) }}") == 1
    assert render(hass, "{{ log(0, 10, default=1) }}") == 1


def test_sine(hass: HomeAssistant) -> None:
    """Test sine."""
    tests = [
        (0, 0.0),
        (math.pi / 2, 1.0),
        (math.pi, 0.0),
        (math.pi * 1.5, -1.0),
        (math.pi / 10, 0.309),
    ]

    for value, expected in tests:
        assert (
            template.Template("{{ %s | sin | round(3) }}" % value, hass).async_render()
            == expected
        )
        assert render(hass, f"{{{{ sin({value}) | round(3) }}}}") == expected

    # Test handling of invalid input
    with pytest.raises(TemplateError):
        template.Template("{{ 'duck' | sin }}", hass).async_render()
    with pytest.raises(TemplateError):
        template.Template("{{ invalid | sin('duck') }}", hass).async_render()

    # Test handling of default return value
    assert render(hass, "{{ 'no_number' | sin(1) }}") == 1
    assert render(hass, "{{ 'no_number' | sin(default=1) }}") == 1
    assert render(hass, "{{ sin('no_number', 1) }}") == 1
    assert render(hass, "{{ sin('no_number', default=1) }}") == 1


def test_cos(hass: HomeAssistant) -> None:
    """Test cosine."""
    tests = [
        (0, 1.0),
        (math.pi / 2, 0.0),
        (math.pi, -1.0),
        (math.pi * 1.5, -0.0),
        (math.pi / 10, 0.951),
    ]

    for value, expected in tests:
        assert (
            template.Template("{{ %s | cos | round(3) }}" % value, hass).async_render()
            == expected
        )
        assert render(hass, f"{{{{ cos({value}) | round(3) }}}}") == expected

    # Test handling of invalid input
    with pytest.raises(TemplateError):
        template.Template("{{ 'error' | cos }}", hass).async_render()
    with pytest.raises(TemplateError):
        template.Template("{{ invalid | cos('error') }}", hass).async_render()

    # Test handling of default return value
    assert render(hass, "{{ 'no_number' | cos(1) }}") == 1
    assert render(hass, "{{ 'no_number' | cos(default=1) }}") == 1
    assert render(hass, "{{ cos('no_number', 1) }}") == 1
    assert render(hass, "{{ cos('no_number', default=1) }}") == 1


def test_tan(hass: HomeAssistant) -> None:
    """Test tangent."""
    tests = [
        (0, 0.0),
        (math.pi, -0.0),
        (math.pi / 180 * 45, 1.0),
        (math.pi / 180 * 90, "1.633123935319537e+16"),
        (math.pi / 180 * 135, -1.0),
    ]

    for value, expected in tests:
        assert (
            template.Template("{{ %s | tan | round(3) }}" % value, hass).async_render()
            == expected
        )
        assert render(hass, f"{{{{ tan({value}) | round(3) }}}}") == expected

    # Test handling of invalid input
    with pytest.raises(TemplateError):
        template.Template("{{ 'error' | tan }}", hass).async_render()
    with pytest.raises(TemplateError):
        template.Template("{{ invalid | tan('error') }}", hass).async_render()

    # Test handling of default return value
    assert render(hass, "{{ 'no_number' | tan(1) }}") == 1
    assert render(hass, "{{ 'no_number' | tan(default=1) }}") == 1
    assert render(hass, "{{ tan('no_number', 1) }}") == 1
    assert render(hass, "{{ tan('no_number', default=1) }}") == 1


def test_sqrt(hass: HomeAssistant) -> None:
    """Test square root."""
    tests = [
        (0, 0.0),
        (1, 1.0),
        (2, 1.414),
        (10, 3.162),
        (100, 10.0),
    ]

    for value, expected in tests:
        assert (
            template.Template("{{ %s | sqrt | round(3) }}" % value, hass).async_render()
            == expected
        )
        assert render(hass, f"{{{{ sqrt({value}) | round(3) }}}}") == expected

    # Test handling of invalid input
    with pytest.raises(TemplateError):
        template.Template("{{ 'error' | sqrt }}", hass).async_render()
    with pytest.raises(TemplateError):
        template.Template("{{ invalid | sqrt('error') }}", hass).async_render()

    # Test handling of default return value
    assert render(hass, "{{ 'no_number' | sqrt(1) }}") == 1
    assert render(hass, "{{ 'no_number' | sqrt(default=1) }}") == 1
    assert render(hass, "{{ sqrt('no_number', 1) }}") == 1
    assert render(hass, "{{ sqrt('no_number', default=1) }}") == 1


def test_arc_sine(hass: HomeAssistant) -> None:
    """Test arcus sine."""
    tests = [
        (-1.0, -1.571),
        (-0.5, -0.524),
        (0.0, 0.0),
        (0.5, 0.524),
        (1.0, 1.571),
    ]

    for value, expected in tests:
        assert (
            template.Template("{{ %s | asin | round(3) }}" % value, hass).async_render()
            == expected
        )
        assert render(hass, f"{{{{ asin({value}) | round(3) }}}}") == expected

    # Test handling of invalid input
    invalid_tests = [
        -2.0,  # value error
        2.0,  # value error
        '"error"',
    ]

    for value in invalid_tests:
        with pytest.raises(TemplateError):
            template.Template("{{ %s | asin | round(3) }}" % value, hass).async_render()
        with pytest.raises(TemplateError):
            assert render(hass, f"{{{{ asin({value}) | round(3) }}}}")

    # Test handling of default return value
    assert render(hass, "{{ 'no_number' | asin(1) }}") == 1
    assert render(hass, "{{ 'no_number' | asin(default=1) }}") == 1
    assert render(hass, "{{ asin('no_number', 1) }}") == 1
    assert render(hass, "{{ asin('no_number', default=1) }}") == 1


def test_arc_cos(hass: HomeAssistant) -> None:
    """Test arcus cosine."""
    tests = [
        (-1.0, 3.142),
        (-0.5, 2.094),
        (0.0, 1.571),
        (0.5, 1.047),
        (1.0, 0.0),
    ]

    for value, expected in tests:
        assert (
            template.Template("{{ %s | acos | round(3) }}" % value, hass).async_render()
            == expected
        )
        assert render(hass, f"{{{{ acos({value}) | round(3) }}}}") == expected

    # Test handling of invalid input
    invalid_tests = [
        -2.0,  # value error
        2.0,  # value error
        '"error"',
    ]

    for value in invalid_tests:
        with pytest.raises(TemplateError):
            template.Template("{{ %s | acos | round(3) }}" % value, hass).async_render()
        with pytest.raises(TemplateError):
            assert render(hass, f"{{{{ acos({value}) | round(3) }}}}")

    # Test handling of default return value
    assert render(hass, "{{ 'no_number' | acos(1) }}") == 1
    assert render(hass, "{{ 'no_number' | acos(default=1) }}") == 1
    assert render(hass, "{{ acos('no_number', 1) }}") == 1
    assert render(hass, "{{ acos('no_number', default=1) }}") == 1


def test_arc_tan(hass: HomeAssistant) -> None:
    """Test arcus tangent."""
    tests = [
        (-10.0, -1.471),
        (-2.0, -1.107),
        (-1.0, -0.785),
        (-0.5, -0.464),
        (0.0, 0.0),
        (0.5, 0.464),
        (1.0, 0.785),
        (2.0, 1.107),
        (10.0, 1.471),
    ]

    for value, expected in tests:
        assert (
            template.Template("{{ %s | atan | round(3) }}" % value, hass).async_render()
            == expected
        )
        assert render(hass, f"{{{{ atan({value}) | round(3) }}}}") == expected

    # Test handling of invalid input
    with pytest.raises(TemplateError):
        template.Template("{{ 'error' | atan }}", hass).async_render()
    with pytest.raises(TemplateError):
        template.Template("{{ invalid | atan('error') }}", hass).async_render()

    # Test handling of default return value
    assert render(hass, "{{ 'no_number' | atan(1) }}") == 1
    assert render(hass, "{{ 'no_number' | atan(default=1) }}") == 1
    assert render(hass, "{{ atan('no_number', 1) }}") == 1
    assert render(hass, "{{ atan('no_number', default=1) }}") == 1


def test_arc_tan2(hass: HomeAssistant) -> None:
    """Test two parameter version of arcus tangent."""
    tests = [
        (-10.0, -10.0, -2.356),
        (-10.0, 0.0, -1.571),
        (-10.0, 10.0, -0.785),
        (0.0, -10.0, 3.142),
        (0.0, 0.0, 0.0),
        (0.0, 10.0, 0.0),
        (10.0, -10.0, 2.356),
        (10.0, 0.0, 1.571),
        (10.0, 10.0, 0.785),
        (-4.0, 3.0, -0.927),
        (-1.0, 2.0, -0.464),
        (2.0, 1.0, 1.107),
    ]

    for y, x, expected in tests:
        assert (
            template.Template(
                f"{{{{ ({y}, {x}) | atan2 | round(3) }}}}", hass
            ).async_render()
            == expected
        )
        assert (
            template.Template(
                f"{{{{ atan2({y}, {x}) | round(3) }}}}", hass
            ).async_render()
            == expected
        )

    # Test handling of invalid input
    with pytest.raises(TemplateError):
        template.Template("{{ ('duck', 'goose') | atan2 }}", hass).async_render()
    with pytest.raises(TemplateError):
        template.Template("{{ atan2('duck', 'goose') }}", hass).async_render()

    # Test handling of default return value
    assert render(hass, "{{ ('duck', 'goose') | atan2(1) }}") == 1
    assert render(hass, "{{ ('duck', 'goose') | atan2(default=1) }}") == 1
    assert render(hass, "{{ atan2('duck', 'goose', 1) }}") == 1
    assert render(hass, "{{ atan2('duck', 'goose', default=1) }}") == 1


def test_strptime(hass: HomeAssistant) -> None:
    """Test the parse timestamp method."""
    tests = [
        ("2016-10-19 15:22:05.588122 UTC", "%Y-%m-%d %H:%M:%S.%f %Z", None),
        ("2016-10-19 15:22:05.588122+0100", "%Y-%m-%d %H:%M:%S.%f%z", None),
        ("2016-10-19 15:22:05.588122", "%Y-%m-%d %H:%M:%S.%f", None),
        ("2016-10-19", "%Y-%m-%d", None),
        ("2016", "%Y", None),
        ("15:22:05", "%H:%M:%S", None),
    ]

    for inp, fmt, expected in tests:
        if expected is None:
            expected = str(datetime.strptime(inp, fmt))

        temp = f"{{{{ strptime('{inp}', '{fmt}') }}}}"

        assert template.Template(temp, hass).async_render() == expected

    # Test handling of invalid input
    invalid_tests = [
        ("1469119144", "%Y"),
        ("invalid", "%Y"),
    ]

    for inp, fmt in invalid_tests:
        temp = f"{{{{ strptime('{inp}', '{fmt}') }}}}"

        with pytest.raises(TemplateError):
            template.Template(temp, hass).async_render()

    # Test handling of default return value
    assert render(hass, "{{ strptime('invalid', '%Y', 1) }}") == 1
    assert render(hass, "{{ strptime('invalid', '%Y', default=1) }}") == 1


def test_timestamp_custom(hass: HomeAssistant) -> None:
    """Test the timestamps to custom filter."""
    hass.config.set_time_zone("UTC")
    now = dt_util.utcnow()
    tests = [
        (1469119144, None, True, "2016-07-21 16:39:04"),
        (1469119144, "%Y", True, 2016),
        (1469119144, "invalid", True, "invalid"),
        (dt_util.as_timestamp(now), None, False, now.strftime("%Y-%m-%d %H:%M:%S")),
    ]

    for inp, fmt, local, out in tests:
        if fmt:
            fil = f"timestamp_custom('{fmt}')"
        elif fmt and local:
            fil = f"timestamp_custom('{fmt}', {local})"
        else:
            fil = "timestamp_custom"

        assert template.Template(f"{{{{ {inp} | {fil} }}}}", hass).async_render() == out

    # Test handling of invalid input
    invalid_tests = [
        (None, None, None),
    ]

    for inp, fmt, local in invalid_tests:
        if fmt:
            fil = f"timestamp_custom('{fmt}')"
        elif fmt and local:
            fil = f"timestamp_custom('{fmt}', {local})"
        else:
            fil = "timestamp_custom"

        with pytest.raises(TemplateError):
            template.Template(f"{{{{ {inp} | {fil} }}}}", hass).async_render()

    # Test handling of default return value
    assert render(hass, "{{ None | timestamp_custom('invalid', True, 1) }}") == 1
    assert render(hass, "{{ None | timestamp_custom(default=1) }}") == 1


def test_timestamp_local(hass: HomeAssistant) -> None:
    """Test the timestamps to local filter."""
    hass.config.set_time_zone("UTC")
    tests = [
        (1469119144, "2016-07-21T16:39:04+00:00"),
    ]

    for inp, out in tests:
        assert (
            template.Template("{{ %s | timestamp_local }}" % inp, hass).async_render()
            == out
        )

    # Test handling of invalid input
    invalid_tests = [
        None,
    ]

    for inp in invalid_tests:
        with pytest.raises(TemplateError):
            template.Template("{{ %s | timestamp_local }}" % inp, hass).async_render()

    # Test handling of default return value
    assert render(hass, "{{ None | timestamp_local(1) }}") == 1
    assert render(hass, "{{ None | timestamp_local(default=1) }}") == 1


@pytest.mark.parametrize(
    "input",
    (
        "2021-06-03 13:00:00.000000+00:00",
        "1986-07-09T12:00:00Z",
        "2016-10-19 15:22:05.588122+0100",
        "2016-10-19",
        "2021-01-01 00:00:01",
        "invalid",
    ),
)
def test_as_datetime(hass: HomeAssistant, input) -> None:
    """Test converting a timestamp string to a date object."""
    expected = dt_util.parse_datetime(input)
    if expected is not None:
        expected = str(expected)

    assert (
        template.Template(f"{{{{ as_datetime('{input}') }}}}", hass).async_render()
        == expected
    )
    assert (
        template.Template(f"{{{{ '{input}' | as_datetime }}}}", hass).async_render()
        == expected
    )

    assert (
        template.Template(
            f"{{{{ as_datetime('{input}', local=false) }}}}", hass
        ).async_render()
        == expected
    )
    assert (
        template.Template(
            f"{{{{ '{input}' | as_datetime(local=false) }}}}", hass
        ).async_render()
        == expected
    )


def test_as_datetime_local(hass: HomeAssistant, input) -> None:
    """Test converting a timestamp string to a date object and convert to local timezone."""
    expected = dt_util.parse_datetime(input)
    if expected is not None:
        expected = str(dt_util.as_local(expected))

    assert (
        template.Template(
            f"{{{{ as_datetime('{input}', local=true) }}}}", hass
        ).async_render()
        == expected
    )
    assert (
        template.Template(
            f"{{{{ '{input}' | as_datetime(local=true) }}}}", hass
        ).async_render()
        == expected
    )


def test_as_datetime_from_timestamp(hass: HomeAssistant) -> None:
    """Test converting a UNIX timestamp to a date object."""
    tests = [
        (1469119144, "2016-07-21 16:39:04+00:00"),
        (1469119144.0, "2016-07-21 16:39:04+00:00"),
        (-1, "1969-12-31 23:59:59+00:00"),
    ]
    for input, output in tests:
        # expected = dt_util.parse_datetime(input)
        if output is not None:
            output = str(output)

        assert (
            template.Template(f"{{{{ as_datetime({input}) }}}}", hass).async_render()
            == output
        )
        assert (
            template.Template(f"{{{{ {input} | as_datetime }}}}", hass).async_render()
            == output
        )
        assert (
            template.Template(f"{{{{ as_datetime('{input}') }}}}", hass).async_render()
            == output
        )
        assert (
            template.Template(f"{{{{ '{input}' | as_datetime }}}}", hass).async_render()
            == output
        )


def test_as_datetime_from_timestamp_local(hass: HomeAssistant) -> None:
    """Test converting a UNIX timestamp to a date object and convert to local timezone."""
    tests = [1469119144, 1469119144.0, -1]
    for input in tests:
        expected = str(dt_util.as_local(dt_util.utc_from_timestamp(input)))

        assert (
            template.Template(
                f"{{{{ as_datetime({input}, local=true) }}}}", hass
            ).async_render()
            == expected
        )
        assert (
            template.Template(
                f"{{{{ {input} | as_datetime(local=true) }}}}", hass
            ).async_render()
            == expected
        )
        assert (
            template.Template(
                f"{{{{ as_datetime('{input}', true) }}}}", hass
            ).async_render()
            == expected
        )
        assert (
            template.Template(
                f"{{{{ '{input}' | as_datetime(true) }}}}", hass
            ).async_render()
            == expected
        )


def test_as_datetime_from_datetime(hass: HomeAssistant) -> None:
    """Test converting a datetime object to a date object."""
    now = datetime.now()
    today = dt_util.start_of_local_day()
    tests = [
        (now, now),
        (now.date(), datetime.combine(now.date(), today.time())),
        (now.time(), now),
    ]
    for input, output in tests:
        output = str(output)

        assert (
            template.Template(f"{{{{ as_datetime({input}) }}}}", hass).async_render()
            == output
        )
        assert (
            template.Template(f"{{{{ {input} | as_datetime }}}}", hass).async_render()
            == output
        )
        assert (
            template.Template(f"{{{{ as_datetime('{input}') }}}}", hass).async_render()
            == output
        )
        assert (
            template.Template(f"{{{{ '{input}' | as_datetime }}}}", hass).async_render()
            == output
        )


def test_as_datetime_from_datetime_local(hass: HomeAssistant) -> None:
    """Test converting a datetime object to a date object and convert to local timezone."""
    now = datetime.now()
    today = dt_util.start_of_local_day()
    tests = [
        (now, now),
        (now.date(), datetime.combine(now.date(), today.time())),
        (now.time(), now),
    ]
    for input, output in tests:
        output = str(dt_util.as_local(output))

        assert (
            template.Template(
                f"{{{{ as_datetime({input}, local=true) }}}}", hass
            ).async_render()
            == output
        )
        assert (
            template.Template(
                f"{{{{ {input} | as_datetime(local=true) }}}}", hass
            ).async_render()
            == output
        )
        assert (
            template.Template(
                f"{{{{ as_datetime('{input}', true) }}}}", hass
            ).async_render()
            == output
        )
        assert (
            template.Template(
                f"{{{{ '{input}' | as_datetime(local=true) }}}}", hass
            ).async_render()
            == output
        )


def test_as_datetime_default(hass: HomeAssistant) -> None:
    """Test converting a UNIX timestamp to a date object."""
    tests = ["invalid", ["a", "list"], {"a": "dict"}]
    for input in tests:
        # expected = dt_util.parse_datetime(input)
        assert (
            template.Template(
                f"{{{{ as_datetime({input}, default='a default value') }}}}", hass
            ).async_render()
            == "a default value"
        )
        assert (
            template.Template(
                f"{{{{ {input} | as_datetime(default='a default value') }}}}", hass
            ).async_render()
            == "a default value"
        )


def test_as_local(hass: HomeAssistant) -> None:
    """Test converting time to local."""

    hass.states.async_set("test.object", "available")
    last_updated = hass.states.get("test.object").last_updated
    assert template.Template(
        "{{ as_local(states.test.object.last_updated) }}", hass
    ).async_render() == str(dt_util.as_local(last_updated))
    assert template.Template(
        "{{ states.test.object.last_updated | as_local }}", hass
    ).async_render() == str(dt_util.as_local(last_updated))


def test_to_json(hass: HomeAssistant) -> None:
    """Test the object to JSON string filter."""

    # Note that we're not testing the actual json.loads and json.dumps methods,
    # only the filters, so we don't need to be exhaustive with our sample JSON.
    expected_result = {"Foo": "Bar"}
    actual_result = template.Template(
        "{{ {'Foo': 'Bar'} | to_json }}", hass
    ).async_render()
    assert actual_result == expected_result

    expected_result = orjson.dumps({"Foo": "Bar"}, option=orjson.OPT_INDENT_2).decode()
    actual_result = template.Template(
        "{{ {'Foo': 'Bar'} | to_json(pretty_print=True) }}", hass
    ).async_render(parse_result=False)
    assert actual_result == expected_result

    expected_result = orjson.dumps(
        {"Z": 26, "A": 1, "M": 13}, option=orjson.OPT_SORT_KEYS
    ).decode()
    actual_result = template.Template(
        "{{ {'Z': 26, 'A': 1, 'M': 13} | to_json(sort_keys=True) }}", hass
    ).async_render(parse_result=False)
    assert actual_result == expected_result

    with pytest.raises(TemplateError):
        template.Template("{{ {'Foo': now()} | to_json }}", hass).async_render()

    # Test special case where substring class cannot be rendered
    # See: https://github.com/ijl/orjson/issues/445
    class MyStr(str):
        pass

    expected_result = '{"mykey1":11.0,"mykey2":"myvalue2","mykey3":["opt3b","opt3a"]}'
    test_dict = {
        MyStr("mykey2"): "myvalue2",
        MyStr("mykey1"): 11.0,
        MyStr("mykey3"): ["opt3b", "opt3a"],
    }
    actual_result = template.Template(
        "{{ test_dict | to_json(sort_keys=True) }}", hass
    ).async_render(parse_result=False, variables={"test_dict": test_dict})
    assert actual_result == expected_result


def test_to_json_ensure_ascii(hass: HomeAssistant) -> None:
    """Test the object to JSON string filter."""

    # Note that we're not testing the actual json.loads and json.dumps methods,
    # only the filters, so we don't need to be exhaustive with our sample JSON.
    actual_value_ascii = template.Template(
        "{{ 'Bar ҝ éèà' | to_json(ensure_ascii=True) }}", hass
    ).async_render()
    assert actual_value_ascii == '"Bar \\u049d \\u00e9\\u00e8\\u00e0"'
    actual_value = template.Template(
        "{{ 'Bar ҝ éèà' | to_json(ensure_ascii=False) }}", hass
    ).async_render()
    assert actual_value == '"Bar ҝ éèà"'

    expected_result = json.dumps({"Foo": "Bar"}, indent=2)
    actual_result = template.Template(
        "{{ {'Foo': 'Bar'} | to_json(pretty_print=True, ensure_ascii=True) }}", hass
    ).async_render(parse_result=False)
    assert actual_result == expected_result

    expected_result = json.dumps({"Z": 26, "A": 1, "M": 13}, sort_keys=True)
    actual_result = template.Template(
        "{{ {'Z': 26, 'A': 1, 'M': 13} | to_json(sort_keys=True, ensure_ascii=True) }}",
        hass,
    ).async_render(parse_result=False)
    assert actual_result == expected_result


def test_from_json(hass: HomeAssistant) -> None:
    """Test the JSON string to object filter."""

    # Note that we're not testing the actual json.loads and json.dumps methods,
    # only the filters, so we don't need to be exhaustive with our sample JSON.
    expected_result = "Bar"
    actual_result = template.Template(
        '{{ (\'{"Foo": "Bar"}\' | from_json).Foo }}', hass
    ).async_render()
    assert actual_result == expected_result


def test_average(hass: HomeAssistant) -> None:
    """Test the average filter."""
    assert template.Template("{{ [1, 2, 3] | average }}", hass).async_render() == 2
    assert template.Template("{{ average([1, 2, 3]) }}", hass).async_render() == 2
    assert template.Template("{{ average(1, 2, 3) }}", hass).async_render() == 2

    # Testing of default values
    assert template.Template("{{ average([1, 2, 3], -1) }}", hass).async_render() == 2
    assert template.Template("{{ average([], -1) }}", hass).async_render() == -1
    assert template.Template("{{ average([], default=-1) }}", hass).async_render() == -1
    assert (
        template.Template("{{ average([], 5, default=-1) }}", hass).async_render() == -1
    )
    assert (
        template.Template("{{ average(1, 'a', 3, default=-1) }}", hass).async_render()
        == -1
    )

    with pytest.raises(TemplateError):
        template.Template("{{ 1 | average }}", hass).async_render()

    with pytest.raises(TemplateError):
        template.Template("{{ average() }}", hass).async_render()

    with pytest.raises(TemplateError):
        template.Template("{{ average([]) }}", hass).async_render()


def test_median(hass: HomeAssistant) -> None:
    """Test the median filter."""
    assert template.Template("{{ [1, 3, 2] | median }}", hass).async_render() == 2
    assert template.Template("{{ median([1, 3, 2, 4]) }}", hass).async_render() == 2.5
    assert template.Template("{{ median(1, 3, 2) }}", hass).async_render() == 2
<<<<<<< HEAD
=======
    assert template.Template("{{ median('cdeba') }}", hass).async_render() == "c"
>>>>>>> afed45d5

    # Testing of default values
    assert template.Template("{{ median([1, 2, 3], -1) }}", hass).async_render() == 2
    assert template.Template("{{ median([], -1) }}", hass).async_render() == -1
    assert template.Template("{{ median([], default=-1) }}", hass).async_render() == -1
<<<<<<< HEAD
=======
    assert template.Template("{{ median('abcd', -1) }}", hass).async_render() == -1
>>>>>>> afed45d5
    assert (
        template.Template("{{ median([], 5, default=-1) }}", hass).async_render() == -1
    )
    assert (
        template.Template("{{ median(1, 'a', 3, default=-1) }}", hass).async_render()
        == -1
    )

    with pytest.raises(TemplateError):
        template.Template("{{ 1 | median }}", hass).async_render()

    with pytest.raises(TemplateError):
        template.Template("{{ median() }}", hass).async_render()

    with pytest.raises(TemplateError):
        template.Template("{{ median([]) }}", hass).async_render()

<<<<<<< HEAD

def test_mode(hass: HomeAssistant) -> None:
    """Test the mode filter."""
    assert template.Template("{{ [1, 2, 2, 3] | mode }}", hass).async_render() == 2
    assert template.Template("{{ mode([1, 2, 3]) }}", hass).async_render() == 1
    assert (
        template.Template("{{ mode('hello', 'bye', 'hello') }}", hass).async_render()
        == "hello"
    )
    assert template.Template("{{ mode('banana') }}", hass).async_render() == "a"

    # Testing of default values
    assert template.Template("{{ mode([1, 2, 3], -1) }}", hass).async_render() == 1
    assert template.Template("{{ mode([], -1) }}", hass).async_render() == -1
    assert template.Template("{{ mode([], default=-1) }}", hass).async_render() == -1
    assert template.Template("{{ mode([], 5, default=-1) }}", hass).async_render() == -1

    with pytest.raises(TemplateError):
        template.Template("{{ 1 | mode }}", hass).async_render()

    with pytest.raises(TemplateError):
        template.Template("{{ mode() }}", hass).async_render()

    with pytest.raises(TemplateError):
        template.Template("{{ mode([]) }}", hass).async_render()
=======
    with pytest.raises(TemplateError):
        template.Template("{{ median('abcd') }}", hass).async_render()


def test_statistical_mode(hass: HomeAssistant) -> None:
    """Test the mode filter."""
    assert (
        template.Template("{{ [1, 2, 2, 3] | statistical_mode }}", hass).async_render()
        == 2
    )
    assert (
        template.Template("{{ statistical_mode([1, 2, 3]) }}", hass).async_render() == 1
    )
    assert (
        template.Template(
            "{{ statistical_mode('hello', 'bye', 'hello') }}", hass
        ).async_render()
        == "hello"
    )
    assert (
        template.Template("{{ statistical_mode('banana') }}", hass).async_render()
        == "a"
    )

    # Testing of default values
    assert (
        template.Template("{{ statistical_mode([1, 2, 3], -1) }}", hass).async_render()
        == 1
    )
    assert (
        template.Template("{{ statistical_mode([], -1) }}", hass).async_render() == -1
    )
    assert (
        template.Template("{{ statistical_mode([], default=-1) }}", hass).async_render()
        == -1
    )
    assert (
        template.Template(
            "{{ statistical_mode([], 5, default=-1) }}", hass
        ).async_render()
        == -1
    )

    with pytest.raises(TemplateError):
        template.Template("{{ 1 | statistical_mode }}", hass).async_render()

    with pytest.raises(TemplateError):
        template.Template("{{ statistical_mode() }}", hass).async_render()

    with pytest.raises(TemplateError):
        template.Template("{{ statistical_mode([]) }}", hass).async_render()
>>>>>>> afed45d5


def test_min(hass: HomeAssistant) -> None:
    """Test the min filter."""
    assert template.Template("{{ [1, 2, 3] | min }}", hass).async_render() == 1
    assert template.Template("{{ min([1, 2, 3]) }}", hass).async_render() == 1
    assert template.Template("{{ min(1, 2, 3) }}", hass).async_render() == 1

    with pytest.raises(TemplateError):
        template.Template("{{ 1 | min }}", hass).async_render()

    with pytest.raises(TemplateError):
        template.Template("{{ min() }}", hass).async_render()

    with pytest.raises(TemplateError):
        template.Template("{{ min(1) }}", hass).async_render()


def test_max(hass: HomeAssistant) -> None:
    """Test the max filter."""
    assert template.Template("{{ [1, 2, 3] | max }}", hass).async_render() == 3
    assert template.Template("{{ max([1, 2, 3]) }}", hass).async_render() == 3
    assert template.Template("{{ max(1, 2, 3) }}", hass).async_render() == 3

    with pytest.raises(TemplateError):
        template.Template("{{ 1 | max }}", hass).async_render()

    with pytest.raises(TemplateError):
        template.Template("{{ max() }}", hass).async_render()

    with pytest.raises(TemplateError):
        template.Template("{{ max(1) }}", hass).async_render()


@pytest.mark.parametrize(
    "attribute",
    (
        "a",
        "b",
        "c",
    ),
)
def test_min_max_attribute(hass: HomeAssistant, attribute) -> None:
    """Test the min and max filters with attribute."""
    hass.states.async_set(
        "test.object",
        "test",
        {
            "objects": [
                {
                    "a": 1,
                    "b": 2,
                    "c": 3,
                },
                {
                    "a": 2,
                    "b": 1,
                    "c": 2,
                },
                {
                    "a": 3,
                    "b": 3,
                    "c": 1,
                },
            ],
        },
    )
    assert (
        template.Template(
            f"{{{{ (state_attr('test.object', 'objects') | min(attribute='{attribute}'))['{attribute}']}}}}",
            hass,
        ).async_render()
        == 1
    )
    assert (
        template.Template(
            f"{{{{ (min(state_attr('test.object', 'objects'), attribute='{attribute}'))['{attribute}']}}}}",
            hass,
        ).async_render()
        == 1
    )
    assert (
        template.Template(
            f"{{{{ (state_attr('test.object', 'objects') | max(attribute='{attribute}'))['{attribute}']}}}}",
            hass,
        ).async_render()
        == 3
    )
    assert (
        template.Template(
            f"{{{{ (max(state_attr('test.object', 'objects'), attribute='{attribute}'))['{attribute}']}}}}",
            hass,
        ).async_render()
        == 3
    )


def test_ord(hass: HomeAssistant) -> None:
    """Test the ord filter."""
    assert template.Template('{{ "d" | ord }}', hass).async_render() == 100


def test_base64_encode(hass: HomeAssistant) -> None:
    """Test the base64_encode filter."""
    assert (
        template.Template('{{ "homeassistant" | base64_encode }}', hass).async_render()
        == "aG9tZWFzc2lzdGFudA=="
    )


def test_base64_decode(hass: HomeAssistant) -> None:
    """Test the base64_decode filter."""
    assert (
        template.Template(
            '{{ "aG9tZWFzc2lzdGFudA==" | base64_decode }}', hass
        ).async_render()
        == "homeassistant"
    )


def test_slugify(hass: HomeAssistant) -> None:
    """Test the slugify filter."""
    assert (
        template.Template('{{ slugify("Home Assistant") }}', hass).async_render()
        == "home_assistant"
    )
    assert (
        template.Template('{{ "Home Assistant" | slugify }}', hass).async_render()
        == "home_assistant"
    )
    assert (
        template.Template('{{ slugify("Home Assistant", "-") }}', hass).async_render()
        == "home-assistant"
    )
    assert (
        template.Template('{{ "Home Assistant" | slugify("-") }}', hass).async_render()
        == "home-assistant"
    )


def test_ordinal(hass: HomeAssistant) -> None:
    """Test the ordinal filter."""
    tests = [
        (1, "1st"),
        (2, "2nd"),
        (3, "3rd"),
        (4, "4th"),
        (5, "5th"),
        (12, "12th"),
        (100, "100th"),
        (101, "101st"),
    ]

    for value, expected in tests:
        assert (
            template.Template("{{ %s | ordinal }}" % value, hass).async_render()
            == expected
        )


def test_timestamp_utc(hass: HomeAssistant) -> None:
    """Test the timestamps to local filter."""
    now = dt_util.utcnow()
    tests = [
        (1469119144, "2016-07-21T16:39:04+00:00"),
        (dt_util.as_timestamp(now), now.isoformat()),
    ]

    for inp, out in tests:
        assert (
            template.Template("{{ %s | timestamp_utc }}" % inp, hass).async_render()
            == out
        )

    # Test handling of invalid input
    invalid_tests = [
        None,
    ]

    for inp in invalid_tests:
        with pytest.raises(TemplateError):
            template.Template("{{ %s | timestamp_utc }}" % inp, hass).async_render()

    # Test handling of default return value
    assert render(hass, "{{ None | timestamp_utc(1) }}") == 1
    assert render(hass, "{{ None | timestamp_utc(default=1) }}") == 1


def test_as_timestamp(hass: HomeAssistant) -> None:
    """Test the as_timestamp function."""
    with pytest.raises(TemplateError):
        template.Template('{{ as_timestamp("invalid") }}', hass).async_render()

    hass.states.async_set("test.object", None)
    with pytest.raises(TemplateError):
        template.Template("{{ as_timestamp(states.test.object) }}", hass).async_render()

    tpl = (
        '{{ as_timestamp(strptime("2024-02-03T09:10:24+0000", '
        '"%Y-%m-%dT%H:%M:%S%z")) }}'
    )
    assert template.Template(tpl, hass).async_render() == 1706951424.0

    # Test handling of default return value
    assert render(hass, "{{ 'invalid' | as_timestamp(1) }}") == 1
    assert render(hass, "{{ 'invalid' | as_timestamp(default=1) }}") == 1
    assert render(hass, "{{ as_timestamp('invalid', 1) }}") == 1
    assert render(hass, "{{ as_timestamp('invalid', default=1) }}") == 1


@patch.object(random, "choice")
def test_random_every_time(test_choice, hass: HomeAssistant) -> None:
    """Ensure the random filter runs every time, not just once."""
    tpl = template.Template("{{ [1,2] | random }}", hass)
    test_choice.return_value = "foo"
    assert tpl.async_render() == "foo"
    test_choice.return_value = "bar"
    assert tpl.async_render() == "bar"


def test_passing_vars_as_keywords(hass: HomeAssistant) -> None:
    """Test passing variables as keywords."""
    assert template.Template("{{ hello }}", hass).async_render(hello=127) == 127


def test_passing_vars_as_vars(hass: HomeAssistant) -> None:
    """Test passing variables as variables."""
    assert template.Template("{{ hello }}", hass).async_render({"hello": 127}) == 127


def test_passing_vars_as_list(hass: HomeAssistant) -> None:
    """Test passing variables as list."""
    assert template.render_complex(
        template.Template("{{ hello }}", hass), {"hello": ["foo", "bar"]}
    ) == ["foo", "bar"]


def test_passing_vars_as_list_element(hass: HomeAssistant) -> None:
    """Test passing variables as list."""
    assert (
        template.render_complex(
            template.Template("{{ hello[1] }}", hass), {"hello": ["foo", "bar"]}
        )
        == "bar"
    )


def test_passing_vars_as_dict_element(hass: HomeAssistant) -> None:
    """Test passing variables as list."""
    assert (
        template.render_complex(
            template.Template("{{ hello.foo }}", hass), {"hello": {"foo": "bar"}}
        )
        == "bar"
    )


def test_passing_vars_as_dict(hass: HomeAssistant) -> None:
    """Test passing variables as list."""
    assert template.render_complex(
        template.Template("{{ hello }}", hass), {"hello": {"foo": "bar"}}
    ) == {"foo": "bar"}


def test_render_with_possible_json_value_with_valid_json(hass: HomeAssistant) -> None:
    """Render with possible JSON value with valid JSON."""
    tpl = template.Template("{{ value_json.hello }}", hass)
    assert tpl.async_render_with_possible_json_value('{"hello": "world"}') == "world"


def test_render_with_possible_json_value_with_invalid_json(hass: HomeAssistant) -> None:
    """Render with possible JSON value with invalid JSON."""
    tpl = template.Template("{{ value_json }}", hass)
    assert tpl.async_render_with_possible_json_value("{ I AM NOT JSON }") == ""


def test_render_with_possible_json_value_with_template_error_value(
    hass: HomeAssistant,
) -> None:
    """Render with possible JSON value with template error value."""
    tpl = template.Template("{{ non_existing.variable }}", hass)
    assert tpl.async_render_with_possible_json_value("hello", "-") == "-"


def test_render_with_possible_json_value_with_missing_json_value(
    hass: HomeAssistant,
) -> None:
    """Render with possible JSON value with unknown JSON object."""
    tpl = template.Template("{{ value_json.goodbye }}", hass)
    assert tpl.async_render_with_possible_json_value('{"hello": "world"}') == ""


def test_render_with_possible_json_value_valid_with_is_defined(
    hass: HomeAssistant,
) -> None:
    """Render with possible JSON value with known JSON object."""
    tpl = template.Template("{{ value_json.hello|is_defined }}", hass)
    assert tpl.async_render_with_possible_json_value('{"hello": "world"}') == "world"


def test_render_with_possible_json_value_undefined_json(hass: HomeAssistant) -> None:
    """Render with possible JSON value with unknown JSON object."""
    tpl = template.Template("{{ value_json.bye|is_defined }}", hass)
    assert (
        tpl.async_render_with_possible_json_value('{"hello": "world"}')
        == '{"hello": "world"}'
    )


def test_render_with_possible_json_value_undefined_json_error_value(
    hass: HomeAssistant,
) -> None:
    """Render with possible JSON value with unknown JSON object."""
    tpl = template.Template("{{ value_json.bye|is_defined }}", hass)
    assert tpl.async_render_with_possible_json_value('{"hello": "world"}', "") == ""


def test_render_with_possible_json_value_non_string_value(hass: HomeAssistant) -> None:
    """Render with possible JSON value with non-string value."""
    tpl = template.Template(
        """
{{ strptime(value~'+0000', '%Y-%m-%d %H:%M:%S%z') }}
        """,
        hass,
    )
    value = datetime(2019, 1, 18, 12, 13, 14)
    expected = str(value.replace(tzinfo=dt_util.UTC))
    assert tpl.async_render_with_possible_json_value(value) == expected


def test_if_state_exists(hass: HomeAssistant) -> None:
    """Test if state exists works."""
    hass.states.async_set("test.object", "available")
    tpl = template.Template(
        "{% if states.test.object %}exists{% else %}not exists{% endif %}", hass
    )
    assert tpl.async_render() == "exists"


def test_is_hidden_entity(
    hass: HomeAssistant,
    entity_registry: er.EntityRegistry,
) -> None:
    """Test is_hidden_entity method."""
    hidden_entity = entity_registry.async_get_or_create(
        "sensor", "mock", "hidden", hidden_by=er.RegistryEntryHider.USER
    )
    visible_entity = entity_registry.async_get_or_create("sensor", "mock", "visible")
    assert template.Template(
        f"{{{{ is_hidden_entity('{hidden_entity.entity_id}') }}}}",
        hass,
    ).async_render()

    assert not template.Template(
        f"{{{{ is_hidden_entity('{visible_entity.entity_id}') }}}}",
        hass,
    ).async_render()

    assert not template.Template(
        f"{{{{ ['{visible_entity.entity_id}'] | select('is_hidden_entity') | first }}}}",
        hass,
    ).async_render()


def test_is_state(hass: HomeAssistant) -> None:
    """Test is_state method."""
    hass.states.async_set("test.object", "available")
    tpl = template.Template(
        """
{% if is_state("test.object", "available") %}yes{% else %}no{% endif %}
        """,
        hass,
    )
    assert tpl.async_render() == "yes"

    tpl = template.Template(
        """
{{ is_state("test.noobject", "available") }}
        """,
        hass,
    )
    assert tpl.async_render() is False

    tpl = template.Template(
        """
{% if "test.object" is is_state("available") %}yes{% else %}no{% endif %}
        """,
        hass,
    )
    assert tpl.async_render() == "yes"

    tpl = template.Template(
        """
{{ ['test.object'] | select("is_state", "available") | first | default }}
        """,
        hass,
    )
    assert tpl.async_render() == "test.object"

    tpl = template.Template(
        """
{{ is_state("test.object", ["on", "off", "available"]) }}
        """,
        hass,
    )
    assert tpl.async_render() is True


def test_is_state_attr(hass: HomeAssistant) -> None:
    """Test is_state_attr method."""
    hass.states.async_set("test.object", "available", {"mode": "on"})
    tpl = template.Template(
        """
{% if is_state_attr("test.object", "mode", "on") %}yes{% else %}no{% endif %}
            """,
        hass,
    )
    assert tpl.async_render() == "yes"

    tpl = template.Template(
        """
{{ is_state_attr("test.noobject", "mode", "on") }}
            """,
        hass,
    )
    assert tpl.async_render() is False

    tpl = template.Template(
        """
{% if "test.object" is is_state_attr("mode", "on") %}yes{% else %}no{% endif %}
        """,
        hass,
    )
    assert tpl.async_render() == "yes"

    tpl = template.Template(
        """
{{ ['test.object'] | select("is_state_attr", "mode", "on") | first | default }}
        """,
        hass,
    )
    assert tpl.async_render() == "test.object"


def test_state_attr(hass: HomeAssistant) -> None:
    """Test state_attr method."""
    hass.states.async_set(
        "test.object", "available", {"effect": "action", "mode": "on"}
    )
    tpl = template.Template(
        """
{% if state_attr("test.object", "mode") == "on" %}yes{% else %}no{% endif %}
            """,
        hass,
    )
    assert tpl.async_render() == "yes"

    tpl = template.Template(
        """
{{ state_attr("test.noobject", "mode") == None }}
            """,
        hass,
    )
    assert tpl.async_render() is True

    tpl = template.Template(
        """
{% if "test.object" | state_attr("mode") == "on" %}yes{% else %}no{% endif %}
        """,
        hass,
    )
    assert tpl.async_render() == "yes"

    tpl = template.Template(
        """
{{ ['test.object'] | map("state_attr", "effect") | first | default }}
        """,
        hass,
    )
    assert tpl.async_render() == "action"


def test_states_function(hass: HomeAssistant) -> None:
    """Test using states as a function."""
    hass.states.async_set("test.object", "available")
    tpl = template.Template('{{ states("test.object") }}', hass)
    assert tpl.async_render() == "available"

    tpl2 = template.Template('{{ states("test.object2") }}', hass)
    assert tpl2.async_render() == "unknown"

    tpl = template.Template(
        """
{% if "test.object" | states == "available" %}yes{% else %}no{% endif %}
        """,
        hass,
    )
    assert tpl.async_render() == "yes"

    tpl = template.Template(
        """
{{ ['test.object'] | map("states") | first | default }}
        """,
        hass,
    )
    assert tpl.async_render() == "available"


def test_has_value(hass: HomeAssistant) -> None:
    """Test has_value method."""
    hass.states.async_set("test.value1", 1)
    hass.states.async_set("test.unavailable", STATE_UNAVAILABLE)

    tpl = template.Template(
        """
{{ has_value("test.value1") }}
        """,
        hass,
    )
    assert tpl.async_render() is True

    tpl = template.Template(
        """
{{ has_value("test.unavailable") }}
        """,
        hass,
    )
    assert tpl.async_render() is False

    tpl = template.Template(
        """
{{ has_value("test.unknown") }}
        """,
        hass,
    )
    assert tpl.async_render() is False

    tpl = template.Template(
        """
{% if "test.value1" is has_value %}yes{% else %}no{% endif %}
        """,
        hass,
    )
    assert tpl.async_render() == "yes"


@patch(
    "homeassistant.helpers.template.TemplateEnvironment.is_safe_callable",
    return_value=True,
)
def test_now(mock_is_safe, hass: HomeAssistant) -> None:
    """Test now method."""
    now = dt_util.now()
    with freeze_time(now):
        info = template.Template("{{ now().isoformat() }}", hass).async_render_to_info()
        assert now.isoformat() == info.result()

    assert info.has_time is True


@patch(
    "homeassistant.helpers.template.TemplateEnvironment.is_safe_callable",
    return_value=True,
)
def test_utcnow(mock_is_safe, hass: HomeAssistant) -> None:
    """Test now method."""
    utcnow = dt_util.utcnow()
    with freeze_time(utcnow):
        info = template.Template(
            "{{ utcnow().isoformat() }}", hass
        ).async_render_to_info()
        assert utcnow.isoformat() == info.result()

    assert info.has_time is True


@pytest.mark.parametrize(
    ("now", "expected", "expected_midnight", "timezone_str"),
    [
        # Host clock in UTC
        (
            "2021-11-24 03:00:00+00:00",
            "2021-11-23T10:00:00-08:00",
            "2021-11-23T00:00:00-08:00",
            "America/Los_Angeles",
        ),
        # Host clock in local time
        (
            "2021-11-23 19:00:00-08:00",
            "2021-11-23T10:00:00-08:00",
            "2021-11-23T00:00:00-08:00",
            "America/Los_Angeles",
        ),
    ],
)
@patch(
    "homeassistant.helpers.template.TemplateEnvironment.is_safe_callable",
    return_value=True,
)
def test_today_at(
    mock_is_safe, hass: HomeAssistant, now, expected, expected_midnight, timezone_str
) -> None:
    """Test today_at method."""
    freezer = freeze_time(now)
    freezer.start()

    hass.config.set_time_zone(timezone_str)

    result = template.Template(
        "{{ today_at('10:00').isoformat() }}",
        hass,
    ).async_render()
    assert result == expected

    result = template.Template(
        "{{ today_at('10:00:00').isoformat() }}",
        hass,
    ).async_render()
    assert result == expected

    result = template.Template(
        "{{ ('10:00:00' | today_at).isoformat() }}",
        hass,
    ).async_render()
    assert result == expected

    result = template.Template(
        "{{ today_at().isoformat() }}",
        hass,
    ).async_render()
    assert result == expected_midnight

    with pytest.raises(TemplateError):
        template.Template("{{ today_at('bad') }}", hass).async_render()

    info = template.Template(
        "{{ today_at('10:00').isoformat() }}", hass
    ).async_render_to_info()
    assert info.has_time is True

    freezer.stop()


@patch(
    "homeassistant.helpers.template.TemplateEnvironment.is_safe_callable",
    return_value=True,
)
def test_relative_time(mock_is_safe, hass: HomeAssistant) -> None:
    """Test relative_time method."""
    hass.config.set_time_zone("UTC")
    now = datetime.strptime("2000-01-01 10:00:00 +00:00", "%Y-%m-%d %H:%M:%S %z")
    relative_time_template = (
        '{{relative_time(strptime("2000-01-01 09:00:00", "%Y-%m-%d %H:%M:%S"))}}'
    )
    with freeze_time(now):
        result = template.Template(
            relative_time_template,
            hass,
        ).async_render()
        assert result == "1 hour"

        result = template.Template(
            (
                "{{"
                "  relative_time("
                "    strptime("
                '        "2000-01-01 09:00:00 +01:00",'
                '        "%Y-%m-%d %H:%M:%S %z"'
                "    )"
                "  )"
                "}}"
            ),
            hass,
        ).async_render()
        assert result == "2 hours"

        result = template.Template(
            (
                "{{"
                "  relative_time("
                "    strptime("
                '       "2000-01-01 03:00:00 -06:00",'
                '       "%Y-%m-%d %H:%M:%S %z"'
                "    )"
                "  )"
                "}}"
            ),
            hass,
        ).async_render()
        assert result == "1 hour"

        result1 = str(
            template.strptime("2000-01-01 11:00:00 +00:00", "%Y-%m-%d %H:%M:%S %z")
        )
        result2 = template.Template(
            (
                "{{"
                "  relative_time("
                "    strptime("
                '       "2000-01-01 11:00:00 +00:00",'
                '       "%Y-%m-%d %H:%M:%S %z"'
                "    )"
                "  )"
                "}}"
            ),
            hass,
        ).async_render()
        assert result1 == result2

        result = template.Template(
            '{{relative_time("string")}}',
            hass,
        ).async_render()
        assert result == "string"

        info = template.Template(relative_time_template, hass).async_render_to_info()
        assert info.has_time is True


@patch(
    "homeassistant.helpers.template.TemplateEnvironment.is_safe_callable",
    return_value=True,
)
def test_timedelta(mock_is_safe, hass: HomeAssistant) -> None:
    """Test relative_time method."""
    now = datetime.strptime("2000-01-01 10:00:00 +00:00", "%Y-%m-%d %H:%M:%S %z")
    with freeze_time(now):
        result = template.Template(
            "{{timedelta(seconds=120)}}",
            hass,
        ).async_render()
        assert result == "0:02:00"

        result = template.Template(
            "{{timedelta(seconds=86400)}}",
            hass,
        ).async_render()
        assert result == "1 day, 0:00:00"

        result = template.Template(
            "{{timedelta(days=1, hours=4)}}", hass
        ).async_render()
        assert result == "1 day, 4:00:00"

        result = template.Template(
            "{{relative_time(now() - timedelta(seconds=3600))}}",
            hass,
        ).async_render()
        assert result == "1 hour"

        result = template.Template(
            "{{relative_time(now() - timedelta(seconds=86400))}}",
            hass,
        ).async_render()
        assert result == "1 day"

        result = template.Template(
            "{{relative_time(now() - timedelta(seconds=86401))}}",
            hass,
        ).async_render()
        assert result == "1 day"

        result = template.Template(
            "{{relative_time(now() - timedelta(weeks=2, days=1))}}",
            hass,
        ).async_render()
        assert result == "15 days"


def test_version(hass: HomeAssistant) -> None:
    """Test version filter and function."""
    filter_result = template.Template(
        "{{ '2099.9.9' | version}}",
        hass,
    ).async_render()
    function_result = template.Template(
        "{{ version('2099.9.9')}}",
        hass,
    ).async_render()
    assert filter_result == function_result == "2099.9.9"

    filter_result = template.Template(
        "{{ '2099.9.9' | version < '2099.9.10' }}",
        hass,
    ).async_render()
    function_result = template.Template(
        "{{ version('2099.9.9') < '2099.9.10' }}",
        hass,
    ).async_render()
    assert filter_result == function_result is True

    filter_result = template.Template(
        "{{ '2099.9.9' | version == '2099.9.9' }}",
        hass,
    ).async_render()
    function_result = template.Template(
        "{{ version('2099.9.9') == '2099.9.9' }}",
        hass,
    ).async_render()
    assert filter_result == function_result is True

    with pytest.raises(TemplateError):
        template.Template(
            "{{ version(None) < '2099.9.10' }}",
            hass,
        ).async_render()


def test_regex_match(hass: HomeAssistant) -> None:
    """Test regex_match method."""
    tpl = template.Template(
        r"""
{{ '123-456-7890' | regex_match('(\\d{3})-(\\d{3})-(\\d{4})') }}
            """,
        hass,
    )
    assert tpl.async_render() is True

    tpl = template.Template(
        """
{{ 'Home Assistant test' | regex_match('home', True) }}
            """,
        hass,
    )
    assert tpl.async_render() is True

    tpl = template.Template(
        """
    {{ 'Another Home Assistant test' | regex_match('Home') }}
                    """,
        hass,
    )
    assert tpl.async_render() is False

    tpl = template.Template(
        """
{{ ['Home Assistant test'] | regex_match('.*Assist') }}
            """,
        hass,
    )
    assert tpl.async_render() is True


def test_match_test(hass: HomeAssistant) -> None:
    """Test match test."""
    tpl = template.Template(
        r"""
{{ '123-456-7890' is match('(\\d{3})-(\\d{3})-(\\d{4})') }}
            """,
        hass,
    )
    assert tpl.async_render() is True


def test_regex_search(hass: HomeAssistant) -> None:
    """Test regex_search method."""
    tpl = template.Template(
        r"""
{{ '123-456-7890' | regex_search('(\\d{3})-(\\d{3})-(\\d{4})') }}
            """,
        hass,
    )
    assert tpl.async_render() is True

    tpl = template.Template(
        """
{{ 'Home Assistant test' | regex_search('home', True) }}
            """,
        hass,
    )
    assert tpl.async_render() is True

    tpl = template.Template(
        """
    {{ 'Another Home Assistant test' | regex_search('Home') }}
                    """,
        hass,
    )
    assert tpl.async_render() is True

    tpl = template.Template(
        """
{{ ['Home Assistant test'] | regex_search('Assist') }}
            """,
        hass,
    )
    assert tpl.async_render() is True


def test_search_test(hass: HomeAssistant) -> None:
    """Test search test."""
    tpl = template.Template(
        r"""
{{ '123-456-7890' is search('(\\d{3})-(\\d{3})-(\\d{4})') }}
            """,
        hass,
    )
    assert tpl.async_render() is True


def test_regex_replace(hass: HomeAssistant) -> None:
    """Test regex_replace method."""
    tpl = template.Template(
        r"""
{{ 'Hello World' | regex_replace('(Hello\\s)',) }}
            """,
        hass,
    )
    assert tpl.async_render() == "World"

    tpl = template.Template(
        """
{{ ['Home hinderant test'] | regex_replace('hinder', 'Assist') }}
            """,
        hass,
    )
    assert tpl.async_render() == ["Home Assistant test"]


def test_regex_findall(hass: HomeAssistant) -> None:
    """Test regex_findall method."""
    tpl = template.Template(
        """
{{ 'Flight from JFK to LHR' | regex_findall('([A-Z]{3})') }}
            """,
        hass,
    )
    assert tpl.async_render() == ["JFK", "LHR"]


def test_regex_findall_index(hass: HomeAssistant) -> None:
    """Test regex_findall_index method."""
    tpl = template.Template(
        """
{{ 'Flight from JFK to LHR' | regex_findall_index('([A-Z]{3})', 0) }}
            """,
        hass,
    )
    assert tpl.async_render() == "JFK"

    tpl = template.Template(
        """
{{ 'Flight from JFK to LHR' | regex_findall_index('([A-Z]{3})', 1) }}
            """,
        hass,
    )
    assert tpl.async_render() == "LHR"

    tpl = template.Template(
        """
{{ ['JFK', 'LHR'] | regex_findall_index('([A-Z]{3})', 1) }}
            """,
        hass,
    )
    assert tpl.async_render() == "LHR"


def test_bitwise_and(hass: HomeAssistant) -> None:
    """Test bitwise_and method."""
    tpl = template.Template(
        """
{{ 8 | bitwise_and(8) }}
            """,
        hass,
    )
    assert tpl.async_render() == 8 & 8
    tpl = template.Template(
        """
{{ 10 | bitwise_and(2) }}
            """,
        hass,
    )
    assert tpl.async_render() == 10 & 2
    tpl = template.Template(
        """
{{ 8 | bitwise_and(2) }}
            """,
        hass,
    )
    assert tpl.async_render() == 8 & 2


def test_bitwise_or(hass: HomeAssistant) -> None:
    """Test bitwise_or method."""
    tpl = template.Template(
        """
{{ 8 | bitwise_or(8) }}
            """,
        hass,
    )
    assert tpl.async_render() == 8 | 8
    tpl = template.Template(
        """
{{ 10 | bitwise_or(2) }}
            """,
        hass,
    )
    assert tpl.async_render() == 10 | 2
    tpl = template.Template(
        """
{{ 8 | bitwise_or(2) }}
            """,
        hass,
    )
    assert tpl.async_render() == 8 | 2


def test_pack(hass: HomeAssistant, caplog: pytest.LogCaptureFixture) -> None:
    """Test struct pack method."""

    # render as filter
    tpl = template.Template(
        """
{{ value | pack('>I') }}
            """,
        hass,
    )
    variables = {
        "value": 0xDEADBEEF,
    }
    assert tpl.async_render(variables=variables) == b"\xde\xad\xbe\xef"

    # render as function
    tpl = template.Template(
        """
{{ pack(value, '>I') }}
            """,
        hass,
    )
    variables = {
        "value": 0xDEADBEEF,
    }
    assert tpl.async_render(variables=variables) == b"\xde\xad\xbe\xef"

    # test with None value
    tpl = template.Template(
        """
{{ pack(value, '>I') }}
            """,
        hass,
    )
    variables = {
        "value": None,
    }
    # "Template warning: 'pack' unable to pack object with type '%s' and format_string '%s' see https://docs.python.org/3/library/struct.html for more information"
    assert tpl.async_render(variables=variables) is None
    assert (
        "Template warning: 'pack' unable to pack object 'None' with type 'NoneType' and"
        " format_string '>I' see https://docs.python.org/3/library/struct.html for more"
        " information" in caplog.text
    )

    # test with invalid filter
    tpl = template.Template(
        """
{{ pack(value, 'invalid filter') }}
            """,
        hass,
    )
    variables = {
        "value": 0xDEADBEEF,
    }
    # "Template warning: 'pack' unable to pack object with type '%s' and format_string '%s' see https://docs.python.org/3/library/struct.html for more information"
    assert tpl.async_render(variables=variables) is None
    assert (
        "Template warning: 'pack' unable to pack object '3735928559' with type 'int'"
        " and format_string 'invalid filter' see"
        " https://docs.python.org/3/library/struct.html for more information"
        in caplog.text
    )


def test_unpack(hass: HomeAssistant, caplog: pytest.LogCaptureFixture) -> None:
    """Test struct unpack method."""

    # render as filter
    tpl = template.Template(
        """
{{ value | unpack('>I') }}
            """,
        hass,
    )
    variables = {
        "value": b"\xde\xad\xbe\xef",
    }
    assert tpl.async_render(variables=variables) == 0xDEADBEEF

    # render as function
    tpl = template.Template(
        """
{{ unpack(value, '>I') }}
            """,
        hass,
    )
    variables = {
        "value": b"\xde\xad\xbe\xef",
    }
    assert tpl.async_render(variables=variables) == 0xDEADBEEF

    # unpack with offset
    tpl = template.Template(
        """
{{ unpack(value, '>H', offset=2) }}
            """,
        hass,
    )
    variables = {
        "value": b"\xde\xad\xbe\xef",
    }
    assert tpl.async_render(variables=variables) == 0xBEEF

    # test with an empty bytes object
    tpl = template.Template(
        """
{{ unpack(value, '>I') }}
            """,
        hass,
    )
    variables = {
        "value": b"",
    }
    assert tpl.async_render(variables=variables) is None
    assert (
        "Template warning: 'unpack' unable to unpack object 'b''' with format_string"
        " '>I' and offset 0 see https://docs.python.org/3/library/struct.html for more"
        " information" in caplog.text
    )

    # test with invalid filter
    tpl = template.Template(
        """
{{ unpack(value, 'invalid filter') }}
            """,
        hass,
    )
    variables = {
        "value": b"",
    }
    assert tpl.async_render(variables=variables) is None
    assert (
        "Template warning: 'unpack' unable to unpack object 'b''' with format_string"
        " 'invalid filter' and offset 0 see"
        " https://docs.python.org/3/library/struct.html for more information"
        in caplog.text
    )


def test_distance_function_with_1_state(hass: HomeAssistant) -> None:
    """Test distance function with 1 state."""
    _set_up_units(hass)
    hass.states.async_set(
        "test.object", "happy", {"latitude": 32.87336, "longitude": -117.22943}
    )
    tpl = template.Template("{{ distance(states.test.object) | round }}", hass)
    assert tpl.async_render() == 187


def test_distance_function_with_2_states(hass: HomeAssistant) -> None:
    """Test distance function with 2 states."""
    _set_up_units(hass)
    hass.states.async_set(
        "test.object", "happy", {"latitude": 32.87336, "longitude": -117.22943}
    )
    hass.states.async_set(
        "test.object_2",
        "happy",
        {"latitude": hass.config.latitude, "longitude": hass.config.longitude},
    )
    tpl = template.Template(
        "{{ distance(states.test.object, states.test.object_2) | round }}", hass
    )
    assert tpl.async_render() == 187


def test_distance_function_with_1_coord(hass: HomeAssistant) -> None:
    """Test distance function with 1 coord."""
    _set_up_units(hass)
    tpl = template.Template('{{ distance("32.87336", "-117.22943") | round }}', hass)
    assert tpl.async_render() == 187


def test_distance_function_with_2_coords(hass: HomeAssistant) -> None:
    """Test distance function with 2 coords."""
    _set_up_units(hass)
    assert (
        template.Template(
            f'{{{{ distance("32.87336", "-117.22943", {hass.config.latitude}, {hass.config.longitude}) | round }}}}',
            hass,
        ).async_render()
        == 187
    )


def test_distance_function_with_1_state_1_coord(hass: HomeAssistant) -> None:
    """Test distance function with 1 state 1 coord."""
    _set_up_units(hass)
    hass.states.async_set(
        "test.object_2",
        "happy",
        {"latitude": hass.config.latitude, "longitude": hass.config.longitude},
    )
    tpl = template.Template(
        '{{ distance("32.87336", "-117.22943", states.test.object_2) | round }}',
        hass,
    )
    assert tpl.async_render() == 187

    tpl2 = template.Template(
        '{{ distance(states.test.object_2, "32.87336", "-117.22943") | round }}',
        hass,
    )
    assert tpl2.async_render() == 187


def test_distance_function_return_none_if_invalid_state(hass: HomeAssistant) -> None:
    """Test distance function return None if invalid state."""
    hass.states.async_set("test.object_2", "happy", {"latitude": 10})
    tpl = template.Template("{{ distance(states.test.object_2) | round }}", hass)
    with pytest.raises(TemplateError):
        tpl.async_render()


def test_distance_function_return_none_if_invalid_coord(hass: HomeAssistant) -> None:
    """Test distance function return None if invalid coord."""
    assert (
        template.Template('{{ distance("123", "abc") }}', hass).async_render() is None
    )

    assert template.Template('{{ distance("123") }}', hass).async_render() is None

    hass.states.async_set(
        "test.object_2",
        "happy",
        {"latitude": hass.config.latitude, "longitude": hass.config.longitude},
    )
    tpl = template.Template('{{ distance("123", states.test_object_2) }}', hass)
    assert tpl.async_render() is None


def test_distance_function_with_2_entity_ids(hass: HomeAssistant) -> None:
    """Test distance function with 2 entity ids."""
    _set_up_units(hass)
    hass.states.async_set(
        "test.object", "happy", {"latitude": 32.87336, "longitude": -117.22943}
    )
    hass.states.async_set(
        "test.object_2",
        "happy",
        {"latitude": hass.config.latitude, "longitude": hass.config.longitude},
    )
    tpl = template.Template(
        '{{ distance("test.object", "test.object_2") | round }}', hass
    )
    assert tpl.async_render() == 187


def test_distance_function_with_1_entity_1_coord(hass: HomeAssistant) -> None:
    """Test distance function with 1 entity_id and 1 coord."""
    _set_up_units(hass)
    hass.states.async_set(
        "test.object",
        "happy",
        {"latitude": hass.config.latitude, "longitude": hass.config.longitude},
    )
    tpl = template.Template(
        '{{ distance("test.object", "32.87336", "-117.22943") | round }}', hass
    )
    assert tpl.async_render() == 187


def test_closest_function_home_vs_domain(hass: HomeAssistant) -> None:
    """Test closest function home vs domain."""
    hass.states.async_set(
        "test_domain.object",
        "happy",
        {
            "latitude": hass.config.latitude + 0.1,
            "longitude": hass.config.longitude + 0.1,
        },
    )

    hass.states.async_set(
        "not_test_domain.but_closer",
        "happy",
        {"latitude": hass.config.latitude, "longitude": hass.config.longitude},
    )

    assert (
        template.Template(
            "{{ closest(states.test_domain).entity_id }}", hass
        ).async_render()
        == "test_domain.object"
    )

    assert (
        template.Template(
            "{{ (states.test_domain | closest).entity_id }}", hass
        ).async_render()
        == "test_domain.object"
    )


def test_closest_function_home_vs_all_states(hass: HomeAssistant) -> None:
    """Test closest function home vs all states."""
    hass.states.async_set(
        "test_domain.object",
        "happy",
        {
            "latitude": hass.config.latitude + 0.1,
            "longitude": hass.config.longitude + 0.1,
        },
    )

    hass.states.async_set(
        "test_domain_2.and_closer",
        "happy",
        {"latitude": hass.config.latitude, "longitude": hass.config.longitude},
    )

    assert (
        template.Template("{{ closest(states).entity_id }}", hass).async_render()
        == "test_domain_2.and_closer"
    )

    assert (
        template.Template("{{ (states | closest).entity_id }}", hass).async_render()
        == "test_domain_2.and_closer"
    )


async def test_closest_function_home_vs_group_entity_id(hass: HomeAssistant) -> None:
    """Test closest function home vs group entity id."""
    hass.states.async_set(
        "test_domain.object",
        "happy",
        {
            "latitude": hass.config.latitude + 0.1,
            "longitude": hass.config.longitude + 0.1,
        },
    )

    hass.states.async_set(
        "not_in_group.but_closer",
        "happy",
        {"latitude": hass.config.latitude, "longitude": hass.config.longitude},
    )

    assert await async_setup_component(hass, "group", {})
    await hass.async_block_till_done()
    await group.Group.async_create_group(
        hass,
        "location group",
        created_by_service=False,
        entity_ids=["test_domain.object"],
        icon=None,
        mode=None,
        object_id=None,
        order=None,
    )

    info = render_to_info(hass, '{{ closest("group.location_group").entity_id }}')
    assert_result_info(
        info, "test_domain.object", {"group.location_group", "test_domain.object"}
    )
    assert info.rate_limit is None


async def test_closest_function_home_vs_group_state(hass: HomeAssistant) -> None:
    """Test closest function home vs group state."""
    hass.states.async_set(
        "test_domain.object",
        "happy",
        {
            "latitude": hass.config.latitude + 0.1,
            "longitude": hass.config.longitude + 0.1,
        },
    )

    hass.states.async_set(
        "not_in_group.but_closer",
        "happy",
        {"latitude": hass.config.latitude, "longitude": hass.config.longitude},
    )

    assert await async_setup_component(hass, "group", {})
    await hass.async_block_till_done()
    await group.Group.async_create_group(
        hass,
        "location group",
        created_by_service=False,
        entity_ids=["test_domain.object"],
        icon=None,
        mode=None,
        object_id=None,
        order=None,
    )

    info = render_to_info(hass, '{{ closest("group.location_group").entity_id }}')
    assert_result_info(
        info, "test_domain.object", {"group.location_group", "test_domain.object"}
    )
    assert info.rate_limit is None

    info = render_to_info(hass, "{{ closest(states.group.location_group).entity_id }}")
    assert_result_info(
        info, "test_domain.object", {"test_domain.object", "group.location_group"}
    )
    assert info.rate_limit is None


async def test_expand(hass: HomeAssistant) -> None:
    """Test expand function."""
    info = render_to_info(hass, "{{ expand('test.object') }}")
    assert_result_info(info, [], ["test.object"])
    assert info.rate_limit is None

    info = render_to_info(hass, "{{ expand(56) }}")
    assert_result_info(info, [])
    assert info.rate_limit is None

    hass.states.async_set("test.object", "happy")

    info = render_to_info(
        hass,
        "{{ expand('test.object') | sort(attribute='entity_id') | map(attribute='entity_id') | join(', ') }}",
    )
    assert_result_info(info, "test.object", ["test.object"])
    assert info.rate_limit is None

    info = render_to_info(
        hass,
        "{{ expand('group.new_group') | sort(attribute='entity_id') | map(attribute='entity_id') | join(', ') }}",
    )
    assert_result_info(info, "", ["group.new_group"])
    assert info.rate_limit is None

    info = render_to_info(
        hass,
        "{{ expand(states.group) | sort(attribute='entity_id') | map(attribute='entity_id') | join(', ') }}",
    )
    assert_result_info(info, "", [], ["group"])
    assert info.rate_limit == template.DOMAIN_STATES_RATE_LIMIT

    assert await async_setup_component(hass, "group", {})
    await hass.async_block_till_done()
    await group.Group.async_create_group(
        hass,
        "new group",
        created_by_service=False,
        entity_ids=["test.object"],
        icon=None,
        mode=None,
        object_id=None,
        order=None,
    )

    info = render_to_info(
        hass,
        "{{ expand('group.new_group') | sort(attribute='entity_id') | map(attribute='entity_id') | join(', ') }}",
    )
    assert_result_info(info, "test.object", {"group.new_group", "test.object"})
    assert info.rate_limit is None

    info = render_to_info(
        hass,
        "{{ expand(states.group) | sort(attribute='entity_id') | map(attribute='entity_id') | join(', ') }}",
    )
    assert_result_info(info, "test.object", {"test.object"}, ["group"])
    assert info.rate_limit == template.DOMAIN_STATES_RATE_LIMIT

    info = render_to_info(
        hass,
        (
            "{{ expand('group.new_group', 'test.object')"
            " | sort(attribute='entity_id') | map(attribute='entity_id') | join(', ') }}"
        ),
    )
    assert_result_info(info, "test.object", {"test.object", "group.new_group"})

    info = render_to_info(
        hass,
        (
            "{{ ['group.new_group', 'test.object'] | expand"
            " | sort(attribute='entity_id') | map(attribute='entity_id') | join(', ') }}"
        ),
    )
    assert_result_info(info, "test.object", {"test.object", "group.new_group"})
    assert info.rate_limit is None

    hass.states.async_set("sensor.power_1", 0)
    hass.states.async_set("sensor.power_2", 200.2)
    hass.states.async_set("sensor.power_3", 400.4)

    assert await async_setup_component(hass, "group", {})
    await hass.async_block_till_done()
    await group.Group.async_create_group(
        hass,
        "power sensors",
        created_by_service=False,
        entity_ids=["sensor.power_1", "sensor.power_2", "sensor.power_3"],
        icon=None,
        mode=None,
        object_id=None,
        order=None,
    )

    info = render_to_info(
        hass,
        (
            "{{ states.group.power_sensors.attributes.entity_id | expand "
            "| sort(attribute='entity_id') | map(attribute='state')|map('float')|sum  }}"
        ),
    )
    assert_result_info(
        info,
        200.2 + 400.4,
        {"group.power_sensors", "sensor.power_1", "sensor.power_2", "sensor.power_3"},
    )
    assert info.rate_limit is None

    # With group entities
    hass.states.async_set("light.first", "on")
    hass.states.async_set("light.second", "off")

    assert await async_setup_component(
        hass,
        "light",
        {
            "light": {
                "platform": "group",
                "name": "Grouped",
                "entities": ["light.first", "light.second"],
            }
        },
    )
    await hass.async_block_till_done()

    info = render_to_info(
        hass,
        "{{ expand('light.grouped') | sort(attribute='entity_id') | map(attribute='entity_id') | join(', ') }}",
    )
    assert_result_info(
        info,
        "light.first, light.second",
        ["light.grouped", "light.first", "light.second"],
    )

    assert await async_setup_component(
        hass,
        "zone",
        {
            "zone": {
                "name": "Test",
                "latitude": 32.880837,
                "longitude": -117.237561,
                "radius": 250,
                "passive": False,
            }
        },
    )
    info = render_to_info(
        hass,
        "{{ expand('zone.test') | sort(attribute='entity_id') | map(attribute='entity_id') | join(', ') }}",
    )
    assert_result_info(
        info,
        "",
        ["zone.test"],
    )

    hass.states.async_set(
        "person.person1",
        "test",
    )
    await hass.async_block_till_done()

    info = render_to_info(
        hass,
        "{{ expand('zone.test') | sort(attribute='entity_id') | map(attribute='entity_id') | join(', ') }}",
    )
    assert_result_info(
        info,
        "person.person1",
        ["zone.test", "person.person1"],
    )

    hass.states.async_set(
        "person.person2",
        "test",
    )
    await hass.async_block_till_done()

    info = render_to_info(
        hass,
        "{{ expand('zone.test') | sort(attribute='entity_id') | map(attribute='entity_id') | join(', ') }}",
    )
    assert_result_info(
        info,
        "person.person1, person.person2",
        ["zone.test", "person.person1", "person.person2"],
    )


async def test_device_entities(
    hass: HomeAssistant,
    device_registry: dr.DeviceRegistry,
    entity_registry: er.EntityRegistry,
) -> None:
    """Test device_entities function."""
    config_entry = MockConfigEntry(domain="light")
    config_entry.add_to_hass(hass)

    # Test non existing device ids
    info = render_to_info(hass, "{{ device_entities('abc123') }}")
    assert_result_info(info, [])
    assert info.rate_limit is None

    info = render_to_info(hass, "{{ device_entities(56) }}")
    assert_result_info(info, [])
    assert info.rate_limit is None

    # Test device without entities
    device_entry = device_registry.async_get_or_create(
        config_entry_id=config_entry.entry_id,
        connections={(dr.CONNECTION_NETWORK_MAC, "12:34:56:AB:CD:EF")},
    )
    info = render_to_info(hass, f"{{{{ device_entities('{device_entry.id}') }}}}")
    assert_result_info(info, [])
    assert info.rate_limit is None

    # Test device with single entity, which has no state
    entity_registry.async_get_or_create(
        "light",
        "hue",
        "5678",
        config_entry=config_entry,
        device_id=device_entry.id,
    )
    info = render_to_info(hass, f"{{{{ device_entities('{device_entry.id}') }}}}")
    assert_result_info(info, ["light.hue_5678"], [])
    assert info.rate_limit is None
    info = render_to_info(
        hass,
        (
            f"{{{{ device_entities('{device_entry.id}') | expand "
            "| sort(attribute='entity_id') | map(attribute='entity_id') | join(', ') }}"
        ),
    )
    assert_result_info(info, "", ["light.hue_5678"])
    assert info.rate_limit is None

    # Test device with single entity, with state
    hass.states.async_set("light.hue_5678", "happy")
    info = render_to_info(
        hass,
        (
            f"{{{{ device_entities('{device_entry.id}') | expand "
            "| sort(attribute='entity_id') | map(attribute='entity_id') | join(', ') }}"
        ),
    )
    assert_result_info(info, "light.hue_5678", ["light.hue_5678"])
    assert info.rate_limit is None

    # Test device with multiple entities, which have a state
    entity_registry.async_get_or_create(
        "light",
        "hue",
        "ABCD",
        config_entry=config_entry,
        device_id=device_entry.id,
    )
    hass.states.async_set("light.hue_abcd", "camper")
    info = render_to_info(hass, f"{{{{ device_entities('{device_entry.id}') }}}}")
    assert_result_info(info, ["light.hue_5678", "light.hue_abcd"], [])
    assert info.rate_limit is None
    info = render_to_info(
        hass,
        (
            f"{{{{ device_entities('{device_entry.id}') | expand "
            "| sort(attribute='entity_id') | map(attribute='entity_id') | join(', ') }}"
        ),
    )
    assert_result_info(
        info, "light.hue_5678, light.hue_abcd", ["light.hue_5678", "light.hue_abcd"]
    )
    assert info.rate_limit is None


async def test_integration_entities(
    hass: HomeAssistant, entity_registry: er.EntityRegistry
) -> None:
    """Test integration_entities function."""
    # test entities for given config entry title
    config_entry = MockConfigEntry(domain="mock", title="Mock bridge 2")
    config_entry.add_to_hass(hass)
    entity_entry = entity_registry.async_get_or_create(
        "sensor", "mock", "test", config_entry=config_entry
    )
    info = render_to_info(hass, "{{ integration_entities('Mock bridge 2') }}")
    assert_result_info(info, [entity_entry.entity_id])
    assert info.rate_limit is None

    # test integration entities not in entity registry
    mock_entity = entity.Entity()
    mock_entity.hass = hass
    mock_entity.entity_id = "light.test_entity"
    mock_entity.platform = EntityPlatform(
        hass=hass,
        logger=logging.getLogger(__name__),
        domain="light",
        platform_name="entryless_integration",
        platform=None,
        scan_interval=timedelta(seconds=30),
        entity_namespace=None,
    )
    await mock_entity.async_internal_added_to_hass()
    info = render_to_info(hass, "{{ integration_entities('entryless_integration') }}")
    assert_result_info(info, ["light.test_entity"])
    assert info.rate_limit is None

    # Test non existing integration/entry title
    info = render_to_info(hass, "{{ integration_entities('abc123') }}")
    assert_result_info(info, [])
    assert info.rate_limit is None


async def test_config_entry_id(
    hass: HomeAssistant, entity_registry: er.EntityRegistry
) -> None:
    """Test config_entry_id function."""
    config_entry = MockConfigEntry(domain="light", title="Some integration")
    config_entry.add_to_hass(hass)
    entity_entry = entity_registry.async_get_or_create(
        "sensor", "test", "test", suggested_object_id="test", config_entry=config_entry
    )

    info = render_to_info(hass, "{{ 'sensor.fail' | config_entry_id }}")
    assert_result_info(info, None)
    assert info.rate_limit is None

    info = render_to_info(hass, "{{ 56 | config_entry_id }}")
    assert_result_info(info, None)

    info = render_to_info(hass, "{{ 'not_a_real_entity_id' | config_entry_id }}")
    assert_result_info(info, None)

    info = render_to_info(
        hass, f"{{{{ config_entry_id('{entity_entry.entity_id}') }}}}"
    )
    assert_result_info(info, config_entry.entry_id)
    assert info.rate_limit is None


async def test_device_id(
    hass: HomeAssistant,
    device_registry: dr.DeviceRegistry,
    entity_registry: er.EntityRegistry,
) -> None:
    """Test device_id function."""
    config_entry = MockConfigEntry(domain="light")
    config_entry.add_to_hass(hass)
    device_entry = device_registry.async_get_or_create(
        config_entry_id=config_entry.entry_id,
        connections={(dr.CONNECTION_NETWORK_MAC, "12:34:56:AB:CD:EF")},
        model="test",
        name="test",
    )
    entity_entry = entity_registry.async_get_or_create(
        "sensor", "test", "test", suggested_object_id="test", device_id=device_entry.id
    )
    entity_entry_no_device = entity_registry.async_get_or_create(
        "sensor", "test", "test_no_device", suggested_object_id="test"
    )

    info = render_to_info(hass, "{{ 'sensor.fail' | device_id }}")
    assert_result_info(info, None)
    assert info.rate_limit is None

    info = render_to_info(hass, "{{ 56 | device_id }}")
    assert_result_info(info, None)

    info = render_to_info(hass, "{{ 'not_a_real_entity_id' | device_id }}")
    assert_result_info(info, None)

    info = render_to_info(
        hass, f"{{{{ device_id('{entity_entry_no_device.entity_id}') }}}}"
    )
    assert_result_info(info, None)
    assert info.rate_limit is None

    info = render_to_info(hass, f"{{{{ device_id('{entity_entry.entity_id}') }}}}")
    assert_result_info(info, device_entry.id)
    assert info.rate_limit is None

    info = render_to_info(hass, "{{ device_id('test') }}")
    assert_result_info(info, device_entry.id)
    assert info.rate_limit is None


async def test_device_attr(
    hass: HomeAssistant,
    device_registry: dr.DeviceRegistry,
    entity_registry: er.EntityRegistry,
) -> None:
    """Test device_attr and is_device_attr functions."""
    config_entry = MockConfigEntry(domain="light")
    config_entry.add_to_hass(hass)

    # Test non existing device ids (device_attr)
    info = render_to_info(hass, "{{ device_attr('abc123', 'id') }}")
    assert_result_info(info, None)
    assert info.rate_limit is None

    with pytest.raises(TemplateError):
        info = render_to_info(hass, "{{ device_attr(56, 'id') }}")
        assert_result_info(info, None)

    # Test non existing device ids (is_device_attr)
    info = render_to_info(hass, "{{ is_device_attr('abc123', 'id', 'test') }}")
    assert_result_info(info, False)
    assert info.rate_limit is None

    with pytest.raises(TemplateError):
        info = render_to_info(hass, "{{ is_device_attr(56, 'id', 'test') }}")
        assert_result_info(info, False)

    # Test non existing entity id (device_attr)
    info = render_to_info(hass, "{{ device_attr('entity.test', 'id') }}")
    assert_result_info(info, None)
    assert info.rate_limit is None

    # Test non existing entity id (is_device_attr)
    info = render_to_info(hass, "{{ is_device_attr('entity.test', 'id', 'test') }}")
    assert_result_info(info, False)
    assert info.rate_limit is None

    device_entry = device_registry.async_get_or_create(
        config_entry_id=config_entry.entry_id,
        connections={(dr.CONNECTION_NETWORK_MAC, "12:34:56:AB:CD:EF")},
        model="test",
    )
    entity_entry = entity_registry.async_get_or_create(
        "sensor", "test", "test", suggested_object_id="test", device_id=device_entry.id
    )

    # Test non existent device attribute (device_attr)
    info = render_to_info(
        hass, f"{{{{ device_attr('{device_entry.id}', 'invalid_attr') }}}}"
    )
    assert_result_info(info, None)
    assert info.rate_limit is None

    # Test non existent device attribute (is_device_attr)
    info = render_to_info(
        hass, f"{{{{ is_device_attr('{device_entry.id}', 'invalid_attr', 'test') }}}}"
    )
    assert_result_info(info, False)
    assert info.rate_limit is None

    # Test None device attribute (device_attr)
    info = render_to_info(
        hass, f"{{{{ device_attr('{device_entry.id}', 'manufacturer') }}}}"
    )
    assert_result_info(info, None)
    assert info.rate_limit is None

    # Test None device attribute mismatch (is_device_attr)
    info = render_to_info(
        hass, f"{{{{ is_device_attr('{device_entry.id}', 'manufacturer', 'test') }}}}"
    )
    assert_result_info(info, False)
    assert info.rate_limit is None

    # Test None device attribute match (is_device_attr)
    info = render_to_info(
        hass, f"{{{{ is_device_attr('{device_entry.id}', 'manufacturer', None) }}}}"
    )
    assert_result_info(info, True)
    assert info.rate_limit is None

    # Test valid device attribute match (device_attr)
    info = render_to_info(hass, f"{{{{ device_attr('{device_entry.id}', 'model') }}}}")
    assert_result_info(info, "test")
    assert info.rate_limit is None

    # Test valid device attribute match (device_attr)
    info = render_to_info(
        hass, f"{{{{ device_attr('{entity_entry.entity_id}', 'model') }}}}"
    )
    assert_result_info(info, "test")
    assert info.rate_limit is None

    # Test valid device attribute mismatch (is_device_attr)
    info = render_to_info(
        hass, f"{{{{ is_device_attr('{device_entry.id}', 'model', 'fail') }}}}"
    )
    assert_result_info(info, False)
    assert info.rate_limit is None

    # Test valid device attribute match (is_device_attr)
    info = render_to_info(
        hass, f"{{{{ is_device_attr('{device_entry.id}', 'model', 'test') }}}}"
    )
    assert_result_info(info, True)
    assert info.rate_limit is None

    # Test filter syntax (device_attr)
    info = render_to_info(
        hass, f"{{{{ '{entity_entry.entity_id}' | device_attr('model') }}}}"
    )
    assert_result_info(info, "test")
    assert info.rate_limit is None

    # Test test syntax (is_device_attr)
    info = render_to_info(
        hass,
        (
            f"{{{{ ['{device_entry.id}'] | select('is_device_attr', 'model', 'test') "
            "| list }}"
        ),
    )
    assert_result_info(info, [device_entry.id])
    assert info.rate_limit is None


async def test_areas(hass: HomeAssistant, area_registry: ar.AreaRegistry) -> None:
    """Test areas function."""
    # Test no areas
    info = render_to_info(hass, "{{ areas() }}")
    assert_result_info(info, [])
    assert info.rate_limit is None

    # Test one area
    area1 = area_registry.async_get_or_create("area1")
    info = render_to_info(hass, "{{ areas() }}")
    assert_result_info(info, [area1.id])
    assert info.rate_limit is None

    # Test multiple areas
    area2 = area_registry.async_get_or_create("area2")
    info = render_to_info(hass, "{{ areas() }}")
    assert_result_info(info, [area1.id, area2.id])
    assert info.rate_limit is None


async def test_area_id(
    hass: HomeAssistant,
    area_registry: ar.AreaRegistry,
    device_registry: dr.DeviceRegistry,
    entity_registry: er.EntityRegistry,
) -> None:
    """Test area_id function."""
    config_entry = MockConfigEntry(domain="light")
    config_entry.add_to_hass(hass)

    # Test non existing entity id
    info = render_to_info(hass, "{{ area_id('sensor.fake') }}")
    assert_result_info(info, None)
    assert info.rate_limit is None

    # Test non existing device id (hex value)
    info = render_to_info(hass, "{{ area_id('123abc') }}")
    assert_result_info(info, None)
    assert info.rate_limit is None

    # Test non existing area name
    info = render_to_info(hass, "{{ area_id('fake area name') }}")
    assert_result_info(info, None)
    assert info.rate_limit is None

    # Test wrong value type
    info = render_to_info(hass, "{{ area_id(56) }}")
    assert_result_info(info, None)
    assert info.rate_limit is None

    area_entry_entity_id = area_registry.async_get_or_create("sensor.fake")

    # Test device with single entity, which has no area
    device_entry = device_registry.async_get_or_create(
        config_entry_id=config_entry.entry_id,
        connections={(dr.CONNECTION_NETWORK_MAC, "12:34:56:AB:CD:EF")},
    )
    entity_entry = entity_registry.async_get_or_create(
        "light",
        "hue",
        "5678",
        config_entry=config_entry,
        device_id=device_entry.id,
    )
    info = render_to_info(hass, f"{{{{ area_id('{device_entry.id}') }}}}")
    assert_result_info(info, None)
    assert info.rate_limit is None

    info = render_to_info(hass, f"{{{{ area_id('{entity_entry.entity_id}') }}}}")
    assert_result_info(info, None)
    assert info.rate_limit is None

    # Test device ID, entity ID and area name as input with area name that looks like
    # a device ID. Try a filter too
    area_entry_hex = area_registry.async_get_or_create("123abc")
    device_entry = device_registry.async_update_device(
        device_entry.id, area_id=area_entry_hex.id
    )
    entity_entry = entity_registry.async_update_entity(
        entity_entry.entity_id, area_id=area_entry_hex.id
    )

    info = render_to_info(hass, f"{{{{ '{device_entry.id}' | area_id }}}}")
    assert_result_info(info, area_entry_hex.id)
    assert info.rate_limit is None

    info = render_to_info(hass, f"{{{{ area_id('{entity_entry.entity_id}') }}}}")
    assert_result_info(info, area_entry_hex.id)
    assert info.rate_limit is None

    info = render_to_info(hass, f"{{{{ area_id('{area_entry_hex.name}') }}}}")
    assert_result_info(info, area_entry_hex.id)
    assert info.rate_limit is None

    # Test device ID, entity ID and area name as input with area name that looks like an
    # entity ID
    area_entry_entity_id = area_registry.async_get_or_create("sensor.fake")
    device_entry = device_registry.async_update_device(
        device_entry.id, area_id=area_entry_entity_id.id
    )
    entity_entry = entity_registry.async_update_entity(
        entity_entry.entity_id, area_id=area_entry_entity_id.id
    )

    info = render_to_info(hass, f"{{{{ area_id('{device_entry.id}') }}}}")
    assert_result_info(info, area_entry_entity_id.id)
    assert info.rate_limit is None

    info = render_to_info(hass, f"{{{{ area_id('{entity_entry.entity_id}') }}}}")
    assert_result_info(info, area_entry_entity_id.id)
    assert info.rate_limit is None

    info = render_to_info(hass, f"{{{{ area_id('{area_entry_entity_id.name}') }}}}")
    assert_result_info(info, area_entry_entity_id.id)
    assert info.rate_limit is None

    # Make sure that when entity doesn't have an area but its device does, that's what
    # gets returned
    entity_entry = entity_registry.async_update_entity(
        entity_entry.entity_id, area_id=area_entry_entity_id.id
    )

    info = render_to_info(hass, f"{{{{ area_id('{entity_entry.entity_id}') }}}}")
    assert_result_info(info, area_entry_entity_id.id)
    assert info.rate_limit is None


async def test_area_name(
    hass: HomeAssistant,
    area_registry: ar.AreaRegistry,
    device_registry: dr.DeviceRegistry,
    entity_registry: er.EntityRegistry,
) -> None:
    """Test area_name function."""
    config_entry = MockConfigEntry(domain="light")
    config_entry.add_to_hass(hass)

    # Test non existing entity id
    info = render_to_info(hass, "{{ area_name('sensor.fake') }}")
    assert_result_info(info, None)
    assert info.rate_limit is None

    # Test non existing device id (hex value)
    info = render_to_info(hass, "{{ area_name('123abc') }}")
    assert_result_info(info, None)
    assert info.rate_limit is None

    # Test non existing area id
    info = render_to_info(hass, "{{ area_name('1234567890') }}")
    assert_result_info(info, None)
    assert info.rate_limit is None

    # Test wrong value type
    info = render_to_info(hass, "{{ area_name(56) }}")
    assert_result_info(info, None)
    assert info.rate_limit is None

    # Test device with single entity, which has no area
    device_entry = device_registry.async_get_or_create(
        config_entry_id=config_entry.entry_id,
        connections={(dr.CONNECTION_NETWORK_MAC, "12:34:56:AB:CD:EF")},
    )
    entity_entry = entity_registry.async_get_or_create(
        "light",
        "hue",
        "5678",
        config_entry=config_entry,
        device_id=device_entry.id,
    )
    info = render_to_info(hass, f"{{{{ area_name('{device_entry.id}') }}}}")
    assert_result_info(info, None)
    assert info.rate_limit is None

    info = render_to_info(hass, f"{{{{ area_name('{entity_entry.entity_id}') }}}}")
    assert_result_info(info, None)
    assert info.rate_limit is None

    # Test device ID, entity ID and area id as input. Try a filter too
    area_entry = area_registry.async_get_or_create("123abc")
    device_entry = device_registry.async_update_device(
        device_entry.id, area_id=area_entry.id
    )
    entity_entry = entity_registry.async_update_entity(
        entity_entry.entity_id, area_id=area_entry.id
    )

    info = render_to_info(hass, f"{{{{ '{device_entry.id}' | area_name }}}}")
    assert_result_info(info, area_entry.name)
    assert info.rate_limit is None

    info = render_to_info(hass, f"{{{{ area_name('{entity_entry.entity_id}') }}}}")
    assert_result_info(info, area_entry.name)
    assert info.rate_limit is None

    info = render_to_info(hass, f"{{{{ area_name('{area_entry.id}') }}}}")
    assert_result_info(info, area_entry.name)
    assert info.rate_limit is None

    # Make sure that when entity doesn't have an area but its device does, that's what
    # gets returned
    entity_entry = entity_registry.async_update_entity(
        entity_entry.entity_id, area_id=None
    )

    info = render_to_info(hass, f"{{{{ area_name('{entity_entry.entity_id}') }}}}")
    assert_result_info(info, area_entry.name)
    assert info.rate_limit is None


async def test_area_entities(
    hass: HomeAssistant,
    area_registry: ar.AreaRegistry,
    device_registry: dr.DeviceRegistry,
    entity_registry: er.EntityRegistry,
) -> None:
    """Test area_entities function."""
    config_entry = MockConfigEntry(domain="light")
    config_entry.add_to_hass(hass)

    # Test non existing device id
    info = render_to_info(hass, "{{ area_entities('deadbeef') }}")
    assert_result_info(info, [])
    assert info.rate_limit is None

    # Test wrong value type
    info = render_to_info(hass, "{{ area_entities(56) }}")
    assert_result_info(info, [])
    assert info.rate_limit is None

    area_entry = area_registry.async_get_or_create("sensor.fake")
    entity_entry = entity_registry.async_get_or_create(
        "light",
        "hue",
        "5678",
        config_entry=config_entry,
    )
    entity_registry.async_update_entity(entity_entry.entity_id, area_id=area_entry.id)

    info = render_to_info(hass, f"{{{{ area_entities('{area_entry.id}') }}}}")
    assert_result_info(info, ["light.hue_5678"])
    assert info.rate_limit is None

    info = render_to_info(hass, f"{{{{ '{area_entry.name}' | area_entities }}}}")
    assert_result_info(info, ["light.hue_5678"])
    assert info.rate_limit is None

    # Test for entities that inherit area from device
    device_entry = device_registry.async_get_or_create(
        connections={(dr.CONNECTION_NETWORK_MAC, "12:34:56:AB:CD:EF")},
        config_entry_id=config_entry.entry_id,
        suggested_area="sensor.fake",
    )
    entity_registry.async_get_or_create(
        "light",
        "hue_light",
        "5678",
        config_entry=config_entry,
        device_id=device_entry.id,
    )

    info = render_to_info(hass, f"{{{{ '{area_entry.name}' | area_entities }}}}")
    assert_result_info(info, ["light.hue_5678", "light.hue_light_5678"])
    assert info.rate_limit is None


async def test_area_devices(
    hass: HomeAssistant,
    area_registry: ar.AreaRegistry,
    device_registry: dr.DeviceRegistry,
) -> None:
    """Test area_devices function."""
    config_entry = MockConfigEntry(domain="light")
    config_entry.add_to_hass(hass)

    # Test non existing device id
    info = render_to_info(hass, "{{ area_devices('deadbeef') }}")
    assert_result_info(info, [])
    assert info.rate_limit is None

    # Test wrong value type
    info = render_to_info(hass, "{{ area_devices(56) }}")
    assert_result_info(info, [])
    assert info.rate_limit is None

    area_entry = area_registry.async_get_or_create("sensor.fake")
    device_entry = device_registry.async_get_or_create(
        config_entry_id=config_entry.entry_id,
        connections={(dr.CONNECTION_NETWORK_MAC, "12:34:56:AB:CD:EF")},
        suggested_area=area_entry.name,
    )

    info = render_to_info(hass, f"{{{{ area_devices('{area_entry.id}') }}}}")
    assert_result_info(info, [device_entry.id])
    assert info.rate_limit is None

    info = render_to_info(hass, f"{{{{ '{area_entry.name}' | area_devices }}}}")
    assert_result_info(info, [device_entry.id])
    assert info.rate_limit is None


def test_closest_function_to_coord(hass: HomeAssistant) -> None:
    """Test closest function to coord."""
    hass.states.async_set(
        "test_domain.closest_home",
        "happy",
        {
            "latitude": hass.config.latitude + 0.1,
            "longitude": hass.config.longitude + 0.1,
        },
    )

    hass.states.async_set(
        "test_domain.closest_zone",
        "happy",
        {
            "latitude": hass.config.latitude + 0.2,
            "longitude": hass.config.longitude + 0.2,
        },
    )

    hass.states.async_set(
        "zone.far_away",
        "zoning",
        {
            "latitude": hass.config.latitude + 0.3,
            "longitude": hass.config.longitude + 0.3,
        },
    )

    tpl = template.Template(
        f'{{{{ closest("{hass.config.latitude + 0.3}", {hass.config.longitude + 0.3}, states.test_domain).entity_id }}}}',
        hass,
    )

    assert tpl.async_render() == "test_domain.closest_zone"

    tpl = template.Template(
        f'{{{{ (states.test_domain | closest("{hass.config.latitude + 0.3}", {hass.config.longitude + 0.3})).entity_id }}}}',
        hass,
    )

    assert tpl.async_render() == "test_domain.closest_zone"


def test_async_render_to_info_with_branching(hass: HomeAssistant) -> None:
    """Test async_render_to_info function by domain."""
    hass.states.async_set("light.a", "off")
    hass.states.async_set("light.b", "on")
    hass.states.async_set("light.c", "off")

    info = render_to_info(
        hass,
        """
{% if states.light.a == "on" %}
  {{ states.light.b.state }}
{% else %}
  {{ states.light.c.state }}
{% endif %}
""",
    )
    assert_result_info(info, "off", {"light.a", "light.c"})
    assert info.rate_limit is None

    info = render_to_info(
        hass,
        """
            {% if states.light.a.state == "off" %}
            {% set domain = "light" %}
            {{ states[domain].b.state }}
            {% endif %}
""",
    )
    assert_result_info(info, "on", {"light.a", "light.b"})
    assert info.rate_limit is None


def test_async_render_to_info_with_complex_branching(hass: HomeAssistant) -> None:
    """Test async_render_to_info function by domain."""
    hass.states.async_set("light.a", "off")
    hass.states.async_set("light.b", "on")
    hass.states.async_set("light.c", "off")
    hass.states.async_set("vacuum.a", "off")
    hass.states.async_set("device_tracker.a", "off")
    hass.states.async_set("device_tracker.b", "off")
    hass.states.async_set("lock.a", "off")
    hass.states.async_set("sensor.a", "off")
    hass.states.async_set("binary_sensor.a", "off")

    info = render_to_info(
        hass,
        """
{% set domain = "vacuum" %}
{%      if                 states.light.a == "on" %}
  {{ states.light.b.state }}
{% elif  states.light.a == "on" %}
  {{ states.device_tracker }}
{%     elif     states.light.a == "on" %}
  {{ states[domain] | list }}
{%         elif     states('light.b') == "on" %}
  {{ states[otherdomain] | sort(attribute='entity_id') | map(attribute='entity_id') | list }}
{% elif states.light.a == "on" %}
  {{ states["nonexist"] | list }}
{% else %}
  else
{% endif %}
""",
        {"otherdomain": "sensor"},
    )

    assert_result_info(info, ["sensor.a"], {"light.a", "light.b"}, {"sensor"})
    assert info.rate_limit == template.DOMAIN_STATES_RATE_LIMIT


async def test_async_render_to_info_with_wildcard_matching_entity_id(
    hass: HomeAssistant,
) -> None:
    """Test tracking template with a wildcard."""
    template_complex_str = r"""

{% for state in states.cover %}
  {% if state.entity_id | regex_match('.*\\.office_') %}
    {{ state.entity_id }}={{ state.state }}
  {% endif %}
{% endfor %}

"""
    hass.states.async_set("cover.office_drapes", "closed")
    hass.states.async_set("cover.office_window", "closed")
    hass.states.async_set("cover.office_skylight", "open")
    info = render_to_info(hass, template_complex_str)

    assert info.domains == {"cover"}
    assert info.entities == set()
    assert info.all_states is False
    assert info.rate_limit == template.DOMAIN_STATES_RATE_LIMIT


async def test_async_render_to_info_with_wildcard_matching_state(
    hass: HomeAssistant,
) -> None:
    """Test tracking template with a wildcard."""
    template_complex_str = """

{% for state in states %}
  {% if state.state | regex_match('ope.*') %}
    {{ state.entity_id }}={{ state.state }}
  {% endif %}
{% endfor %}

"""
    hass.states.async_set("cover.office_drapes", "closed")
    hass.states.async_set("cover.office_window", "closed")
    hass.states.async_set("cover.office_skylight", "open")
    hass.states.async_set("cover.x_skylight", "open")
    hass.states.async_set("binary_sensor.door", "open")
    await hass.async_block_till_done()

    info = render_to_info(hass, template_complex_str)

    assert not info.domains
    assert info.entities == set()
    assert info.all_states is True
    assert info.rate_limit == template.ALL_STATES_RATE_LIMIT

    hass.states.async_set("binary_sensor.door", "closed")
    info = render_to_info(hass, template_complex_str)

    assert not info.domains
    assert info.entities == set()
    assert info.all_states is True
    assert info.rate_limit == template.ALL_STATES_RATE_LIMIT

    template_cover_str = """

{% for state in states.cover %}
  {% if state.state | regex_match('ope.*') %}
    {{ state.entity_id }}={{ state.state }}
  {% endif %}
{% endfor %}

"""
    hass.states.async_set("cover.x_skylight", "closed")
    info = render_to_info(hass, template_cover_str)

    assert info.domains == {"cover"}
    assert info.entities == set()
    assert info.all_states is False
    assert info.rate_limit == template.DOMAIN_STATES_RATE_LIMIT


def test_nested_async_render_to_info_case(hass: HomeAssistant) -> None:
    """Test a deeply nested state with async_render_to_info."""

    hass.states.async_set("input_select.picker", "vacuum.a")
    hass.states.async_set("vacuum.a", "off")

    info = render_to_info(
        hass, "{{ states[states['input_select.picker'].state].state }}", {}
    )
    assert_result_info(info, "off", {"input_select.picker", "vacuum.a"})
    assert info.rate_limit is None


def test_result_as_boolean(hass: HomeAssistant) -> None:
    """Test converting a template result to a boolean."""

    assert template.result_as_boolean(True) is True
    assert template.result_as_boolean(" 1 ") is True
    assert template.result_as_boolean(" true ") is True
    assert template.result_as_boolean(" TrUE ") is True
    assert template.result_as_boolean(" YeS ") is True
    assert template.result_as_boolean(" On ") is True
    assert template.result_as_boolean(" Enable ") is True
    assert template.result_as_boolean(1) is True
    assert template.result_as_boolean(-1) is True
    assert template.result_as_boolean(500) is True
    assert template.result_as_boolean(0.5) is True
    assert template.result_as_boolean(0.389) is True
    assert template.result_as_boolean(35) is True

    assert template.result_as_boolean(False) is False
    assert template.result_as_boolean(" 0 ") is False
    assert template.result_as_boolean(" false ") is False
    assert template.result_as_boolean(" FaLsE ") is False
    assert template.result_as_boolean(" no ") is False
    assert template.result_as_boolean(" off ") is False
    assert template.result_as_boolean(" disable ") is False
    assert template.result_as_boolean(0) is False
    assert template.result_as_boolean(0.0) is False
    assert template.result_as_boolean("0.00") is False
    assert template.result_as_boolean(None) is False


def test_closest_function_to_entity_id(hass: HomeAssistant) -> None:
    """Test closest function to entity id."""
    hass.states.async_set(
        "test_domain.closest_home",
        "happy",
        {
            "latitude": hass.config.latitude + 0.1,
            "longitude": hass.config.longitude + 0.1,
        },
    )

    hass.states.async_set(
        "test_domain.closest_zone",
        "happy",
        {
            "latitude": hass.config.latitude + 0.2,
            "longitude": hass.config.longitude + 0.2,
        },
    )

    hass.states.async_set(
        "zone.far_away",
        "zoning",
        {
            "latitude": hass.config.latitude + 0.3,
            "longitude": hass.config.longitude + 0.3,
        },
    )

    info = render_to_info(
        hass,
        "{{ closest(zone, states.test_domain).entity_id }}",
        {"zone": "zone.far_away"},
    )

    assert_result_info(
        info,
        "test_domain.closest_zone",
        ["test_domain.closest_home", "test_domain.closest_zone", "zone.far_away"],
        ["test_domain"],
    )

    info = render_to_info(
        hass,
        (
            "{{ ([states.test_domain, 'test_domain.closest_zone'] "
            "| closest(zone)).entity_id }}"
        ),
        {"zone": "zone.far_away"},
    )

    assert_result_info(
        info,
        "test_domain.closest_zone",
        ["test_domain.closest_home", "test_domain.closest_zone", "zone.far_away"],
        ["test_domain"],
    )


def test_closest_function_to_state(hass: HomeAssistant) -> None:
    """Test closest function to state."""
    hass.states.async_set(
        "test_domain.closest_home",
        "happy",
        {
            "latitude": hass.config.latitude + 0.1,
            "longitude": hass.config.longitude + 0.1,
        },
    )

    hass.states.async_set(
        "test_domain.closest_zone",
        "happy",
        {
            "latitude": hass.config.latitude + 0.2,
            "longitude": hass.config.longitude + 0.2,
        },
    )

    hass.states.async_set(
        "zone.far_away",
        "zoning",
        {
            "latitude": hass.config.latitude + 0.3,
            "longitude": hass.config.longitude + 0.3,
        },
    )

    assert (
        template.Template(
            "{{ closest(states.zone.far_away, states.test_domain).entity_id }}", hass
        ).async_render()
        == "test_domain.closest_zone"
    )


def test_closest_function_invalid_state(hass: HomeAssistant) -> None:
    """Test closest function invalid state."""
    hass.states.async_set(
        "test_domain.closest_home",
        "happy",
        {
            "latitude": hass.config.latitude + 0.1,
            "longitude": hass.config.longitude + 0.1,
        },
    )

    for state in ("states.zone.non_existing", '"zone.non_existing"'):
        assert (
            template.Template("{{ closest(%s, states) }}" % state, hass).async_render()
            is None
        )


def test_closest_function_state_with_invalid_location(hass: HomeAssistant) -> None:
    """Test closest function state with invalid location."""
    hass.states.async_set(
        "test_domain.closest_home",
        "happy",
        {"latitude": "invalid latitude", "longitude": hass.config.longitude + 0.1},
    )

    assert (
        template.Template(
            "{{ closest(states.test_domain.closest_home, states) }}", hass
        ).async_render()
        is None
    )


def test_closest_function_invalid_coordinates(hass: HomeAssistant) -> None:
    """Test closest function invalid coordinates."""
    hass.states.async_set(
        "test_domain.closest_home",
        "happy",
        {
            "latitude": hass.config.latitude + 0.1,
            "longitude": hass.config.longitude + 0.1,
        },
    )

    assert (
        template.Template(
            '{{ closest("invalid", "coord", states) }}', hass
        ).async_render()
        is None
    )
    assert (
        template.Template(
            '{{ states | closest("invalid", "coord") }}', hass
        ).async_render()
        is None
    )


def test_closest_function_no_location_states(hass: HomeAssistant) -> None:
    """Test closest function without location states."""
    assert (
        template.Template("{{ closest(states).entity_id }}", hass).async_render() == ""
    )


def test_generate_filter_iterators(hass: HomeAssistant) -> None:
    """Test extract entities function with none entities stuff."""
    info = render_to_info(
        hass,
        """
        {% for state in states %}
        {{ state.entity_id }}
        {% endfor %}
        """,
    )
    assert_result_info(info, "", all_states=True)

    info = render_to_info(
        hass,
        """
        {% for state in states.sensor %}
        {{ state.entity_id }}
        {% endfor %}
        """,
    )
    assert_result_info(info, "", domains=["sensor"])

    hass.states.async_set("sensor.test_sensor", "off", {"attr": "value"})

    # Don't need the entity because the state is not accessed
    info = render_to_info(
        hass,
        """
        {% for state in states.sensor %}
        {{ state.entity_id }}
        {% endfor %}
        """,
    )
    assert_result_info(info, "sensor.test_sensor", domains=["sensor"])

    # But we do here because the state gets accessed
    info = render_to_info(
        hass,
        """
        {% for state in states.sensor %}
        {{ state.entity_id }}={{ state.state }},
        {% endfor %}
        """,
    )
    assert_result_info(info, "sensor.test_sensor=off,", [], ["sensor"])

    info = render_to_info(
        hass,
        """
        {% for state in states.sensor %}
        {{ state.entity_id }}={{ state.attributes.attr }},
        {% endfor %}
        """,
    )
    assert_result_info(info, "sensor.test_sensor=value,", [], ["sensor"])


def test_generate_select(hass: HomeAssistant) -> None:
    """Test extract entities function with none entities stuff."""
    template_str = """
{{ states.sensor|selectattr("state","equalto","off")
|join(",", attribute="entity_id") }}
        """

    tmp = template.Template(template_str, hass)
    info = tmp.async_render_to_info()
    assert_result_info(info, "", [], [])
    assert info.domains_lifecycle == {"sensor"}

    hass.states.async_set("sensor.test_sensor", "off", {"attr": "value"})
    hass.states.async_set("sensor.test_sensor_on", "on")

    info = tmp.async_render_to_info()
    assert_result_info(
        info,
        "sensor.test_sensor",
        [],
        ["sensor"],
    )
    assert info.domains_lifecycle == {"sensor"}


async def test_async_render_to_info_in_conditional(hass: HomeAssistant) -> None:
    """Test extract entities function with none entities stuff."""
    template_str = """
{{ states("sensor.xyz") == "dog" }}
        """

    tmp = template.Template(template_str, hass)
    info = tmp.async_render_to_info()
    assert_result_info(info, False, ["sensor.xyz"], [])

    hass.states.async_set("sensor.xyz", "dog")
    hass.states.async_set("sensor.cow", "True")
    await hass.async_block_till_done()

    template_str = """
{% if states("sensor.xyz") == "dog" %}
  {{ states("sensor.cow") }}
{% else %}
  {{ states("sensor.pig") }}
{% endif %}
        """

    tmp = template.Template(template_str, hass)
    info = tmp.async_render_to_info()
    assert_result_info(info, True, ["sensor.xyz", "sensor.cow"], [])

    hass.states.async_set("sensor.xyz", "sheep")
    hass.states.async_set("sensor.pig", "oink")

    await hass.async_block_till_done()

    tmp = template.Template(template_str, hass)
    info = tmp.async_render_to_info()
    assert_result_info(info, "oink", ["sensor.xyz", "sensor.pig"], [])


def test_jinja_namespace(hass: HomeAssistant) -> None:
    """Test Jinja's namespace command can be used."""
    test_template = template.Template(
        (
            "{% set ns = namespace(a_key='') %}"
            "{% set ns.a_key = states.sensor.dummy.state %}"
            "{{ ns.a_key }}"
        ),
        hass,
    )

    hass.states.async_set("sensor.dummy", "a value")
    assert test_template.async_render() == "a value"

    hass.states.async_set("sensor.dummy", "another value")
    assert test_template.async_render() == "another value"


def test_state_with_unit(hass: HomeAssistant) -> None:
    """Test the state_with_unit property helper."""
    hass.states.async_set("sensor.test", "23", {ATTR_UNIT_OF_MEASUREMENT: "beers"})
    hass.states.async_set("sensor.test2", "wow")

    tpl = template.Template("{{ states.sensor.test.state_with_unit }}", hass)

    assert tpl.async_render() == "23 beers"

    tpl = template.Template("{{ states.sensor.test2.state_with_unit }}", hass)

    assert tpl.async_render() == "wow"

    tpl = template.Template(
        "{% for state in states %}{{ state.state_with_unit }} {% endfor %}", hass
    )

    assert tpl.async_render() == "23 beers wow"

    tpl = template.Template("{{ states.sensor.non_existing.state_with_unit }}", hass)

    assert tpl.async_render() == ""


def test_state_with_unit_and_rounding(
    hass: HomeAssistant, entity_registry: er.EntityRegistry
) -> None:
    """Test formatting the state rounded and with unit."""
    entry = entity_registry.async_get_or_create(
        "sensor", "test", "very_unique", suggested_object_id="test"
    )
    entity_registry.async_update_entity_options(
        entry.entity_id,
        "sensor",
        {
            "suggested_display_precision": 2,
        },
    )
    assert entry.entity_id == "sensor.test"

    hass.states.async_set("sensor.test", "23", {ATTR_UNIT_OF_MEASUREMENT: "beers"})
    hass.states.async_set("sensor.test2", "23", {ATTR_UNIT_OF_MEASUREMENT: "beers"})
    hass.states.async_set("sensor.test3", "-0.0", {ATTR_UNIT_OF_MEASUREMENT: "beers"})
    hass.states.async_set("sensor.test4", "-0", {ATTR_UNIT_OF_MEASUREMENT: "beers"})

    # state_with_unit property
    tpl = template.Template("{{ states.sensor.test.state_with_unit }}", hass)
    tpl2 = template.Template("{{ states.sensor.test2.state_with_unit }}", hass)

    # AllStates.__call__ defaults
    tpl3 = template.Template("{{ states('sensor.test') }}", hass)
    tpl4 = template.Template("{{ states('sensor.test2') }}", hass)

    # AllStates.__call__ and with_unit=True
    tpl5 = template.Template("{{ states('sensor.test', with_unit=True) }}", hass)
    tpl6 = template.Template("{{ states('sensor.test2', with_unit=True) }}", hass)

    # AllStates.__call__ and rounded=True
    tpl7 = template.Template("{{ states('sensor.test', rounded=True) }}", hass)
    tpl8 = template.Template("{{ states('sensor.test2', rounded=True) }}", hass)
    tpl9 = template.Template("{{ states('sensor.test3', rounded=True) }}", hass)
    tpl10 = template.Template("{{ states('sensor.test4', rounded=True) }}", hass)

    assert tpl.async_render() == "23.00 beers"
    assert tpl2.async_render() == "23 beers"
    assert tpl3.async_render() == 23
    assert tpl4.async_render() == 23
    assert tpl5.async_render() == "23.00 beers"
    assert tpl6.async_render() == "23 beers"
    assert tpl7.async_render() == 23.0
    assert tpl8.async_render() == 23
    assert tpl9.async_render() == 0.0
    assert tpl10.async_render() == 0

    hass.states.async_set("sensor.test", "23.015", {ATTR_UNIT_OF_MEASUREMENT: "beers"})
    hass.states.async_set("sensor.test2", "23.015", {ATTR_UNIT_OF_MEASUREMENT: "beers"})

    assert tpl.async_render() == "23.02 beers"
    assert tpl2.async_render() == "23.015 beers"
    assert tpl3.async_render() == 23.015
    assert tpl4.async_render() == 23.015
    assert tpl5.async_render() == "23.02 beers"
    assert tpl6.async_render() == "23.015 beers"
    assert tpl7.async_render() == 23.02
    assert tpl8.async_render() == 23.015


@pytest.mark.parametrize(
    ("rounded", "with_unit", "output1_1", "output1_2", "output2_1", "output2_2"),
    [
        (False, False, 23, 23.015, 23, 23.015),
        (False, True, "23 beers", "23.015 beers", "23 beers", "23.015 beers"),
        (True, False, 23.0, 23.02, 23, 23.015),
        (True, True, "23.00 beers", "23.02 beers", "23 beers", "23.015 beers"),
    ],
)
def test_state_with_unit_and_rounding_options(
    hass: HomeAssistant,
    entity_registry: er.EntityRegistry,
    rounded: str,
    with_unit: str,
    output1_1,
    output1_2,
    output2_1,
    output2_2,
) -> None:
    """Test formatting the state rounded and with unit."""
    entry = entity_registry.async_get_or_create(
        "sensor", "test", "very_unique", suggested_object_id="test"
    )
    entity_registry.async_update_entity_options(
        entry.entity_id,
        "sensor",
        {
            "suggested_display_precision": 2,
        },
    )
    assert entry.entity_id == "sensor.test"

    hass.states.async_set("sensor.test", "23", {ATTR_UNIT_OF_MEASUREMENT: "beers"})
    hass.states.async_set("sensor.test2", "23", {ATTR_UNIT_OF_MEASUREMENT: "beers"})

    tpl = template.Template(
        f"{{{{ states('sensor.test', rounded={rounded}, with_unit={with_unit}) }}}}",
        hass,
    )
    tpl2 = template.Template(
        f"{{{{ states('sensor.test2', rounded={rounded}, with_unit={with_unit}) }}}}",
        hass,
    )

    assert tpl.async_render() == output1_1
    assert tpl2.async_render() == output2_1

    hass.states.async_set("sensor.test", "23.015", {ATTR_UNIT_OF_MEASUREMENT: "beers"})
    hass.states.async_set("sensor.test2", "23.015", {ATTR_UNIT_OF_MEASUREMENT: "beers"})

    assert tpl.async_render() == output1_2
    assert tpl2.async_render() == output2_2


def test_length_of_states(hass: HomeAssistant) -> None:
    """Test fetching the length of states."""
    hass.states.async_set("sensor.test", "23")
    hass.states.async_set("sensor.test2", "wow")
    hass.states.async_set("climate.test2", "cooling")

    tpl = template.Template("{{ states | length }}", hass)
    assert tpl.async_render() == 3

    tpl = template.Template("{{ states.sensor | length }}", hass)
    assert tpl.async_render() == 2


def test_render_complex_handling_non_template_values(hass: HomeAssistant) -> None:
    """Test that we can render non-template fields."""
    assert template.render_complex(
        {True: 1, False: template.Template("{{ hello }}", hass)}, {"hello": 2}
    ) == {True: 1, False: 2}


def test_urlencode(hass: HomeAssistant) -> None:
    """Test the urlencode method."""
    tpl = template.Template(
        "{% set dict = {'foo': 'x&y', 'bar': 42} %}{{ dict | urlencode }}",
        hass,
    )
    assert tpl.async_render() == "foo=x%26y&bar=42"
    tpl = template.Template(
        "{% set string = 'the quick brown fox = true' %}{{ string | urlencode }}",
        hass,
    )
    assert tpl.async_render() == "the%20quick%20brown%20fox%20%3D%20true"


def test_as_timedelta(hass: HomeAssistant) -> None:
    """Test the as_timedelta function/filter."""
    tpl = template.Template("{{ as_timedelta('PT10M') }}", hass)
    assert tpl.async_render() == "0:10:00"

    tpl = template.Template("{{ 'PT10M' | as_timedelta }}", hass)
    assert tpl.async_render() == "0:10:00"

    tpl = template.Template("{{ 'T10M' | as_timedelta }}", hass)
    assert tpl.async_render() is None


def test_iif(hass: HomeAssistant) -> None:
    """Test the immediate if function/filter."""
    tpl = template.Template("{{ (1 == 1) | iif }}", hass)
    assert tpl.async_render() is True

    tpl = template.Template("{{ (1 == 2) | iif }}", hass)
    assert tpl.async_render() is False

    tpl = template.Template("{{ (1 == 1) | iif('yes') }}", hass)
    assert tpl.async_render() == "yes"

    tpl = template.Template("{{ (1 == 2) | iif('yes') }}", hass)
    assert tpl.async_render() is False

    tpl = template.Template("{{ (1 == 2) | iif('yes', 'no') }}", hass)
    assert tpl.async_render() == "no"

    tpl = template.Template("{{ not_exists | default(None) | iif('yes', 'no') }}", hass)
    assert tpl.async_render() == "no"

    tpl = template.Template(
        "{{ not_exists | default(None) | iif('yes', 'no', 'unknown') }}", hass
    )
    assert tpl.async_render() == "unknown"

    tpl = template.Template("{{ iif(1 == 1) }}", hass)
    assert tpl.async_render() is True

    tpl = template.Template("{{ iif(1 == 2, 'yes', 'no') }}", hass)
    assert tpl.async_render() == "no"


async def test_cache_garbage_collection() -> None:
    """Test caching a template."""
    template_string = (
        "{% set dict = {'foo': 'x&y', 'bar': 42} %} {{ dict | urlencode }}"
    )
    tpl = template.Template(
        (template_string),
    )
    tpl.ensure_valid()
    assert template._NO_HASS_ENV.template_cache.get(template_string)

    tpl2 = template.Template(
        (template_string),
    )
    tpl2.ensure_valid()
    assert template._NO_HASS_ENV.template_cache.get(template_string)

    del tpl
    assert template._NO_HASS_ENV.template_cache.get(template_string)
    del tpl2
    assert not template._NO_HASS_ENV.template_cache.get(template_string)


def test_is_template_string() -> None:
    """Test is template string."""
    assert template.is_template_string("{{ x }}") is True
    assert template.is_template_string("{% if x == 2 %}1{% else %}0{%end if %}") is True
    assert template.is_template_string("{# a comment #} Hey") is True
    assert template.is_template_string("1") is False
    assert template.is_template_string("Some Text") is False


async def test_protected_blocked(hass: HomeAssistant) -> None:
    """Test accessing __getattr__ produces a template error."""
    tmp = template.Template('{{ states.__getattr__("any") }}', hass)
    with pytest.raises(TemplateError):
        tmp.async_render()

    tmp = template.Template('{{ states.sensor.__getattr__("any") }}', hass)
    with pytest.raises(TemplateError):
        tmp.async_render()

    tmp = template.Template('{{ states.sensor.any.__getattr__("any") }}', hass)
    with pytest.raises(TemplateError):
        tmp.async_render()


async def test_demo_template(hass: HomeAssistant) -> None:
    """Test the demo template works as expected."""
    hass.states.async_set(
        "sun.sun",
        "above",
        {"elevation": 50, "next_rising": "2022-05-12T03:00:08.503651+00:00"},
    )
    for i in range(2):
        hass.states.async_set(f"sensor.sensor{i}", "on")

    demo_template_str = """
{## Imitate available variables: ##}
{% set my_test_json = {
  "temperature": 25,
  "unit": "°C"
} %}

The temperature is {{ my_test_json.temperature }} {{ my_test_json.unit }}.

{% if is_state("sun.sun", "above_horizon") -%}
  The sun rose {{ relative_time(states.sun.sun.last_changed) }} ago.
{%- else -%}
  The sun will rise at {{ as_timestamp(state_attr("sun.sun", "next_rising")) | timestamp_local }}.
{%- endif %}

For loop example getting 3 entity values:

{% for states in states | slice(3) -%}
  {% set state = states | first %}
  {%- if loop.first %}The {% elif loop.last %} and the {% else %}, the {% endif -%}
  {{ state.name | lower }} is {{state.state_with_unit}}
{%- endfor %}.
"""
    tmp = template.Template(demo_template_str, hass)

    result = tmp.async_render()
    assert "The temperature is 25" in result
    assert "is on" in result
    assert "sensor0" in result
    assert "sensor1" in result
    assert "sun" in result


async def test_slice_states(hass: HomeAssistant) -> None:
    """Test iterating states with a slice."""
    hass.states.async_set("sensor.test", "23")

    tpl = template.Template(
        (
            "{% for states in states | slice(1) -%}{% set state = states | first %}"
            "{{ state.entity_id }}"
            "{%- endfor %}"
        ),
        hass,
    )
    assert tpl.async_render() == "sensor.test"


async def test_lifecycle(hass: HomeAssistant) -> None:
    """Test that we limit template render info for lifecycle events."""
    hass.states.async_set("sun.sun", "above", {"elevation": 50, "next_rising": "later"})
    for i in range(2):
        hass.states.async_set(f"sensor.sensor{i}", "on")
    hass.states.async_set("sensor.removed", "off")

    await hass.async_block_till_done()

    hass.states.async_set("sun.sun", "below", {"elevation": 60, "next_rising": "later"})
    for i in range(2):
        hass.states.async_set(f"sensor.sensor{i}", "off")

    hass.states.async_set("sensor.new", "off")
    hass.states.async_remove("sensor.removed")

    await hass.async_block_till_done()

    tmp = template.Template("{{ states | count }}", hass)

    info = tmp.async_render_to_info()
    assert info.all_states is False
    assert info.all_states_lifecycle is True
    assert info.rate_limit is None
    assert info.has_time is False

    assert info.entities == set()
    assert info.domains == set()
    assert info.domains_lifecycle == set()

    assert info.filter("sun.sun") is False
    assert info.filter("sensor.sensor1") is False
    assert info.filter_lifecycle("sensor.new") is True
    assert info.filter_lifecycle("sensor.removed") is True


async def test_template_timeout(hass: HomeAssistant) -> None:
    """Test to see if a template will timeout."""
    for i in range(2):
        hass.states.async_set(f"sensor.sensor{i}", "on")

    tmp = template.Template("{{ states | count }}", hass)
    assert await tmp.async_render_will_timeout(3) is False

    tmp3 = template.Template("static", hass)
    assert await tmp3.async_render_will_timeout(3) is False

    tmp4 = template.Template("{{ var1 }}", hass)
    assert await tmp4.async_render_will_timeout(3, {"var1": "ok"}) is False

    slow_template_str = """
{% for var in range(1000) -%}
  {% for var in range(1000) -%}
    {{ var }}
  {%- endfor %}
{%- endfor %}
"""
    tmp5 = template.Template(slow_template_str, hass)
    assert await tmp5.async_render_will_timeout(0.000001) is True


async def test_template_timeout_raise(hass: HomeAssistant) -> None:
    """Test we can raise from."""
    tmp2 = template.Template("{{ error_invalid + 1 }}", hass)
    with pytest.raises(TemplateError):
        assert await tmp2.async_render_will_timeout(3) is False


async def test_lights(hass: HomeAssistant) -> None:
    """Test we can sort lights."""

    tmpl = """
          {% set lights_on = states.light|selectattr('state','eq','on')|sort(attribute='entity_id')|map(attribute='name')|list %}
          {% if lights_on|length == 0 %}
            No lights on. Sleep well..
          {% elif lights_on|length == 1 %}
            The {{lights_on[0]}} light is on.
          {% elif lights_on|length == 2 %}
            The {{lights_on[0]}} and {{lights_on[1]}} lights are on.
          {% else %}
            The {{lights_on[:-1]|join(', ')}}, and {{lights_on[-1]}} lights are on.
          {% endif %}
    """
    states = []
    for i in range(10):
        states.append(f"light.sensor{i}")
        hass.states.async_set(f"light.sensor{i}", "on")

    tmp = template.Template(tmpl, hass)
    info = tmp.async_render_to_info()
    assert info.entities == set()
    assert info.domains == {"light"}

    assert "lights are on" in info.result()
    for i in range(10):
        assert f"sensor{i}" in info.result()


async def test_template_errors(hass: HomeAssistant) -> None:
    """Test template rendering wraps exceptions with TemplateError."""

    with pytest.raises(TemplateError):
        template.Template("{{ now() | rando }}", hass).async_render()

    with pytest.raises(TemplateError):
        template.Template("{{ utcnow() | rando }}", hass).async_render()

    with pytest.raises(TemplateError):
        template.Template("{{ now() | random }}", hass).async_render()

    with pytest.raises(TemplateError):
        template.Template("{{ utcnow() | random }}", hass).async_render()


async def test_state_attributes(hass: HomeAssistant) -> None:
    """Test state attributes."""
    hass.states.async_set("sensor.test", "23")

    tpl = template.Template(
        "{{ states.sensor.test.last_changed }}",
        hass,
    )
    assert tpl.async_render() == str(hass.states.get("sensor.test").last_changed)

    tpl = template.Template(
        "{{ states.sensor.test.object_id }}",
        hass,
    )
    assert tpl.async_render() == hass.states.get("sensor.test").object_id

    tpl = template.Template(
        "{{ states.sensor.test.domain }}",
        hass,
    )
    assert tpl.async_render() == hass.states.get("sensor.test").domain

    tpl = template.Template(
        "{{ states.sensor.test.context.id }}",
        hass,
    )
    assert tpl.async_render() == hass.states.get("sensor.test").context.id

    tpl = template.Template(
        "{{ states.sensor.test.state_with_unit }}",
        hass,
    )
    assert tpl.async_render() == 23

    tpl = template.Template(
        "{{ states.sensor.test.invalid_prop }}",
        hass,
    )
    assert tpl.async_render() == ""

    tpl = template.Template(
        "{{ states.sensor.test.invalid_prop.xx }}",
        hass,
    )
    with pytest.raises(TemplateError):
        tpl.async_render()


async def test_unavailable_states(hass: HomeAssistant) -> None:
    """Test watching unavailable states."""

    for i in range(10):
        hass.states.async_set(f"light.sensor{i}", "on")

    hass.states.async_set("light.unavailable", "unavailable")
    hass.states.async_set("light.unknown", "unknown")
    hass.states.async_set("light.none", "none")

    tpl = template.Template(
        (
            "{{ states | selectattr('state', 'in', ['unavailable','unknown','none']) "
            "| sort(attribute='entity_id') | map(attribute='entity_id') | list | join(', ') }}"
        ),
        hass,
    )
    assert tpl.async_render() == "light.none, light.unavailable, light.unknown"

    tpl = template.Template(
        (
            "{{ states.light "
            "| selectattr('state', 'in', ['unavailable','unknown','none']) "
            "| sort(attribute='entity_id') | map(attribute='entity_id') | list "
            "| join(', ') }}"
        ),
        hass,
    )
    assert tpl.async_render() == "light.none, light.unavailable, light.unknown"


async def test_legacy_templates(hass: HomeAssistant) -> None:
    """Test if old template behavior works when legacy templates are enabled."""
    hass.states.async_set("sensor.temperature", "12")

    assert (
        template.Template("{{ states.sensor.temperature.state }}", hass).async_render()
        == 12
    )

    await async_process_ha_core_config(hass, {"legacy_templates": True})
    assert (
        template.Template("{{ states.sensor.temperature.state }}", hass).async_render()
        == "12"
    )


async def test_no_result_parsing(hass: HomeAssistant) -> None:
    """Test if templates results are not parsed."""
    hass.states.async_set("sensor.temperature", "12")

    assert (
        template.Template("{{ states.sensor.temperature.state }}", hass).async_render(
            parse_result=False
        )
        == "12"
    )

    assert (
        template.Template("{{ false }}", hass).async_render(parse_result=False)
        == "False"
    )

    assert (
        template.Template("{{ [1, 2, 3] }}", hass).async_render(parse_result=False)
        == "[1, 2, 3]"
    )


async def test_is_static_still_ast_evals(hass: HomeAssistant) -> None:
    """Test is_static still converts to native type."""
    tpl = template.Template("[1, 2]", hass)
    assert tpl.is_static
    assert tpl.async_render() == [1, 2]


async def test_result_wrappers(hass: HomeAssistant) -> None:
    """Test result wrappers."""
    for text, native, orig_type, schema in (
        ("[1, 2]", [1, 2], list, vol.Schema([int])),
        ("{1, 2}", {1, 2}, set, vol.Schema({int})),
        ("(1, 2)", (1, 2), tuple, vol.ExactSequence([int, int])),
        ('{"hello": True}', {"hello": True}, dict, vol.Schema({"hello": bool})),
    ):
        tpl = template.Template(text, hass)
        result = tpl.async_render()
        assert isinstance(result, orig_type)
        assert isinstance(result, template.ResultWrapper)
        assert result == native
        assert result.render_result == text
        schema(result)  # should not raise
        # Result with render text stringifies to original text
        assert str(result) == text
        # Result without render text stringifies same as original type
        assert str(template.RESULT_WRAPPERS[orig_type](native)) == str(
            orig_type(native)
        )


async def test_parse_result(hass: HomeAssistant) -> None:
    """Test parse result."""
    for tpl, result in (
        ('{{ "{{}}" }}', "{{}}"),
        ("not-something", "not-something"),
        ("2a", "2a"),
        ("123E5", "123E5"),
        ("1j", "1j"),
        ("1e+100", "1e+100"),
        ("0xface", "0xface"),
        ("123", 123),
        ("10", 10),
        ("123.0", 123.0),
        (".5", 0.5),
        ("0.5", 0.5),
        ("-1", -1),
        ("-1.0", -1.0),
        ("+1", 1),
        ("5.", 5.0),
        ("123_123_123", "123_123_123"),
        # ("+48100200300", "+48100200300"),  # phone number
        ("010", "010"),
        ("0011101.00100001010001", "0011101.00100001010001"),
    ):
        assert template.Template(tpl, hass).async_render() == result


@pytest.mark.parametrize(
    "template_string",
    [
        "{{ no_such_variable }}",
        "{{ no_such_variable and True }}",
        "{{ no_such_variable | join(', ') }}",
    ],
)
async def test_undefined_symbol_warnings(
    hass: HomeAssistant,
    caplog: pytest.LogCaptureFixture,
    template_string: str,
) -> None:
    """Test a warning is logged on undefined variables."""
    tpl = template.Template(template_string, hass)
    assert tpl.async_render() == ""
    assert (
        "Template variable warning: 'no_such_variable' is undefined when rendering "
        f"'{template_string}'" in caplog.text
    )


async def test_template_states_blocks_setitem(hass: HomeAssistant) -> None:
    """Test we cannot setitem on TemplateStates."""
    hass.states.async_set("light.new", STATE_ON)
    state = hass.states.get("light.new")
    template_state = template.TemplateState(hass, state, True)
    with pytest.raises(RuntimeError):
        template_state["any"] = "any"


async def test_template_states_can_serialize(hass: HomeAssistant) -> None:
    """Test TemplateState is serializable."""
    hass.states.async_set("light.new", STATE_ON)
    state = hass.states.get("light.new")
    template_state = template.TemplateState(hass, state, True)
    assert template_state.as_dict() is template_state.as_dict()
    assert json_dumps(template_state) == json_dumps(template_state)


@pytest.mark.parametrize(
    ("seq", "value", "expected"),
    [
        ([0], 0, True),
        ([1], 0, False),
        ([False], 0, True),
        ([True], 0, False),
        ([0], [0], False),
        (["toto", 1], "toto", True),
        (["toto", 1], "tata", False),
        ([], 0, False),
        ([], None, False),
    ],
)
def test_contains(hass: HomeAssistant, seq, value, expected) -> None:
    """Test contains."""
    assert (
        template.Template("{{ seq | contains(value) }}", hass).async_render(
            {"seq": seq, "value": value}
        )
        == expected
    )
    assert (
        template.Template("{{ seq is contains(value) }}", hass).async_render(
            {"seq": seq, "value": value}
        )
        == expected
    )


async def test_render_to_info_with_exception(hass: HomeAssistant) -> None:
    """Test info is still available if the template has an exception."""
    hass.states.async_set("test_domain.object", "dog")
    info = render_to_info(hass, '{{ states("test_domain.object") | float }}')
    with pytest.raises(TemplateError, match="no default was specified"):
        info.result()

    assert info.all_states is False
    assert info.entities == {"test_domain.object"}


async def test_lru_increases_with_many_entities(hass: HomeAssistant) -> None:
    """Test that the template internal LRU cache increases with many entities."""
    # We do not actually want to record 4096 entities so we mock the entity count
    mock_entity_count = 16

    assert template.CACHED_TEMPLATE_LRU.get_size() == template.CACHED_TEMPLATE_STATES
    assert (
        template.CACHED_TEMPLATE_NO_COLLECT_LRU.get_size()
        == template.CACHED_TEMPLATE_STATES
    )
    template.CACHED_TEMPLATE_LRU.set_size(8)
    template.CACHED_TEMPLATE_NO_COLLECT_LRU.set_size(8)

    template.async_setup(hass)
    for i in range(mock_entity_count):
        hass.states.async_set(f"sensor.sensor{i}", "on")

    async_fire_time_changed(hass, dt_util.utcnow() + timedelta(minutes=10))
    await hass.async_block_till_done()

    assert template.CACHED_TEMPLATE_LRU.get_size() == int(
        round(mock_entity_count * template.ENTITY_COUNT_GROWTH_FACTOR)
    )
    assert template.CACHED_TEMPLATE_NO_COLLECT_LRU.get_size() == int(
        round(mock_entity_count * template.ENTITY_COUNT_GROWTH_FACTOR)
    )

    await hass.async_stop()

    for i in range(mock_entity_count):
        hass.states.async_set(f"sensor.sensor_add_{i}", "on")

    async_fire_time_changed(hass, dt_util.utcnow() + timedelta(minutes=20))
    await hass.async_block_till_done()

    assert template.CACHED_TEMPLATE_LRU.get_size() == int(
        round(mock_entity_count * template.ENTITY_COUNT_GROWTH_FACTOR)
    )
    assert template.CACHED_TEMPLATE_NO_COLLECT_LRU.get_size() == int(
        round(mock_entity_count * template.ENTITY_COUNT_GROWTH_FACTOR)
    )<|MERGE_RESOLUTION|>--- conflicted
+++ resolved
@@ -1475,19 +1475,13 @@
     assert template.Template("{{ [1, 3, 2] | median }}", hass).async_render() == 2
     assert template.Template("{{ median([1, 3, 2, 4]) }}", hass).async_render() == 2.5
     assert template.Template("{{ median(1, 3, 2) }}", hass).async_render() == 2
-<<<<<<< HEAD
-=======
     assert template.Template("{{ median('cdeba') }}", hass).async_render() == "c"
->>>>>>> afed45d5
 
     # Testing of default values
     assert template.Template("{{ median([1, 2, 3], -1) }}", hass).async_render() == 2
     assert template.Template("{{ median([], -1) }}", hass).async_render() == -1
     assert template.Template("{{ median([], default=-1) }}", hass).async_render() == -1
-<<<<<<< HEAD
-=======
     assert template.Template("{{ median('abcd', -1) }}", hass).async_render() == -1
->>>>>>> afed45d5
     assert (
         template.Template("{{ median([], 5, default=-1) }}", hass).async_render() == -1
     )
@@ -1505,33 +1499,6 @@
     with pytest.raises(TemplateError):
         template.Template("{{ median([]) }}", hass).async_render()
 
-<<<<<<< HEAD
-
-def test_mode(hass: HomeAssistant) -> None:
-    """Test the mode filter."""
-    assert template.Template("{{ [1, 2, 2, 3] | mode }}", hass).async_render() == 2
-    assert template.Template("{{ mode([1, 2, 3]) }}", hass).async_render() == 1
-    assert (
-        template.Template("{{ mode('hello', 'bye', 'hello') }}", hass).async_render()
-        == "hello"
-    )
-    assert template.Template("{{ mode('banana') }}", hass).async_render() == "a"
-
-    # Testing of default values
-    assert template.Template("{{ mode([1, 2, 3], -1) }}", hass).async_render() == 1
-    assert template.Template("{{ mode([], -1) }}", hass).async_render() == -1
-    assert template.Template("{{ mode([], default=-1) }}", hass).async_render() == -1
-    assert template.Template("{{ mode([], 5, default=-1) }}", hass).async_render() == -1
-
-    with pytest.raises(TemplateError):
-        template.Template("{{ 1 | mode }}", hass).async_render()
-
-    with pytest.raises(TemplateError):
-        template.Template("{{ mode() }}", hass).async_render()
-
-    with pytest.raises(TemplateError):
-        template.Template("{{ mode([]) }}", hass).async_render()
-=======
     with pytest.raises(TemplateError):
         template.Template("{{ median('abcd') }}", hass).async_render()
 
@@ -1583,7 +1550,6 @@
 
     with pytest.raises(TemplateError):
         template.Template("{{ statistical_mode([]) }}", hass).async_render()
->>>>>>> afed45d5
 
 
 def test_min(hass: HomeAssistant) -> None:
