--- conflicted
+++ resolved
@@ -6,13 +6,8 @@
     DEGREE,
     ENERGY_KILO_WATT_HOUR,
     POWER_WATT,
-    UNIT_DEGREE,
     UNIT_PERCENTAGE,
-<<<<<<< HEAD
-    UNIT_VOLT,
-=======
     VOLT,
->>>>>>> dbd1ca45
     VOLUME_CUBIC_METERS,
 )
 from homeassistant.helpers.entity import Entity
@@ -32,11 +27,7 @@
         "active_power",
     ],
     "current": ["Current", "mdi:gauge", "local", "A", "current"],
-<<<<<<< HEAD
-    "voltage": ["Voltage", "mdi:gauge", "local", UNIT_VOLT, "voltage"],
-=======
     "voltage": ["Voltage", "mdi:gauge", "local", VOLT, "voltage"],
->>>>>>> dbd1ca45
     "active_cosfi": [
         "Power Factor",
         "mdi:gauge",
@@ -83,11 +74,7 @@
         "Water Sensor Temperature",
         "mdi:temperature-celsius",
         "water",
-<<<<<<< HEAD
-        UNIT_DEGREE,
-=======
         DEGREE,
->>>>>>> dbd1ca45
         "temperature",
     ],
     "water_sensor_humidity": [
