"""Sensor platform for the GitHub integration."""

from __future__ import annotations

from collections.abc import Callable, Mapping
from dataclasses import dataclass
from typing import Any

from homeassistant.components.sensor import (
    SensorEntity,
    SensorEntityDescription,
    SensorStateClass,
)
from homeassistant.config_entries import ConfigEntry
from homeassistant.const import EntityCategory
from homeassistant.core import HomeAssistant
from homeassistant.helpers.device_registry import DeviceEntryType, DeviceInfo
from homeassistant.helpers.entity_platform import AddEntitiesCallback
from homeassistant.helpers.typing import StateType
from homeassistant.helpers.update_coordinator import CoordinatorEntity

from .const import DOMAIN
from .coordinator import GitHubDataUpdateCoordinator


@dataclass(frozen=True, kw_only=True)
class GitHubSensorEntityDescription(SensorEntityDescription):
    """Describes GitHub issue sensor entity."""

    value_fn: Callable[[dict[str, Any]], StateType]
<<<<<<< HEAD


@dataclass(frozen=True)
class BaseEntityDescription(SensorEntityDescription):
    """Describes GitHub sensor entity default overrides."""

=======
    icon: str = "mdi:github"
>>>>>>> 30d1f704
    attr_fn: Callable[[dict[str, Any]], Mapping[str, Any] | None] = lambda data: None
    avabl_fn: Callable[[dict[str, Any]], bool] = lambda data: True


SENSOR_DESCRIPTIONS: tuple[GitHubSensorEntityDescription, ...] = (
    GitHubSensorEntityDescription(
        key="discussions_count",
        translation_key="discussions_count",
        native_unit_of_measurement="Discussions",
        entity_category=EntityCategory.DIAGNOSTIC,
        state_class=SensorStateClass.MEASUREMENT,
        value_fn=lambda data: data["discussion"]["total"],
    ),
    GitHubSensorEntityDescription(
        key="stargazers_count",
        translation_key="stargazers_count",
        native_unit_of_measurement="Stars",
        entity_category=EntityCategory.DIAGNOSTIC,
        state_class=SensorStateClass.MEASUREMENT,
        value_fn=lambda data: data["stargazers_count"],
    ),
    GitHubSensorEntityDescription(
        key="subscribers_count",
        translation_key="subscribers_count",
        native_unit_of_measurement="Watchers",
        entity_category=EntityCategory.DIAGNOSTIC,
        state_class=SensorStateClass.MEASUREMENT,
        value_fn=lambda data: data["watchers"]["total"],
    ),
    GitHubSensorEntityDescription(
        key="forks_count",
        translation_key="forks_count",
        native_unit_of_measurement="Forks",
        entity_category=EntityCategory.DIAGNOSTIC,
        state_class=SensorStateClass.MEASUREMENT,
        value_fn=lambda data: data["forks_count"],
    ),
    GitHubSensorEntityDescription(
        key="issues_count",
        translation_key="issues_count",
        native_unit_of_measurement="Issues",
        entity_category=EntityCategory.DIAGNOSTIC,
        state_class=SensorStateClass.MEASUREMENT,
        value_fn=lambda data: data["issue"]["total"],
    ),
    GitHubSensorEntityDescription(
        key="pulls_count",
        translation_key="pulls_count",
        native_unit_of_measurement="Pull Requests",
        entity_category=EntityCategory.DIAGNOSTIC,
        state_class=SensorStateClass.MEASUREMENT,
        value_fn=lambda data: data["pull_request"]["total"],
    ),
    GitHubSensorEntityDescription(
        key="latest_commit",
        translation_key="latest_commit",
        value_fn=lambda data: data["default_branch_ref"]["commit"]["message"][:255],
        attr_fn=lambda data: {
            "sha": data["default_branch_ref"]["commit"]["sha"],
            "url": data["default_branch_ref"]["commit"]["url"],
        },
    ),
    GitHubSensorEntityDescription(
        key="latest_discussion",
        translation_key="latest_discussion",
        avabl_fn=lambda data: data["discussion"]["discussions"],
        value_fn=lambda data: data["discussion"]["discussions"][0]["title"][:255],
        attr_fn=lambda data: {
            "url": data["discussion"]["discussions"][0]["url"],
            "number": data["discussion"]["discussions"][0]["number"],
        },
    ),
    GitHubSensorEntityDescription(
        key="latest_release",
        translation_key="latest_release",
        avabl_fn=lambda data: data["release"] is not None,
        value_fn=lambda data: data["release"]["name"][:255],
        attr_fn=lambda data: {
            "url": data["release"]["url"],
            "tag": data["release"]["tag"],
        },
    ),
    GitHubSensorEntityDescription(
        key="latest_issue",
        translation_key="latest_issue",
        avabl_fn=lambda data: data["issue"]["issues"],
        value_fn=lambda data: data["issue"]["issues"][0]["title"][:255],
        attr_fn=lambda data: {
            "url": data["issue"]["issues"][0]["url"],
            "number": data["issue"]["issues"][0]["number"],
        },
    ),
    GitHubSensorEntityDescription(
        key="latest_pull_request",
        translation_key="latest_pull_request",
        avabl_fn=lambda data: data["pull_request"]["pull_requests"],
        value_fn=lambda data: data["pull_request"]["pull_requests"][0]["title"][:255],
        attr_fn=lambda data: {
            "url": data["pull_request"]["pull_requests"][0]["url"],
            "number": data["pull_request"]["pull_requests"][0]["number"],
        },
    ),
    GitHubSensorEntityDescription(
        key="latest_tag",
        translation_key="latest_tag",
        avabl_fn=lambda data: data["refs"]["tags"],
        value_fn=lambda data: data["refs"]["tags"][0]["name"][:255],
        attr_fn=lambda data: {
            "url": data["refs"]["tags"][0]["target"]["url"],
        },
    ),
)


async def async_setup_entry(
    hass: HomeAssistant,
    entry: ConfigEntry,
    async_add_entities: AddEntitiesCallback,
) -> None:
    """Set up GitHub sensor based on a config entry."""
    repositories: dict[str, GitHubDataUpdateCoordinator] = hass.data[DOMAIN]
    async_add_entities(
        (
            GitHubSensorEntity(coordinator, description)
            for description in SENSOR_DESCRIPTIONS
            for coordinator in repositories.values()
        ),
    )


class GitHubSensorEntity(CoordinatorEntity[GitHubDataUpdateCoordinator], SensorEntity):
    """Defines a GitHub sensor entity."""

    _attr_attribution = "Data provided by the GitHub API"
    _attr_has_entity_name = True

    entity_description: GitHubSensorEntityDescription

    def __init__(
        self,
        coordinator: GitHubDataUpdateCoordinator,
        entity_description: GitHubSensorEntityDescription,
    ) -> None:
        """Initialize the sensor."""
        super().__init__(coordinator=coordinator)

        self.entity_description = entity_description
        self._attr_unique_id = f"{coordinator.data.get('id')}_{entity_description.key}"

        self._attr_device_info = DeviceInfo(
            identifiers={(DOMAIN, coordinator.repository)},
            name=coordinator.data.get("full_name"),
            manufacturer="GitHub",
            configuration_url=f"https://github.com/{coordinator.repository}",
            entry_type=DeviceEntryType.SERVICE,
        )

    @property
    def available(self) -> bool:
        """Return True if entity is available."""
        return (
            super().available
            and self.coordinator.data is not None
            and self.entity_description.avabl_fn(self.coordinator.data)
        )

    @property
    def native_value(self) -> StateType:
        """Return the state of the sensor."""
        return self.entity_description.value_fn(self.coordinator.data)

    @property
    def extra_state_attributes(self) -> Mapping[str, Any] | None:
        """Return the extra state attributes."""
        return self.entity_description.attr_fn(self.coordinator.data)<|MERGE_RESOLUTION|>--- conflicted
+++ resolved
@@ -28,16 +28,7 @@
     """Describes GitHub issue sensor entity."""
 
     value_fn: Callable[[dict[str, Any]], StateType]
-<<<<<<< HEAD
-
-
-@dataclass(frozen=True)
-class BaseEntityDescription(SensorEntityDescription):
-    """Describes GitHub sensor entity default overrides."""
-
-=======
-    icon: str = "mdi:github"
->>>>>>> 30d1f704
+
     attr_fn: Callable[[dict[str, Any]], Mapping[str, Any] | None] = lambda data: None
     avabl_fn: Callable[[dict[str, Any]], bool] = lambda data: True
 
