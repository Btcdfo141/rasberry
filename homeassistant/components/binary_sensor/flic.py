"""Contains functionality to use flic buttons as a binary sensor."""
import asyncio
import logging

import voluptuous as vol

import homeassistant.helpers.config_validation as cv
from homeassistant.const import (
    CONF_HOST, CONF_PORT, CONF_DISCOVERY, CONF_TIMEOUT,
    EVENT_HOMEASSISTANT_STOP)
from homeassistant.components.binary_sensor import (
    BinarySensorDevice, PLATFORM_SCHEMA)
from homeassistant.util.async import run_callback_threadsafe


REQUIREMENTS = ['https://github.com/soldag/pyflic/archive/0.4.zip#pyflic==0.4']

_LOGGER = logging.getLogger(__name__)

DEFAULT_TIMEOUT = 3

CLICK_TYPE_SINGLE = "single"
CLICK_TYPE_DOUBLE = "double"
CLICK_TYPE_HOLD = "hold"
CLICK_TYPES = [CLICK_TYPE_SINGLE, CLICK_TYPE_DOUBLE, CLICK_TYPE_HOLD]

CONF_IGNORED_CLICK_TYPES = "ignored_click_types"

EVENT_NAME = "flic_click"
EVENT_DATA_NAME = "button_name"
EVENT_DATA_ADDRESS = "button_address"
EVENT_DATA_TYPE = "click_type"
EVENT_DATA_QUEUED_TIME = "queued_time"

# Validation of the user's configuration
PLATFORM_SCHEMA = PLATFORM_SCHEMA.extend({
    vol.Optional(CONF_HOST, default='localhost'): cv.string,
    vol.Optional(CONF_PORT, default=5551): cv.port,
    vol.Optional(CONF_DISCOVERY, default=True): cv.boolean,
<<<<<<< HEAD
    vol.Optional(CONF_TIMEOUT, default=DEFAULT_TIMEOUT): cv.positive_int,
=======
    vol.Optional(CONF_IGNORED_CLICK_TYPES): vol.All(cv.ensure_list,
                                                    [vol.In(CLICK_TYPES)])
>>>>>>> b156ae78
})


@asyncio.coroutine
def async_setup_platform(hass, config, async_add_entities,
                         discovery_info=None):
    """Setup the flic platform."""
    import pyflic

    # Initialize flic client responsible for
    # connecting to buttons and retrieving events
    host = config.get(CONF_HOST)
    port = config.get(CONF_PORT)
    discovery = config.get(CONF_DISCOVERY)

    try:
        client = pyflic.FlicClient(host, port)
    except ConnectionRefusedError:
        _LOGGER.error("Failed to connect to flic server.")
        return

    def new_button_callback(address):
        """Setup newly verified button as device in home assistant."""
        hass.add_job(async_setup_button(hass, config, async_add_entities,
                                        client, address))

    client.on_new_verified_button = new_button_callback
    if discovery:
        start_scanning(hass, config, async_add_entities, client)

    hass.bus.async_listen_once(EVENT_HOMEASSISTANT_STOP,
                               lambda event: client.close())
    hass.loop.run_in_executor(None, client.handle_events)

    # Get addresses of already verified buttons
    addresses = yield from async_get_verified_addresses(client)
    if addresses:
        for address in addresses:
            yield from async_setup_button(hass, config, async_add_entities,
                                          client, address)


def start_scanning(hass, config, async_add_entities, client):
    """Start a new flic client for scanning & connceting to new buttons."""
    import pyflic

    scan_wizard = pyflic.ScanWizard()

    def scan_completed_callback(scan_wizard, result, address, name):
        """Restart scan wizard to constantly check for new buttons."""
        if result == pyflic.ScanWizardResult.WizardSuccess:
            _LOGGER.info("Found new button (%s)", address)
        elif result != pyflic.ScanWizardResult.WizardFailedTimeout:
            _LOGGER.warning("Failed to connect to button (%s). Reason: %s",
                            address, result)

        # Restart scan wizard
        start_scanning(hass, config, async_add_entities, client)

    scan_wizard.on_completed = scan_completed_callback
    client.add_scan_wizard(scan_wizard)


@asyncio.coroutine
def async_setup_button(hass, config, async_add_entities, client, address):
    """Setup single button device."""
<<<<<<< HEAD
    timeout = config.get(CONF_TIMEOUT)
    button = FlicButton(hass, client, address, timeout)
=======
    ignored_click_types = config.get(CONF_IGNORED_CLICK_TYPES)
    button = FlicButton(hass, client, address, ignored_click_types)
>>>>>>> b156ae78
    _LOGGER.info("Connected to button (%s)", address)

    yield from async_add_entities([button])


@asyncio.coroutine
def async_get_verified_addresses(client):
    """Retrieve addresses of verified buttons."""
    future = asyncio.Future()
    loop = asyncio.get_event_loop()

    def get_info_callback(items):
        """Set the addressed of connected buttons as result of the future."""
        addresses = items["bd_addr_of_verified_buttons"]
        run_callback_threadsafe(loop, future.set_result, addresses)
    client.get_info(get_info_callback)

    return future


class FlicButton(BinarySensorDevice):
    """Representation of a flic button."""

<<<<<<< HEAD
    def __init__(self, hass, client, address, timeout):
=======
    def __init__(self, hass, client, address, ignored_click_types):
>>>>>>> b156ae78
        """Initialize the flic button."""
        import pyflic

        self._hass = hass
        self._address = address
        self._timeout = timeout
        self._is_down = False
        self._ignored_click_types = ignored_click_types or []
        self._hass_click_types = {
            pyflic.ClickType.ButtonClick: CLICK_TYPE_SINGLE,
            pyflic.ClickType.ButtonSingleClick: CLICK_TYPE_SINGLE,
            pyflic.ClickType.ButtonDoubleClick: CLICK_TYPE_DOUBLE,
            pyflic.ClickType.ButtonHold: CLICK_TYPE_HOLD,
        }

        self._channel = self._create_channel()
        client.add_connection_channel(self._channel)

    def _create_channel(self):
        """Create a new connection channel to the button."""
        import pyflic

        channel = pyflic.ButtonConnectionChannel(self._address)
        channel.on_button_up_or_down = self._on_up_down

        # If all types of clicks should be ignored, skip registering callbacks
        if set(self._ignored_click_types) == set(CLICK_TYPES):
            return channel

        if CLICK_TYPE_DOUBLE in self._ignored_click_types:
            # Listen to all but double click type events
            channel.on_button_click_or_hold = self._on_click
        elif CLICK_TYPE_HOLD in self._ignored_click_types:
            # Listen to all but hold click type events
            channel.on_button_single_or_double_click = self._on_click
        else:
            # Listen to all click type events
            channel.on_button_single_or_double_click_or_hold = self._on_click

        return channel

    @property
    def name(self):
        """Return the name of the device."""
        return "flic_%s" % self.address.replace(":", "")

    @property
    def address(self):
        """Return the bluetooth address of the device."""
        return self._address

    @property
    def is_on(self):
        """Return true if sensor is on."""
        return self._is_down

    @property
    def should_poll(self):
        """No polling needed."""
        return False

    @property
    def state_attributes(self):
        """Return device specific state attributes."""
        attr = super(FlicButton, self).state_attributes
        attr["address"] = self.address

        return attr

    def _queued_event_check(self, click_type, time_diff):
        """Generate a log message and returns true if timeout exceeded."""
        time_string = "{:d} {}".format(
            time_diff, "second" if time_diff == 1 else "seconds")

        if time_diff > self._timeout:
            _LOGGER.warning(
                "Queued %s dropped for %s. Time in queue was %s.",
                click_type, self.address, time_string)
            return True
        else:
            _LOGGER.info(
                "Queued %s allowed for %s. Time in queue was %s.",
                click_type, self.address, time_string)
            return False

    def _on_up_down(self, channel, click_type, was_queued, time_diff):
        """Update device state, if event was not queued."""
        import pyflic

        if was_queued and self._queued_event_check(click_type, time_diff):
            return

        self._is_down = click_type == pyflic.ClickType.ButtonDown
        self.schedule_update_ha_state()

    def _on_click(self, channel, click_type, was_queued, time_diff):
        """Fire click event, if event was not queued."""
<<<<<<< HEAD
        if was_queued and self._queued_event_check(click_type, time_diff):
=======
        hass_click_type = self._hass_click_types[click_type]
        if was_queued or hass_click_type in self._ignored_click_types:
>>>>>>> b156ae78
            return

        self._hass.bus.fire(EVENT_NAME, {
            EVENT_DATA_NAME: self.name,
            EVENT_DATA_ADDRESS: self.address,
<<<<<<< HEAD
            EVENT_DATA_TYPE: self._click_types[click_type],
            EVENT_DATA_QUEUED_TIME: time_diff,
=======
            EVENT_DATA_TYPE: hass_click_type
>>>>>>> b156ae78
        })

    def _connection_status_changed(self, channel,
                                   connection_status, disconnect_reason):
        """Remove device, if button disconnects."""
        import pyflic

        if connection_status == pyflic.ConnectionStatus.Disconnected:
            _LOGGER.info("Button (%s) disconnected. Reason: %s",
                         self.address, disconnect_reason)
            self.remove()<|MERGE_RESOLUTION|>--- conflicted
+++ resolved
@@ -37,12 +37,9 @@
     vol.Optional(CONF_HOST, default='localhost'): cv.string,
     vol.Optional(CONF_PORT, default=5551): cv.port,
     vol.Optional(CONF_DISCOVERY, default=True): cv.boolean,
-<<<<<<< HEAD
     vol.Optional(CONF_TIMEOUT, default=DEFAULT_TIMEOUT): cv.positive_int,
-=======
     vol.Optional(CONF_IGNORED_CLICK_TYPES): vol.All(cv.ensure_list,
                                                     [vol.In(CLICK_TYPES)])
->>>>>>> b156ae78
 })
 
 
@@ -109,13 +106,9 @@
 @asyncio.coroutine
 def async_setup_button(hass, config, async_add_entities, client, address):
     """Setup single button device."""
-<<<<<<< HEAD
     timeout = config.get(CONF_TIMEOUT)
-    button = FlicButton(hass, client, address, timeout)
-=======
     ignored_click_types = config.get(CONF_IGNORED_CLICK_TYPES)
-    button = FlicButton(hass, client, address, ignored_click_types)
->>>>>>> b156ae78
+    button = FlicButton(hass, client, address, timeout, ignored_click_types)
     _LOGGER.info("Connected to button (%s)", address)
 
     yield from async_add_entities([button])
@@ -139,11 +132,7 @@
 class FlicButton(BinarySensorDevice):
     """Representation of a flic button."""
 
-<<<<<<< HEAD
-    def __init__(self, hass, client, address, timeout):
-=======
-    def __init__(self, hass, client, address, ignored_click_types):
->>>>>>> b156ae78
+    def __init__(self, hass, client, address, timeout, ignored_click_types):
         """Initialize the flic button."""
         import pyflic
 
@@ -241,23 +230,20 @@
 
     def _on_click(self, channel, click_type, was_queued, time_diff):
         """Fire click event, if event was not queued."""
-<<<<<<< HEAD
+        # Return if click event was queued beyond allowed timeout
         if was_queued and self._queued_event_check(click_type, time_diff):
-=======
+            return
+
+        # Return if click event is in ignored click types
         hass_click_type = self._hass_click_types[click_type]
-        if was_queued or hass_click_type in self._ignored_click_types:
->>>>>>> b156ae78
+        if hass_click_type in self._ignored_click_types:
             return
 
         self._hass.bus.fire(EVENT_NAME, {
             EVENT_DATA_NAME: self.name,
             EVENT_DATA_ADDRESS: self.address,
-<<<<<<< HEAD
-            EVENT_DATA_TYPE: self._click_types[click_type],
             EVENT_DATA_QUEUED_TIME: time_diff,
-=======
             EVENT_DATA_TYPE: hass_click_type
->>>>>>> b156ae78
         })
 
     def _connection_status_changed(self, channel,
