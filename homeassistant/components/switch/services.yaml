--- conflicted
+++ resolved
@@ -19,47 +19,4 @@
   fields:
     entity_id:
       description: Name(s) of entities to toggle.
-      example: 'switch.living_room'
-
-<<<<<<< HEAD
-mysensors_send_ir_code:
-  description: Set an IR code as a state attribute for a MySensors IR device switch and turn the switch on.
-  fields:
-    entity_id:
-      description: Name(s) of entities that should have the IR code set and be turned on. Platform dependent.
-      example: 'switch.living_room_1_1'
-    V_IR_SEND:
-      description: IR code to send.
-      example: '0xC284'
-=======
-xiaomi_miio_set_wifi_led_on:
-  description: Turn the wifi led on.
-  fields:
-    entity_id:
-      description: Name of the xiaomi miio entity.
-      example: 'switch.xiaomi_miio_device'
-xiaomi_miio_set_wifi_led_off:
-  description: Turn the wifi led off.
-  fields:
-    entity_id:
-      description: Name of the xiaomi miio entity.
-      example: 'switch.xiaomi_miio_device'
-xiaomi_miio_set_power_price:
-  description: Set the power price.
-  fields:
-    entity_id:
-      description: Name of the xiaomi miio entity.
-      example: 'switch.xiaomi_miio_device'
-    mode:
-      description: Power price, between 0 and 999.
-      example: 31
-xiaomi_miio_set_power_mode:
-  description: Set the power mode.
-  fields:
-    entity_id:
-      description: Name of the xiaomi miio entity.
-      example: 'switch.xiaomi_miio_device'
-    mode:
-      description: Power mode, valid values are 'normal' and 'green'.
-      example: 'green'
->>>>>>> fdf0793f
+      example: 'switch.living_room'