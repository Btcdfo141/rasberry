--- conflicted
+++ resolved
@@ -39,7 +39,6 @@
     )
 
 
-<<<<<<< HEAD
 def patch_profile(profile: PROFILE):
     """Patch the Vallox profile response."""
 
@@ -53,11 +52,11 @@
     """Patch the Vallox profile set response."""
 
     return patch("homeassistant.components.vallox.Vallox.set_profile")
-=======
+
+
 def patch_metrics_set():
     """Patch the Vallox metrics set values."""
     return patch("homeassistant.components.vallox.Vallox.set_values")
->>>>>>> 15722212
 
 
 @pytest.fixture(autouse=True)
