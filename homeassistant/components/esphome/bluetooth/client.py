--- conflicted
+++ resolved
@@ -130,24 +130,19 @@
 
     def _async_ble_device_disconnected(self) -> None:
         """Handle the BLE device disconnecting from the ESP."""
-<<<<<<< HEAD
-        _LOGGER.debug(
-            "%s: %s - %s: BLE device disconnected",
-            self._source,
-            self._ble_device.name,
-            self._ble_device.address,
-        )
-        self._is_connected = False
-=======
         was_connected = self._is_connected
->>>>>>> ba86623f
         self.services = BleakGATTServiceCollection()  # type: ignore[no-untyped-call]
         self._is_connected = False
         if self._disconnected_event:
             self._disconnected_event.set()
             self._disconnected_event = None
         if was_connected:
-            _LOGGER.debug("%s: BLE device disconnected", self._source)
+            _LOGGER.debug(
+                "%s: %s - %s: BLE device disconnected",
+                self._source,
+                self._ble_device.name,
+                self._ble_device.address,
+            )
             self._async_call_bleak_disconnected_callback()
         self._unsubscribe_connection_state()
 
