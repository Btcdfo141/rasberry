{
    "config": {
        "error": {
            "cannot_connect": "Kan geen verbinding maken",
            "invalid_auth": "Ongeldige authenticatie",
            "unknown": "Onverwachte fout"
        },
        "step": {
            "user": {
                "data": {
                    "password": "Wachtwoord",
                    "username": "Gebruikersnaam"
                }
            }
        }
    },
    "entity": {
        "sensor": {
            "whirlpool_machine": {
                "state": {
<<<<<<< HEAD
=======
                    "complete": "Voltooid",
>>>>>>> 52795350
                    "door_open": "Deur open",
                    "pause": "Gepauzeerd",
                    "setting": "Instelling",
                    "standby": "Stand-by"
                }
            },
            "whirlpool_tank": {
                "state": {
                    "100": "Vol",
                    "100%": "100%",
                    "25": "Bijna leeg",
                    "25%": "25%",
                    "50": "Half vol",
                    "50%": "50%",
                    "active": "Actief",
                    "empty": "Leeg",
                    "unknown": "Onbekend"
                }
            }
        }
    }
}<|MERGE_RESOLUTION|>--- conflicted
+++ resolved
@@ -18,10 +18,7 @@
         "sensor": {
             "whirlpool_machine": {
                 "state": {
-<<<<<<< HEAD
-=======
                     "complete": "Voltooid",
->>>>>>> 52795350
                     "door_open": "Deur open",
                     "pause": "Gepauzeerd",
                     "setting": "Instelling",
