--- conflicted
+++ resolved
@@ -26,16 +26,7 @@
 from homeassistant.helpers.entityfilter import EntityFilter
 from homeassistant.helpers.event import async_track_state_change_event
 
-<<<<<<< HEAD
-from .const import (
-    ALL_EVENT_TYPES_EXCEPT_STATE_CHANGED,
-    ALWAYS_CONTINUOUS_DOMAINS,
-    DOMAIN,
-    ENTITY_EVENTS_WITHOUT_CONFIG_ENTRY,
-)
-=======
-from .const import AUTOMATION_EVENTS, BUILT_IN_EVENTS, DOMAIN
->>>>>>> f7a90508
+from .const import ALWAYS_CONTINUOUS_DOMAINS, AUTOMATION_EVENTS, BUILT_IN_EVENTS, DOMAIN
 from .models import LazyEventPartialState
 
 
@@ -164,67 +155,6 @@
 
 
 @callback
-def extract_attr(source: dict[str, Any], attr: str) -> list[str]:
-    """Extract an attribute as a list or string."""
-    if (value := source.get(attr)) is None:
-        return []
-    if isinstance(value, list):
-        return value
-    return str(value).split(",")
-
-
-@callback
-def event_forwarder_filtered(
-    target: Callable[[Event], None],
-    entities_filter: EntityFilter | None,
-    entity_ids: list[str] | None,
-    device_ids: list[str] | None,
-) -> Callable[[Event], None]:
-    """Make a callable to filter events."""
-    if not entities_filter and not entity_ids and not device_ids:
-        # No filter
-        # - Script Trace (context ids)
-        # - Automation Trace (context ids)
-        return target
-
-    if entities_filter:
-        # We have an entity filter:
-        # - Logbook panel
-        @callback
-        def _forward_events_filtered_by_entities_filter(event: Event) -> None:
-            assert entities_filter is not None
-            event_data = event.data
-            entity_ids = extract_attr(event_data, ATTR_ENTITY_ID)
-            if entity_ids and not any(
-                entities_filter(entity_id) for entity_id in entity_ids
-            ):
-                return
-            domain = event_data.get(ATTR_DOMAIN)
-            if domain and not entities_filter(f"{domain}._"):
-                return
-            target(event)
-
-        return _forward_events_filtered_by_entities_filter
-
-    # We are filtering on entity_ids and/or device_ids:
-    # - Areas
-    # - Devices
-    # - Logbook Card
-    entity_ids_set = set(entity_ids) if entity_ids else set()
-    device_ids_set = set(device_ids) if device_ids else set()
-
-    @callback
-    def _forward_events_filtered_by_device_entity_ids(event: Event) -> None:
-        event_data = event.data
-        if entity_ids_set.intersection(
-            extract_attr(event_data, ATTR_ENTITY_ID)
-        ) or device_ids_set.intersection(extract_attr(event_data, ATTR_DEVICE_ID)):
-            target(event)
-
-    return _forward_events_filtered_by_device_entity_ids
-
-
-@callback
 def async_subscribe_events(
     hass: HomeAssistant,
     subscriptions: list[CALLBACK_TYPE],
@@ -244,10 +174,6 @@
     event_forwarder = event_forwarder_filtered(
         target, entities_filter, entity_ids, device_ids
     )
-<<<<<<< HEAD
-
-=======
->>>>>>> f7a90508
     for event_type in event_types:
         subscriptions.append(
             hass.bus.async_listen(event_type, event_forwarder, run_immediately=True)
