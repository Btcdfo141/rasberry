--- conflicted
+++ resolved
@@ -41,12 +41,7 @@
   },
   "device_automation": {
     "trigger_type": {
-<<<<<<< HEAD
-      "motion_detected": "Motion detected",
-      "motion_clear": "Motion clear"
-=======
       "motion_detected": "Motion detected"
->>>>>>> fff5f558
     }
   }
 }