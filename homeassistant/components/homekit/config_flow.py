--- conflicted
+++ resolved
@@ -55,11 +55,8 @@
 INCLUDE_EXCLUDE_MODES = [MODE_EXCLUDE, MODE_INCLUDE]
 
 DOMAINS_NEED_ACCESSORY_MODE = [CAMERA_DOMAIN, MEDIA_PLAYER_DOMAIN]
-<<<<<<< HEAD
-=======
 NEVER_BRIDGED_DOMAINS = [CAMERA_DOMAIN]
 
->>>>>>> 4e6a1b49
 CAMERA_ENTITY_PREFIX = f"{CAMERA_DOMAIN}."
 
 SUPPORTED_DOMAINS = [
@@ -151,13 +148,10 @@
             )
             await self._async_add_entries_for_accessory_mode_entities(port)
             self.hk_data[CONF_PORT] = port
-<<<<<<< HEAD
-=======
             include_domains_filter = self.hk_data[CONF_FILTER][CONF_INCLUDE_DOMAINS]
             for domain in NEVER_BRIDGED_DOMAINS:
                 if domain in include_domains_filter:
                     include_domains_filter.remove(domain)
->>>>>>> 4e6a1b49
             return self.async_create_entry(
                 title=f"{self.hk_data[CONF_NAME]}:{self.hk_data[CONF_PORT]}",
                 data=self.hk_data,
@@ -192,18 +186,6 @@
                 )
             )
 
-<<<<<<< HEAD
-    async def async_step_accessory(self, input):
-        """Handle creation a single accessory in accessory mode."""
-        entity_id = input[CONF_ENTITY_ID]
-        port = input[CONF_PORT]
-
-        state = self.hass.states.get(entity_id)
-        if state:
-            name = state.attributes.get(ATTR_FRIENDLY_NAME) or state.entity_id
-        if not name:
-            name = HOMEKIT_MODE_ACCESSORY
-=======
     async def async_step_accessory(self, accessory_input):
         """Handle creation a single accessory in accessory mode."""
         entity_id = accessory_input[CONF_ENTITY_ID]
@@ -211,7 +193,6 @@
 
         state = self.hass.states.get(entity_id)
         name = state.attributes.get(ATTR_FRIENDLY_NAME) or state.entity_id
->>>>>>> 4e6a1b49
         entity_filter = _EMPTY_ENTITY_FILTER.copy()
         entity_filter[CONF_INCLUDE_ENTITIES] = [entity_id]
 
