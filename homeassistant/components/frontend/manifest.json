{
  "domain": "frontend",
  "name": "Home Assistant Frontend",
  "documentation": "https://www.home-assistant.io/integrations/frontend",
<<<<<<< HEAD
  "requirements": [
    "home-assistant-frontend==20210429.0"
  ],
=======
  "requirements": ["home-assistant-frontend==20210429.0"],
>>>>>>> 4ed74cd2
  "dependencies": [
    "api",
    "auth",
    "config",
    "device_automation",
    "http",
    "lovelace",
    "onboarding",
    "search",
    "system_log",
    "websocket_api"
  ],
  "codeowners": ["@home-assistant/frontend"],
  "quality_scale": "internal"
}<|MERGE_RESOLUTION|>--- conflicted
+++ resolved
@@ -2,13 +2,7 @@
   "domain": "frontend",
   "name": "Home Assistant Frontend",
   "documentation": "https://www.home-assistant.io/integrations/frontend",
-<<<<<<< HEAD
-  "requirements": [
-    "home-assistant-frontend==20210429.0"
-  ],
-=======
   "requirements": ["home-assistant-frontend==20210429.0"],
->>>>>>> 4ed74cd2
   "dependencies": [
     "api",
     "auth",
