"""Support for the Withings API.

For more details about this platform, please refer to the documentation at
"""
from __future__ import annotations

from collections.abc import Awaitable, Callable
from datetime import datetime

from aiohttp.hdrs import METH_HEAD, METH_POST
from aiohttp.web import Request, Response
import voluptuous as vol
from withings_api.common import NotifyAppli

from homeassistant.components import cloud
from homeassistant.components.application_credentials import (
    ClientCredential,
    async_import_client_credential,
)
from homeassistant.components.http import HomeAssistantView
from homeassistant.components.webhook import (
    async_generate_id as webhook_generate_id,
    async_generate_url as webhook_generate_url,
    async_register as webhook_register,
    async_unregister as webhook_unregister,
)
from homeassistant.config_entries import ConfigEntry
from homeassistant.const import (
    CONF_CLIENT_ID,
    CONF_CLIENT_SECRET,
    CONF_TOKEN,
    CONF_WEBHOOK_ID,
    EVENT_HOMEASSISTANT_STARTED,
    EVENT_HOMEASSISTANT_STOP,
    Platform,
)
from homeassistant.core import CoreState, Event, HomeAssistant, ServiceCall
from homeassistant.helpers import config_entry_oauth2_flow, config_validation as cv
from homeassistant.helpers.event import async_call_later
from homeassistant.helpers.typing import ConfigType

from .api import ConfigEntryWithingsApi
from .const import (
    CONF_CLOUDHOOK_URL,
    CONF_PROFILES,
    CONF_USE_WEBHOOK,
    CONFIG,
    DOMAIN,
    LOGGER,
)
from .coordinator import WithingsDataUpdateCoordinator

<<<<<<< HEAD
DOMAIN = const.DOMAIN
PLATFORMS = [Platform.EVENT, Platform.SENSOR]
=======
PLATFORMS = [Platform.BINARY_SENSOR, Platform.SENSOR]
>>>>>>> 8ec11910

CONFIG_SCHEMA = vol.Schema(
    {
        DOMAIN: vol.All(
            cv.deprecated(CONF_PROFILES),
            cv.deprecated(CONF_CLIENT_ID),
            cv.deprecated(CONF_CLIENT_SECRET),
            vol.Schema(
                {
                    vol.Optional(CONF_CLIENT_ID): vol.All(cv.string, vol.Length(min=1)),
                    vol.Optional(CONF_CLIENT_SECRET): vol.All(
                        cv.string, vol.Length(min=1)
                    ),
                    vol.Optional(CONF_USE_WEBHOOK): cv.boolean,
                    vol.Optional(CONF_PROFILES): vol.All(
                        cv.ensure_list,
                        vol.Unique(),
                        vol.Length(min=1),
                        [vol.All(cv.string, vol.Length(min=1))],
                    ),
                }
            ),
        )
    },
    extra=vol.ALLOW_EXTRA,
)


async def async_setup(hass: HomeAssistant, config: ConfigType) -> bool:
    """Set up the Withings component."""
    if not (conf := config.get(DOMAIN)):
        # Apply the defaults.
        conf = CONFIG_SCHEMA({DOMAIN: {}})[DOMAIN]
        hass.data[DOMAIN] = {CONFIG: conf}
        return True

    hass.data[DOMAIN] = {CONFIG: conf}

    # Setup the oauth2 config flow.
    if CONF_CLIENT_ID in conf:
        await async_import_client_credential(
            hass,
            DOMAIN,
            ClientCredential(
                conf[CONF_CLIENT_ID],
                conf[CONF_CLIENT_SECRET],
            ),
        )
        LOGGER.warning(
            "Configuration of Withings integration OAuth2 credentials in YAML "
            "is deprecated and will be removed in a future release; Your "
            "existing OAuth Application Credentials have been imported into "
            "the UI automatically and can be safely removed from your "
            "configuration.yaml file"
        )

    return True


async def async_setup_entry(hass: HomeAssistant, entry: ConfigEntry) -> bool:
    """Set up Withings from a config entry."""
    if CONF_WEBHOOK_ID not in entry.data or entry.unique_id is None:
        new_data = entry.data.copy()
        unique_id = str(entry.data[CONF_TOKEN]["userid"])
        if CONF_WEBHOOK_ID not in new_data:
            new_data[CONF_WEBHOOK_ID] = webhook_generate_id()

        hass.config_entries.async_update_entry(
            entry, data=new_data, unique_id=unique_id
        )

    client = ConfigEntryWithingsApi(
        hass=hass,
        config_entry=entry,
        implementation=await config_entry_oauth2_flow.async_get_config_entry_implementation(
            hass, entry
        ),
    )
    coordinator = WithingsDataUpdateCoordinator(hass, client)

    await coordinator.async_config_entry_first_refresh()

    hass.data.setdefault(DOMAIN, {})[entry.entry_id] = coordinator

    async def unregister_webhook(
        call_or_event_or_dt: ServiceCall | Event | datetime | None,
    ) -> None:
        LOGGER.debug("Unregister Withings webhook (%s)", entry.data[CONF_WEBHOOK_ID])
        webhook_unregister(hass, entry.data[CONF_WEBHOOK_ID])
        await hass.data[DOMAIN][entry.entry_id].async_unsubscribe_webhooks()

    async def register_webhook(
        call_or_event_or_dt: ServiceCall | Event | datetime | None,
    ) -> None:
        if cloud.async_active_subscription(hass):
            webhook_url = await async_cloudhook_generate_url(hass, entry)
        else:
            webhook_url = webhook_generate_url(hass, entry.data[CONF_WEBHOOK_ID])

        if not webhook_url.startswith("https://"):
            LOGGER.warning(
                "Webhook not registered - "
                "https and port 443 is required to register the webhook"
            )
            return

        webhook_register(
            hass,
            DOMAIN,
            "Withings",
            entry.data[CONF_WEBHOOK_ID],
            get_webhook_handler(coordinator),
        )

        await hass.data[DOMAIN][entry.entry_id].async_subscribe_webhooks(webhook_url)
        LOGGER.debug("Register Withings webhook: %s", webhook_url)
        entry.async_on_unload(
            hass.bus.async_listen_once(EVENT_HOMEASSISTANT_STOP, unregister_webhook)
        )

    async def manage_cloudhook(state: cloud.CloudConnectionState) -> None:
        if state is cloud.CloudConnectionState.CLOUD_CONNECTED:
            await register_webhook(None)

        if state is cloud.CloudConnectionState.CLOUD_DISCONNECTED:
            await unregister_webhook(None)
            async_call_later(hass, 30, register_webhook)

    if cloud.async_active_subscription(hass):
        if cloud.async_is_connected(hass):
            await register_webhook(None)
        cloud.async_listen_connection_change(hass, manage_cloudhook)

    elif hass.state == CoreState.running:
        await register_webhook(None)
    else:
        hass.bus.async_listen_once(EVENT_HOMEASSISTANT_STARTED, register_webhook)

    await hass.config_entries.async_forward_entry_setups(entry, PLATFORMS)
    entry.async_on_unload(entry.add_update_listener(update_listener))

    return True


async def async_unload_entry(hass: HomeAssistant, entry: ConfigEntry) -> bool:
    """Unload Withings config entry."""
    webhook_unregister(hass, entry.data[CONF_WEBHOOK_ID])

    if unload_ok := await hass.config_entries.async_unload_platforms(entry, PLATFORMS):
        hass.data[DOMAIN].pop(entry.entry_id)
    return unload_ok


async def update_listener(hass: HomeAssistant, entry: ConfigEntry) -> None:
    """Handle options update."""
    await hass.config_entries.async_reload(entry.entry_id)


async def async_cloudhook_generate_url(hass: HomeAssistant, entry: ConfigEntry) -> str:
    """Generate the full URL for a webhook_id."""
    if CONF_CLOUDHOOK_URL not in entry.data:
        webhook_url = await cloud.async_create_cloudhook(
            hass, entry.data[CONF_WEBHOOK_ID]
        )
        data = {**entry.data, CONF_CLOUDHOOK_URL: webhook_url}
        hass.config_entries.async_update_entry(entry, data=data)
        return webhook_url
    return str(entry.data[CONF_CLOUDHOOK_URL])


async def async_remove_entry(hass: HomeAssistant, entry: ConfigEntry) -> None:
    """Cleanup when entry is removed."""
    if cloud.async_active_subscription(hass):
        try:
            LOGGER.debug(
                "Removing Withings cloudhook (%s)", entry.data[CONF_WEBHOOK_ID]
            )
            await cloud.async_delete_cloudhook(hass, entry.data[CONF_WEBHOOK_ID])
        except cloud.CloudNotAvailable:
            pass


def json_message_response(message: str, message_code: int) -> Response:
    """Produce common json output."""
    return HomeAssistantView.json({"message": message, "code": message_code})


def get_webhook_handler(
    coordinator: WithingsDataUpdateCoordinator,
) -> Callable[[HomeAssistant, str, Request], Awaitable[Response | None]]:
    """Return webhook handler."""

    async def async_webhook_handler(
        hass: HomeAssistant, webhook_id: str, request: Request
    ) -> Response | None:
        # Handle http head calls to the path.
        # When creating a notify subscription, Withings will check that the endpoint is running by sending a HEAD request.
        if request.method == METH_HEAD:
            return Response()

        if request.method != METH_POST:
            return json_message_response("Invalid method", message_code=2)

        # Handle http post calls to the path.
        if not request.body_exists:
            return json_message_response("No request body", message_code=12)

        params = await request.post()

        if "appli" not in params:
            return json_message_response(
                "Parameter appli not provided", message_code=20
            )

        try:
            appli = NotifyAppli(int(params.getone("appli")))  # type: ignore[arg-type]
        except ValueError:
            return json_message_response("Invalid appli provided", message_code=21)

        await coordinator.async_webhook_data_updated(appli)

        return json_message_response("Success", message_code=0)

    return async_webhook_handler<|MERGE_RESOLUTION|>--- conflicted
+++ resolved
@@ -50,12 +50,7 @@
 )
 from .coordinator import WithingsDataUpdateCoordinator
 
-<<<<<<< HEAD
-DOMAIN = const.DOMAIN
 PLATFORMS = [Platform.EVENT, Platform.SENSOR]
-=======
-PLATFORMS = [Platform.BINARY_SENSOR, Platform.SENSOR]
->>>>>>> 8ec11910
 
 CONFIG_SCHEMA = vol.Schema(
     {
