"""Sensor for displaying the number of result from Flume."""
from datetime import timedelta
import logging
from numbers import Number

from pyflume import FlumeData
import voluptuous as vol

from homeassistant.components.sensor import PLATFORM_SCHEMA
from homeassistant.config_entries import SOURCE_IMPORT
from homeassistant.const import (
    CONF_CLIENT_ID,
    CONF_CLIENT_SECRET,
    CONF_NAME,
    CONF_PASSWORD,
    CONF_USERNAME,
)
import homeassistant.helpers.config_validation as cv
from homeassistant.helpers.entity import Entity
from homeassistant.util import Throttle

from .const import (
    DEFAULT_NAME,
    DOMAIN,
    FLUME_AUTH,
    FLUME_DEVICES,
    FLUME_HTTP_SESSION,
    FLUME_QUERIES_SENSOR,
    FLUME_TYPE_SENSOR,
    KEY_DEVICE_ID,
    KEY_DEVICE_LOCATION,
    KEY_DEVICE_LOCATION_NAME,
    KEY_DEVICE_LOCATION_TIMEZONE,
    KEY_DEVICE_TYPE,
)

_LOGGER = logging.getLogger(__name__)

MIN_TIME_BETWEEN_UPDATES = timedelta(seconds=15)
SCAN_INTERVAL = timedelta(minutes=1)

PLATFORM_SCHEMA = PLATFORM_SCHEMA.extend(
    {
        vol.Required(CONF_USERNAME): cv.string,
        vol.Required(CONF_PASSWORD): cv.string,
        vol.Required(CONF_CLIENT_ID): cv.string,
        vol.Required(CONF_CLIENT_SECRET): cv.string,
        vol.Optional(CONF_NAME): cv.string,
    }
)


async def async_setup_platform(hass, config, async_add_entities, discovery_info=None):
    """Import the platform into a config entry."""
    hass.async_create_task(
        hass.config_entries.flow.async_init(
            DOMAIN, context={"source": SOURCE_IMPORT}, data=config
        )
    )


async def async_setup_entry(hass, config_entry, async_add_entities):
    """Set up the Flume sensor."""
    flume_domain_data = hass.data[DOMAIN][config_entry.entry_id]

    flume_auth = flume_domain_data[FLUME_AUTH]
    http_session = flume_domain_data[FLUME_HTTP_SESSION]
    flume_devices = flume_domain_data[FLUME_DEVICES]

    config = config_entry.data
    name = config.get(CONF_NAME, DEFAULT_NAME)

    flume_entity_list = []
    for device in flume_devices.device_list:
        if device[KEY_DEVICE_TYPE] != FLUME_TYPE_SENSOR:
            continue

        device_id = device[KEY_DEVICE_ID]
        device_name = device[KEY_DEVICE_LOCATION][KEY_DEVICE_LOCATION_NAME]
        device_timezone = device[KEY_DEVICE_LOCATION][KEY_DEVICE_LOCATION_TIMEZONE]
        device_friendly_name = f"{name} {device_name}"
        flume_device = FlumeData(
            flume_auth,
            device_id,
            device_timezone,
            SCAN_INTERVAL,
            update_on_init=False,
            http_session=http_session,
        )

        flume_data = FlumeSensorData(flume_device)

        for flume_query_sensor in FLUME_QUERIES_SENSOR.items():
            flume_entity_list.append(
                FlumeSensor(
                    flume_data,
                    flume_query_sensor,
                    f"{device_friendly_name} {flume_query_sensor[1]['friendly_name']}",
                    device_id,
                )
            )

    if flume_entity_list:
        async_add_entities(flume_entity_list)


class FlumeSensor(Entity):
    """Representation of the Flume sensor."""

    def __init__(self, flume_data, flume_query_sensor, name, device_id):
        """Initialize the Flume sensor."""
        self._flume_data = flume_data
        self._flume_query_sensor = flume_query_sensor
        self._name = name
        self._device_id = device_id
        self._undo_track_sensor = None
        self._available = self._flume_data.available
        self._state = None

    @property
    def device_info(self):
        """Device info for the flume sensor."""
        return {
            "name": self._name,
            "identifiers": {(DOMAIN, self._device_id)},
            "manufacturer": "Flume, Inc.",
            "model": "Flume Smart Water Monitor",
        }

    @property
    def name(self):
        """Return the name of the sensor."""
        return self._name

    @property
    def state(self):
        """Return the state of the sensor."""
        return self._state

    @property
    def unit_of_measurement(self):
        """Return the unit the value is expressed in."""
        # This is in gallons per SCAN_INTERVAL
        return self._flume_query_sensor[1]["unit_of_measurement"]

    @property
    def available(self):
        """Device is available."""
        return self._available

    @property
    def unique_id(self):
        """Flume query and Device unique ID."""
        return f"{self._flume_query_sensor[0]}_{self._device_id}"

    def update(self):
        """Get the latest data and updates the states."""
<<<<<<< HEAD
        _LOGGER.debug("Updating flume sensor: %s", self._name)
=======
>>>>>>> 03582402

        def format_state_value(value):
            return round(value, 1) if isinstance(value, Number) else None

        self._flume_data.update()
        self._state = format_state_value(
            self._flume_data.flume_device.values[self._flume_query_sensor[0]]
        )
<<<<<<< HEAD
        _LOGGER.debug("Successful update of flume sensor: %s", self._name)

=======
        _LOGGER.debug(
            "Updating sensor: '%s', value: '%s'",
            self._name,
            self._flume_data.flume_device.values[self._flume_query_sensor[0]],
        )
>>>>>>> 03582402
        self._available = self._flume_data.available

    async def async_added_to_hass(self):
        """Request an update when added."""
        # We do ask for an update with async_add_entities()
        # because it will update disabled entities
        self.async_schedule_update_ha_state()


class FlumeSensorData:
    """Get the latest data and update the states."""

    def __init__(self, flume_device):
        """Initialize the data object."""
        self.flume_device = flume_device
        self.available = True

    @Throttle(MIN_TIME_BETWEEN_UPDATES)
    def update(self):
        """Get the latest data from the Flume."""
        _LOGGER.debug("Updating Flume data")
<<<<<<< HEAD

        try:
            self.flume_device.update_force()
            self.available = True
            _LOGGER.debug("Returned Flume query: %s", self.flume_device.query_payload)
            _LOGGER.debug("Returned Flume values: %s", self.flume_device.values)
=======
        try:
            self.flume_device.update_force()
>>>>>>> 03582402
        except Exception as ex:  # pylint: disable=broad-except
            if self.available:
                _LOGGER.error("Update of Flume data failed: %s", ex)
            self.available = False
            return
<<<<<<< HEAD
        _LOGGER.debug("Successful update of Flume data")
=======
        self.available = True
        _LOGGER.debug(
            "Flume update details: %s",
            {
                "values": self.flume_device.values,
                "query_payload": self.flume_device.query_payload,
            },
        )
>>>>>>> 03582402
<|MERGE_RESOLUTION|>--- conflicted
+++ resolved
@@ -155,10 +155,6 @@
 
     def update(self):
         """Get the latest data and updates the states."""
-<<<<<<< HEAD
-        _LOGGER.debug("Updating flume sensor: %s", self._name)
-=======
->>>>>>> 03582402
 
         def format_state_value(value):
             return round(value, 1) if isinstance(value, Number) else None
@@ -167,16 +163,11 @@
         self._state = format_state_value(
             self._flume_data.flume_device.values[self._flume_query_sensor[0]]
         )
-<<<<<<< HEAD
-        _LOGGER.debug("Successful update of flume sensor: %s", self._name)
-
-=======
         _LOGGER.debug(
             "Updating sensor: '%s', value: '%s'",
             self._name,
             self._flume_data.flume_device.values[self._flume_query_sensor[0]],
         )
->>>>>>> 03582402
         self._available = self._flume_data.available
 
     async def async_added_to_hass(self):
@@ -198,25 +189,13 @@
     def update(self):
         """Get the latest data from the Flume."""
         _LOGGER.debug("Updating Flume data")
-<<<<<<< HEAD
-
         try:
             self.flume_device.update_force()
-            self.available = True
-            _LOGGER.debug("Returned Flume query: %s", self.flume_device.query_payload)
-            _LOGGER.debug("Returned Flume values: %s", self.flume_device.values)
-=======
-        try:
-            self.flume_device.update_force()
->>>>>>> 03582402
         except Exception as ex:  # pylint: disable=broad-except
             if self.available:
                 _LOGGER.error("Update of Flume data failed: %s", ex)
             self.available = False
             return
-<<<<<<< HEAD
-        _LOGGER.debug("Successful update of Flume data")
-=======
         self.available = True
         _LOGGER.debug(
             "Flume update details: %s",
@@ -224,5 +203,4 @@
                 "values": self.flume_device.values,
                 "query_payload": self.flume_device.query_payload,
             },
-        )
->>>>>>> 03582402
+        )