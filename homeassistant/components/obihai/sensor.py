--- conflicted
+++ resolved
@@ -46,11 +46,7 @@
         "manual_migration",
         breaks_in_ha_version="2023.6.0",
         is_fixable=False,
-<<<<<<< HEAD
-        severity=issue_registry.IssueSeverity.WARNING,
-=======
-        severity=ir.IssueSeverity.ERROR,
->>>>>>> b94dffb7
+        severity=ir.IssueSeverity.WARNING,
         translation_key="manual_migration",
     )
 
