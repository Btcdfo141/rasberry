"""Factory function to initialize KNX devices from config."""
from __future__ import annotations

from xknx import XKNX
from xknx.devices import (
    BinarySensor as XknxBinarySensor,
    Climate as XknxClimate,
    ClimateMode as XknxClimateMode,
    Device as XknxDevice,
    Sensor as XknxSensor,
    Weather as XknxWeather,
)

from homeassistant.const import CONF_DEVICE_CLASS, CONF_NAME, CONF_TYPE
from homeassistant.helpers.typing import ConfigType

from .const import SupportedPlatforms
from .schema import (
    BinarySensorSchema,
    ClimateSchema,
<<<<<<< HEAD
    LightSchema,
=======
    CoverSchema,
>>>>>>> 05c6f3ca
    SensorSchema,
    WeatherSchema,
)


def create_knx_device(
    platform: SupportedPlatforms,
    knx_module: XKNX,
    config: ConfigType,
) -> XknxDevice | None:
    """Return the requested XKNX device."""
<<<<<<< HEAD
    if platform is SupportedPlatforms.LIGHT:
        return _create_light(knx_module, config)
=======
    if platform is SupportedPlatforms.COVER:
        return _create_cover(knx_module, config)
>>>>>>> 05c6f3ca

    if platform is SupportedPlatforms.CLIMATE:
        return _create_climate(knx_module, config)

    if platform is SupportedPlatforms.SENSOR:
        return _create_sensor(knx_module, config)

    if platform is SupportedPlatforms.BINARY_SENSOR:
        return _create_binary_sensor(knx_module, config)

    if platform is SupportedPlatforms.WEATHER:
        return _create_weather(knx_module, config)

    return None


<<<<<<< HEAD
def _create_light_color(
    color: str, config: ConfigType
) -> tuple[str | None, str | None, str | None, str | None]:
    """Load color configuration from configuration structure."""
    if "individual_colors" in config and color in config["individual_colors"]:
        sub_config = config["individual_colors"][color]
        group_address_switch = sub_config.get(KNX_ADDRESS)
        group_address_switch_state = sub_config.get(LightSchema.CONF_STATE_ADDRESS)
        group_address_brightness = sub_config.get(LightSchema.CONF_BRIGHTNESS_ADDRESS)
        group_address_brightness_state = sub_config.get(
            LightSchema.CONF_BRIGHTNESS_STATE_ADDRESS
        )
        return (
            group_address_switch,
            group_address_switch_state,
            group_address_brightness,
            group_address_brightness_state,
        )
    return None, None, None, None


def _create_light(knx_module: XKNX, config: ConfigType) -> XknxLight:
    """Return a KNX Light device to be used within XKNX."""

    group_address_tunable_white = None
    group_address_tunable_white_state = None
    group_address_color_temp = None
    group_address_color_temp_state = None
    if config[LightSchema.CONF_COLOR_TEMP_MODE] == ColorTempModes.ABSOLUTE:
        group_address_color_temp = config.get(LightSchema.CONF_COLOR_TEMP_ADDRESS)
        group_address_color_temp_state = config.get(
            LightSchema.CONF_COLOR_TEMP_STATE_ADDRESS
        )
    elif config[LightSchema.CONF_COLOR_TEMP_MODE] == ColorTempModes.RELATIVE:
        group_address_tunable_white = config.get(LightSchema.CONF_COLOR_TEMP_ADDRESS)
        group_address_tunable_white_state = config.get(
            LightSchema.CONF_COLOR_TEMP_STATE_ADDRESS
        )

    (
        red_switch,
        red_switch_state,
        red_brightness,
        red_brightness_state,
    ) = _create_light_color(LightSchema.CONF_RED, config)
    (
        green_switch,
        green_switch_state,
        green_brightness,
        green_brightness_state,
    ) = _create_light_color(LightSchema.CONF_GREEN, config)
    (
        blue_switch,
        blue_switch_state,
        blue_brightness,
        blue_brightness_state,
    ) = _create_light_color(LightSchema.CONF_BLUE, config)
    (
        white_switch,
        white_switch_state,
        white_brightness,
        white_brightness_state,
    ) = _create_light_color(LightSchema.CONF_WHITE, config)

    return XknxLight(
        knx_module,
        name=config[CONF_NAME],
        group_address_switch=config.get(KNX_ADDRESS),
        group_address_switch_state=config.get(LightSchema.CONF_STATE_ADDRESS),
        group_address_brightness=config.get(LightSchema.CONF_BRIGHTNESS_ADDRESS),
        group_address_brightness_state=config.get(
            LightSchema.CONF_BRIGHTNESS_STATE_ADDRESS
        ),
        group_address_color=config.get(LightSchema.CONF_COLOR_ADDRESS),
        group_address_color_state=config.get(LightSchema.CONF_COLOR_STATE_ADDRESS),
        group_address_rgbw=config.get(LightSchema.CONF_RGBW_ADDRESS),
        group_address_rgbw_state=config.get(LightSchema.CONF_RGBW_STATE_ADDRESS),
        group_address_tunable_white=group_address_tunable_white,
        group_address_tunable_white_state=group_address_tunable_white_state,
        group_address_color_temperature=group_address_color_temp,
        group_address_color_temperature_state=group_address_color_temp_state,
        group_address_switch_red=red_switch,
        group_address_switch_red_state=red_switch_state,
        group_address_brightness_red=red_brightness,
        group_address_brightness_red_state=red_brightness_state,
        group_address_switch_green=green_switch,
        group_address_switch_green_state=green_switch_state,
        group_address_brightness_green=green_brightness,
        group_address_brightness_green_state=green_brightness_state,
        group_address_switch_blue=blue_switch,
        group_address_switch_blue_state=blue_switch_state,
        group_address_brightness_blue=blue_brightness,
        group_address_brightness_blue_state=blue_brightness_state,
        group_address_switch_white=white_switch,
        group_address_switch_white_state=white_switch_state,
        group_address_brightness_white=white_brightness,
        group_address_brightness_white_state=white_brightness_state,
        min_kelvin=config[LightSchema.CONF_MIN_KELVIN],
        max_kelvin=config[LightSchema.CONF_MAX_KELVIN],
=======
def _create_cover(knx_module: XKNX, config: ConfigType) -> XknxCover:
    """Return a KNX Cover device to be used within XKNX."""
    return XknxCover(
        knx_module,
        name=config[CONF_NAME],
        group_address_long=config.get(CoverSchema.CONF_MOVE_LONG_ADDRESS),
        group_address_short=config.get(CoverSchema.CONF_MOVE_SHORT_ADDRESS),
        group_address_stop=config.get(CoverSchema.CONF_STOP_ADDRESS),
        group_address_position_state=config.get(
            CoverSchema.CONF_POSITION_STATE_ADDRESS
        ),
        group_address_angle=config.get(CoverSchema.CONF_ANGLE_ADDRESS),
        group_address_angle_state=config.get(CoverSchema.CONF_ANGLE_STATE_ADDRESS),
        group_address_position=config.get(CoverSchema.CONF_POSITION_ADDRESS),
        travel_time_down=config[CoverSchema.CONF_TRAVELLING_TIME_DOWN],
        travel_time_up=config[CoverSchema.CONF_TRAVELLING_TIME_UP],
        invert_position=config[CoverSchema.CONF_INVERT_POSITION],
        invert_angle=config[CoverSchema.CONF_INVERT_ANGLE],
        device_class=config.get(CONF_DEVICE_CLASS),
>>>>>>> 05c6f3ca
    )


def _create_climate(knx_module: XKNX, config: ConfigType) -> XknxClimate:
    """Return a KNX Climate device to be used within XKNX."""
    climate_mode = XknxClimateMode(
        knx_module,
        name=f"{config[CONF_NAME]} Mode",
        group_address_operation_mode=config.get(
            ClimateSchema.CONF_OPERATION_MODE_ADDRESS
        ),
        group_address_operation_mode_state=config.get(
            ClimateSchema.CONF_OPERATION_MODE_STATE_ADDRESS
        ),
        group_address_controller_status=config.get(
            ClimateSchema.CONF_CONTROLLER_STATUS_ADDRESS
        ),
        group_address_controller_status_state=config.get(
            ClimateSchema.CONF_CONTROLLER_STATUS_STATE_ADDRESS
        ),
        group_address_controller_mode=config.get(
            ClimateSchema.CONF_CONTROLLER_MODE_ADDRESS
        ),
        group_address_controller_mode_state=config.get(
            ClimateSchema.CONF_CONTROLLER_MODE_STATE_ADDRESS
        ),
        group_address_operation_mode_protection=config.get(
            ClimateSchema.CONF_OPERATION_MODE_FROST_PROTECTION_ADDRESS
        ),
        group_address_operation_mode_night=config.get(
            ClimateSchema.CONF_OPERATION_MODE_NIGHT_ADDRESS
        ),
        group_address_operation_mode_comfort=config.get(
            ClimateSchema.CONF_OPERATION_MODE_COMFORT_ADDRESS
        ),
        group_address_operation_mode_standby=config.get(
            ClimateSchema.CONF_OPERATION_MODE_STANDBY_ADDRESS
        ),
        group_address_heat_cool=config.get(ClimateSchema.CONF_HEAT_COOL_ADDRESS),
        group_address_heat_cool_state=config.get(
            ClimateSchema.CONF_HEAT_COOL_STATE_ADDRESS
        ),
        operation_modes=config.get(ClimateSchema.CONF_OPERATION_MODES),
        controller_modes=config.get(ClimateSchema.CONF_CONTROLLER_MODES),
    )

    return XknxClimate(
        knx_module,
        name=config[CONF_NAME],
        group_address_temperature=config[ClimateSchema.CONF_TEMPERATURE_ADDRESS],
        group_address_target_temperature=config.get(
            ClimateSchema.CONF_TARGET_TEMPERATURE_ADDRESS
        ),
        group_address_target_temperature_state=config[
            ClimateSchema.CONF_TARGET_TEMPERATURE_STATE_ADDRESS
        ],
        group_address_setpoint_shift=config.get(
            ClimateSchema.CONF_SETPOINT_SHIFT_ADDRESS
        ),
        group_address_setpoint_shift_state=config.get(
            ClimateSchema.CONF_SETPOINT_SHIFT_STATE_ADDRESS
        ),
        setpoint_shift_mode=config[ClimateSchema.CONF_SETPOINT_SHIFT_MODE],
        setpoint_shift_max=config[ClimateSchema.CONF_SETPOINT_SHIFT_MAX],
        setpoint_shift_min=config[ClimateSchema.CONF_SETPOINT_SHIFT_MIN],
        temperature_step=config[ClimateSchema.CONF_TEMPERATURE_STEP],
        group_address_on_off=config.get(ClimateSchema.CONF_ON_OFF_ADDRESS),
        group_address_on_off_state=config.get(ClimateSchema.CONF_ON_OFF_STATE_ADDRESS),
        min_temp=config.get(ClimateSchema.CONF_MIN_TEMP),
        max_temp=config.get(ClimateSchema.CONF_MAX_TEMP),
        mode=climate_mode,
        on_off_invert=config[ClimateSchema.CONF_ON_OFF_INVERT],
        create_temperature_sensors=config[
            ClimateSchema.CONF_CREATE_TEMPERATURE_SENSORS
        ],
    )


def _create_sensor(knx_module: XKNX, config: ConfigType) -> XknxSensor:
    """Return a KNX sensor to be used within XKNX."""
    return XknxSensor(
        knx_module,
        name=config[CONF_NAME],
        group_address_state=config[SensorSchema.CONF_STATE_ADDRESS],
        sync_state=config[SensorSchema.CONF_SYNC_STATE],
        always_callback=config[SensorSchema.CONF_ALWAYS_CALLBACK],
        value_type=config[CONF_TYPE],
    )


def _create_binary_sensor(knx_module: XKNX, config: ConfigType) -> XknxBinarySensor:
    """Return a KNX binary sensor to be used within XKNX."""
    device_name = config[CONF_NAME]

    return XknxBinarySensor(
        knx_module,
        name=device_name,
        group_address_state=config[BinarySensorSchema.CONF_STATE_ADDRESS],
        invert=config[BinarySensorSchema.CONF_INVERT],
        sync_state=config[BinarySensorSchema.CONF_SYNC_STATE],
        device_class=config.get(CONF_DEVICE_CLASS),
        ignore_internal_state=config[BinarySensorSchema.CONF_IGNORE_INTERNAL_STATE],
        context_timeout=config.get(BinarySensorSchema.CONF_CONTEXT_TIMEOUT),
        reset_after=config.get(BinarySensorSchema.CONF_RESET_AFTER),
    )


def _create_weather(knx_module: XKNX, config: ConfigType) -> XknxWeather:
    """Return a KNX weather device to be used within XKNX."""
    return XknxWeather(
        knx_module,
        name=config[CONF_NAME],
        sync_state=config[WeatherSchema.CONF_SYNC_STATE],
        create_sensors=config[WeatherSchema.CONF_KNX_CREATE_SENSORS],
        group_address_temperature=config[WeatherSchema.CONF_KNX_TEMPERATURE_ADDRESS],
        group_address_brightness_south=config.get(
            WeatherSchema.CONF_KNX_BRIGHTNESS_SOUTH_ADDRESS
        ),
        group_address_brightness_east=config.get(
            WeatherSchema.CONF_KNX_BRIGHTNESS_EAST_ADDRESS
        ),
        group_address_brightness_west=config.get(
            WeatherSchema.CONF_KNX_BRIGHTNESS_WEST_ADDRESS
        ),
        group_address_brightness_north=config.get(
            WeatherSchema.CONF_KNX_BRIGHTNESS_NORTH_ADDRESS
        ),
        group_address_wind_speed=config.get(WeatherSchema.CONF_KNX_WIND_SPEED_ADDRESS),
        group_address_wind_bearing=config.get(
            WeatherSchema.CONF_KNX_WIND_BEARING_ADDRESS
        ),
        group_address_rain_alarm=config.get(WeatherSchema.CONF_KNX_RAIN_ALARM_ADDRESS),
        group_address_frost_alarm=config.get(
            WeatherSchema.CONF_KNX_FROST_ALARM_ADDRESS
        ),
        group_address_wind_alarm=config.get(WeatherSchema.CONF_KNX_WIND_ALARM_ADDRESS),
        group_address_day_night=config.get(WeatherSchema.CONF_KNX_DAY_NIGHT_ADDRESS),
        group_address_air_pressure=config.get(
            WeatherSchema.CONF_KNX_AIR_PRESSURE_ADDRESS
        ),
        group_address_humidity=config.get(WeatherSchema.CONF_KNX_HUMIDITY_ADDRESS),
    )<|MERGE_RESOLUTION|>--- conflicted
+++ resolved
@@ -15,17 +15,7 @@
 from homeassistant.helpers.typing import ConfigType
 
 from .const import SupportedPlatforms
-from .schema import (
-    BinarySensorSchema,
-    ClimateSchema,
-<<<<<<< HEAD
-    LightSchema,
-=======
-    CoverSchema,
->>>>>>> 05c6f3ca
-    SensorSchema,
-    WeatherSchema,
-)
+from .schema import BinarySensorSchema, ClimateSchema, SensorSchema, WeatherSchema
 
 
 def create_knx_device(
@@ -34,14 +24,6 @@
     config: ConfigType,
 ) -> XknxDevice | None:
     """Return the requested XKNX device."""
-<<<<<<< HEAD
-    if platform is SupportedPlatforms.LIGHT:
-        return _create_light(knx_module, config)
-=======
-    if platform is SupportedPlatforms.COVER:
-        return _create_cover(knx_module, config)
->>>>>>> 05c6f3ca
-
     if platform is SupportedPlatforms.CLIMATE:
         return _create_climate(knx_module, config)
 
@@ -55,130 +37,6 @@
         return _create_weather(knx_module, config)
 
     return None
-
-
-<<<<<<< HEAD
-def _create_light_color(
-    color: str, config: ConfigType
-) -> tuple[str | None, str | None, str | None, str | None]:
-    """Load color configuration from configuration structure."""
-    if "individual_colors" in config and color in config["individual_colors"]:
-        sub_config = config["individual_colors"][color]
-        group_address_switch = sub_config.get(KNX_ADDRESS)
-        group_address_switch_state = sub_config.get(LightSchema.CONF_STATE_ADDRESS)
-        group_address_brightness = sub_config.get(LightSchema.CONF_BRIGHTNESS_ADDRESS)
-        group_address_brightness_state = sub_config.get(
-            LightSchema.CONF_BRIGHTNESS_STATE_ADDRESS
-        )
-        return (
-            group_address_switch,
-            group_address_switch_state,
-            group_address_brightness,
-            group_address_brightness_state,
-        )
-    return None, None, None, None
-
-
-def _create_light(knx_module: XKNX, config: ConfigType) -> XknxLight:
-    """Return a KNX Light device to be used within XKNX."""
-
-    group_address_tunable_white = None
-    group_address_tunable_white_state = None
-    group_address_color_temp = None
-    group_address_color_temp_state = None
-    if config[LightSchema.CONF_COLOR_TEMP_MODE] == ColorTempModes.ABSOLUTE:
-        group_address_color_temp = config.get(LightSchema.CONF_COLOR_TEMP_ADDRESS)
-        group_address_color_temp_state = config.get(
-            LightSchema.CONF_COLOR_TEMP_STATE_ADDRESS
-        )
-    elif config[LightSchema.CONF_COLOR_TEMP_MODE] == ColorTempModes.RELATIVE:
-        group_address_tunable_white = config.get(LightSchema.CONF_COLOR_TEMP_ADDRESS)
-        group_address_tunable_white_state = config.get(
-            LightSchema.CONF_COLOR_TEMP_STATE_ADDRESS
-        )
-
-    (
-        red_switch,
-        red_switch_state,
-        red_brightness,
-        red_brightness_state,
-    ) = _create_light_color(LightSchema.CONF_RED, config)
-    (
-        green_switch,
-        green_switch_state,
-        green_brightness,
-        green_brightness_state,
-    ) = _create_light_color(LightSchema.CONF_GREEN, config)
-    (
-        blue_switch,
-        blue_switch_state,
-        blue_brightness,
-        blue_brightness_state,
-    ) = _create_light_color(LightSchema.CONF_BLUE, config)
-    (
-        white_switch,
-        white_switch_state,
-        white_brightness,
-        white_brightness_state,
-    ) = _create_light_color(LightSchema.CONF_WHITE, config)
-
-    return XknxLight(
-        knx_module,
-        name=config[CONF_NAME],
-        group_address_switch=config.get(KNX_ADDRESS),
-        group_address_switch_state=config.get(LightSchema.CONF_STATE_ADDRESS),
-        group_address_brightness=config.get(LightSchema.CONF_BRIGHTNESS_ADDRESS),
-        group_address_brightness_state=config.get(
-            LightSchema.CONF_BRIGHTNESS_STATE_ADDRESS
-        ),
-        group_address_color=config.get(LightSchema.CONF_COLOR_ADDRESS),
-        group_address_color_state=config.get(LightSchema.CONF_COLOR_STATE_ADDRESS),
-        group_address_rgbw=config.get(LightSchema.CONF_RGBW_ADDRESS),
-        group_address_rgbw_state=config.get(LightSchema.CONF_RGBW_STATE_ADDRESS),
-        group_address_tunable_white=group_address_tunable_white,
-        group_address_tunable_white_state=group_address_tunable_white_state,
-        group_address_color_temperature=group_address_color_temp,
-        group_address_color_temperature_state=group_address_color_temp_state,
-        group_address_switch_red=red_switch,
-        group_address_switch_red_state=red_switch_state,
-        group_address_brightness_red=red_brightness,
-        group_address_brightness_red_state=red_brightness_state,
-        group_address_switch_green=green_switch,
-        group_address_switch_green_state=green_switch_state,
-        group_address_brightness_green=green_brightness,
-        group_address_brightness_green_state=green_brightness_state,
-        group_address_switch_blue=blue_switch,
-        group_address_switch_blue_state=blue_switch_state,
-        group_address_brightness_blue=blue_brightness,
-        group_address_brightness_blue_state=blue_brightness_state,
-        group_address_switch_white=white_switch,
-        group_address_switch_white_state=white_switch_state,
-        group_address_brightness_white=white_brightness,
-        group_address_brightness_white_state=white_brightness_state,
-        min_kelvin=config[LightSchema.CONF_MIN_KELVIN],
-        max_kelvin=config[LightSchema.CONF_MAX_KELVIN],
-=======
-def _create_cover(knx_module: XKNX, config: ConfigType) -> XknxCover:
-    """Return a KNX Cover device to be used within XKNX."""
-    return XknxCover(
-        knx_module,
-        name=config[CONF_NAME],
-        group_address_long=config.get(CoverSchema.CONF_MOVE_LONG_ADDRESS),
-        group_address_short=config.get(CoverSchema.CONF_MOVE_SHORT_ADDRESS),
-        group_address_stop=config.get(CoverSchema.CONF_STOP_ADDRESS),
-        group_address_position_state=config.get(
-            CoverSchema.CONF_POSITION_STATE_ADDRESS
-        ),
-        group_address_angle=config.get(CoverSchema.CONF_ANGLE_ADDRESS),
-        group_address_angle_state=config.get(CoverSchema.CONF_ANGLE_STATE_ADDRESS),
-        group_address_position=config.get(CoverSchema.CONF_POSITION_ADDRESS),
-        travel_time_down=config[CoverSchema.CONF_TRAVELLING_TIME_DOWN],
-        travel_time_up=config[CoverSchema.CONF_TRAVELLING_TIME_UP],
-        invert_position=config[CoverSchema.CONF_INVERT_POSITION],
-        invert_angle=config[CoverSchema.CONF_INVERT_ANGLE],
-        device_class=config.get(CONF_DEVICE_CLASS),
->>>>>>> 05c6f3ca
-    )
 
 
 def _create_climate(knx_module: XKNX, config: ConfigType) -> XknxClimate:
