"""Factory function to initialize KNX devices from config."""
from __future__ import annotations

from xknx import XKNX
from xknx.devices import (
    BinarySensor as XknxBinarySensor,
<<<<<<< HEAD
    Cover as XknxCover,
=======
    Climate as XknxClimate,
    ClimateMode as XknxClimateMode,
>>>>>>> ee4e14e4
    Device as XknxDevice,
    Sensor as XknxSensor,
    Weather as XknxWeather,
)

from homeassistant.const import CONF_DEVICE_CLASS, CONF_NAME, CONF_TYPE
from homeassistant.helpers.typing import ConfigType

from .const import SupportedPlatforms
<<<<<<< HEAD
from .schema import BinarySensorSchema, CoverSchema, SensorSchema, WeatherSchema
=======
from .schema import BinarySensorSchema, ClimateSchema, SensorSchema, WeatherSchema
>>>>>>> ee4e14e4


def create_knx_device(
    platform: SupportedPlatforms,
    knx_module: XKNX,
    config: ConfigType,
) -> XknxDevice | None:
    """Return the requested XKNX device."""
<<<<<<< HEAD
    if platform is SupportedPlatforms.COVER:
        return _create_cover(knx_module, config)
=======
    if platform is SupportedPlatforms.CLIMATE:
        return _create_climate(knx_module, config)
>>>>>>> ee4e14e4

    if platform is SupportedPlatforms.SENSOR:
        return _create_sensor(knx_module, config)

    if platform is SupportedPlatforms.BINARY_SENSOR:
        return _create_binary_sensor(knx_module, config)

    if platform is SupportedPlatforms.WEATHER:
        return _create_weather(knx_module, config)

    return None


<<<<<<< HEAD
def _create_cover(knx_module: XKNX, config: ConfigType) -> XknxCover:
    """Return a KNX Cover device to be used within XKNX."""
    return XknxCover(
        knx_module,
        name=config[CONF_NAME],
        group_address_long=config.get(CoverSchema.CONF_MOVE_LONG_ADDRESS),
        group_address_short=config.get(CoverSchema.CONF_MOVE_SHORT_ADDRESS),
        group_address_stop=config.get(CoverSchema.CONF_STOP_ADDRESS),
        group_address_position_state=config.get(
            CoverSchema.CONF_POSITION_STATE_ADDRESS
        ),
        group_address_angle=config.get(CoverSchema.CONF_ANGLE_ADDRESS),
        group_address_angle_state=config.get(CoverSchema.CONF_ANGLE_STATE_ADDRESS),
        group_address_position=config.get(CoverSchema.CONF_POSITION_ADDRESS),
        travel_time_down=config[CoverSchema.CONF_TRAVELLING_TIME_DOWN],
        travel_time_up=config[CoverSchema.CONF_TRAVELLING_TIME_UP],
        invert_position=config[CoverSchema.CONF_INVERT_POSITION],
        invert_angle=config[CoverSchema.CONF_INVERT_ANGLE],
        device_class=config.get(CONF_DEVICE_CLASS),
=======
def _create_climate(knx_module: XKNX, config: ConfigType) -> XknxClimate:
    """Return a KNX Climate device to be used within XKNX."""
    climate_mode = XknxClimateMode(
        knx_module,
        name=f"{config[CONF_NAME]} Mode",
        group_address_operation_mode=config.get(
            ClimateSchema.CONF_OPERATION_MODE_ADDRESS
        ),
        group_address_operation_mode_state=config.get(
            ClimateSchema.CONF_OPERATION_MODE_STATE_ADDRESS
        ),
        group_address_controller_status=config.get(
            ClimateSchema.CONF_CONTROLLER_STATUS_ADDRESS
        ),
        group_address_controller_status_state=config.get(
            ClimateSchema.CONF_CONTROLLER_STATUS_STATE_ADDRESS
        ),
        group_address_controller_mode=config.get(
            ClimateSchema.CONF_CONTROLLER_MODE_ADDRESS
        ),
        group_address_controller_mode_state=config.get(
            ClimateSchema.CONF_CONTROLLER_MODE_STATE_ADDRESS
        ),
        group_address_operation_mode_protection=config.get(
            ClimateSchema.CONF_OPERATION_MODE_FROST_PROTECTION_ADDRESS
        ),
        group_address_operation_mode_night=config.get(
            ClimateSchema.CONF_OPERATION_MODE_NIGHT_ADDRESS
        ),
        group_address_operation_mode_comfort=config.get(
            ClimateSchema.CONF_OPERATION_MODE_COMFORT_ADDRESS
        ),
        group_address_operation_mode_standby=config.get(
            ClimateSchema.CONF_OPERATION_MODE_STANDBY_ADDRESS
        ),
        group_address_heat_cool=config.get(ClimateSchema.CONF_HEAT_COOL_ADDRESS),
        group_address_heat_cool_state=config.get(
            ClimateSchema.CONF_HEAT_COOL_STATE_ADDRESS
        ),
        operation_modes=config.get(ClimateSchema.CONF_OPERATION_MODES),
        controller_modes=config.get(ClimateSchema.CONF_CONTROLLER_MODES),
    )

    return XknxClimate(
        knx_module,
        name=config[CONF_NAME],
        group_address_temperature=config[ClimateSchema.CONF_TEMPERATURE_ADDRESS],
        group_address_target_temperature=config.get(
            ClimateSchema.CONF_TARGET_TEMPERATURE_ADDRESS
        ),
        group_address_target_temperature_state=config[
            ClimateSchema.CONF_TARGET_TEMPERATURE_STATE_ADDRESS
        ],
        group_address_setpoint_shift=config.get(
            ClimateSchema.CONF_SETPOINT_SHIFT_ADDRESS
        ),
        group_address_setpoint_shift_state=config.get(
            ClimateSchema.CONF_SETPOINT_SHIFT_STATE_ADDRESS
        ),
        setpoint_shift_mode=config.get(ClimateSchema.CONF_SETPOINT_SHIFT_MODE),
        setpoint_shift_max=config[ClimateSchema.CONF_SETPOINT_SHIFT_MAX],
        setpoint_shift_min=config[ClimateSchema.CONF_SETPOINT_SHIFT_MIN],
        temperature_step=config[ClimateSchema.CONF_TEMPERATURE_STEP],
        group_address_on_off=config.get(ClimateSchema.CONF_ON_OFF_ADDRESS),
        group_address_on_off_state=config.get(ClimateSchema.CONF_ON_OFF_STATE_ADDRESS),
        min_temp=config.get(ClimateSchema.CONF_MIN_TEMP),
        max_temp=config.get(ClimateSchema.CONF_MAX_TEMP),
        mode=climate_mode,
        on_off_invert=config[ClimateSchema.CONF_ON_OFF_INVERT],
        create_temperature_sensors=config[
            ClimateSchema.CONF_CREATE_TEMPERATURE_SENSORS
        ],
>>>>>>> ee4e14e4
    )


def _create_sensor(knx_module: XKNX, config: ConfigType) -> XknxSensor:
    """Return a KNX sensor to be used within XKNX."""
    return XknxSensor(
        knx_module,
        name=config[CONF_NAME],
        group_address_state=config[SensorSchema.CONF_STATE_ADDRESS],
        sync_state=config[SensorSchema.CONF_SYNC_STATE],
        always_callback=config[SensorSchema.CONF_ALWAYS_CALLBACK],
        value_type=config[CONF_TYPE],
    )


def _create_binary_sensor(knx_module: XKNX, config: ConfigType) -> XknxBinarySensor:
    """Return a KNX binary sensor to be used within XKNX."""
    device_name = config[CONF_NAME]

    return XknxBinarySensor(
        knx_module,
        name=device_name,
        group_address_state=config[BinarySensorSchema.CONF_STATE_ADDRESS],
        invert=config[BinarySensorSchema.CONF_INVERT],
        sync_state=config[BinarySensorSchema.CONF_SYNC_STATE],
        device_class=config.get(CONF_DEVICE_CLASS),
        ignore_internal_state=config[BinarySensorSchema.CONF_IGNORE_INTERNAL_STATE],
        context_timeout=config.get(BinarySensorSchema.CONF_CONTEXT_TIMEOUT),
        reset_after=config.get(BinarySensorSchema.CONF_RESET_AFTER),
    )


def _create_weather(knx_module: XKNX, config: ConfigType) -> XknxWeather:
    """Return a KNX weather device to be used within XKNX."""
    return XknxWeather(
        knx_module,
        name=config[CONF_NAME],
        sync_state=config[WeatherSchema.CONF_SYNC_STATE],
        create_sensors=config[WeatherSchema.CONF_KNX_CREATE_SENSORS],
        group_address_temperature=config[WeatherSchema.CONF_KNX_TEMPERATURE_ADDRESS],
        group_address_brightness_south=config.get(
            WeatherSchema.CONF_KNX_BRIGHTNESS_SOUTH_ADDRESS
        ),
        group_address_brightness_east=config.get(
            WeatherSchema.CONF_KNX_BRIGHTNESS_EAST_ADDRESS
        ),
        group_address_brightness_west=config.get(
            WeatherSchema.CONF_KNX_BRIGHTNESS_WEST_ADDRESS
        ),
        group_address_brightness_north=config.get(
            WeatherSchema.CONF_KNX_BRIGHTNESS_NORTH_ADDRESS
        ),
        group_address_wind_speed=config.get(WeatherSchema.CONF_KNX_WIND_SPEED_ADDRESS),
        group_address_wind_bearing=config.get(
            WeatherSchema.CONF_KNX_WIND_BEARING_ADDRESS
        ),
        group_address_rain_alarm=config.get(WeatherSchema.CONF_KNX_RAIN_ALARM_ADDRESS),
        group_address_frost_alarm=config.get(
            WeatherSchema.CONF_KNX_FROST_ALARM_ADDRESS
        ),
        group_address_wind_alarm=config.get(WeatherSchema.CONF_KNX_WIND_ALARM_ADDRESS),
        group_address_day_night=config.get(WeatherSchema.CONF_KNX_DAY_NIGHT_ADDRESS),
        group_address_air_pressure=config.get(
            WeatherSchema.CONF_KNX_AIR_PRESSURE_ADDRESS
        ),
        group_address_humidity=config.get(WeatherSchema.CONF_KNX_HUMIDITY_ADDRESS),
    )<|MERGE_RESOLUTION|>--- conflicted
+++ resolved
@@ -4,12 +4,6 @@
 from xknx import XKNX
 from xknx.devices import (
     BinarySensor as XknxBinarySensor,
-<<<<<<< HEAD
-    Cover as XknxCover,
-=======
-    Climate as XknxClimate,
-    ClimateMode as XknxClimateMode,
->>>>>>> ee4e14e4
     Device as XknxDevice,
     Sensor as XknxSensor,
     Weather as XknxWeather,
@@ -19,11 +13,7 @@
 from homeassistant.helpers.typing import ConfigType
 
 from .const import SupportedPlatforms
-<<<<<<< HEAD
-from .schema import BinarySensorSchema, CoverSchema, SensorSchema, WeatherSchema
-=======
-from .schema import BinarySensorSchema, ClimateSchema, SensorSchema, WeatherSchema
->>>>>>> ee4e14e4
+from .schema import BinarySensorSchema, SensorSchema, WeatherSchema
 
 
 def create_knx_device(
@@ -32,14 +22,6 @@
     config: ConfigType,
 ) -> XknxDevice | None:
     """Return the requested XKNX device."""
-<<<<<<< HEAD
-    if platform is SupportedPlatforms.COVER:
-        return _create_cover(knx_module, config)
-=======
-    if platform is SupportedPlatforms.CLIMATE:
-        return _create_climate(knx_module, config)
->>>>>>> ee4e14e4
-
     if platform is SupportedPlatforms.SENSOR:
         return _create_sensor(knx_module, config)
 
@@ -50,103 +32,6 @@
         return _create_weather(knx_module, config)
 
     return None
-
-
-<<<<<<< HEAD
-def _create_cover(knx_module: XKNX, config: ConfigType) -> XknxCover:
-    """Return a KNX Cover device to be used within XKNX."""
-    return XknxCover(
-        knx_module,
-        name=config[CONF_NAME],
-        group_address_long=config.get(CoverSchema.CONF_MOVE_LONG_ADDRESS),
-        group_address_short=config.get(CoverSchema.CONF_MOVE_SHORT_ADDRESS),
-        group_address_stop=config.get(CoverSchema.CONF_STOP_ADDRESS),
-        group_address_position_state=config.get(
-            CoverSchema.CONF_POSITION_STATE_ADDRESS
-        ),
-        group_address_angle=config.get(CoverSchema.CONF_ANGLE_ADDRESS),
-        group_address_angle_state=config.get(CoverSchema.CONF_ANGLE_STATE_ADDRESS),
-        group_address_position=config.get(CoverSchema.CONF_POSITION_ADDRESS),
-        travel_time_down=config[CoverSchema.CONF_TRAVELLING_TIME_DOWN],
-        travel_time_up=config[CoverSchema.CONF_TRAVELLING_TIME_UP],
-        invert_position=config[CoverSchema.CONF_INVERT_POSITION],
-        invert_angle=config[CoverSchema.CONF_INVERT_ANGLE],
-        device_class=config.get(CONF_DEVICE_CLASS),
-=======
-def _create_climate(knx_module: XKNX, config: ConfigType) -> XknxClimate:
-    """Return a KNX Climate device to be used within XKNX."""
-    climate_mode = XknxClimateMode(
-        knx_module,
-        name=f"{config[CONF_NAME]} Mode",
-        group_address_operation_mode=config.get(
-            ClimateSchema.CONF_OPERATION_MODE_ADDRESS
-        ),
-        group_address_operation_mode_state=config.get(
-            ClimateSchema.CONF_OPERATION_MODE_STATE_ADDRESS
-        ),
-        group_address_controller_status=config.get(
-            ClimateSchema.CONF_CONTROLLER_STATUS_ADDRESS
-        ),
-        group_address_controller_status_state=config.get(
-            ClimateSchema.CONF_CONTROLLER_STATUS_STATE_ADDRESS
-        ),
-        group_address_controller_mode=config.get(
-            ClimateSchema.CONF_CONTROLLER_MODE_ADDRESS
-        ),
-        group_address_controller_mode_state=config.get(
-            ClimateSchema.CONF_CONTROLLER_MODE_STATE_ADDRESS
-        ),
-        group_address_operation_mode_protection=config.get(
-            ClimateSchema.CONF_OPERATION_MODE_FROST_PROTECTION_ADDRESS
-        ),
-        group_address_operation_mode_night=config.get(
-            ClimateSchema.CONF_OPERATION_MODE_NIGHT_ADDRESS
-        ),
-        group_address_operation_mode_comfort=config.get(
-            ClimateSchema.CONF_OPERATION_MODE_COMFORT_ADDRESS
-        ),
-        group_address_operation_mode_standby=config.get(
-            ClimateSchema.CONF_OPERATION_MODE_STANDBY_ADDRESS
-        ),
-        group_address_heat_cool=config.get(ClimateSchema.CONF_HEAT_COOL_ADDRESS),
-        group_address_heat_cool_state=config.get(
-            ClimateSchema.CONF_HEAT_COOL_STATE_ADDRESS
-        ),
-        operation_modes=config.get(ClimateSchema.CONF_OPERATION_MODES),
-        controller_modes=config.get(ClimateSchema.CONF_CONTROLLER_MODES),
-    )
-
-    return XknxClimate(
-        knx_module,
-        name=config[CONF_NAME],
-        group_address_temperature=config[ClimateSchema.CONF_TEMPERATURE_ADDRESS],
-        group_address_target_temperature=config.get(
-            ClimateSchema.CONF_TARGET_TEMPERATURE_ADDRESS
-        ),
-        group_address_target_temperature_state=config[
-            ClimateSchema.CONF_TARGET_TEMPERATURE_STATE_ADDRESS
-        ],
-        group_address_setpoint_shift=config.get(
-            ClimateSchema.CONF_SETPOINT_SHIFT_ADDRESS
-        ),
-        group_address_setpoint_shift_state=config.get(
-            ClimateSchema.CONF_SETPOINT_SHIFT_STATE_ADDRESS
-        ),
-        setpoint_shift_mode=config.get(ClimateSchema.CONF_SETPOINT_SHIFT_MODE),
-        setpoint_shift_max=config[ClimateSchema.CONF_SETPOINT_SHIFT_MAX],
-        setpoint_shift_min=config[ClimateSchema.CONF_SETPOINT_SHIFT_MIN],
-        temperature_step=config[ClimateSchema.CONF_TEMPERATURE_STEP],
-        group_address_on_off=config.get(ClimateSchema.CONF_ON_OFF_ADDRESS),
-        group_address_on_off_state=config.get(ClimateSchema.CONF_ON_OFF_STATE_ADDRESS),
-        min_temp=config.get(ClimateSchema.CONF_MIN_TEMP),
-        max_temp=config.get(ClimateSchema.CONF_MAX_TEMP),
-        mode=climate_mode,
-        on_off_invert=config[ClimateSchema.CONF_ON_OFF_INVERT],
-        create_temperature_sensors=config[
-            ClimateSchema.CONF_CREATE_TEMPERATURE_SENSORS
-        ],
->>>>>>> ee4e14e4
-    )
 
 
 def _create_sensor(knx_module: XKNX, config: ConfigType) -> XknxSensor:
