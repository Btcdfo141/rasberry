"""An abstract class common to all Bond entities."""
from abc import abstractmethod
from asyncio import Lock, TimeoutError as AsyncIOTimeoutError
from datetime import timedelta
import logging
from typing import Any, Dict, Optional

from aiohttp import ClientError
from bond_api import BPUPSubscriptions

from homeassistant.const import ATTR_NAME
from homeassistant.core import callback
from homeassistant.helpers.entity import Entity
from homeassistant.helpers.event import async_track_time_interval

from .const import DOMAIN
from .utils import BondDevice, BondHub

_LOGGER = logging.getLogger(__name__)

_FALLBACK_SCAN_INTERVAL = timedelta(seconds=10)


class BondEntity(Entity):
    """Generic Bond entity encapsulating common features of any Bond controlled device."""

    def __init__(
        self,
        hub: BondHub,
        device: BondDevice,
        bpup_subs: BPUPSubscriptions,
        sub_device: Optional[str] = None,
    ):
        """Initialize entity with API and device info."""
        self._hub = hub
        self._device = device
        self._device_id = device.device_id
        self._sub_device = sub_device
        self._available = True
        self._bpup_subs = bpup_subs
        self._update_lock = None
        self._initialized = False

    @property
    def unique_id(self) -> Optional[str]:
        """Get unique ID for the entity."""
        hub_id = self._hub.bond_id
        device_id = self._device_id
        sub_device_id: str = f"_{self._sub_device}" if self._sub_device else ""
        return f"{hub_id}_{device_id}{sub_device_id}"

    @property
    def name(self) -> Optional[str]:
        """Get entity name."""
        return self._device.name

    @property
    def should_poll(self):
        """No polling needed."""
        return False

    @property
    def device_info(self) -> Optional[Dict[str, Any]]:
        """Get a an HA device representing this Bond controlled device."""
        return {
            ATTR_NAME: self.name,
            "suggested_area": self._device.location,
            "identifiers": {(DOMAIN, self._device_id)},
            "via_device": (DOMAIN, self._hub.bond_id),
        }

    @property
    def assumed_state(self) -> bool:
        """Let HA know this entity relies on an assumed state tracked by Bond."""
        return self._hub.is_bridge and not self._device.trust_state

    @property
    def available(self) -> bool:
        """Report availability of this entity based on last API call results."""
        return self._available

    async def async_update(self):
        """Fetch assumed state of the cover from the hub using API."""
        await self._async_update_from_api()

    async def _async_update_if_bpup_not_alive(self, *_):
        """Fetch via the API if BPUP is not alive."""
        if self._bpup_subs.alive and self._initialized:
            return

        if self._update_lock.locked():
            _LOGGER.warning(
                "Updating %s took longer than the scheduled update interval %s",
                self.entity_id,
                _FALLBACK_SCAN_INTERVAL,
            )
            return

        async with self._update_lock:
            await self._async_update_from_api()
<<<<<<< HEAD
=======
            self.async_write_ha_state()
>>>>>>> 41efa786

    async def _async_update_from_api(self):
        """Fetch via the API."""
        try:
            state: dict = await self._hub.bond.device_state(self._device_id)
        except (ClientError, AsyncIOTimeoutError, OSError) as error:
            if self._available:
                _LOGGER.warning(
                    "Entity %s has become unavailable", self.entity_id, exc_info=error
                )
            self._available = False
        else:
            self._async_state_callback(state)

    @abstractmethod
    def _apply_state(self, state: dict):
        raise NotImplementedError

    @callback
    def _async_state_callback(self, state):
        """Process a state change."""
        self._initialized = True
        if not self._available:
            _LOGGER.info("Entity %s has come back", self.entity_id)
        self._available = True
        _LOGGER.debug(
            "Device state for %s (%s) is:\n%s", self.name, self.entity_id, state
        )
        self._apply_state(state)

    @callback
    def _async_bpup_callback(self, state):
        """Process a state change from BPUP."""
        self._async_state_callback(state)
        self.async_write_ha_state()

    async def async_added_to_hass(self):
        """Subscribe to BPUP and start polling."""
        await super().async_added_to_hass()
        self._update_lock = Lock()
        self._bpup_subs.subscribe(self._device_id, self._async_bpup_callback)
        self.async_on_remove(
            async_track_time_interval(
                self.hass, self._async_update_if_bpup_not_alive, _FALLBACK_SCAN_INTERVAL
            )
        )

    async def async_will_remove_from_hass(self) -> None:
        """Unsubscribe from BPUP data on remove."""
        await super().async_will_remove_from_hass()
        self._bpup_subs.unsubscribe(self._device_id, self._async_bpup_callback)<|MERGE_RESOLUTION|>--- conflicted
+++ resolved
@@ -98,10 +98,7 @@
 
         async with self._update_lock:
             await self._async_update_from_api()
-<<<<<<< HEAD
-=======
             self.async_write_ha_state()
->>>>>>> 41efa786
 
     async def _async_update_from_api(self):
         """Fetch via the API."""
