--- conflicted
+++ resolved
@@ -117,8 +117,10 @@
                 RoomMapping(18, "2362041"),
             ],
         ),
+        patch("homeassistant.components.roborock.coordinator.RoborockMqttClientV1.get_map_v1",
+            return_value=b"123",
+        ),
         patch(
-<<<<<<< HEAD
             "homeassistant.components.roborock.coordinator.RoborockClientA01",
             A01Mock,
         ),
@@ -135,11 +137,6 @@
     with patch(
         "homeassistant.components.roborock.RoborockApiClient.get_home_data_v2",
         return_value=home_data_copy,
-=======
-            "homeassistant.components.roborock.coordinator.RoborockMqttClientV1.get_map_v1",
-            return_value=b"123",
-        ),
->>>>>>> f9413fcc
     ):
         yield
 
