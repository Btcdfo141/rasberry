"""Test Axis device."""

from ipaddress import ip_address
from unittest import mock
from unittest.mock import Mock, patch

import axis as axislib
import pytest

from homeassistant.components import axis, zeroconf
from homeassistant.components.axis.const import DOMAIN as AXIS_DOMAIN
from homeassistant.components.axis.hub import AxisHub
from homeassistant.components.binary_sensor import DOMAIN as BINARY_SENSOR_DOMAIN
from homeassistant.config_entries import SOURCE_ZEROCONF
from homeassistant.const import (
    CONF_HOST,
    CONF_MODEL,
    CONF_NAME,
    STATE_OFF,
    STATE_ON,
    STATE_UNAVAILABLE,
)
from homeassistant.core import HomeAssistant
from homeassistant.helpers import device_registry as dr

from .const import (
    API_DISCOVERY_BASIC_DEVICE_INFO,
    API_DISCOVERY_MQTT,
    FORMATTED_MAC,
    MAC,
    NAME,
)

from tests.common import async_fire_mqtt_message
from tests.typing import MqttMockHAClient


@pytest.fixture(name="forward_entry_setups")
def hass_mock_forward_entry_setup(hass):
    """Mock async_forward_entry_setups."""
    with patch.object(
        hass.config_entries, "async_forward_entry_setups"
    ) as forward_mock:
        yield forward_mock


async def test_device_setup(
    hass: HomeAssistant,
    forward_entry_setups,
    config_entry_data,
    setup_config_entry,
    device_registry: dr.DeviceRegistry,
) -> None:
    """Successful setup."""
    hub = AxisHub.get_hub(hass, setup_config_entry)

    assert hub.api.vapix.firmware_version == "9.10.1"
    assert hub.api.vapix.product_number == "M1065-LW"
    assert hub.api.vapix.product_type == "Network Camera"
    assert hub.api.vapix.serial_number == "00408C123456"

    assert len(forward_entry_setups.mock_calls) == 1
    platforms = set(forward_entry_setups.mock_calls[0][1][1])
    assert platforms == {"binary_sensor", "camera", "light", "switch"}

    assert hub.config.host == config_entry_data[CONF_HOST]
    assert hub.config.model == config_entry_data[CONF_MODEL]
    assert hub.config.name == config_entry_data[CONF_NAME]
    assert hub.unique_id == FORMATTED_MAC

    device_entry = device_registry.async_get_device(
        identifiers={(AXIS_DOMAIN, hub.unique_id)}
    )

    assert device_entry.configuration_url == hub.api.config.url


@pytest.mark.parametrize("api_discovery_items", [API_DISCOVERY_BASIC_DEVICE_INFO])
async def test_device_info(hass: HomeAssistant, setup_config_entry) -> None:
    """Verify other path of device information works."""
    hub = AxisHub.get_hub(hass, setup_config_entry)

    assert hub.api.vapix.firmware_version == "9.80.1"
    assert hub.api.vapix.product_number == "M1065-LW"
    assert hub.api.vapix.product_type == "Network Camera"
    assert hub.api.vapix.serial_number == "00408C123456"


@pytest.mark.parametrize("api_discovery_items", [API_DISCOVERY_MQTT])
async def test_device_support_mqtt(
    hass: HomeAssistant, mqtt_mock: MqttMockHAClient, setup_config_entry
) -> None:
    """Successful setup."""
    mqtt_mock.async_subscribe.assert_called_with(f"{MAC}/#", mock.ANY, 0, "utf-8")

    topic = f"{MAC}/event/tns:onvif/Device/tns:axis/Sensor/PIR/$source/sensor/0"
    message = (
        b'{"timestamp": 1590258472044, "topic": "onvif:Device/axis:Sensor/PIR",'
        b' "message": {"source": {"sensor": "0"}, "key": {}, "data": {"state": "1"}}}'
    )

    assert len(hass.states.async_entity_ids(BINARY_SENSOR_DOMAIN)) == 0
    async_fire_mqtt_message(hass, topic, message)
    await hass.async_block_till_done()
    assert len(hass.states.async_entity_ids(BINARY_SENSOR_DOMAIN)) == 1

    pir = hass.states.get(f"{BINARY_SENSOR_DOMAIN}.{NAME}_pir_0")
    assert pir.state == STATE_ON
    assert pir.name == f"{NAME} PIR 0"


async def test_update_address(
    hass: HomeAssistant, setup_config_entry, mock_vapix_requests
) -> None:
    """Test update address works."""
    hub = AxisHub.get_hub(hass, setup_config_entry)
    assert hub.api.config.host == "1.2.3.4"

    with patch(
        "homeassistant.components.axis.async_setup_entry", return_value=True
    ) as mock_setup_entry:
        mock_vapix_requests("2.3.4.5")
        await hass.config_entries.flow.async_init(
            AXIS_DOMAIN,
            data=zeroconf.ZeroconfServiceInfo(
                ip_address=ip_address("2.3.4.5"),
                ip_addresses=[ip_address("2.3.4.5")],
                hostname="mock_hostname",
                name="name",
                port=80,
                properties={"macaddress": MAC},
                type="mock_type",
            ),
            context={"source": SOURCE_ZEROCONF},
        )
        await hass.async_block_till_done()

    assert hub.api.config.host == "2.3.4.5"
    assert len(mock_setup_entry.mock_calls) == 1


async def test_device_unavailable(
    hass: HomeAssistant, setup_config_entry, mock_rtsp_event, mock_rtsp_signal_state
) -> None:
    """Successful setup."""
    # Provide an entity that can be used to verify connection state on
    mock_rtsp_event(
        topic="tns1:AudioSource/tnsaxis:TriggerLevel",
        data_type="triggered",
        data_value="10",
        source_name="channel",
        source_idx="1",
    )
    await hass.async_block_till_done()

    assert hass.states.get(f"{BINARY_SENSOR_DOMAIN}.{NAME}_sound_1").state == STATE_OFF

    # Connection to device has failed

    mock_rtsp_signal_state(connected=False)
    await hass.async_block_till_done()

    assert (
        hass.states.get(f"{BINARY_SENSOR_DOMAIN}.{NAME}_sound_1").state
        == STATE_UNAVAILABLE
    )

    # Connection to device has been restored

    mock_rtsp_signal_state(connected=True)
    await hass.async_block_till_done()

    assert hass.states.get(f"{BINARY_SENSOR_DOMAIN}.{NAME}_sound_1").state == STATE_OFF


async def test_device_not_accessible(
    hass: HomeAssistant, config_entry, setup_default_vapix_requests
) -> None:
    """Failed setup schedules a retry of setup."""
    with patch.object(axis, "get_axis_api", side_effect=axis.errors.CannotConnect):
        await hass.config_entries.async_setup(config_entry.entry_id)
        await hass.async_block_till_done()
    assert hass.data[AXIS_DOMAIN] == {}


async def test_device_trigger_reauth_flow(
    hass: HomeAssistant, config_entry, setup_default_vapix_requests
) -> None:
    """Failed authentication trigger a reauthentication flow."""
    with (
        patch.object(
            axis, "get_axis_api", side_effect=axis.errors.AuthenticationRequired
        ),
        patch.object(hass.config_entries.flow, "async_init") as mock_flow_init,
    ):
        await hass.config_entries.async_setup(config_entry.entry_id)
        await hass.async_block_till_done()
        mock_flow_init.assert_called_once()
    assert hass.data[AXIS_DOMAIN] == {}


async def test_device_unknown_error(
    hass: HomeAssistant, config_entry, setup_default_vapix_requests
) -> None:
    """Unknown errors are handled."""
    with patch.object(axis, "get_axis_api", side_effect=Exception):
        await hass.config_entries.async_setup(config_entry.entry_id)
        await hass.async_block_till_done()
    assert hass.data[AXIS_DOMAIN] == {}


async def test_shutdown(config_entry_data) -> None:
    """Successful shutdown."""
    hass = Mock()
    entry = Mock()
    entry.data = config_entry_data

    mock_api = Mock()
    mock_api.vapix.serial_number = FORMATTED_MAC
    axis_device = axis.hub.AxisHub(hass, entry, mock_api)

    await axis_device.shutdown(None)

    assert len(axis_device.api.stream.stop.mock_calls) == 1


async def test_get_device_fails(hass: HomeAssistant, config_entry_data) -> None:
    """Device unauthorized yields authentication required error."""
<<<<<<< HEAD
    with (
        patch("axis.vapix.vapix.Vapix.initialize", side_effect=axislib.Unauthorized),
        pytest.raises(axis.errors.AuthenticationRequired),
    ):
=======
    with patch(
        "axis.interfaces.vapix.Vapix.initialize", side_effect=axislib.Unauthorized
    ), pytest.raises(axis.errors.AuthenticationRequired):
>>>>>>> 18174ad4
        await axis.hub.get_axis_api(hass, config_entry_data)


async def test_get_device_device_unavailable(
    hass: HomeAssistant, config_entry_data
) -> None:
    """Device unavailable yields cannot connect error."""
<<<<<<< HEAD
    with (
        patch("axis.vapix.vapix.Vapix.request", side_effect=axislib.RequestError),
        pytest.raises(axis.errors.CannotConnect),
    ):
=======
    with patch(
        "axis.interfaces.vapix.Vapix.request", side_effect=axislib.RequestError
    ), pytest.raises(axis.errors.CannotConnect):
>>>>>>> 18174ad4
        await axis.hub.get_axis_api(hass, config_entry_data)


async def test_get_device_unknown_error(hass: HomeAssistant, config_entry_data) -> None:
    """Device yield unknown error."""
<<<<<<< HEAD
    with (
        patch("axis.vapix.vapix.Vapix.request", side_effect=axislib.AxisException),
        pytest.raises(axis.errors.AuthenticationRequired),
    ):
=======
    with patch(
        "axis.interfaces.vapix.Vapix.request", side_effect=axislib.AxisException
    ), pytest.raises(axis.errors.AuthenticationRequired):
>>>>>>> 18174ad4
        await axis.hub.get_axis_api(hass, config_entry_data)<|MERGE_RESOLUTION|>--- conflicted
+++ resolved
@@ -226,16 +226,9 @@
 
 async def test_get_device_fails(hass: HomeAssistant, config_entry_data) -> None:
     """Device unauthorized yields authentication required error."""
-<<<<<<< HEAD
-    with (
-        patch("axis.vapix.vapix.Vapix.initialize", side_effect=axislib.Unauthorized),
-        pytest.raises(axis.errors.AuthenticationRequired),
-    ):
-=======
     with patch(
         "axis.interfaces.vapix.Vapix.initialize", side_effect=axislib.Unauthorized
     ), pytest.raises(axis.errors.AuthenticationRequired):
->>>>>>> 18174ad4
         await axis.hub.get_axis_api(hass, config_entry_data)
 
 
@@ -243,29 +236,15 @@
     hass: HomeAssistant, config_entry_data
 ) -> None:
     """Device unavailable yields cannot connect error."""
-<<<<<<< HEAD
-    with (
-        patch("axis.vapix.vapix.Vapix.request", side_effect=axislib.RequestError),
-        pytest.raises(axis.errors.CannotConnect),
-    ):
-=======
     with patch(
         "axis.interfaces.vapix.Vapix.request", side_effect=axislib.RequestError
     ), pytest.raises(axis.errors.CannotConnect):
->>>>>>> 18174ad4
         await axis.hub.get_axis_api(hass, config_entry_data)
 
 
 async def test_get_device_unknown_error(hass: HomeAssistant, config_entry_data) -> None:
     """Device yield unknown error."""
-<<<<<<< HEAD
-    with (
-        patch("axis.vapix.vapix.Vapix.request", side_effect=axislib.AxisException),
-        pytest.raises(axis.errors.AuthenticationRequired),
-    ):
-=======
     with patch(
         "axis.interfaces.vapix.Vapix.request", side_effect=axislib.AxisException
     ), pytest.raises(axis.errors.AuthenticationRequired):
->>>>>>> 18174ad4
         await axis.hub.get_axis_api(hass, config_entry_data)