"""Support for August sensors."""
import logging

from yalexs.activity import ActivityType

from homeassistant.components.sensor import DEVICE_CLASS_BATTERY, SensorEntity
from homeassistant.const import ATTR_ENTITY_PICTURE, PERCENTAGE, STATE_UNAVAILABLE
from homeassistant.core import callback
from homeassistant.helpers.entity_registry import async_get_registry
from homeassistant.helpers.restore_state import RestoreEntity

from .const import (
    ATTR_OPERATION_AUTORELOCK,
    ATTR_OPERATION_KEYPAD,
    ATTR_OPERATION_METHOD,
    ATTR_OPERATION_REMOTE,
    DATA_AUGUST,
    DOMAIN,
    OPERATION_METHOD_AUTORELOCK,
    OPERATION_METHOD_KEYPAD,
    OPERATION_METHOD_MOBILE_DEVICE,
    OPERATION_METHOD_REMOTE,
)
from .entity import AugustEntityMixin

_LOGGER = logging.getLogger(__name__)


def _retrieve_device_battery_state(detail):
    """Get the latest state of the sensor."""
    return detail.battery_level


def _retrieve_linked_keypad_battery_state(detail):
    """Get the latest state of the sensor."""
    return detail.battery_percentage


SENSOR_TYPES_BATTERY = {
    "device_battery": {"state_provider": _retrieve_device_battery_state},
    "linked_keypad_battery": {"state_provider": _retrieve_linked_keypad_battery_state},
}


async def async_setup_entry(hass, config_entry, async_add_entities):
    """Set up the August sensors."""
    data = hass.data[DOMAIN][config_entry.entry_id][DATA_AUGUST]
    entities = []
    migrate_unique_id_devices = []
    operation_sensors = []
    batteries = {
        "device_battery": [],
        "linked_keypad_battery": [],
    }
    for device in data.doorbells:
        batteries["device_battery"].append(device)
    for device in data.locks:
        batteries["device_battery"].append(device)
        batteries["linked_keypad_battery"].append(device)
        operation_sensors.append(device)

    for device in batteries["device_battery"]:
        state_provider = SENSOR_TYPES_BATTERY["device_battery"]["state_provider"]
        detail = data.get_device_detail(device.device_id)
        if detail is None or state_provider(detail) is None:
            _LOGGER.debug(
                "Not adding battery sensor for %s because it is not present",
                device.device_name,
            )
            continue
        _LOGGER.debug(
            "Adding battery sensor for %s",
            device.device_name,
        )
        entities.append(AugustBatterySensor(data, "device_battery", device, device))

    for device in batteries["linked_keypad_battery"]:
        detail = data.get_device_detail(device.device_id)

        if detail.keypad is None:
            _LOGGER.debug(
                "Not adding keypad battery sensor for %s because it is not present",
                device.device_name,
            )
            continue
        _LOGGER.debug(
            "Adding keypad battery sensor for %s",
            device.device_name,
        )
        keypad_battery_sensor = AugustBatterySensor(
            data, "linked_keypad_battery", detail.keypad, device
        )
        entities.append(keypad_battery_sensor)
        migrate_unique_id_devices.append(keypad_battery_sensor)

    for device in operation_sensors:
        entities.append(AugustOperatorSensor(data, device))

    await _async_migrate_old_unique_ids(hass, migrate_unique_id_devices)

    async_add_entities(entities)


async def _async_migrate_old_unique_ids(hass, devices):
    """Keypads now have their own serial number."""
    registry = await async_get_registry(hass)
    for device in devices:
        old_entity_id = registry.async_get_entity_id(
            "sensor", DOMAIN, device.old_unique_id
        )
        if old_entity_id is not None:
            _LOGGER.debug(
                "Migrating unique_id from [%s] to [%s]",
                device.old_unique_id,
                device.unique_id,
            )
            registry.async_update_entity(old_entity_id, new_unique_id=device.unique_id)


class AugustOperatorSensor(AugustEntityMixin, RestoreEntity, SensorEntity):
    """Representation of an August lock operation sensor."""

    def __init__(self, data, device):
        """Initialize the sensor."""
        super().__init__(data, device)
        self._data = data
        self._device = device
        self._operated_remote = None
        self._operated_keypad = None
        self._operated_autorelock = None
        self._operated_time = None
<<<<<<< HEAD
        self._attr_name = f"{self._device.device_name} Operator"
        self._attr_unique_id = f"{self._device_id}_lock_operator"
        self._update_from_data()

=======
        self._entity_picture = None
        self._update_from_data()

    @property
    def name(self):
        """Return the name of the sensor."""
        return f"{self._device.device_name} Operator"

>>>>>>> 11d9b33d
    @callback
    def _update_from_data(self):
        """Get the latest state of the sensor and update activity."""
        lock_activity = self._data.activity_stream.get_latest_device_activity(
            self._device_id, {ActivityType.LOCK_OPERATION}
        )

        self._attr_available = True
        if lock_activity is not None:
            self._attr_state = lock_activity.operated_by
            self._operated_remote = lock_activity.operated_remote
            self._operated_keypad = lock_activity.operated_keypad
            self._operated_autorelock = lock_activity.operated_autorelock
            self._attr_entity_picture = lock_activity.operator_thumbnail_url
        attributes = {}
        if self._operated_remote is not None:
            attributes[ATTR_OPERATION_REMOTE] = self._operated_remote
        if self._operated_keypad is not None:
            attributes[ATTR_OPERATION_KEYPAD] = self._operated_keypad
        if self._operated_autorelock is not None:
            attributes[ATTR_OPERATION_AUTORELOCK] = self._operated_autorelock
        if self._operated_remote:
            attributes[ATTR_OPERATION_METHOD] = OPERATION_METHOD_REMOTE
        elif self._operated_keypad:
            attributes[ATTR_OPERATION_METHOD] = OPERATION_METHOD_KEYPAD
        elif self._operated_autorelock:
            attributes[ATTR_OPERATION_METHOD] = OPERATION_METHOD_AUTORELOCK
        else:
            attributes[ATTR_OPERATION_METHOD] = OPERATION_METHOD_MOBILE_DEVICE
        self._attr_extra_state_attributes = attributes

    async def async_added_to_hass(self):
        """Restore ATTR_CHANGED_BY on startup since it is likely no longer in the activity log."""
        await super().async_added_to_hass()

        last_state = await self.async_get_last_state()
        if not last_state or last_state.state == STATE_UNAVAILABLE:
            return

        self._attr_state = last_state.state
        if ATTR_ENTITY_PICTURE in last_state.attributes:
            self._attr_entity_picture = last_state.attributes[ATTR_ENTITY_PICTURE]
        if ATTR_OPERATION_REMOTE in last_state.attributes:
            self._operated_remote = last_state.attributes[ATTR_OPERATION_REMOTE]
        if ATTR_OPERATION_KEYPAD in last_state.attributes:
            self._operated_keypad = last_state.attributes[ATTR_OPERATION_KEYPAD]
        if ATTR_OPERATION_AUTORELOCK in last_state.attributes:
            self._operated_autorelock = last_state.attributes[ATTR_OPERATION_AUTORELOCK]


class AugustBatterySensor(AugustEntityMixin, SensorEntity):
    """Representation of an August sensor."""

<<<<<<< HEAD
    _attr_unit_of_measurement = PERCENTAGE
    _attr_device_class = DEVICE_CLASS_BATTERY
=======
    _attr_device_class = DEVICE_CLASS_BATTERY
    _attr_unit_of_measurement = PERCENTAGE
>>>>>>> 11d9b33d

    def __init__(self, data, sensor_type, device, old_device):
        """Initialize the sensor."""
        super().__init__(data, device)
        self._sensor_type = sensor_type
<<<<<<< HEAD
        self._attr_name = f"{device.device_name} Battery"
        self._attr_unique_id = f"{self._device_id}_{sensor_type}"
        self._attr_old_unique_id = f"{old_device.device_id}_{sensor_type}"
=======
        self._old_device = old_device
        self._attr_name = f"{device.device_name} Battery"
        self._attr_unique_id = f"{self._device_id}_{sensor_type}"
>>>>>>> 11d9b33d
        self._update_from_data()

    @callback
    def _update_from_data(self):
        """Get the latest state of the sensor."""
        state_provider = SENSOR_TYPES_BATTERY[self._sensor_type]["state_provider"]
        self._attr_state = state_provider(self._detail)
<<<<<<< HEAD
        self._attr_available = self._attr_state is not None
=======
        self._attr_available = self._attr_state is not None

    @property
    def old_unique_id(self) -> str:
        """Get the old unique id of the device sensor."""
        return f"{self._old_device.device_id}_{self._sensor_type}"
>>>>>>> 11d9b33d
<|MERGE_RESOLUTION|>--- conflicted
+++ resolved
@@ -129,12 +129,6 @@
         self._operated_keypad = None
         self._operated_autorelock = None
         self._operated_time = None
-<<<<<<< HEAD
-        self._attr_name = f"{self._device.device_name} Operator"
-        self._attr_unique_id = f"{self._device_id}_lock_operator"
-        self._update_from_data()
-
-=======
         self._entity_picture = None
         self._update_from_data()
 
@@ -143,7 +137,6 @@
         """Return the name of the sensor."""
         return f"{self._device.device_name} Operator"
 
->>>>>>> 11d9b33d
     @callback
     def _update_from_data(self):
         """Get the latest state of the sensor and update activity."""
@@ -197,27 +190,16 @@
 class AugustBatterySensor(AugustEntityMixin, SensorEntity):
     """Representation of an August sensor."""
 
-<<<<<<< HEAD
-    _attr_unit_of_measurement = PERCENTAGE
-    _attr_device_class = DEVICE_CLASS_BATTERY
-=======
     _attr_device_class = DEVICE_CLASS_BATTERY
     _attr_unit_of_measurement = PERCENTAGE
->>>>>>> 11d9b33d
 
     def __init__(self, data, sensor_type, device, old_device):
         """Initialize the sensor."""
         super().__init__(data, device)
         self._sensor_type = sensor_type
-<<<<<<< HEAD
-        self._attr_name = f"{device.device_name} Battery"
-        self._attr_unique_id = f"{self._device_id}_{sensor_type}"
-        self._attr_old_unique_id = f"{old_device.device_id}_{sensor_type}"
-=======
         self._old_device = old_device
         self._attr_name = f"{device.device_name} Battery"
         self._attr_unique_id = f"{self._device_id}_{sensor_type}"
->>>>>>> 11d9b33d
         self._update_from_data()
 
     @callback
@@ -225,13 +207,9 @@
         """Get the latest state of the sensor."""
         state_provider = SENSOR_TYPES_BATTERY[self._sensor_type]["state_provider"]
         self._attr_state = state_provider(self._detail)
-<<<<<<< HEAD
-        self._attr_available = self._attr_state is not None
-=======
         self._attr_available = self._attr_state is not None
 
     @property
     def old_unique_id(self) -> str:
         """Get the old unique id of the device sensor."""
-        return f"{self._old_device.device_id}_{self._sensor_type}"
->>>>>>> 11d9b33d
+        return f"{self._old_device.device_id}_{self._sensor_type}"