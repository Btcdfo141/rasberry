--- conflicted
+++ resolved
@@ -15,16 +15,14 @@
 from homeassistant.helpers.entity_platform import AddEntitiesCallback
 
 from . import BleBoxEntity, create_blebox_entities
-<<<<<<< HEAD
+
 
 BLEBOX_TO_COVER_DEVICE_CLASSES = {
     "shutter": CoverDeviceClass.SHUTTER,
     "gatebox": CoverDeviceClass.DOOR,
     "gate": CoverDeviceClass.GATE,
 }
-=======
-from .const import BLEBOX_TO_HASS_DEVICE_CLASSES
->>>>>>> 809f101f
+
 
 BLEBOX_TO_HASS_COVER_STATES = {
     None: None,
