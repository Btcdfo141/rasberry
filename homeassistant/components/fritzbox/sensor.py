--- conflicted
+++ resolved
@@ -59,6 +59,15 @@
         native_value=lambda device: device.temperature,  # type: ignore[no-any-return]
     ),
     FritzSensorEntityDescription(
+        key="humidity",
+        name="Humidity",
+        native_unit_of_measurement=PERCENTAGE,
+        device_class=DEVICE_CLASS_HUMIDITY,
+        state_class=STATE_CLASS_MEASUREMENT,
+        suitable=lambda device: device.rel_humidity is not None,
+        native_value=lambda device: device.rel_humidity,  # type: ignore[no-any-return]
+    ),
+    FritzSensorEntityDescription(
         key="battery",
         name="Battery",
         native_unit_of_measurement=PERCENTAGE,
@@ -93,83 +102,6 @@
     """Set up the FRITZ!SmartHome sensor from ConfigEntry."""
     coordinator = hass.data[FRITZBOX_DOMAIN][entry.entry_id][CONF_COORDINATOR]
 
-<<<<<<< HEAD
-    for ain, device in coordinator.data.items():
-        if device.has_temperature_sensor and not device.has_thermostat:
-            entities.append(
-                FritzBoxTempSensor(
-                    {
-                        ATTR_NAME: f"{device.name} Temperature",
-                        ATTR_ENTITY_ID: f"{device.ain}_temperature",
-                        ATTR_UNIT_OF_MEASUREMENT: TEMP_CELSIUS,
-                        ATTR_DEVICE_CLASS: DEVICE_CLASS_TEMPERATURE,
-                        ATTR_STATE_CLASS: STATE_CLASS_MEASUREMENT,
-                    },
-                    coordinator,
-                    ain,
-                )
-            )
-
-        if device.rel_humidity is not None:
-            entities.append(
-                FritzBoxHumiditySensor(
-                    {
-                        ATTR_NAME: f"{device.name} Humidity",
-                        ATTR_ENTITY_ID: f"{device.ain}_humidity",
-                        ATTR_UNIT_OF_MEASUREMENT: PERCENTAGE,
-                        ATTR_DEVICE_CLASS: DEVICE_CLASS_HUMIDITY,
-                        ATTR_STATE_CLASS: STATE_CLASS_MEASUREMENT,
-                    },
-                    coordinator,
-                    ain,
-                )
-            )
-
-        if device.battery_level is not None:
-            entities.append(
-                FritzBoxBatterySensor(
-                    {
-                        ATTR_NAME: f"{device.name} Battery",
-                        ATTR_ENTITY_ID: f"{device.ain}_battery",
-                        ATTR_UNIT_OF_MEASUREMENT: PERCENTAGE,
-                        ATTR_DEVICE_CLASS: DEVICE_CLASS_BATTERY,
-                        ATTR_STATE_CLASS: None,
-                    },
-                    coordinator,
-                    ain,
-                )
-            )
-
-        if device.has_powermeter:
-            entities.append(
-                FritzBoxPowerSensor(
-                    {
-                        ATTR_NAME: f"{device.name} Power Consumption",
-                        ATTR_ENTITY_ID: f"{device.ain}_power_consumption",
-                        ATTR_UNIT_OF_MEASUREMENT: POWER_WATT,
-                        ATTR_DEVICE_CLASS: DEVICE_CLASS_POWER,
-                        ATTR_STATE_CLASS: STATE_CLASS_MEASUREMENT,
-                    },
-                    coordinator,
-                    ain,
-                )
-            )
-            entities.append(
-                FritzBoxEnergySensor(
-                    {
-                        ATTR_NAME: f"{device.name} Total Energy",
-                        ATTR_ENTITY_ID: f"{device.ain}_total_energy",
-                        ATTR_UNIT_OF_MEASUREMENT: ENERGY_KILO_WATT_HOUR,
-                        ATTR_DEVICE_CLASS: DEVICE_CLASS_ENERGY,
-                        ATTR_STATE_CLASS: STATE_CLASS_MEASUREMENT,
-                    },
-                    coordinator,
-                    ain,
-                )
-            )
-
-    async_add_entities(entities)
-=======
     async_add_entities(
         [
             FritzBoxSensor(coordinator, ain, description)
@@ -178,7 +110,6 @@
             if description.suitable(device)
         ]
     )
->>>>>>> 39aaa383
 
 
 class FritzBoxSensor(FritzBoxEntity, SensorEntity):
@@ -189,63 +120,4 @@
     @property
     def native_value(self) -> float | int | None:
         """Return the state of the sensor."""
-<<<<<<< HEAD
-        return self.device.battery_level  # type: ignore [no-any-return]
-
-
-class FritzBoxPowerSensor(FritzBoxSensor):
-    """The entity class for FRITZ!SmartHome power consumption sensors."""
-
-    @property
-    def state(self) -> float | None:
-        """Return the state of the sensor."""
-        if power := self.device.power:
-            return power / 1000  # type: ignore [no-any-return]
-        return 0.0
-
-
-class FritzBoxEnergySensor(FritzBoxSensor):
-    """The entity class for FRITZ!SmartHome total energy sensors."""
-
-    @property
-    def state(self) -> float | None:
-        """Return the state of the sensor."""
-        if energy := self.device.energy:
-            return energy / 1000  # type: ignore [no-any-return]
-        return 0.0
-
-    @property
-    def last_reset(self) -> datetime:
-        """Return the time when the sensor was last reset, if any."""
-        # device does not provide timestamp of initialization
-        return utc_from_timestamp(0)
-
-
-class FritzBoxTempSensor(FritzBoxSensor):
-    """The entity class for FRITZ!SmartHome temperature sensors."""
-
-    @property
-    def native_value(self) -> float | None:
-        """Return the state of the sensor."""
-        return self.device.temperature  # type: ignore [no-any-return]
-
-    @property
-    def extra_state_attributes(self) -> SensorExtraAttributes:
-        """Return the state attributes of the device."""
-        attrs: SensorExtraAttributes = {
-            ATTR_STATE_DEVICE_LOCKED: self.device.device_lock,
-            ATTR_STATE_LOCKED: self.device.lock,
-        }
-        return attrs
-
-
-class FritzBoxHumiditySensor(FritzBoxSensor):
-    """The entity class for FRITZ!SmartHome humidity sensors."""
-
-    @property
-    def native_value(self) -> float | None:
-        """Return the state of the sensor."""
-        return self.device.rel_humidity  # type: ignore [no-any-return]
-=======
-        return self.entity_description.native_value(self.device)
->>>>>>> 39aaa383
+        return self.entity_description.native_value(self.device)