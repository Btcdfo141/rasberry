"""
Support for interfacing with the XBMC/Kodi JSON-RPC API.

For more details about this platform, please refer to the documentation at
https://home-assistant.io/components/media_player.kodi/
"""
import asyncio
from functools import wraps
import logging
import urllib
import re
import warnings

import aiohttp
import voluptuous as vol

from homeassistant.components.media_player import (
    SUPPORT_NEXT_TRACK, SUPPORT_PAUSE, SUPPORT_PREVIOUS_TRACK, SUPPORT_SEEK,
    SUPPORT_PLAY_MEDIA, SUPPORT_VOLUME_MUTE, SUPPORT_VOLUME_SET, SUPPORT_STOP,
    SUPPORT_TURN_OFF, SUPPORT_PLAY, SUPPORT_VOLUME_STEP, MediaPlayerDevice,
<<<<<<< HEAD
    DOMAIN, PLATFORM_SCHEMA, MEDIA_PLAYER_SCHEMA, ATTR_MEDIA_ALBUM_NAME)
=======
    PLATFORM_SCHEMA, MEDIA_TYPE_MUSIC, MEDIA_TYPE_TVSHOW, MEDIA_TYPE_VIDEO,
    MEDIA_TYPE_PLAYLIST)
>>>>>>> 395f9b65
from homeassistant.const import (
    STATE_IDLE, STATE_OFF, STATE_PAUSED, STATE_PLAYING, CONF_HOST, CONF_NAME,
    CONF_PORT, CONF_SSL, CONF_PROXY_SSL, CONF_USERNAME, CONF_PASSWORD,
    EVENT_HOMEASSISTANT_STOP)
from homeassistant.core import callback
from homeassistant.helpers.aiohttp_client import async_get_clientsession
import homeassistant.helpers.config_validation as cv
from homeassistant.helpers.deprecation import get_deprecated

REQUIREMENTS = ['jsonrpc-async==0.4', 'jsonrpc-websocket==0.3']

_LOGGER = logging.getLogger(__name__)

CONF_TCP_PORT = 'tcp_port'
CONF_TURN_OFF_ACTION = 'turn_off_action'
CONF_ENABLE_WEBSOCKET = 'enable_websocket'

DEFAULT_NAME = 'Kodi'
DEFAULT_PORT = 8080
DEFAULT_TCP_PORT = 9090
DEFAULT_TIMEOUT = 5
DEFAULT_PROXY_SSL = False
DEFAULT_ENABLE_WEBSOCKET = True

TURN_OFF_ACTION = [None, 'quit', 'hibernate', 'suspend', 'reboot', 'shutdown']

# https://github.com/xbmc/xbmc/blob/master/xbmc/media/MediaType.h
MEDIA_TYPES = {
    "music": MEDIA_TYPE_MUSIC,
    "artist": MEDIA_TYPE_MUSIC,
    "album": MEDIA_TYPE_MUSIC,
    "song": MEDIA_TYPE_MUSIC,
    "video": MEDIA_TYPE_VIDEO,
    "set": MEDIA_TYPE_PLAYLIST,
    "musicvideo": MEDIA_TYPE_VIDEO,
    "movie": MEDIA_TYPE_VIDEO,
    "tvshow": MEDIA_TYPE_TVSHOW,
    "season": MEDIA_TYPE_TVSHOW,
    "episode": MEDIA_TYPE_TVSHOW,
}

SUPPORT_KODI = SUPPORT_PAUSE | SUPPORT_VOLUME_SET | SUPPORT_VOLUME_MUTE | \
    SUPPORT_PREVIOUS_TRACK | SUPPORT_NEXT_TRACK | SUPPORT_SEEK | \
    SUPPORT_PLAY_MEDIA | SUPPORT_STOP | SUPPORT_PLAY | SUPPORT_VOLUME_STEP

PLATFORM_SCHEMA = PLATFORM_SCHEMA.extend({
    vol.Required(CONF_HOST): cv.string,
    vol.Optional(CONF_NAME, default=DEFAULT_NAME): cv.string,
    vol.Optional(CONF_PORT, default=DEFAULT_PORT): cv.port,
    vol.Optional(CONF_TCP_PORT, default=DEFAULT_TCP_PORT): cv.port,
    vol.Optional(CONF_PROXY_SSL, default=DEFAULT_PROXY_SSL): cv.boolean,
    vol.Optional(CONF_TURN_OFF_ACTION, default=None): vol.In(TURN_OFF_ACTION),
    vol.Inclusive(CONF_USERNAME, 'auth'): cv.string,
    vol.Inclusive(CONF_PASSWORD, 'auth'): cv.string,
    vol.Optional(CONF_ENABLE_WEBSOCKET, default=DEFAULT_ENABLE_WEBSOCKET):
        cv.boolean,
})

SERVICE_GET_ARTISTS = 'get_artists'
SERVICE_PLAY_SONG = 'play_song'
SERVICE_ADD_SONG = 'add_song_to_playlist'
SERVICE_ADD_ALBUM = 'add_album_to_playlist'
SERVICE_SET_SHUFFLE = 'set_shuffle'
SERVICE_UNSET_SHUFFLE = 'unset_shuffle'
SERVICE_ADD_ALL_ALBUMS = 'add_all_albums_to_playlist'

ATTR_MEDIA_SONG_NAME = 'song_name'
ATTR_MEDIA_ARTIST_NAME = 'artist_name'
ATTR_MEDIA_SONG_ID = 'song_id'
ATTR_MEDIA_ALBUM_ID = 'album_id'

MEDIA_PLAYER_PLAY_SONG_SCHEMA = MEDIA_PLAYER_SCHEMA.extend({
    vol.Required(ATTR_MEDIA_SONG_NAME): cv.string,
    vol.Optional(ATTR_MEDIA_ARTIST_NAME): cv.string,
})

MEDIA_PLAYER_ADD_SONG_SCHEMA = MEDIA_PLAYER_SCHEMA.extend({
    vol.Optional(ATTR_MEDIA_SONG_ID): cv.string,
    vol.Optional(ATTR_MEDIA_SONG_NAME): cv.string,
    vol.Optional(ATTR_MEDIA_ARTIST_NAME): cv.string,
})

MEDIA_PLAYER_ADD_ALBUM_SCHEMA = MEDIA_PLAYER_SCHEMA.extend({
    vol.Optional(ATTR_MEDIA_ALBUM_ID): cv.string,
    vol.Optional(ATTR_MEDIA_ALBUM_NAME): cv.string,
    vol.Optional(ATTR_MEDIA_ARTIST_NAME): cv.string,
})

MEDIA_PLAYER_ADD_ALL_ALBUMS_SCHEMA = MEDIA_PLAYER_SCHEMA.extend({
    vol.Optional(ATTR_MEDIA_ARTIST_NAME): cv.string,
})

SERVICE_TO_METHOD = {
    SERVICE_GET_ARTISTS: {'method': 'async_get_artists'},
    SERVICE_PLAY_SONG: {
        'method': 'async_play_song',
        'schema': MEDIA_PLAYER_PLAY_SONG_SCHEMA},
    SERVICE_ADD_SONG: {
        'method': 'async_add_song_to_playlist',
        'schema': MEDIA_PLAYER_ADD_SONG_SCHEMA},
    SERVICE_ADD_ALBUM: {
        'method': 'async_add_album_to_playlist',
        'schema': MEDIA_PLAYER_ADD_ALBUM_SCHEMA},
    SERVICE_SET_SHUFFLE: {'method': 'async_set_shuffle'},
    SERVICE_UNSET_SHUFFLE: {'method': 'async_unset_shuffle'},
    SERVICE_ADD_ALL_ALBUMS: {
        'method': 'async_add_all_albums',
        'schema': MEDIA_PLAYER_ADD_ALL_ALBUMS_SCHEMA},
}


@asyncio.coroutine
def async_setup_platform(hass, config, async_add_devices, discovery_info=None):
    """Setup the Kodi platform."""
    host = config.get(CONF_HOST)
    port = config.get(CONF_PORT)
    tcp_port = config.get(CONF_TCP_PORT)
    encryption = get_deprecated(config, CONF_PROXY_SSL, CONF_SSL)
    websocket = config.get(CONF_ENABLE_WEBSOCKET)

    if host.startswith('http://') or host.startswith('https://'):
        host = host.lstrip('http://').lstrip('https://')
        _LOGGER.warning(
            "Kodi host name should no longer conatin http:// See updated "
            "definitions here: "
            "https://home-assistant.io/components/media_player.kodi/")

    entity = KodiDevice(
        hass,
        name=config.get(CONF_NAME),
        host=host, port=port, tcp_port=tcp_port, encryption=encryption,
        username=config.get(CONF_USERNAME),
        password=config.get(CONF_PASSWORD),
        turn_off_action=config.get(CONF_TURN_OFF_ACTION), websocket=websocket)

    async_add_devices([entity], update_before_add=True)
    
    @asyncio.coroutine
    def async_service_handler(service):
        """Map services to methods on MediaPlayerDevice."""
        method = SERVICE_TO_METHOD.get(service.service)
        if not method:
            return

        params = {}
        for k in service.data:
            if k != 'entity_id':
                params[k] = service.data.get(k)

        yield from getattr(entity, method['method'])(**params)

        update_tasks = []
        if entity.should_poll:
            update_coro = entity.async_update_ha_state(True)
            if hasattr(entity, 'async_update'):
                update_tasks.append(update_coro)
            else:
                yield from update_coro

        if update_tasks:
            yield from asyncio.wait(update_tasks, loop=hass.loop)

    for service in SERVICE_TO_METHOD:
        schema = SERVICE_TO_METHOD[service].get(
            'schema', MEDIA_PLAYER_SCHEMA)
        hass.services.async_register(
            DOMAIN, service, async_service_handler,
            description=None, schema=schema)


def cmd(func):
    """Decorator to catch command exceptions."""
    @wraps(func)
    @asyncio.coroutine
    def wrapper(obj, *args, **kwargs):
        """Wrapper for all command methods."""
        import jsonrpc_base
        try:
            yield from func(obj, *args, **kwargs)
        except jsonrpc_base.jsonrpc.TransportError as exc:
            # If Kodi is off, we expect calls to fail.
            if obj.state == STATE_OFF:
                log_function = _LOGGER.info
            else:
                log_function = _LOGGER.error
            log_function("Error calling %s on entity %s: %r",
                         func.__name__, obj.entity_id, exc)
    return wrapper


class KodiDevice(MediaPlayerDevice):
    """Representation of a XBMC/Kodi device."""

    def __init__(self, hass, name, host, port, tcp_port, encryption=False,
                 username=None, password=None, turn_off_action=None,
                 websocket=True):
        """Initialize the Kodi device."""
        import jsonrpc_async
        import jsonrpc_websocket
        self.hass = hass
        self._name = name

        kwargs = {
            'timeout': DEFAULT_TIMEOUT,
            'session': async_get_clientsession(hass),
        }

        if username is not None:
            kwargs['auth'] = aiohttp.BasicAuth(username, password)
            image_auth_string = "{}:{}@".format(username, password)
        else:
            image_auth_string = ""

        http_protocol = 'https' if encryption else 'http'
        ws_protocol = 'wss' if encryption else 'ws'

        self._http_url = '{}://{}:{}/jsonrpc'.format(http_protocol, host, port)
        self._image_url = '{}://{}{}:{}/image'.format(
            http_protocol, image_auth_string, host, port)
        self._ws_url = '{}://{}:{}/jsonrpc'.format(ws_protocol, host, tcp_port)

        self._http_server = jsonrpc_async.Server(self._http_url, **kwargs)
        if websocket:
            # Setup websocket connection
            self._ws_server = jsonrpc_websocket.Server(self._ws_url, **kwargs)

            # Register notification listeners
            self._ws_server.Player.OnPause = self.async_on_speed_event
            self._ws_server.Player.OnPlay = self.async_on_speed_event
            self._ws_server.Player.OnSpeedChanged = self.async_on_speed_event
            self._ws_server.Player.OnStop = self.async_on_stop
            self._ws_server.Application.OnVolumeChanged = \
                self.async_on_volume_changed
            self._ws_server.System.OnQuit = self.async_on_quit
            self._ws_server.System.OnRestart = self.async_on_quit
            self._ws_server.System.OnSleep = self.async_on_quit

            def on_hass_stop(event):
                """Close websocket connection when hass stops."""
                self.hass.async_add_job(self._ws_server.close())

            self.hass.bus.async_listen_once(
                EVENT_HOMEASSISTANT_STOP, on_hass_stop)
        else:
            self._ws_server = None

        self._turn_off_action = turn_off_action
        self._enable_websocket = websocket
        self._players = list()
        self._properties = {}
        self._item = {}
        self._app_properties = {}

    @callback
    def async_on_speed_event(self, sender, data):
        """Called when player changes between playing and paused."""
        self._properties['speed'] = data['player']['speed']

        if not hasattr(data['item'], 'id'):
            # If no item id is given, perform a full update
            force_refresh = True
        else:
            # If a new item is playing, force a complete refresh
            force_refresh = data['item']['id'] != self._item.get('id')

        self.hass.async_add_job(self.async_update_ha_state(force_refresh))

    @callback
    def async_on_stop(self, sender, data):
        """Called when the player stops playback."""
        # Prevent stop notifications which are sent after quit notification
        if self._players is None:
            return

        self._players = []
        self._properties = {}
        self._item = {}
        self.hass.async_add_job(self.async_update_ha_state())

    @callback
    def async_on_volume_changed(self, sender, data):
        """Called when the volume is changed."""
        self._app_properties['volume'] = data['volume']
        self._app_properties['muted'] = data['muted']
        self.hass.async_add_job(self.async_update_ha_state())

    @callback
    def async_on_quit(self, sender, data):
        """Called when the volume is changed."""
        self._players = None
        self._properties = {}
        self._item = {}
        self._app_properties = {}
        self.hass.async_add_job(self.async_update_ha_state())

    @asyncio.coroutine
    def _get_players(self):
        """Return the active player objects or None."""
        import jsonrpc_base
        try:
            return (yield from self.server.Player.GetActivePlayers())
        except jsonrpc_base.jsonrpc.TransportError:
            if self._players is not None:
                _LOGGER.info('Unable to fetch kodi data')
                _LOGGER.debug('Unable to fetch kodi data', exc_info=True)
            return None

    @property
    def state(self):
        """Return the state of the device."""
        if self._players is None:
            return STATE_OFF

        if len(self._players) == 0:
            return STATE_IDLE

        if self._properties['speed'] == 0 and not self._properties['live']:
            return STATE_PAUSED
        else:
            return STATE_PLAYING

    @asyncio.coroutine
    def async_ws_connect(self):
        """Connect to Kodi via websocket protocol."""
        import jsonrpc_base
        try:
            ws_loop_future = yield from self._ws_server.ws_connect()
        except jsonrpc_base.jsonrpc.TransportError:
            _LOGGER.info("Unable to connect to Kodi via websocket")
            _LOGGER.debug(
                "Unable to connect to Kodi via websocket", exc_info=True)
            return

        @asyncio.coroutine
        def ws_loop_wrapper():
            """Catch exceptions from the websocket loop task."""
            try:
                yield from ws_loop_future
            except jsonrpc_base.TransportError:
                # Kodi abruptly ends ws connection when exiting. We will try
                # to reconnect on the next poll.
                pass

        # Create a task instead of adding a tracking job, since this task will
        # run until the websocket connection is closed.
        self.hass.loop.create_task(ws_loop_wrapper())

    @asyncio.coroutine
    def async_update(self):
        """Retrieve latest state."""
        self._players = yield from self._get_players()

        if self._players is None:
            self._properties = {}
            self._item = {}
            self._app_properties = {}
            return

        if self._enable_websocket and not self._ws_server.connected:
            self.hass.async_add_job(self.async_ws_connect())

        self._app_properties = \
            yield from self.server.Application.GetProperties(
                ['volume', 'muted']
            )

        if len(self._players) > 0:
            player_id = self._players[0]['playerid']

            assert isinstance(player_id, int)

            self._properties = yield from self.server.Player.GetProperties(
                player_id,
                ['time', 'totaltime', 'speed', 'live']
            )

            self._item = (yield from self.server.Player.GetItem(
                player_id,
                ['title', 'file', 'uniqueid', 'thumbnail', 'artist',
                 'albumartist', 'showtitle', 'album', 'season', 'episode']
            ))['item']
        else:
            self._properties = {}
            self._item = {}
            self._app_properties = {}

    @property
    def server(self):
        """Active server for json-rpc requests."""
        if self._enable_websocket and self._ws_server.connected:
            return self._ws_server
        else:
            return self._http_server

    @property
    def name(self):
        """Return the name of the device."""
        return self._name

    @property
    def should_poll(self):
        """Return True if entity has to be polled for state."""
        return not (self._enable_websocket and self._ws_server.connected)

    @property
    def volume_level(self):
        """Volume level of the media player (0..1)."""
        if 'volume' in self._app_properties:
            return self._app_properties['volume'] / 100.0

    @property
    def is_volume_muted(self):
        """Boolean if volume is currently muted."""
        return self._app_properties.get('muted')

    @property
    def media_content_id(self):
        """Content ID of current playing media."""
        return self._item.get('uniqueid', None)

    @property
    def media_content_type(self):
        """Content type of current playing media."""
        return MEDIA_TYPES.get(self._item.get('type'))

    @property
    def media_duration(self):
        """Duration of current playing media in seconds."""
        if self._properties.get('live'):
            return None

        total_time = self._properties.get('totaltime')

        if total_time is None:
            return None

        return (
            total_time['hours'] * 3600 +
            total_time['minutes'] * 60 +
            total_time['seconds'])

    @property
    def media_image_url(self):
        """Image url of current playing media."""
        thumbnail = self._item.get('thumbnail')
        if thumbnail is None:
            return None

        url_components = urllib.parse.urlparse(thumbnail)
        if url_components.scheme == 'image':
            return '{}/{}'.format(
                self._image_url,
                urllib.parse.quote_plus(thumbnail))

    @property
    def media_title(self):
        """Title of current playing media."""
        # find a string we can use as a title
        return self._item.get(
            'title', self._item.get('label', self._item.get('file')))

    @property
    def media_series_title(self):
        """Title of series of current playing media, TV show only."""
        return self._item.get('showtitle')

    @property
    def media_season(self):
        """Season of current playing media, TV show only."""
        return self._item.get('season')

    @property
    def media_episode(self):
        """Episode of current playing media, TV show only."""
        return self._item.get('episode')

    @property
    def media_album_name(self):
        """Album name of current playing media, music track only."""
        return self._item.get('album')

    @property
    def media_artist(self):
        """Artist of current playing media, music track only."""
        artists = self._item.get('artist', [])
        if len(artists) > 0:
            return artists[0]
        else:
            return None

    @property
    def media_album_artist(self):
        """Album artist of current playing media, music track only."""
        artists = self._item.get('albumartist', [])
        if len(artists) > 0:
            return artists[0]
        else:
            return None

    @property
    def supported_features(self):
        """Flag media player features that are supported."""
        supported_features = SUPPORT_KODI

        if self._turn_off_action in TURN_OFF_ACTION:
            supported_features |= SUPPORT_TURN_OFF

        return supported_features

    @cmd
    @asyncio.coroutine
    def async_turn_off(self):
        """Execute turn_off_action to turn off media player."""
        if self._turn_off_action == 'quit':
            yield from self.server.Application.Quit()
        elif self._turn_off_action == 'hibernate':
            yield from self.server.System.Hibernate()
        elif self._turn_off_action == 'suspend':
            yield from self.server.System.Suspend()
        elif self._turn_off_action == 'reboot':
            yield from self.server.System.Reboot()
        elif self._turn_off_action == 'shutdown':
            yield from self.server.System.Shutdown()
        else:
            _LOGGER.warning('turn_off requested but turn_off_action is none')

    @cmd
    @asyncio.coroutine
    def async_volume_up(self):
        """Volume up the media player."""
        assert (
            yield from self.server.Input.ExecuteAction('volumeup')) == 'OK'

    @cmd
    @asyncio.coroutine
    def async_volume_down(self):
        """Volume down the media player."""
        assert (
            yield from self.server.Input.ExecuteAction('volumedown')) == 'OK'

    @cmd
    def async_set_volume_level(self, volume):
        """Set volume level, range 0..1.

        This method must be run in the event loop and returns a coroutine.
        """
        return self.server.Application.SetVolume(int(volume * 100))

    @cmd
    def async_mute_volume(self, mute):
        """Mute (true) or unmute (false) media player.

        This method must be run in the event loop and returns a coroutine.
        """
        return self.server.Application.SetMute(mute)

    @asyncio.coroutine
    def async_set_play_state(self, state):
        """Helper method for play/pause/toggle."""
        players = yield from self._get_players()

        if players is not None and len(players) != 0:
            yield from self.server.Player.PlayPause(
                players[0]['playerid'], state)

    @cmd
    def async_media_play_pause(self):
        """Pause media on media player.

        This method must be run in the event loop and returns a coroutine.
        """
        return self.async_set_play_state('toggle')

    @cmd
    def async_media_play(self):
        """Play media.

        This method must be run in the event loop and returns a coroutine.
        """
        return self.async_set_play_state(True)

    @cmd
    def async_media_pause(self):
        """Pause the media player.

        This method must be run in the event loop and returns a coroutine.
        """
        return self.async_set_play_state(False)

    @cmd
    @asyncio.coroutine
    def async_media_stop(self):
        """Stop the media player."""
        players = yield from self._get_players()

        if len(players) != 0:
            yield from self.server.Player.Stop(players[0]['playerid'])

    @asyncio.coroutine
    def _goto(self, direction):
        """Helper method used for previous/next track."""
        players = yield from self._get_players()

        if len(players) != 0:
            if direction == 'previous':
                # first seek to position 0. Kodi goes to the beginning of the
                # current track if the current track is not at the beginning.
                yield from self.server.Player.Seek(players[0]['playerid'], 0)

            yield from self.server.Player.GoTo(
                players[0]['playerid'], direction)

    @cmd
    def async_media_next_track(self):
        """Send next track command.

        This method must be run in the event loop and returns a coroutine.
        """
        return self._goto('next')

    @cmd
    def async_media_previous_track(self):
        """Send next track command.

        This method must be run in the event loop and returns a coroutine.
        """
        return self._goto('previous')

    @cmd
    @asyncio.coroutine
    def async_media_seek(self, position):
        """Send seek command."""
        players = yield from self._get_players()

        time = {}

        time['milliseconds'] = int((position % 1) * 1000)
        position = int(position)

        time['seconds'] = int(position % 60)
        position /= 60

        time['minutes'] = int(position % 60)
        position /= 60

        time['hours'] = int(position)

        if len(players) != 0:
            yield from self.server.Player.Seek(players[0]['playerid'], time)

    @cmd
    def async_play_media(self, media_type, media_id, **kwargs):
        """Send the play_media command to the media player.

        This method must be run in the event loop and returns a coroutine.
        """
        if media_type == "CHANNEL":
            return self.server.Player.Open(
                {"item": {"channelid": int(media_id)}})
        elif media_type == "PLAYLIST":
            return self.server.Player.Open(
                {"item": {"playlistid": int(media_id)}})
        else:
            return self.server.Player.Open(
                {"item": {"file": str(media_id)}})

    @asyncio.coroutine
    def async_set_shuffle(self):
        """Set shuffle mode on, for the first player."""
        players = yield from self._get_players()

        if len(players) < 1:
            raise RuntimeError("Error: No active player.")
        yield from self.server.Player.SetShuffle(
            {"playerid": players[0]['playerid'], "shuffle": True})

    @asyncio.coroutine
    def async_unset_shuffle(self):
        """Set shuffle mode off, for the first player."""
        players = yield from self._get_players()

        if len(players) < 1:
            raise RuntimeError("Error: No active player.")
        yield from self.server.Player.SetShuffle(
            {"playerid": players[0]['playerid'], "shuffle": False})

    @asyncio.coroutine
    def async_add_song_to_playlist(
            self, song_id=None, song_name='', artist_name=''):
        """Add a song to default playlist (i.e. playlistid=0).

        The song can be specified in terms of id or
        name and optionally artist name.
        """
        if song_id is None:
            song_id = yield from self.async_find_song(song_name, artist_name)

        yield from self.server.Playlist.Add(
            {"playlistid": 0, "item": {"songid": int(song_id)}})

    @asyncio.coroutine
    def async_add_album_to_playlist(
            self, album_id=None, media_album_name='', artist_name=''):
        """Add an album to default playlist (i.e. playlistid=0).

        The album can be specified in terms of id
        or name and optionally artist name.
        """
        if album_id is None:
            album_id = yield from self.async_find_album(
                media_album_name, artist_name)

        yield from self.server.Playlist.Add(
            {"playlistid": 0, "item": {"albumid": int(album_id)}})

    @asyncio.coroutine
    def async_add_all_albums(self, artist_name):
        """Add all albums of an artist to default playlist (i.e. playlistid=0).

        The artist is specified in terms of name.
        """
        artist_id = yield from self.async_find_artist(artist_name)

        albums = yield from self.async_get_albums(artist_id)

        for alb in albums['albums']:
            yield from self.server.Playlist.Add(
                {"playlistid": 0, "item": {"albumid": int(alb['albumid'])}})

    @asyncio.coroutine
    def async_clear_playlist(self):
        """Clear default playlist (i.e. playlistid=0)."""
        return self.server.Playlist.Clear({"playlistid": 0})

    @asyncio.coroutine
    def async_play_song(self, song_name, artist_name=''):
        """Play a single song.

        Specified in terms of artist name and song name.
        """
        song_id = yield from self.async_find_song(song_name, artist_name)
        if song_id is None:
            warnings.warn("no song found.", RuntimeWarning)
            return

        yield from self.async_media_stop()
        yield from self.async_clear_playlist()
        yield from self.async_add_song_to_playlist(song_id)

        yield from self.async_play_media("PLAYLIST", 0)

    @asyncio.coroutine
    def async_get_artists(self):
        """Get artists list."""
        return (yield from self.server.AudioLibrary.GetArtists())

    @asyncio.coroutine
    def async_get_albums(self, artist_id=None):
        """Get albums list."""
        if artist_id is None:
            return (yield from self.server.AudioLibrary.GetAlbums())
        else:
            return (yield from self.server.AudioLibrary.GetAlbums(
                {"filter": {"artistid": int(artist_id)}}))

    @asyncio.coroutine
    def async_find_artist(self, artist_name):
        """Find artist by name."""
        artists = yield from self.async_get_artists()
        out = self._find(
            artist_name, [a['artist'] for a in artists['artists']])
        return artists['artists'][out[0][0]]['artistid']

    @asyncio.coroutine
    def async_get_songs(self, artist_id=None):
        """Get songs list."""
        if artist_id is None:
            return (yield from self.server.AudioLibrary.GetSongs())
        else:
            return (yield from self.server.AudioLibrary.GetSongs(
                {"filter": {"artistid": int(artist_id)}}))

    @asyncio.coroutine
    def async_find_song(self, song_name, artist_name=''):
        """Find song by name and optionally artist name."""
        artist_id = None
        if artist_name != '':
            artist_id = yield from self.async_find_artist(artist_name)

        songs = yield from self.async_get_songs(artist_id)
        if songs['limits']['total'] == 0:
            return None

        out = self._find(song_name, [a['label'] for a in songs['songs']])
        return songs['songs'][out[0][0]]['songid']

    @asyncio.coroutine
    def async_find_album(self, album_name, artist_name=''):
        """Find album by name and optionally artist name."""
        artist_id = None
        if artist_name != '':
            artist_id = yield from self.async_find_artist(artist_name)

        albums = yield from self.async_get_albums(artist_id)
        out = self._find(album_name, [a['label'] for a in albums['albums']])
        return albums['albums'][out[0][0]]['albumid']

    @staticmethod
    def _find(key_word, words):
        key_word = key_word.split(' ')
        patt = [re.compile(
            '(^| )' + k + '( |$)', re.IGNORECASE) for k in key_word]

        out = [[i, 0] for i in range(len(words))]
        for i in range(len(words)):
            mtc = [p.search(words[i]) for p in patt]
            rate = [m is not None for m in mtc].count(True)
            out[i][1] = rate

        return sorted(out, key=lambda out: out[1], reverse=True)<|MERGE_RESOLUTION|>--- conflicted
+++ resolved
@@ -18,12 +18,8 @@
     SUPPORT_NEXT_TRACK, SUPPORT_PAUSE, SUPPORT_PREVIOUS_TRACK, SUPPORT_SEEK,
     SUPPORT_PLAY_MEDIA, SUPPORT_VOLUME_MUTE, SUPPORT_VOLUME_SET, SUPPORT_STOP,
     SUPPORT_TURN_OFF, SUPPORT_PLAY, SUPPORT_VOLUME_STEP, MediaPlayerDevice,
-<<<<<<< HEAD
-    DOMAIN, PLATFORM_SCHEMA, MEDIA_PLAYER_SCHEMA, ATTR_MEDIA_ALBUM_NAME)
-=======
     PLATFORM_SCHEMA, MEDIA_TYPE_MUSIC, MEDIA_TYPE_TVSHOW, MEDIA_TYPE_VIDEO,
-    MEDIA_TYPE_PLAYLIST)
->>>>>>> 395f9b65
+    MEDIA_TYPE_PLAYLIST, MEDIA_PLAYER_SCHEMA, ATTR_MEDIA_ALBUM_NAME, DOMAIN)
 from homeassistant.const import (
     STATE_IDLE, STATE_OFF, STATE_PAUSED, STATE_PLAYING, CONF_HOST, CONF_NAME,
     CONF_PORT, CONF_SSL, CONF_PROXY_SSL, CONF_USERNAME, CONF_PASSWORD,
