--- conflicted
+++ resolved
@@ -1,13 +1,8 @@
 """Constants used by Home Assistant components."""
 
 MAJOR_VERSION = 2021
-<<<<<<< HEAD
-MINOR_VERSION = 4
-PATCH_VERSION = "7"
-=======
 MINOR_VERSION = 5
 PATCH_VERSION = "0b4"
->>>>>>> 3542f58b
 __short_version__ = f"{MAJOR_VERSION}.{MINOR_VERSION}"
 __version__ = f"{__short_version__}.{PATCH_VERSION}"
 REQUIRED_PYTHON_VER = (3, 8, 0)
