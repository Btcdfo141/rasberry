--- conflicted
+++ resolved
@@ -31,19 +31,12 @@
 from .entity import SHCEntity
 
 
-@dataclass
-class SHCSensorEntityDescriptionMixin:
-    """Describes the mixin variables for SHC sensors."""
+@dataclass(frozen=True, kw_only=True)
+class SHCSensorEntityDescription(SensorEntityDescription):
+    """Describes a SHC sensor."""
 
     value_fn: Callable[[SHCDevice], Any | None]
     attributes_fn: Callable[[SHCDevice], dict[str, Any]] | None
-
-
-@dataclass
-class SHCSensorEntityDescription(
-    SensorEntityDescription, SHCSensorEntityDescriptionMixin
-):
-    """Describes a SHC sensor."""
 
 
 TEMPERATURE_SENSOR = "temperature"
@@ -221,193 +214,10 @@
     async_add_entities(entities)
 
 
-<<<<<<< HEAD
 class SHCSensor(SHCEntity, SensorEntity):
     """Representation of a SHC sensor."""
 
     entity_description: SHCSensorEntityDescription
-=======
-class TemperatureSensor(SHCEntity, SensorEntity):
-    """Representation of an SHC temperature reporting sensor."""
-
-    _attr_device_class = SensorDeviceClass.TEMPERATURE
-    _attr_state_class = SensorStateClass.MEASUREMENT
-    _attr_native_unit_of_measurement = UnitOfTemperature.CELSIUS
-
-    def __init__(self, device: SHCDevice, parent_id: str, entry_id: str) -> None:
-        """Initialize an SHC temperature reporting sensor."""
-        super().__init__(device, parent_id, entry_id)
-        self._attr_unique_id = f"{device.serial}_temperature"
-
-    @property
-    def native_value(self):
-        """Return the state of the sensor."""
-        return self._device.temperature
-
-
-class HumiditySensor(SHCEntity, SensorEntity):
-    """Representation of an SHC humidity reporting sensor."""
-
-    _attr_device_class = SensorDeviceClass.HUMIDITY
-    _attr_native_unit_of_measurement = PERCENTAGE
-
-    def __init__(self, device: SHCDevice, parent_id: str, entry_id: str) -> None:
-        """Initialize an SHC humidity reporting sensor."""
-        super().__init__(device, parent_id, entry_id)
-        self._attr_unique_id = f"{device.serial}_humidity"
-
-    @property
-    def native_value(self):
-        """Return the state of the sensor."""
-        return self._device.humidity
-
-
-class PuritySensor(SHCEntity, SensorEntity):
-    """Representation of an SHC purity reporting sensor."""
-
-    _attr_translation_key = "purity"
-    _attr_native_unit_of_measurement = CONCENTRATION_PARTS_PER_MILLION
-
-    def __init__(self, device: SHCDevice, parent_id: str, entry_id: str) -> None:
-        """Initialize an SHC purity reporting sensor."""
-        super().__init__(device, parent_id, entry_id)
-        self._attr_unique_id = f"{device.serial}_purity"
-
-    @property
-    def native_value(self):
-        """Return the state of the sensor."""
-        return self._device.purity
-
-
-class AirQualitySensor(SHCEntity, SensorEntity):
-    """Representation of an SHC airquality reporting sensor."""
-
-    _attr_translation_key = "air_quality"
-
-    def __init__(self, device: SHCDevice, parent_id: str, entry_id: str) -> None:
-        """Initialize an SHC airquality reporting sensor."""
-        super().__init__(device, parent_id, entry_id)
-        self._attr_unique_id = f"{device.serial}_airquality"
-
-    @property
-    def native_value(self):
-        """Return the state of the sensor."""
-        return self._device.combined_rating.name
-
-    @property
-    def extra_state_attributes(self):
-        """Return the state attributes."""
-        return {
-            "rating_description": self._device.description,
-        }
-
-
-class TemperatureRatingSensor(SHCEntity, SensorEntity):
-    """Representation of an SHC temperature rating sensor."""
-
-    _attr_translation_key = "temperature_rating"
-
-    def __init__(self, device: SHCDevice, parent_id: str, entry_id: str) -> None:
-        """Initialize an SHC temperature rating sensor."""
-        super().__init__(device, parent_id, entry_id)
-        self._attr_unique_id = f"{device.serial}_temperature_rating"
-
-    @property
-    def native_value(self):
-        """Return the state of the sensor."""
-        return self._device.temperature_rating.name
-
-
-class CommunicationQualitySensor(SHCEntity, SensorEntity):
-    """Representation of an SHC communication quality reporting sensor."""
-
-    _attr_translation_key = "communication_quality"
-
-    def __init__(self, device: SHCDevice, parent_id: str, entry_id: str) -> None:
-        """Initialize an SHC communication quality reporting sensor."""
-        super().__init__(device, parent_id, entry_id)
-        self._attr_unique_id = f"{device.serial}_communication_quality"
-
-    @property
-    def native_value(self):
-        """Return the state of the sensor."""
-        return self._device.communicationquality.name
-
-
-class HumidityRatingSensor(SHCEntity, SensorEntity):
-    """Representation of an SHC humidity rating sensor."""
-
-    _attr_translation_key = "humidity_rating"
-
-    def __init__(self, device: SHCDevice, parent_id: str, entry_id: str) -> None:
-        """Initialize an SHC humidity rating sensor."""
-        super().__init__(device, parent_id, entry_id)
-        self._attr_unique_id = f"{device.serial}_humidity_rating"
-
-    @property
-    def native_value(self):
-        """Return the state of the sensor."""
-        return self._device.humidity_rating.name
-
-
-class PurityRatingSensor(SHCEntity, SensorEntity):
-    """Representation of an SHC purity rating sensor."""
-
-    _attr_translation_key = "purity_rating"
-
-    def __init__(self, device: SHCDevice, parent_id: str, entry_id: str) -> None:
-        """Initialize an SHC purity rating sensor."""
-        super().__init__(device, parent_id, entry_id)
-        self._attr_unique_id = f"{device.serial}_purity_rating"
-
-    @property
-    def native_value(self):
-        """Return the state of the sensor."""
-        return self._device.purity_rating.name
-
-
-class PowerSensor(SHCEntity, SensorEntity):
-    """Representation of an SHC power reporting sensor."""
-
-    _attr_device_class = SensorDeviceClass.POWER
-    _attr_native_unit_of_measurement = UnitOfPower.WATT
-
-    def __init__(self, device: SHCDevice, parent_id: str, entry_id: str) -> None:
-        """Initialize an SHC power reporting sensor."""
-        super().__init__(device, parent_id, entry_id)
-        self._attr_unique_id = f"{device.serial}_power"
-
-    @property
-    def native_value(self):
-        """Return the state of the sensor."""
-        return self._device.powerconsumption
-
-
-class EnergySensor(SHCEntity, SensorEntity):
-    """Representation of an SHC energy reporting sensor."""
-
-    _attr_device_class = SensorDeviceClass.ENERGY
-    _attr_state_class = SensorStateClass.TOTAL_INCREASING
-    _attr_native_unit_of_measurement = UnitOfEnergy.KILO_WATT_HOUR
-
-    def __init__(self, device: SHCDevice, parent_id: str, entry_id: str) -> None:
-        """Initialize an SHC energy reporting sensor."""
-        super().__init__(device, parent_id, entry_id)
-        self._attr_unique_id = f"{self._device.serial}_energy"
-
-    @property
-    def native_value(self):
-        """Return the state of the sensor."""
-        return self._device.energyconsumption / 1000.0
-
-
-class ValveTappetSensor(SHCEntity, SensorEntity):
-    """Representation of an SHC valve tappet reporting sensor."""
-
-    _attr_translation_key = "valvetappet"
-    _attr_state_class = SensorStateClass.MEASUREMENT
-    _attr_native_unit_of_measurement = PERCENTAGE
->>>>>>> 395fe0f4
 
     def __init__(
         self,
@@ -418,12 +228,8 @@
     ) -> None:
         """Initialize sensor."""
         super().__init__(device, parent_id, entry_id)
-<<<<<<< HEAD
         self.entity_description = entity_description
         self._attr_unique_id = f"{device.serial}_{entity_description.key}"
-=======
-        self._attr_unique_id = f"{device.serial}_valvetappet"
->>>>>>> 395fe0f4
 
     @property
     def native_value(self) -> StateType:
