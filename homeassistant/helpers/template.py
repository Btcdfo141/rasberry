--- conflicted
+++ resolved
@@ -2117,12 +2117,9 @@
         self.template_cache: weakref.WeakValueDictionary[
             str | jinja2.nodes.Template, CodeType | str | None
         ] = weakref.WeakValueDictionary()
-<<<<<<< HEAD
         if hass is not None:
             self.loader = self._loader
-=======
         self.add_extension("jinja2.ext.loopcontrols")
->>>>>>> 73c7ee43
         self.filters["round"] = forgiving_round
         self.filters["multiply"] = multiply
         self.filters["log"] = logarithm
