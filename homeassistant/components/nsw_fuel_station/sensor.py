"""Sensor platform to display the current fuel prices at a NSW fuel station."""
<<<<<<< HEAD
=======
from __future__ import annotations

import datetime
>>>>>>> f67c0ce8
import logging

import voluptuous as vol

<<<<<<< HEAD
from homeassistant.components.nsw_fuel_station import (
    DATA_NSW_FUEL_STATION,
    FuelCheckData,
)
from homeassistant.components.sensor import PLATFORM_SCHEMA
from homeassistant.const import ATTR_ATTRIBUTION, CURRENCY_CENT, VOLUME_LITERS
import homeassistant.helpers.config_validation as cv
from homeassistant.helpers.entity import Entity
=======
from homeassistant.components.sensor import PLATFORM_SCHEMA, SensorEntity
from homeassistant.const import ATTR_ATTRIBUTION, CURRENCY_CENT, VOLUME_LITERS
import homeassistant.helpers.config_validation as cv
from homeassistant.util import Throttle
>>>>>>> f67c0ce8

_LOGGER = logging.getLogger(__name__)

ATTR_STATION_ID = "station_id"
ATTR_STATION_NAME = "station_name"

CONF_STATION_ID = "station_id"
CONF_FUEL_TYPES = "fuel_types"
CONF_ALLOWED_FUEL_TYPES = [
    "E10",
    "U91",
    "E85",
    "P95",
    "P98",
    "DL",
    "PDL",
    "B20",
    "LPG",
    "CNG",
    "EV",
]
CONF_DEFAULT_FUEL_TYPES = ["E10", "U91"]

ATTRIBUTION = "Data provided by NSW Government FuelCheck"
PLATFORM_SCHEMA = PLATFORM_SCHEMA.extend(
    {
        vol.Required(CONF_STATION_ID): cv.positive_int,
        vol.Optional(CONF_FUEL_TYPES, default=CONF_DEFAULT_FUEL_TYPES): vol.All(
            cv.ensure_list, [vol.In(CONF_ALLOWED_FUEL_TYPES)]
        ),
    }
)


def setup_platform(hass, config, add_entities, discovery_info=None):
    """Set up the NSW Fuel Station sensor."""

    station_id = config[CONF_STATION_ID]
    fuel_types = config[CONF_FUEL_TYPES]

    fuel_check_data = hass.data[DATA_NSW_FUEL_STATION]

    add_entities(
        [
            StationPriceSensor(fuel_check_data, station_id, fuel_type)
            for fuel_type in fuel_types
        ]
    )


<<<<<<< HEAD
class StationPriceSensor(Entity):
=======
class StationPriceData:
    """An object to store and fetch the latest data for a given station."""

    def __init__(self, client, station_id: int) -> None:
        """Initialize the sensor."""
        self.station_id = station_id
        self._client = client
        self._data = None
        self._reference_data = None
        self.error = None
        self._station_name = None

    @Throttle(MIN_TIME_BETWEEN_UPDATES)
    def update(self):
        """Update the internal data using the API client."""

        if self._reference_data is None:
            try:
                self._reference_data = self._client.get_reference_data()
            except FuelCheckError as exc:
                self.error = str(exc)
                _LOGGER.error(
                    "Failed to fetch NSW Fuel station reference data. %s", exc
                )
                return

        try:
            self._data = self._client.get_fuel_prices_for_station(self.station_id)
        except FuelCheckError as exc:
            self.error = str(exc)
            _LOGGER.error("Failed to fetch NSW Fuel station price data. %s", exc)

    def for_fuel_type(self, fuel_type: str):
        """Return the price of the given fuel type."""
        if self._data is None:
            return None
        return next(
            (price for price in self._data if price.fuel_type == fuel_type), None
        )

    def get_available_fuel_types(self):
        """Return the available fuel types for the station."""
        return [price.fuel_type for price in self._data]

    def get_station_name(self) -> str:
        """Return the name of the station."""
        if self._station_name is None:
            name = None
            if self._reference_data is not None:
                name = next(
                    (
                        station.name
                        for station in self._reference_data.stations
                        if station.code == self.station_id
                    ),
                    None,
                )

            self._station_name = name or f"station {self.station_id}"

        return self._station_name


class StationPriceSensor(SensorEntity):
>>>>>>> f67c0ce8
    """Implementation of a sensor that reports the fuel price for a station."""

    def __init__(self, fuel_check_data: FuelCheckData, station_id: int, fuel_type: str):
        """Initialize the sensor."""
        self._station_id = station_id
        self._fuel_type = fuel_type
        self._fuel_check_data = fuel_check_data

    @property
    def name(self) -> str:
        """Return the name of the sensor."""
        station_name = self._fuel_check_data.get_station_name(self._station_id)
        return f"{station_name} {self._fuel_type}"

    @property
    def state(self) -> float | None:
        """Return the state of the sensor."""
        return self._fuel_check_data.get_fuel_price(self._station_id, self._fuel_type)

    @property
    def extra_state_attributes(self) -> dict:
        """Return the state attributes of the device."""
        return {
            ATTR_STATION_ID: self._station_id,
            ATTR_STATION_NAME: self._fuel_check_data.get_station_name(self._station_id),
            ATTR_ATTRIBUTION: ATTRIBUTION,
        }

    @property
    def unit_of_measurement(self) -> str:
        """Return the units of measurement."""
        return f"{CURRENCY_CENT}/{VOLUME_LITERS}"

    def update(self):
        """Update current conditions."""
        self._fuel_check_data.update()<|MERGE_RESOLUTION|>--- conflicted
+++ resolved
@@ -1,29 +1,20 @@
 """Sensor platform to display the current fuel prices at a NSW fuel station."""
-<<<<<<< HEAD
-=======
 from __future__ import annotations
 
 import datetime
->>>>>>> f67c0ce8
 import logging
 
 import voluptuous as vol
 
-<<<<<<< HEAD
 from homeassistant.components.nsw_fuel_station import (
     DATA_NSW_FUEL_STATION,
     FuelCheckData,
 )
-from homeassistant.components.sensor import PLATFORM_SCHEMA
-from homeassistant.const import ATTR_ATTRIBUTION, CURRENCY_CENT, VOLUME_LITERS
-import homeassistant.helpers.config_validation as cv
-from homeassistant.helpers.entity import Entity
-=======
 from homeassistant.components.sensor import PLATFORM_SCHEMA, SensorEntity
 from homeassistant.const import ATTR_ATTRIBUTION, CURRENCY_CENT, VOLUME_LITERS
 import homeassistant.helpers.config_validation as cv
 from homeassistant.util import Throttle
->>>>>>> f67c0ce8
+from homeassistant.helpers.entity import Entity
 
 _LOGGER = logging.getLogger(__name__)
 
@@ -74,74 +65,7 @@
     )
 
 
-<<<<<<< HEAD
-class StationPriceSensor(Entity):
-=======
-class StationPriceData:
-    """An object to store and fetch the latest data for a given station."""
-
-    def __init__(self, client, station_id: int) -> None:
-        """Initialize the sensor."""
-        self.station_id = station_id
-        self._client = client
-        self._data = None
-        self._reference_data = None
-        self.error = None
-        self._station_name = None
-
-    @Throttle(MIN_TIME_BETWEEN_UPDATES)
-    def update(self):
-        """Update the internal data using the API client."""
-
-        if self._reference_data is None:
-            try:
-                self._reference_data = self._client.get_reference_data()
-            except FuelCheckError as exc:
-                self.error = str(exc)
-                _LOGGER.error(
-                    "Failed to fetch NSW Fuel station reference data. %s", exc
-                )
-                return
-
-        try:
-            self._data = self._client.get_fuel_prices_for_station(self.station_id)
-        except FuelCheckError as exc:
-            self.error = str(exc)
-            _LOGGER.error("Failed to fetch NSW Fuel station price data. %s", exc)
-
-    def for_fuel_type(self, fuel_type: str):
-        """Return the price of the given fuel type."""
-        if self._data is None:
-            return None
-        return next(
-            (price for price in self._data if price.fuel_type == fuel_type), None
-        )
-
-    def get_available_fuel_types(self):
-        """Return the available fuel types for the station."""
-        return [price.fuel_type for price in self._data]
-
-    def get_station_name(self) -> str:
-        """Return the name of the station."""
-        if self._station_name is None:
-            name = None
-            if self._reference_data is not None:
-                name = next(
-                    (
-                        station.name
-                        for station in self._reference_data.stations
-                        if station.code == self.station_id
-                    ),
-                    None,
-                )
-
-            self._station_name = name or f"station {self.station_id}"
-
-        return self._station_name
-
-
 class StationPriceSensor(SensorEntity):
->>>>>>> f67c0ce8
     """Implementation of a sensor that reports the fuel price for a station."""
 
     def __init__(self, fuel_check_data: FuelCheckData, station_id: int, fuel_type: str):
