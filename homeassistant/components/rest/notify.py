--- conflicted
+++ resolved
@@ -197,14 +197,10 @@
             _LOGGER.exception(
                 "Server error. Response %d: %s:", response.status_code, response.reason
             )
-<<<<<<< HEAD
-        elif response.status_code >= HTTP_BAD_REQUEST and response.status_code < 500:
-=======
         elif (
-            response.status_code >= 400
+            response.status_code >= HTTP_BAD_REQUEST
             and response.status_code < HTTP_INTERNAL_SERVER_ERROR
         ):
->>>>>>> fb8f8133
             _LOGGER.exception(
                 "Client error. Response %d: %s:", response.status_code, response.reason
             )
