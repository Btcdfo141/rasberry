--- conflicted
+++ resolved
@@ -48,15 +48,6 @@
     "_hap._udp.local.",
 ]
 
-<<<<<<< HEAD
-# Keys we support matching against in properties that are always matched in
-# upper case. ex: ZeroconfServiceInfo.properties["macaddress"]
-UPPER_MATCH_PROPS = {"macaddress"}
-# Keys we support matching against in properties that are always matched in
-# lower case. ex: ZeroconfServiceInfo.properties["model"]
-LOWER_MATCH_PROPS = {"am", "manufacturer", "model"}
-=======
->>>>>>> d32eead8
 # Top level keys we support matching against in properties that are always matched in
 # lower case. ex: ZeroconfServiceInfo.name
 LOWER_MATCH_ATTRS = {"name"}
