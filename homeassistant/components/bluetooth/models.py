"""Models for bluetooth."""
from __future__ import annotations

import asyncio
import contextlib
import logging
from typing import Any, Final, cast

from bleak import BleakScanner
from bleak.backends.device import BLEDevice
from bleak.backends.scanner import (
    AdvertisementData,
    AdvertisementDataCallback,
    BaseBleakScanner,
)
from lru import LRU  # pylint: disable=no-name-in-module

from homeassistant.core import CALLBACK_TYPE, callback as hass_callback

_LOGGER = logging.getLogger(__name__)

FILTER_UUIDS: Final = "UUIDs"

HA_BLEAK_SCANNER: HaBleakScanner | None = None

MAX_HISTORY_SIZE: Final = 512


def _dispatch_callback(
    callback: AdvertisementDataCallback,
    filters: dict[str, set[str]],
    device: BLEDevice,
    advertisement_data: AdvertisementData,
) -> None:
    """Dispatch the callback."""
    if not callback:
        # Callback destroyed right before being called, ignore
        return

    if (uuids := filters.get(FILTER_UUIDS)) and not uuids.intersection(
        advertisement_data.service_uuids
    ):
        return

    try:
        callback(device, advertisement_data)
    except Exception:  # pylint: disable=broad-except
        _LOGGER.exception("Error in callback: %s", callback)


class HaBleakScanner(BleakScanner):  # type: ignore[misc]
    """BleakScanner that cannot be stopped."""

    def __init__(self, *args: Any, **kwargs: Any) -> None:
        """Initialize the BleakScanner."""
        self._callbacks: list[
            tuple[AdvertisementDataCallback, dict[str, set[str]]]
        ] = []
        self.history: LRU = LRU(MAX_HISTORY_SIZE)
        super().__init__(*args, **kwargs)

    @hass_callback
    def async_register_callback(
        self, callback: AdvertisementDataCallback, filters: dict[str, set[str]]
    ) -> CALLBACK_TYPE:
        """Register a callback."""
        callback_entry = (callback, filters)
        self._callbacks.append(callback_entry)

        @hass_callback
        def _remove_callback() -> None:
            self._callbacks.remove(callback_entry)

        # Replay the history since otherwise we miss devices
        # that were already discovered before the callback was registered
        # or we are in passive mode
        for device, advertisement_data in self.history.values():
            _dispatch_callback(callback, filters, device, advertisement_data)

        return _remove_callback

    def async_callback_dispatcher(
        self, device: BLEDevice, advertisement_data: AdvertisementData
    ) -> None:
        """Dispatch the callback.

        Here we get the actual callback from bleak and dispatch
        it to all the wrapped HaBleakScannerWrapper classes
        """
        self.history[device.address] = (device, advertisement_data)
        for callback_filters in self._callbacks:
            _dispatch_callback(*callback_filters, device, advertisement_data)


class HaBleakScannerWrapper(BaseBleakScanner):  # type: ignore[misc]
    """A wrapper that uses the single instance."""

    def __init__(self, *args: Any, **kwargs: Any) -> None:
        """Initialize the BleakScanner."""
        self._detection_cancel: CALLBACK_TYPE | None = None
        self._mapped_filters: dict[str, set[str]] = {}
        self._adv_data_callback: AdvertisementDataCallback | None = None
        self._map_filters(*args, **kwargs)
        super().__init__(*args, **kwargs)

    async def stop(self, *args: Any, **kwargs: Any) -> None:
        """Stop scanning for devices."""

    async def start(self, *args: Any, **kwargs: Any) -> None:
        """Start scanning for devices."""

    def _map_filters(self, *args: Any, **kwargs: Any) -> bool:
        """Map the filters."""
        mapped_filters = {}
        if filters := kwargs.get("filters"):
<<<<<<< HEAD
            if len(filters) > 1 and FILTER_UUIDS not in filters:
=======
            if FILTER_UUIDS not in filters:
>>>>>>> 79a09409
                _LOGGER.warning("Only %s filters are supported", FILTER_UUIDS)
            mapped_filters = {k: set(v) for k, v in filters.items()}
        if service_uuids := kwargs.get("service_uuids"):
            mapped_filters[FILTER_UUIDS] = set(service_uuids)
        if mapped_filters == self._mapped_filters:
            return False
        self._mapped_filters = mapped_filters
        return True

    def set_scanning_filter(self, *args: Any, **kwargs: Any) -> None:
        """Set the filters to use."""
        if self._map_filters(*args, **kwargs):
            self._setup_detection_callback()

    def _cancel_callback(self) -> None:
        """Cancel callback."""
        if self._detection_cancel:
            self._detection_cancel()
            self._detection_cancel = None

    @property
    def discovered_devices(self) -> list[BLEDevice]:
        """Return a list of discovered devices."""
        assert HA_BLEAK_SCANNER is not None
        return cast(list[BLEDevice], HA_BLEAK_SCANNER.discovered_devices)

    def register_detection_callback(self, callback: AdvertisementDataCallback) -> None:
        """Register a callback that is called when a device is discovered or has a property changed.

        This method takes the callback and registers it with the long running
        scanner.
        """
        self._adv_data_callback = callback
        self._setup_detection_callback()

    def _setup_detection_callback(self) -> None:
        """Set up the detection callback."""
        if self._adv_data_callback is None:
            return
        self._cancel_callback()
        super().register_detection_callback(self._adv_data_callback)
        assert HA_BLEAK_SCANNER is not None
        self._detection_cancel = HA_BLEAK_SCANNER.async_register_callback(
            self._callback, self._mapped_filters
        )

    def __del__(self) -> None:
        """Delete the BleakScanner."""
        if self._detection_cancel:
            # Nothing to do if event loop is already closed
            with contextlib.suppress(RuntimeError):
                asyncio.get_running_loop().call_soon_threadsafe(self._detection_cancel)<|MERGE_RESOLUTION|>--- conflicted
+++ resolved
@@ -113,11 +113,7 @@
         """Map the filters."""
         mapped_filters = {}
         if filters := kwargs.get("filters"):
-<<<<<<< HEAD
-            if len(filters) > 1 and FILTER_UUIDS not in filters:
-=======
             if FILTER_UUIDS not in filters:
->>>>>>> 79a09409
                 _LOGGER.warning("Only %s filters are supported", FILTER_UUIDS)
             mapped_filters = {k: set(v) for k, v in filters.items()}
         if service_uuids := kwargs.get("service_uuids"):
