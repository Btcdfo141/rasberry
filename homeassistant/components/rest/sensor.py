--- conflicted
+++ resolved
@@ -268,65 +268,4 @@
     @property
     def device_state_attributes(self):
         """Return the state attributes."""
-<<<<<<< HEAD
-        return self._attributes
-
-
-class RestData:
-    """Class for handling the data retrieval."""
-
-    def __init__(
-        self,
-        method,
-        resource,
-        auth,
-        headers,
-        data,
-        verify_ssl,
-        timeout=DEFAULT_TIMEOUT,
-    ):
-        """Initialize the data object."""
-        self._method = method
-        self._resource = resource
-        self._auth = auth
-        self._headers = headers
-        self._request_data = data
-        self._timeout = timeout
-        self._verify_ssl = verify_ssl
-        self._async_client = None
-        self.data = None
-        self.headers = None
-
-    async def async_remove(self):
-        """Destroy the http session on destroy."""
-        if self._async_client:
-            await self._async_client.aclose()
-
-    def set_url(self, url):
-        """Set url."""
-        self._resource = url
-
-    async def async_update(self):
-        """Get the latest data from REST service with provided method."""
-        if not self._async_client:
-            self._async_client = httpx.AsyncClient(verify=self._verify_ssl)
-
-        _LOGGER.debug("Updating from %s", self._resource)
-        try:
-            response = await self._async_client.request(
-                self._method,
-                self._resource,
-                headers=self._headers,
-                auth=self._auth,
-                data=self._request_data,
-                timeout=self._timeout,
-            )
-            self.data = response.text
-            self.headers = response.headers
-        except httpx.RequestError as ex:
-            _LOGGER.error("Error fetching data: %s failed with %s", self._resource, ex)
-            self.data = None
-            self.headers = None
-=======
-        return self._attributes
->>>>>>> 698b102e
+        return self._attributes