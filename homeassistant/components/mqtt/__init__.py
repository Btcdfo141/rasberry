--- conflicted
+++ resolved
@@ -191,13 +191,10 @@
 PLATFORM_CONFIG_SCHEMA_BASE = vol.Schema(
     {
         vol.Optional(Platform.ALARM_CONTROL_PANEL.value): cv.ensure_list,
-<<<<<<< HEAD
-        vol.Optional(Platform.CLIMATE.value): cv.ensure_list,
-=======
         vol.Optional(Platform.BINARY_SENSOR.value): cv.ensure_list,
         vol.Optional(Platform.BUTTON.value): cv.ensure_list,
         vol.Optional(Platform.CAMERA.value): cv.ensure_list,
->>>>>>> 809808dd
+        vol.Optional(Platform.CLIMATE.value): cv.ensure_list,
         vol.Optional(Platform.FAN.value): cv.ensure_list,
         vol.Optional(Platform.LIGHT.value): cv.ensure_list,
     }
