--- conflicted
+++ resolved
@@ -17,11 +17,8 @@
     CONF_PASSWORD,
     CONF_USERNAME,
     DATA_GIGABITS,
-<<<<<<< HEAD
+    TIME_DAYS,
     UNIT_PERCENTAGE,
-=======
-    TIME_DAYS,
->>>>>>> 693441e5
 )
 from homeassistant.exceptions import PlatformNotReady
 import homeassistant.helpers.config_validation as cv
@@ -31,11 +28,6 @@
 _LOGGER = logging.getLogger(__name__)
 
 PRICE = "CAD"
-<<<<<<< HEAD
-DAYS = "days"
-=======
-PERCENT = "%"
->>>>>>> 693441e5
 
 DEFAULT_NAME = "EBox"
 
