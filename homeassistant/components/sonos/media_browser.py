"""Support for media browsing."""

from __future__ import annotations

from collections.abc import Callable
from contextlib import suppress
from functools import partial
import logging
from typing import cast
import urllib.parse

from soco.data_structures import DidlObject
from soco.ms_data_structures import MusicServiceItem
from soco.music_library import MusicLibrary

from homeassistant.components import media_source, plex, spotify
from homeassistant.components.media_player import (
    BrowseError,
    BrowseMedia,
    MediaClass,
    MediaType,
)
from homeassistant.core import HomeAssistant
from homeassistant.helpers.network import is_internal_request

from .const import (
    DOMAIN,
    EXPANDABLE_MEDIA_TYPES,
    LIBRARY_TITLES_MAPPING,
    MEDIA_TYPES_TO_SONOS,
    PLAYABLE_MEDIA_TYPES,
    SONOS_ALBUM,
    SONOS_ALBUM_ARTIST,
    SONOS_GENRE,
    SONOS_TO_MEDIA_CLASSES,
    SONOS_TO_MEDIA_TYPES,
    SONOS_TRACKS,
    SONOS_TYPES_MAPPING,
)
from .exception import UnknownMediaType
from .favorites import SonosFavorites
from .speaker import SonosMedia, SonosSpeaker

_LOGGER = logging.getLogger(__name__)

GetBrowseImageUrlType = Callable[[str, str, "str | None"], str]


def get_thumbnail_url_full(
    media: SonosMedia,
    is_internal: bool,
    get_browse_image_url: GetBrowseImageUrlType,
    media_content_type: str,
    media_content_id: str,
    media_image_id: str | None = None,
) -> str | None:
    """Get thumbnail URL."""
    if is_internal:
        item = get_media(
            media.library,
            media_content_id,
            media_content_type,
        )
        return urllib.parse.unquote(getattr(item, "album_art_uri", ""))

    return urllib.parse.unquote(
        get_browse_image_url(
            media_content_type,
            media_content_id,
            media_image_id,
        )
    )


def media_source_filter(item: BrowseMedia) -> bool:
    """Filter media sources."""
    return item.media_content_type.startswith("audio/")


async def async_browse_media(
    hass: HomeAssistant,
    speaker: SonosSpeaker,
    media: SonosMedia,
    get_browse_image_url: GetBrowseImageUrlType,
    media_content_id: str | None,
    media_content_type: str | None,
) -> BrowseMedia:
    """Browse media."""

    if media_content_id is None:
        return await root_payload(
            hass,
            speaker,
            media,
            get_browse_image_url,
        )
    assert media_content_type is not None

    if media_source.is_media_source_id(media_content_id):
        return await media_source.async_browse_media(
            hass, media_content_id, content_filter=media_source_filter
        )

    if plex.is_plex_media_id(media_content_id):
        return await plex.async_browse_media(
            hass, media_content_type, media_content_id, platform=DOMAIN
        )

    if media_content_type == "plex":
        return await plex.async_browse_media(hass, None, None, platform=DOMAIN)

    if spotify.is_spotify_media_type(media_content_type):
        return await spotify.async_browse_media(
            hass, media_content_type, media_content_id, can_play_artist=False
        )

    if media_content_type == "library":
        return await hass.async_add_executor_job(
            library_payload,
            media.library,
            partial(
                get_thumbnail_url_full,
                media,
                is_internal_request(hass),
                get_browse_image_url,
            ),
        )

    if media_content_type == "favorites":
        return await hass.async_add_executor_job(
            favorites_payload,
            speaker.favorites,
        )

    if media_content_type == "favorites_folder":
        return await hass.async_add_executor_job(
            favorites_folder_payload,
            speaker.favorites,
            media_content_id,
        )

    payload = {
        "search_type": media_content_type,
        "idstring": media_content_id,
    }
    response = await hass.async_add_executor_job(
        build_item_response,
        media.library,
        payload,
        partial(
            get_thumbnail_url_full,
            media,
            is_internal_request(hass),
            get_browse_image_url,
        ),
    )
    if response is None:
        raise BrowseError(f"Media not found: {media_content_type} / {media_content_id}")
    return response


def build_item_response(
    media_library: MusicLibrary, payload: dict[str, str], get_thumbnail_url=None
) -> BrowseMedia | None:
    """Create response payload for the provided media query."""
    if payload["search_type"] == MediaType.ALBUM and payload["idstring"].startswith(
        ("A:GENRE", "A:COMPOSER")
    ):
        payload["idstring"] = "A:ALBUMARTIST/" + "/".join(
            payload["idstring"].split("/")[2:]
        )
        payload["idstring"] = urllib.parse.unquote(payload["idstring"])
<<<<<<< HEAD
=======

>>>>>>> 0b7d9d6c
    try:
        search_type = MEDIA_TYPES_TO_SONOS[payload["search_type"]]
    except KeyError:
        _LOGGER.debug(
            "Unknown media type received when building item response: %s",
            payload["search_type"],
        )
        return None

    media = media_library.browse_by_idstring(
        search_type,
        payload["idstring"],
        full_album_art_uri=True,
        max_items=0,
    )

    if media is None:
        return None

    thumbnail = None
    title = None

    # Fetch album info for titles and thumbnails
    # Can't be extracted from track info
    if (
        payload["search_type"] == MediaType.ALBUM
        and media[0].item_class == "object.item.audioItem.musicTrack"
    ):
        idstring = payload["idstring"]
        if idstring.startswith("A:ALBUMARTIST/"):
            search_type = SONOS_ALBUM_ARTIST
        elif idstring.startswith("A:ALBUM/"):
            search_type = SONOS_ALBUM
        item = get_media(media_library, idstring, search_type)

        title = getattr(item, "title", None)
        thumbnail = get_thumbnail_url(search_type, payload["idstring"])

    if not title:
        try:
            title = urllib.parse.unquote(payload["idstring"].split("/")[1])
        except IndexError:
            title = LIBRARY_TITLES_MAPPING[payload["idstring"]]

    try:
        media_class = SONOS_TO_MEDIA_CLASSES[
            MEDIA_TYPES_TO_SONOS[payload["search_type"]]
        ]
    except KeyError:
        _LOGGER.debug("Unknown media type received %s", payload["search_type"])
        return None

    children = []
    for item in media:
        with suppress(UnknownMediaType):
            children.append(item_payload(item, get_thumbnail_url))

    return BrowseMedia(
        title=title,
        thumbnail=thumbnail,
        media_class=media_class,
        media_content_id=payload["idstring"],
        media_content_type=payload["search_type"],
        children=children,
        can_play=can_play(payload["search_type"]),
        can_expand=can_expand(payload["search_type"]),
    )


def item_payload(item: DidlObject, get_thumbnail_url=None) -> BrowseMedia:
    """Create response payload for a single media item.

    Used by async_browse_media.
    """
    media_type = get_media_type(item)
    try:
        media_class = SONOS_TO_MEDIA_CLASSES[media_type]
    except KeyError as err:
        _LOGGER.debug("Unknown media type received %s", media_type)
        raise UnknownMediaType from err

    content_id = get_content_id(item)
    thumbnail = None
    if getattr(item, "album_art_uri", None):
        thumbnail = get_thumbnail_url(media_class, content_id)

    return BrowseMedia(
        title=item.title,
        thumbnail=thumbnail,
        media_class=media_class,
        media_content_id=content_id,
        media_content_type=SONOS_TO_MEDIA_TYPES[media_type],
        can_play=can_play(item.item_class),
        can_expand=can_expand(item),
    )


async def root_payload(
    hass: HomeAssistant,
    speaker: SonosSpeaker,
    media: SonosMedia,
    get_browse_image_url: GetBrowseImageUrlType,
) -> BrowseMedia:
    """Return root payload for Sonos."""
    children: list[BrowseMedia] = []

    if speaker.favorites:
        children.append(
            BrowseMedia(
                title="Favorites",
                media_class=MediaClass.DIRECTORY,
                media_content_id="",
                media_content_type="favorites",
                thumbnail="https://brands.home-assistant.io/_/sonos/logo.png",
                can_play=False,
                can_expand=True,
            )
        )

    if await hass.async_add_executor_job(
        partial(media.library.browse_by_idstring, "tracks", "", max_items=1)
    ):
        children.append(
            BrowseMedia(
                title="Music Library",
                media_class=MediaClass.DIRECTORY,
                media_content_id="",
                media_content_type="library",
                thumbnail="https://brands.home-assistant.io/_/sonos/logo.png",
                can_play=False,
                can_expand=True,
            )
        )

    if "plex" in hass.config.components:
        children.append(
            BrowseMedia(
                title="Plex",
                media_class=MediaClass.APP,
                media_content_id="",
                media_content_type="plex",
                thumbnail="https://brands.home-assistant.io/_/plex/logo.png",
                can_play=False,
                can_expand=True,
            )
        )

    if "spotify" in hass.config.components:
        result = await spotify.async_browse_media(hass, None, None)
        if result.children:
            children.extend(result.children)

    try:
        item = await media_source.async_browse_media(
            hass, None, content_filter=media_source_filter
        )
        # If domain is None, it's overview of available sources
        if item.domain is None and item.children is not None:
            children.extend(item.children)
        else:
            children.append(item)
    except media_source.BrowseError:
        pass

    if len(children) == 1:
        return await async_browse_media(
            hass,
            speaker,
            media,
            get_browse_image_url,
            children[0].media_content_id,
            children[0].media_content_type,
        )

    return BrowseMedia(
        title="Sonos",
        media_class=MediaClass.DIRECTORY,
        media_content_id="",
        media_content_type="root",
        can_play=False,
        can_expand=True,
        children=children,
    )


def library_payload(media_library: MusicLibrary, get_thumbnail_url=None) -> BrowseMedia:
    """Create response payload to describe contents of a specific library.

    Used by async_browse_media.
    """
    children = []
    for item in media_library.browse():
        with suppress(UnknownMediaType):
            children.append(item_payload(item, get_thumbnail_url))

    return BrowseMedia(
        title="Music Library",
        media_class=MediaClass.DIRECTORY,
        media_content_id="library",
        media_content_type="library",
        can_play=False,
        can_expand=True,
        children=children,
    )


def favorites_payload(favorites: SonosFavorites) -> BrowseMedia:
    """Create response payload to describe contents of a specific library.

    Used by async_browse_media.
    """
    children: list[BrowseMedia] = []

    group_types: set[str] = {fav.reference.item_class for fav in favorites}
    for group_type in sorted(group_types):
        try:
            media_content_type = SONOS_TYPES_MAPPING[group_type]
            media_class = SONOS_TO_MEDIA_CLASSES[group_type]
        except KeyError:
            _LOGGER.debug("Unknown media type or class received %s", group_type)
            continue
        children.append(
            BrowseMedia(
                title=media_content_type.title(),
                media_class=media_class,
                media_content_id=group_type,
                media_content_type="favorites_folder",
                can_play=False,
                can_expand=True,
            )
        )

    return BrowseMedia(
        title="Favorites",
        media_class=MediaClass.DIRECTORY,
        media_content_id="",
        media_content_type="favorites",
        can_play=False,
        can_expand=True,
        children=children,
    )


def favorites_folder_payload(
    favorites: SonosFavorites, media_content_id: str
) -> BrowseMedia:
    """Create response payload to describe all items of a type of favorite.

    Used by async_browse_media.
    """
    children: list[BrowseMedia] = []
    content_type = SONOS_TYPES_MAPPING[media_content_id]

    for favorite in favorites:
        if favorite.reference.item_class != media_content_id:
            continue
        children.append(
            BrowseMedia(
                title=favorite.title,
                media_class=SONOS_TO_MEDIA_CLASSES[favorite.reference.item_class],
                media_content_id=favorite.item_id,
                media_content_type="favorite_item_id",
                can_play=True,
                can_expand=False,
                thumbnail=getattr(favorite, "album_art_uri", None),
            )
        )

    return BrowseMedia(
        title=content_type.title(),
        media_class=MediaClass.DIRECTORY,
        media_content_id="",
        media_content_type="favorites",
        can_play=False,
        can_expand=True,
        children=children,
    )


def get_media_type(item: DidlObject) -> str:
    """Extract media type of item."""
    if item.item_class == "object.item.audioItem.musicTrack":
        return SONOS_TRACKS

    if (
        item.item_class == "object.container.album.musicAlbum"
        and SONOS_TYPES_MAPPING.get(item.item_id.split("/")[0])
        in [
            SONOS_ALBUM_ARTIST,
            SONOS_GENRE,
        ]
    ):
        return SONOS_TYPES_MAPPING[item.item_class]

    return SONOS_TYPES_MAPPING.get(item.item_id.split("/")[0], item.item_class)


def can_play(item: DidlObject) -> bool:
    """Test if playable.

    Used by async_browse_media.
    """
    return SONOS_TO_MEDIA_TYPES.get(item) in PLAYABLE_MEDIA_TYPES


def can_expand(item: DidlObject) -> bool:
    """Test if expandable.

    Used by async_browse_media.
    """
    if isinstance(item, str):
        return SONOS_TYPES_MAPPING.get(item) in EXPANDABLE_MEDIA_TYPES

    if SONOS_TO_MEDIA_TYPES.get(item.item_class) in EXPANDABLE_MEDIA_TYPES:
        return True

    return SONOS_TYPES_MAPPING.get(item.item_id) in EXPANDABLE_MEDIA_TYPES


def get_content_id(item: DidlObject) -> str:
    """Extract content id or uri."""
    if item.item_class == "object.item.audioItem.musicTrack":
        return cast(str, item.get_uri())
    return cast(str, item.item_id)


def get_media(
    media_library: MusicLibrary, item_id: str, search_type: str
) -> MusicServiceItem:
    """Fetch a single media/album."""
    _LOGGER.debug("get_media item_id [%s], search_type [%s]", item_id, search_type)
    search_type = MEDIA_TYPES_TO_SONOS.get(search_type, search_type)

    if not item_id.startswith("A:ALBUM") and search_type == SONOS_ALBUM:
        item_id = "A:ALBUMARTIST/" + "/".join(item_id.split("/")[2:])

<<<<<<< HEAD
    if item_id.startswith("A:ALBUM/") or search_type == "tracks":
        search_term = urllib.parse.unquote(item_id.split("/")[-1])
        matches = media_library.get_music_library_information(
            search_type, search_term=search_term, full_album_art_uri=True
        )
    else:
        # When requesting media by album_artist, composer, genre use the browse interface
        # to navigate the hierarchy. This occurs when invoked from media browser or service
        # calls
        # Example: A:ALBUMARTIST/Neil Young/Greatest Hits - get specific album
        # Example: A:ALBUMARTIST/Neil Young - get all albums
        # Others: composer, genre
        # A:<topic>/<name>/<optional title>
        splits = item_id.split("/")
        title = urllib.parse.unquote(splits[2]) if len(splits) > 2 else None
        browse_id_string = splits[0] + "/" + splits[1]
        matches = media_library.browse_by_idstring(
            search_type, browse_id_string, full_album_art_uri=True
        )
        if title:
            result = next(
                (item for item in matches if (title == item.title)),
                None,
            )
            matches = [result]

    _LOGGER.debug(
        "get_media search_type [%s] item_id [%s] matches [%d]",
        search_type,
        item_id,
        len(matches),
=======
    search_term = urllib.parse.unquote(item_id.split("/")[-1])
    matches = media_library.get_music_library_information(
        search_type, search_term=search_term, full_album_art_uri=True
>>>>>>> 0b7d9d6c
    )
    if len(matches) > 0:
        return matches[0]
    return None<|MERGE_RESOLUTION|>--- conflicted
+++ resolved
@@ -170,10 +170,7 @@
             payload["idstring"].split("/")[2:]
         )
         payload["idstring"] = urllib.parse.unquote(payload["idstring"])
-<<<<<<< HEAD
-=======
-
->>>>>>> 0b7d9d6c
+
     try:
         search_type = MEDIA_TYPES_TO_SONOS[payload["search_type"]]
     except KeyError:
@@ -510,7 +507,6 @@
     if not item_id.startswith("A:ALBUM") and search_type == SONOS_ALBUM:
         item_id = "A:ALBUMARTIST/" + "/".join(item_id.split("/")[2:])
 
-<<<<<<< HEAD
     if item_id.startswith("A:ALBUM/") or search_type == "tracks":
         search_term = urllib.parse.unquote(item_id.split("/")[-1])
         matches = media_library.get_music_library_information(
@@ -542,11 +538,6 @@
         search_type,
         item_id,
         len(matches),
-=======
-    search_term = urllib.parse.unquote(item_id.split("/")[-1])
-    matches = media_library.get_music_library_information(
-        search_type, search_term=search_term, full_album_art_uri=True
->>>>>>> 0b7d9d6c
     )
     if len(matches) > 0:
         return matches[0]
