"""Tests for the Bond entities."""
import asyncio
from datetime import timedelta
from unittest.mock import patch

from bond_async import BPUPSubscriptions, DeviceType
<<<<<<< HEAD
=======
from bond_async.bpup import BPUP_ALIVE_TIMEOUT
>>>>>>> 33784446

from homeassistant import core
from homeassistant.components import fan
from homeassistant.components.fan import DOMAIN as FAN_DOMAIN
from homeassistant.const import EVENT_HOMEASSISTANT_STOP, STATE_ON, STATE_UNAVAILABLE
from homeassistant.core import CoreState
from homeassistant.util import utcnow

from .common import patch_bond_device_state, setup_platform

from tests.common import async_fire_time_changed


def ceiling_fan(name: str):
    """Create a ceiling fan with given name."""
    return {
        "name": name,
        "type": DeviceType.CEILING_FAN,
        "actions": ["SetSpeed", "SetDirection"],
    }


async def test_bpup_goes_offline_and_recovers_same_entity(hass: core.HomeAssistant):
    """Test that push updates fail and we fallback to polling and then bpup recovers.

    The BPUP recovery is triggered by an update for the entity and
    we do not fallback to polling because state is in sync.
    """
    bpup_subs = BPUPSubscriptions()
    with patch(
        "homeassistant.components.bond.BPUPSubscriptions",
        return_value=bpup_subs,
    ):
        await setup_platform(
            hass, FAN_DOMAIN, ceiling_fan("name-1"), bond_device_id="test-device-id"
        )

    bpup_subs.notify(
        {
            "s": 200,
            "t": "devices/test-device-id/state",
            "b": {"power": 1, "speed": 3, "direction": 0},
        }
    )
    await hass.async_block_till_done()
    assert hass.states.get("fan.name_1").attributes[fan.ATTR_PERCENTAGE] == 100

    # Send a message for the wrong device to make sure its ignored
    # we should never get this callback
    bpup_subs.notify(
        {
            "s": 200,
<<<<<<< HEAD
=======
            "t": "devices/other-device-id/state",
            "b": {"power": 1, "speed": 1, "direction": 0},
        }
    )
    await hass.async_block_till_done()
    assert hass.states.get("fan.name_1").attributes[fan.ATTR_PERCENTAGE] == 100

    # Test we ignore messages for the wrong topic
    bpup_subs.notify(
        {
            "s": 200,
            "t": "devices/test-device-id/other_topic",
            "b": {"power": 1, "speed": 1, "direction": 0},
        }
    )
    await hass.async_block_till_done()
    assert hass.states.get("fan.name_1").attributes[fan.ATTR_PERCENTAGE] == 100

    bpup_subs.notify(
        {
            "s": 200,
>>>>>>> 33784446
            "t": "devices/test-device-id/state",
            "b": {"power": 1, "speed": 1, "direction": 0},
        }
    )
    await hass.async_block_till_done()
    assert hass.states.get("fan.name_1").attributes[fan.ATTR_PERCENTAGE] == 33

    bpup_subs.last_message_time = -BPUP_ALIVE_TIMEOUT
    with patch_bond_device_state(side_effect=asyncio.TimeoutError):
        async_fire_time_changed(hass, utcnow() + timedelta(seconds=230))
        await hass.async_block_till_done()

    assert hass.states.get("fan.name_1").state == STATE_UNAVAILABLE

    # Ensure we do not poll to get the state
    # since bpup has recovered and we know we
    # are back in sync
    with patch_bond_device_state(side_effect=Exception):
        bpup_subs.notify(
            {
                "s": 200,
                "t": "devices/test-device-id/state",
                "b": {"power": 1, "speed": 2, "direction": 0},
            }
        )
        await hass.async_block_till_done()

    state = hass.states.get("fan.name_1")
    assert state.state == STATE_ON
    assert state.attributes[fan.ATTR_PERCENTAGE] == 66


async def test_bpup_goes_offline_and_recovers_different_entity(
    hass: core.HomeAssistant,
):
    """Test that push updates fail and we fallback to polling and then bpup recovers.

    The BPUP recovery is triggered by an update for a different entity which
    forces a poll since we need to re-get the state.
    """
    bpup_subs = BPUPSubscriptions()
    with patch(
        "homeassistant.components.bond.BPUPSubscriptions",
        return_value=bpup_subs,
    ):
        await setup_platform(
            hass, FAN_DOMAIN, ceiling_fan("name-1"), bond_device_id="test-device-id"
        )

    bpup_subs.notify(
        {
            "s": 200,
            "t": "devices/test-device-id/state",
            "b": {"power": 1, "speed": 3, "direction": 0},
        }
    )
    await hass.async_block_till_done()
    assert hass.states.get("fan.name_1").attributes[fan.ATTR_PERCENTAGE] == 100

    bpup_subs.notify(
        {
            "s": 200,
            "t": "devices/test-device-id/state",
            "b": {"power": 1, "speed": 1, "direction": 0},
        }
    )
    await hass.async_block_till_done()
    assert hass.states.get("fan.name_1").attributes[fan.ATTR_PERCENTAGE] == 33

    bpup_subs.last_message_time = -BPUP_ALIVE_TIMEOUT
    with patch_bond_device_state(side_effect=asyncio.TimeoutError):
        async_fire_time_changed(hass, utcnow() + timedelta(seconds=230))
        await hass.async_block_till_done()

    assert hass.states.get("fan.name_1").state == STATE_UNAVAILABLE

    bpup_subs.notify(
        {
            "s": 200,
            "t": "devices/not-this-device-id/state",
            "b": {"power": 1, "speed": 2, "direction": 0},
        }
    )
    await hass.async_block_till_done()
    assert hass.states.get("fan.name_1").state == STATE_UNAVAILABLE

    with patch_bond_device_state(return_value={"power": 1, "speed": 1}):
        async_fire_time_changed(hass, utcnow() + timedelta(seconds=430))
        await hass.async_block_till_done()

    state = hass.states.get("fan.name_1")
    assert state.state == STATE_ON
    assert state.attributes[fan.ATTR_PERCENTAGE] == 33


async def test_polling_fails_and_recovers(hass: core.HomeAssistant):
    """Test that polling fails and we recover."""
    await setup_platform(
        hass, FAN_DOMAIN, ceiling_fan("name-1"), bond_device_id="test-device-id"
    )

    with patch_bond_device_state(side_effect=asyncio.TimeoutError):
        async_fire_time_changed(hass, utcnow() + timedelta(seconds=230))
        await hass.async_block_till_done()

    assert hass.states.get("fan.name_1").state == STATE_UNAVAILABLE

    with patch_bond_device_state(return_value={"power": 1, "speed": 1}):
        async_fire_time_changed(hass, utcnow() + timedelta(seconds=230))
        await hass.async_block_till_done()

    state = hass.states.get("fan.name_1")
    assert state.state == STATE_ON
    assert state.attributes[fan.ATTR_PERCENTAGE] == 33


async def test_polling_stops_at_the_stop_event(hass: core.HomeAssistant):
    """Test that polling stops at the stop event."""
    await setup_platform(
        hass, FAN_DOMAIN, ceiling_fan("name-1"), bond_device_id="test-device-id"
    )

    with patch_bond_device_state(side_effect=asyncio.TimeoutError):
        async_fire_time_changed(hass, utcnow() + timedelta(seconds=230))
        await hass.async_block_till_done()

    assert hass.states.get("fan.name_1").state == STATE_UNAVAILABLE

    hass.bus.async_fire(EVENT_HOMEASSISTANT_STOP)
    hass.state = CoreState.stopping
    await hass.async_block_till_done()

    with patch_bond_device_state(return_value={"power": 1, "speed": 1}):
        async_fire_time_changed(hass, utcnow() + timedelta(seconds=230))
        await hass.async_block_till_done()

    assert hass.states.get("fan.name_1").state == STATE_UNAVAILABLE<|MERGE_RESOLUTION|>--- conflicted
+++ resolved
@@ -4,10 +4,7 @@
 from unittest.mock import patch
 
 from bond_async import BPUPSubscriptions, DeviceType
-<<<<<<< HEAD
-=======
 from bond_async.bpup import BPUP_ALIVE_TIMEOUT
->>>>>>> 33784446
 
 from homeassistant import core
 from homeassistant.components import fan
@@ -60,8 +57,6 @@
     bpup_subs.notify(
         {
             "s": 200,
-<<<<<<< HEAD
-=======
             "t": "devices/other-device-id/state",
             "b": {"power": 1, "speed": 1, "direction": 0},
         }
@@ -83,7 +78,6 @@
     bpup_subs.notify(
         {
             "s": 200,
->>>>>>> 33784446
             "t": "devices/test-device-id/state",
             "b": {"power": 1, "speed": 1, "direction": 0},
         }
