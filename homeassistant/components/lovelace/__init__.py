"""Support for the Lovelace UI."""
import logging

import voluptuous as vol

from homeassistant.components import frontend
from homeassistant.config import async_hass_config_yaml, async_process_component_config
from homeassistant.const import CONF_FILENAME, CONF_MODE, CONF_RESOURCES
from homeassistant.core import HomeAssistant, ServiceCall, callback
from homeassistant.exceptions import HomeAssistantError
from homeassistant.helpers import collection, config_validation as cv
from homeassistant.helpers.service import async_register_admin_service
from homeassistant.helpers.typing import ConfigType
from homeassistant.loader import async_get_integration

from . import dashboard, resources, websocket
from .const import (
    CONF_ICON,
    CONF_REQUIRE_ADMIN,
    CONF_SHOW_IN_SIDEBAR,
    CONF_TITLE,
    CONF_URL_PATH,
    DASHBOARD_BASE_CREATE_FIELDS,
    DEFAULT_ICON,
    DOMAIN,
    MODE_STORAGE,
    MODE_YAML,
    RESOURCE_CREATE_FIELDS,
    RESOURCE_RELOAD_SERVICE_SCHEMA,
    RESOURCE_SCHEMA,
    RESOURCE_UPDATE_FIELDS,
    SERVICE_RELOAD_RESOURCES,
    STORAGE_DASHBOARD_CREATE_FIELDS,
    STORAGE_DASHBOARD_UPDATE_FIELDS,
    url_slug,
)
from .system_health import system_health_info  # noqa: F401

_LOGGER = logging.getLogger(__name__)

CONF_DASHBOARDS = "dashboards"

YAML_DASHBOARD_SCHEMA = vol.Schema(
    {
        **DASHBOARD_BASE_CREATE_FIELDS,
        vol.Required(CONF_MODE): MODE_YAML,
        vol.Required(CONF_FILENAME): cv.path,
    }
)

CONFIG_SCHEMA = vol.Schema(
    {
        vol.Optional(DOMAIN, default={}): vol.Schema(
            {
                vol.Optional(CONF_MODE, default=MODE_STORAGE): vol.All(
                    vol.Lower, vol.In([MODE_YAML, MODE_STORAGE])
                ),
                vol.Optional(CONF_DASHBOARDS): cv.schema_with_slug_keys(
                    YAML_DASHBOARD_SCHEMA,
                    slug_validator=url_slug,
                ),
                vol.Optional(CONF_RESOURCES): [RESOURCE_SCHEMA],
            }
        )
    },
    extra=vol.ALLOW_EXTRA,
)


async def async_setup(hass: HomeAssistant, config: ConfigType):
    """Set up the Lovelace commands."""
    mode = config[DOMAIN][CONF_MODE]
    yaml_resources = config[DOMAIN].get(CONF_RESOURCES)

    frontend.async_register_built_in_panel(hass, DOMAIN, config={"mode": mode})

<<<<<<< HEAD
    # ais fix migration dashboards - remove in version 1.0
    # run this only if lovelace_dashboards not exist and lovelace exists
    storage_path = "/data/data/pl.sviete.dom/files/home/AIS/.storage/"
    import os
    import shutil

    if os.path.exists(storage_path + "lovelace") and not os.path.exists(
        storage_path + "lovelace_dashboards"
    ):
        ais_dom_lovelace_path = (
            str(os.path.dirname(__file__)) + "/ais_dom_lovelace_full"
        )
        ais_dom_dashboards_path = (
            str(os.path.dirname(__file__)) + "/lovelace_dashboards"
        )
        # 1. move current lovelace
        shutil.move(storage_path + "lovelace", storage_path + "lovelace.lovelace_dom")
        # 2. copy ais dom lovelace as default lovelace
        shutil.copy(ais_dom_lovelace_path, storage_path + "lovelace")
        # 3. copy lovelace_dashboards
        shutil.copy(ais_dom_dashboards_path, storage_path + "lovelace_dashboards")

    async def reload_resources_service_handler(service_call: ServiceCallType) -> None:
=======
    async def reload_resources_service_handler(service_call: ServiceCall) -> None:
>>>>>>> 0de86046
        """Reload yaml resources."""
        try:
            conf = await async_hass_config_yaml(hass)
        except HomeAssistantError as err:
            _LOGGER.error(err)
            return

        integration = await async_get_integration(hass, DOMAIN)

        config = await async_process_component_config(hass, conf, integration)

        resource_collection = await create_yaml_resource_col(
            hass, config[DOMAIN].get(CONF_RESOURCES)
        )
        hass.data[DOMAIN]["resources"] = resource_collection

    if mode == MODE_YAML:
        default_config = dashboard.LovelaceYAML(hass, None, None)
        resource_collection = await create_yaml_resource_col(hass, yaml_resources)

        async_register_admin_service(
            hass,
            DOMAIN,
            SERVICE_RELOAD_RESOURCES,
            reload_resources_service_handler,
            schema=RESOURCE_RELOAD_SERVICE_SCHEMA,
        )

    else:
        default_config = dashboard.LovelaceStorage(hass, None)

        if yaml_resources is not None:
            _LOGGER.warning(
                "Lovelace is running in storage mode. Define resources via user interface"
            )

        resource_collection = resources.ResourceStorageCollection(hass, default_config)

        collection.StorageCollectionWebsocket(
            resource_collection,
            "lovelace/resources",
            "resource",
            RESOURCE_CREATE_FIELDS,
            RESOURCE_UPDATE_FIELDS,
        ).async_setup(hass, create_list=False)

    hass.components.websocket_api.async_register_command(
        websocket.websocket_lovelace_config
    )
    hass.components.websocket_api.async_register_command(
        websocket.websocket_lovelace_save_config
    )
    hass.components.websocket_api.async_register_command(
        websocket.websocket_lovelace_delete_config
    )
    hass.components.websocket_api.async_register_command(
        websocket.websocket_lovelace_resources
    )

    hass.components.websocket_api.async_register_command(
        websocket.websocket_lovelace_dashboards
    )

    hass.data[DOMAIN] = {
        # We store a dictionary mapping url_path: config. None is the default.
        "dashboards": {None: default_config},
        "resources": resource_collection,
        "yaml_dashboards": config[DOMAIN].get(CONF_DASHBOARDS, {}),
    }

    if hass.config.safe_mode:
        return True

    async def storage_dashboard_changed(change_type, item_id, item):
        """Handle a storage dashboard change."""
        url_path = item[CONF_URL_PATH]

        if change_type == collection.CHANGE_REMOVED:
            frontend.async_remove_panel(hass, url_path)
            await hass.data[DOMAIN]["dashboards"].pop(url_path).async_delete()
            return

        if change_type == collection.CHANGE_ADDED:

            existing = hass.data[DOMAIN]["dashboards"].get(url_path)

            if existing:
                _LOGGER.warning(
                    "Cannot register panel at %s, it is already defined in %s",
                    url_path,
                    existing,
                )
                return

            hass.data[DOMAIN]["dashboards"][url_path] = dashboard.LovelaceStorage(
                hass, item
            )

            update = False
        else:
            hass.data[DOMAIN]["dashboards"][url_path].config = item
            update = True

        try:
            _register_panel(hass, url_path, MODE_STORAGE, item, update)
        except ValueError:
            _LOGGER.warning("Failed to %s panel %s from storage", change_type, url_path)

    # Process YAML dashboards
    for url_path, dashboard_conf in hass.data[DOMAIN]["yaml_dashboards"].items():
        # For now always mode=yaml
        config = dashboard.LovelaceYAML(hass, url_path, dashboard_conf)
        hass.data[DOMAIN]["dashboards"][url_path] = config

        try:
            _register_panel(hass, url_path, MODE_YAML, dashboard_conf, False)
        except ValueError:
            _LOGGER.warning("Panel url path %s is not unique", url_path)

    # Process storage dashboards
    dashboards_collection = dashboard.DashboardsCollection(hass)

    dashboards_collection.async_add_listener(storage_dashboard_changed)
    await dashboards_collection.async_load()

    collection.StorageCollectionWebsocket(
        dashboards_collection,
        "lovelace/dashboards",
        "dashboard",
        STORAGE_DASHBOARD_CREATE_FIELDS,
        STORAGE_DASHBOARD_UPDATE_FIELDS,
    ).async_setup(hass, create_list=False)

    return True


async def create_yaml_resource_col(hass, yaml_resources):
    """Create yaml resources collection."""
    if yaml_resources is None:
        default_config = dashboard.LovelaceYAML(hass, None, None)
        try:
            ll_conf = await default_config.async_load(False)
        except HomeAssistantError:
            pass
        else:
            if CONF_RESOURCES in ll_conf:
                _LOGGER.warning(
                    "Resources need to be specified in your configuration.yaml. Please see the docs"
                )
                yaml_resources = ll_conf[CONF_RESOURCES]

    return resources.ResourceYAMLCollection(yaml_resources or [])


@callback
def _register_panel(hass, url_path, mode, config, update):
    """Register a panel."""
    kwargs = {
        "frontend_url_path": url_path,
        "require_admin": config[CONF_REQUIRE_ADMIN],
        "config": {"mode": mode},
        "update": update,
    }

    if config[CONF_SHOW_IN_SIDEBAR]:
        kwargs["sidebar_title"] = config[CONF_TITLE]
        kwargs["sidebar_icon"] = config.get(CONF_ICON, DEFAULT_ICON)

    frontend.async_register_built_in_panel(hass, DOMAIN, **kwargs)<|MERGE_RESOLUTION|>--- conflicted
+++ resolved
@@ -56,8 +56,7 @@
                     vol.Lower, vol.In([MODE_YAML, MODE_STORAGE])
                 ),
                 vol.Optional(CONF_DASHBOARDS): cv.schema_with_slug_keys(
-                    YAML_DASHBOARD_SCHEMA,
-                    slug_validator=url_slug,
+                    YAML_DASHBOARD_SCHEMA, slug_validator=url_slug
                 ),
                 vol.Optional(CONF_RESOURCES): [RESOURCE_SCHEMA],
             }
@@ -74,7 +73,6 @@
 
     frontend.async_register_built_in_panel(hass, DOMAIN, config={"mode": mode})
 
-<<<<<<< HEAD
     # ais fix migration dashboards - remove in version 1.0
     # run this only if lovelace_dashboards not exist and lovelace exists
     storage_path = "/data/data/pl.sviete.dom/files/home/AIS/.storage/"
@@ -97,10 +95,7 @@
         # 3. copy lovelace_dashboards
         shutil.copy(ais_dom_dashboards_path, storage_path + "lovelace_dashboards")
 
-    async def reload_resources_service_handler(service_call: ServiceCallType) -> None:
-=======
     async def reload_resources_service_handler(service_call: ServiceCall) -> None:
->>>>>>> 0de86046
         """Reload yaml resources."""
         try:
             conf = await async_hass_config_yaml(hass)
