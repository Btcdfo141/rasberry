"""Tests for the Device Registry."""
import time
from unittest.mock import patch

import pytest

from homeassistant.const import EVENT_HOMEASSISTANT_STARTED
from homeassistant.core import CoreState, callback
from homeassistant.helpers import device_registry, entity_registry

from tests.common import (
    MockConfigEntry,
    flush_store,
    mock_area_registry,
    mock_device_registry,
)


@pytest.fixture
def registry(hass):
    """Return an empty, loaded, registry."""
    return mock_device_registry(hass)


@pytest.fixture
def area_registry(hass):
    """Return an empty, loaded, registry."""
    return mock_area_registry(hass)


@pytest.fixture
def update_events(hass):
    """Capture update events."""
    events = []

    @callback
    def async_capture(event):
        events.append(event.data)

    hass.bus.async_listen(device_registry.EVENT_DEVICE_REGISTRY_UPDATED, async_capture)

    return events


async def test_get_or_create_returns_same_entry(
    hass, registry, area_registry, update_events
):
    """Make sure we do not duplicate entries."""
    entry = registry.async_get_or_create(
        config_entry_id="1234",
        connections={(device_registry.CONNECTION_NETWORK_MAC, "12:34:56:AB:CD:EF")},
        identifiers={("bridgeid", "0123")},
        sw_version="sw-version",
        name="name",
        manufacturer="manufacturer",
        model="model",
        suggested_area="Game Room",
    )
    entry2 = registry.async_get_or_create(
        config_entry_id="1234",
        connections={(device_registry.CONNECTION_NETWORK_MAC, "11:22:33:66:77:88")},
        identifiers={("bridgeid", "0123")},
        manufacturer="manufacturer",
        model="model",
        suggested_area="Game Room",
    )
    entry3 = registry.async_get_or_create(
        config_entry_id="1234",
        connections={(device_registry.CONNECTION_NETWORK_MAC, "12:34:56:AB:CD:EF")},
    )

    game_room_area = area_registry.async_get_area_by_name("Game Room")
    assert game_room_area is not None
    assert len(area_registry.areas) == 1

    assert len(registry.devices) == 1
    assert entry.area_id == game_room_area.id
    assert entry.id == entry2.id
    assert entry.id == entry3.id
    assert entry.identifiers == {("bridgeid", "0123")}

    assert entry2.area_id == game_room_area.id

    assert entry3.manufacturer == "manufacturer"
    assert entry3.model == "model"
    assert entry3.name == "name"
    assert entry3.sw_version == "sw-version"
    assert entry3.suggested_area == "Game Room"
    assert entry3.area_id == game_room_area.id

    await hass.async_block_till_done()

    # Only 2 update events. The third entry did not generate any changes.
    assert len(update_events) == 2
    assert update_events[0]["action"] == "create"
    assert update_events[0]["device_id"] == entry.id
    assert update_events[1]["action"] == "update"
    assert update_events[1]["device_id"] == entry.id


async def test_requirement_for_identifier_or_connection(registry):
    """Make sure we do require some descriptor of device."""
    entry = registry.async_get_or_create(
        config_entry_id="1234",
        connections={(device_registry.CONNECTION_NETWORK_MAC, "12:34:56:AB:CD:EF")},
        identifiers=set(),
        manufacturer="manufacturer",
        model="model",
    )
    entry2 = registry.async_get_or_create(
        config_entry_id="1234",
        connections=set(),
        identifiers={("bridgeid", "0123")},
        manufacturer="manufacturer",
        model="model",
    )
    entry3 = registry.async_get_or_create(
        config_entry_id="1234",
        connections=set(),
        identifiers=set(),
        manufacturer="manufacturer",
        model="model",
    )

    assert len(registry.devices) == 2
    assert entry
    assert entry2
    assert entry3 is None


async def test_multiple_config_entries(registry):
    """Make sure we do not get duplicate entries."""
    entry = registry.async_get_or_create(
        config_entry_id="123",
        connections={(device_registry.CONNECTION_NETWORK_MAC, "12:34:56:AB:CD:EF")},
        identifiers={("bridgeid", "0123")},
        manufacturer="manufacturer",
        model="model",
    )
    entry2 = registry.async_get_or_create(
        config_entry_id="456",
        connections={(device_registry.CONNECTION_NETWORK_MAC, "12:34:56:AB:CD:EF")},
        identifiers={("bridgeid", "0123")},
        manufacturer="manufacturer",
        model="model",
    )
    entry3 = registry.async_get_or_create(
        config_entry_id="123",
        connections={(device_registry.CONNECTION_NETWORK_MAC, "12:34:56:AB:CD:EF")},
        identifiers={("bridgeid", "0123")},
        manufacturer="manufacturer",
        model="model",
    )

    assert len(registry.devices) == 1
    assert entry.id == entry2.id
    assert entry.id == entry3.id
    assert entry2.config_entries == {"123", "456"}


@pytest.mark.parametrize("load_registries", [False])
async def test_loading_from_storage(hass, hass_storage):
    """Test loading stored devices on start."""
    hass_storage[device_registry.STORAGE_KEY] = {
        "version": device_registry.STORAGE_VERSION,
        "data": {
            "devices": [
                {
                    "config_entries": ["1234"],
                    "connections": [["Zigbee", "01.23.45.67.89"]],
                    "id": "abcdefghijklm",
                    "identifiers": [["serial", "12:34:56:AB:CD:EF"]],
                    "manufacturer": "manufacturer",
                    "model": "model",
                    "name": "name",
                    "sw_version": "version",
                    "entry_type": "service",
                    "area_id": "12345A",
                    "name_by_user": "Test Friendly Name",
                    "disabled_by": "user",
                    "suggested_area": "Kitchen",
                }
            ],
            "deleted_devices": [
                {
                    "config_entries": ["1234"],
                    "connections": [["Zigbee", "23.45.67.89.01"]],
                    "id": "bcdefghijklmn",
                    "identifiers": [["serial", "34:56:AB:CD:EF:12"]],
                }
            ],
        },
    }

    await device_registry.async_load(hass)
    registry = device_registry.async_get(hass)
    assert len(registry.devices) == 1
    assert len(registry.deleted_devices) == 1

    entry = registry.async_get_or_create(
        config_entry_id="1234",
        connections={("Zigbee", "01.23.45.67.89")},
        identifiers={("serial", "12:34:56:AB:CD:EF")},
        manufacturer="manufacturer",
        model="model",
    )
    assert entry.id == "abcdefghijklm"
    assert entry.area_id == "12345A"
    assert entry.name_by_user == "Test Friendly Name"
    assert entry.entry_type == "service"
    assert entry.disabled_by == "user"
    assert isinstance(entry.config_entries, set)
    assert isinstance(entry.connections, set)
    assert isinstance(entry.identifiers, set)

    entry = registry.async_get_or_create(
        config_entry_id="1234",
        connections={("Zigbee", "23.45.67.89.01")},
        identifiers={("serial", "34:56:AB:CD:EF:12")},
        manufacturer="manufacturer",
        model="model",
    )
    assert entry.id == "bcdefghijklmn"
    assert isinstance(entry.config_entries, set)
    assert isinstance(entry.connections, set)
    assert isinstance(entry.identifiers, set)


async def test_removing_config_entries(hass, registry, update_events):
    """Make sure we do not get duplicate entries."""
    entry = registry.async_get_or_create(
        config_entry_id="123",
        connections={(device_registry.CONNECTION_NETWORK_MAC, "12:34:56:AB:CD:EF")},
        identifiers={("bridgeid", "0123")},
        manufacturer="manufacturer",
        model="model",
    )
    entry2 = registry.async_get_or_create(
        config_entry_id="456",
        connections={(device_registry.CONNECTION_NETWORK_MAC, "12:34:56:AB:CD:EF")},
        identifiers={("bridgeid", "0123")},
        manufacturer="manufacturer",
        model="model",
    )
    entry3 = registry.async_get_or_create(
        config_entry_id="123",
        connections={(device_registry.CONNECTION_NETWORK_MAC, "34:56:78:CD:EF:12")},
        identifiers={("bridgeid", "4567")},
        manufacturer="manufacturer",
        model="model",
    )

    assert len(registry.devices) == 2
    assert entry.id == entry2.id
    assert entry.id != entry3.id
    assert entry2.config_entries == {"123", "456"}

    registry.async_clear_config_entry("123")
    entry = registry.async_get_device({("bridgeid", "0123")})
    entry3_removed = registry.async_get_device({("bridgeid", "4567")})

    assert entry.config_entries == {"456"}
    assert entry3_removed is None

    await hass.async_block_till_done()

    assert len(update_events) == 5
    assert update_events[0]["action"] == "create"
    assert update_events[0]["device_id"] == entry.id
    assert update_events[1]["action"] == "update"
    assert update_events[1]["device_id"] == entry2.id
    assert update_events[2]["action"] == "create"
    assert update_events[2]["device_id"] == entry3.id
    assert update_events[3]["action"] == "update"
    assert update_events[3]["device_id"] == entry.id
    assert update_events[4]["action"] == "remove"
    assert update_events[4]["device_id"] == entry3.id


async def test_deleted_device_removing_config_entries(hass, registry, update_events):
    """Make sure we do not get duplicate entries."""
    entry = registry.async_get_or_create(
        config_entry_id="123",
        connections={(device_registry.CONNECTION_NETWORK_MAC, "12:34:56:AB:CD:EF")},
        identifiers={("bridgeid", "0123")},
        manufacturer="manufacturer",
        model="model",
    )
    entry2 = registry.async_get_or_create(
        config_entry_id="456",
        connections={(device_registry.CONNECTION_NETWORK_MAC, "12:34:56:AB:CD:EF")},
        identifiers={("bridgeid", "0123")},
        manufacturer="manufacturer",
        model="model",
    )
    entry3 = registry.async_get_or_create(
        config_entry_id="123",
        connections={(device_registry.CONNECTION_NETWORK_MAC, "34:56:78:CD:EF:12")},
        identifiers={("bridgeid", "4567")},
        manufacturer="manufacturer",
        model="model",
    )

    assert len(registry.devices) == 2
    assert len(registry.deleted_devices) == 0
    assert entry.id == entry2.id
    assert entry.id != entry3.id
    assert entry2.config_entries == {"123", "456"}

    registry.async_remove_device(entry.id)
    registry.async_remove_device(entry3.id)

    assert len(registry.devices) == 0
    assert len(registry.deleted_devices) == 2

    await hass.async_block_till_done()
    assert len(update_events) == 5
    assert update_events[0]["action"] == "create"
    assert update_events[0]["device_id"] == entry.id
    assert update_events[1]["action"] == "update"
    assert update_events[1]["device_id"] == entry2.id
    assert update_events[2]["action"] == "create"
    assert update_events[2]["device_id"] == entry3.id
    assert update_events[3]["action"] == "remove"
    assert update_events[3]["device_id"] == entry.id
    assert update_events[4]["action"] == "remove"
    assert update_events[4]["device_id"] == entry3.id

    registry.async_clear_config_entry("123")
    assert len(registry.devices) == 0
    assert len(registry.deleted_devices) == 2

    registry.async_clear_config_entry("456")
    assert len(registry.devices) == 0
    assert len(registry.deleted_devices) == 2

    # No event when a deleted device is purged
    await hass.async_block_till_done()
    assert len(update_events) == 5

    # Re-add, expect to keep the device id
    entry2 = registry.async_get_or_create(
        config_entry_id="456",
        connections={(device_registry.CONNECTION_NETWORK_MAC, "12:34:56:AB:CD:EF")},
        identifiers={("bridgeid", "0123")},
        manufacturer="manufacturer",
        model="model",
    )

    assert entry.id == entry2.id

    future_time = time.time() + device_registry.ORPHANED_DEVICE_KEEP_SECONDS + 1

    with patch("time.time", return_value=future_time):
        registry.async_purge_expired_orphaned_devices()

    # Re-add, expect to get a new device id after the purge
    entry4 = registry.async_get_or_create(
        config_entry_id="123",
        connections={(device_registry.CONNECTION_NETWORK_MAC, "12:34:56:AB:CD:EF")},
        identifiers={("bridgeid", "0123")},
        manufacturer="manufacturer",
        model="model",
    )
    assert entry3.id != entry4.id


async def test_removing_area_id(registry):
    """Make sure we can clear area id."""
    entry = registry.async_get_or_create(
        config_entry_id="123",
        connections={(device_registry.CONNECTION_NETWORK_MAC, "12:34:56:AB:CD:EF")},
        identifiers={("bridgeid", "0123")},
        manufacturer="manufacturer",
        model="model",
    )

    entry_w_area = registry.async_update_device(entry.id, area_id="12345A")

    registry.async_clear_area_id("12345A")
    entry_wo_area = registry.async_get_device({("bridgeid", "0123")})

    assert not entry_wo_area.area_id
    assert entry_w_area != entry_wo_area


async def test_deleted_device_removing_area_id(registry):
    """Make sure we can clear area id of deleted device."""
    entry = registry.async_get_or_create(
        config_entry_id="123",
        connections={(device_registry.CONNECTION_NETWORK_MAC, "12:34:56:AB:CD:EF")},
        identifiers={("bridgeid", "0123")},
        manufacturer="manufacturer",
        model="model",
    )

    entry_w_area = registry.async_update_device(entry.id, area_id="12345A")

    registry.async_remove_device(entry.id)
    registry.async_clear_area_id("12345A")

    entry2 = registry.async_get_or_create(
        config_entry_id="123",
        connections={(device_registry.CONNECTION_NETWORK_MAC, "12:34:56:AB:CD:EF")},
        identifiers={("bridgeid", "0123")},
        manufacturer="manufacturer",
        model="model",
    )
    assert entry.id == entry2.id

    entry_wo_area = registry.async_get_device({("bridgeid", "0123")})

    assert not entry_wo_area.area_id
    assert entry_w_area != entry_wo_area


async def test_specifying_via_device_create(registry):
    """Test specifying a via_device and updating."""
    via = registry.async_get_or_create(
        config_entry_id="123",
        connections={(device_registry.CONNECTION_NETWORK_MAC, "12:34:56:AB:CD:EF")},
        identifiers={("hue", "0123")},
        manufacturer="manufacturer",
        model="via",
    )

    light = registry.async_get_or_create(
        config_entry_id="456",
        connections=set(),
        identifiers={("hue", "456")},
        manufacturer="manufacturer",
        model="light",
        via_device=("hue", "0123"),
    )

    assert light.via_device_id == via.id


async def test_specifying_via_device_update(registry):
    """Test specifying a via_device and updating."""
    light = registry.async_get_or_create(
        config_entry_id="456",
        connections=set(),
        identifiers={("hue", "456")},
        manufacturer="manufacturer",
        model="light",
        via_device=("hue", "0123"),
    )

    assert light.via_device_id is None

    via = registry.async_get_or_create(
        config_entry_id="123",
        connections={(device_registry.CONNECTION_NETWORK_MAC, "12:34:56:AB:CD:EF")},
        identifiers={("hue", "0123")},
        manufacturer="manufacturer",
        model="via",
    )

    light = registry.async_get_or_create(
        config_entry_id="456",
        connections=set(),
        identifiers={("hue", "456")},
        manufacturer="manufacturer",
        model="light",
        via_device=("hue", "0123"),
    )

    assert light.via_device_id == via.id


async def test_loading_saving_data(hass, registry, area_registry):
    """Test that we load/save data correctly."""
    orig_via = registry.async_get_or_create(
        config_entry_id="123",
        connections={(device_registry.CONNECTION_NETWORK_MAC, "12:34:56:AB:CD:EF")},
        identifiers={("hue", "0123")},
        manufacturer="manufacturer",
        model="via",
        name="Original Name",
        sw_version="Orig SW 1",
        entry_type="device",
    )

    orig_light = registry.async_get_or_create(
        config_entry_id="456",
        connections=set(),
        identifiers={("hue", "456")},
        manufacturer="manufacturer",
        model="light",
        via_device=("hue", "0123"),
        disabled_by="user",
    )

    orig_light2 = registry.async_get_or_create(
        config_entry_id="456",
        connections=set(),
        identifiers={("hue", "789")},
        manufacturer="manufacturer",
        model="light",
        via_device=("hue", "0123"),
    )

    registry.async_remove_device(orig_light2.id)

    orig_light3 = registry.async_get_or_create(
        config_entry_id="789",
        connections={(device_registry.CONNECTION_NETWORK_MAC, "34:56:AB:CD:EF:12")},
        identifiers={("hue", "abc")},
        manufacturer="manufacturer",
        model="light",
    )

    registry.async_get_or_create(
        config_entry_id="abc",
        connections={(device_registry.CONNECTION_NETWORK_MAC, "34:56:AB:CD:EF:12")},
        identifiers={("abc", "123")},
        manufacturer="manufacturer",
        model="light",
    )

    registry.async_remove_device(orig_light3.id)

    orig_light4 = registry.async_get_or_create(
        config_entry_id="789",
        connections={(device_registry.CONNECTION_NETWORK_MAC, "34:56:AB:CD:EF:12")},
        identifiers={("hue", "abc")},
        manufacturer="manufacturer",
        model="light",
    )

    assert orig_light4.id == orig_light3.id

    orig_kitchen_light = registry.async_get_or_create(
        config_entry_id="999",
        connections=set(),
        identifiers={("hue", "999")},
        manufacturer="manufacturer",
        model="light",
        via_device=("hue", "0123"),
        disabled_by="user",
        suggested_area="Kitchen",
    )

    assert len(registry.devices) == 4
    assert len(registry.deleted_devices) == 1

    orig_via = registry.async_update_device(
        orig_via.id, area_id="mock-area-id", name_by_user="mock-name-by-user"
    )

    # Now load written data in new registry
    registry2 = device_registry.DeviceRegistry(hass)
    await flush_store(registry._store)
    await registry2.async_load()

    # Ensure same order
    assert list(registry.devices) == list(registry2.devices)
    assert list(registry.deleted_devices) == list(registry2.deleted_devices)

    new_via = registry2.async_get_device({("hue", "0123")})
    new_light = registry2.async_get_device({("hue", "456")})
    new_light4 = registry2.async_get_device({("hue", "abc")})

    assert orig_via == new_via
    assert orig_light == new_light
    assert orig_light4 == new_light4

    # Ensure a save/load cycle does not keep suggested area
    new_kitchen_light = registry2.async_get_device({("hue", "999")})
    assert orig_kitchen_light.suggested_area == "Kitchen"

    orig_kitchen_light_witout_suggested_area = registry.async_update_device(
        orig_kitchen_light.id, suggested_area=None
    )
    orig_kitchen_light_witout_suggested_area.suggested_area is None
    assert orig_kitchen_light_witout_suggested_area == new_kitchen_light


async def test_no_unnecessary_changes(registry):
    """Make sure we do not consider devices changes."""
    entry = registry.async_get_or_create(
        config_entry_id="1234",
        connections={("ethernet", "12:34:56:78:90:AB:CD:EF")},
        identifiers={("hue", "456"), ("bla", "123")},
    )
    with patch(
        "homeassistant.helpers.device_registry.DeviceRegistry.async_schedule_save"
    ) as mock_save:
        entry2 = registry.async_get_or_create(
            config_entry_id="1234", identifiers={("hue", "456")}
        )

    assert entry.id == entry2.id
    assert len(mock_save.mock_calls) == 0


async def test_format_mac(registry):
    """Make sure we normalize mac addresses."""
    entry = registry.async_get_or_create(
        config_entry_id="1234",
        connections={(device_registry.CONNECTION_NETWORK_MAC, "12:34:56:AB:CD:EF")},
    )
    for mac in ["123456ABCDEF", "123456abcdef", "12:34:56:ab:cd:ef", "1234.56ab.cdef"]:
        test_entry = registry.async_get_or_create(
            config_entry_id="1234",
            connections={(device_registry.CONNECTION_NETWORK_MAC, mac)},
        )
        assert test_entry.id == entry.id, mac
        assert test_entry.connections == {
            (device_registry.CONNECTION_NETWORK_MAC, "12:34:56:ab:cd:ef")
        }

    # This should not raise
    for invalid in [
        "invalid_mac",
        "123456ABCDEFG",  # 1 extra char
        "12:34:56:ab:cdef",  # not enough :
        "12:34:56:ab:cd:e:f",  # too many :
        "1234.56abcdef",  # not enough .
        "123.456.abc.def",  # too many .
    ]:
        invalid_mac_entry = registry.async_get_or_create(
            config_entry_id="1234",
            connections={(device_registry.CONNECTION_NETWORK_MAC, invalid)},
        )
        assert list(invalid_mac_entry.connections)[0][1] == invalid


async def test_update(registry):
    """Verify that we can update some attributes of a device."""
    entry = registry.async_get_or_create(
        config_entry_id="1234",
        connections={(device_registry.CONNECTION_NETWORK_MAC, "12:34:56:AB:CD:EF")},
        identifiers={("hue", "456"), ("bla", "123")},
    )
    new_identifiers = {("hue", "654"), ("bla", "321")}
    assert not entry.area_id
    assert not entry.name_by_user

    with patch.object(registry, "async_schedule_save") as mock_save:
        updated_entry = registry.async_update_device(
            entry.id,
            area_id="12345A",
            manufacturer="Test Producer",
            model="Test Model",
            name_by_user="Test Friendly Name",
            new_identifiers=new_identifiers,
            via_device_id="98765B",
            disabled_by="user",
        )

    assert mock_save.call_count == 1
    assert updated_entry != entry
    assert updated_entry.area_id == "12345A"
    assert updated_entry.manufacturer == "Test Producer"
    assert updated_entry.model == "Test Model"
    assert updated_entry.name_by_user == "Test Friendly Name"
    assert updated_entry.identifiers == new_identifiers
    assert updated_entry.via_device_id == "98765B"
    assert updated_entry.disabled_by == "user"

    assert registry.async_get_device({("hue", "456")}) is None
    assert registry.async_get_device({("bla", "123")}) is None

    assert registry.async_get_device({("hue", "654")}) == updated_entry
    assert registry.async_get_device({("bla", "321")}) == updated_entry

    assert (
        registry.async_get_device(
            {}, {(device_registry.CONNECTION_NETWORK_MAC, "12:34:56:AB:CD:EF")}
        )
        == updated_entry
    )

    assert registry.async_get(updated_entry.id) is not None


async def test_update_remove_config_entries(hass, registry, update_events):
    """Make sure we do not get duplicate entries."""
    entry = registry.async_get_or_create(
        config_entry_id="123",
        connections={(device_registry.CONNECTION_NETWORK_MAC, "12:34:56:AB:CD:EF")},
        identifiers={("bridgeid", "0123")},
        manufacturer="manufacturer",
        model="model",
    )
    entry2 = registry.async_get_or_create(
        config_entry_id="456",
        connections={(device_registry.CONNECTION_NETWORK_MAC, "12:34:56:AB:CD:EF")},
        identifiers={("bridgeid", "0123")},
        manufacturer="manufacturer",
        model="model",
    )
    entry3 = registry.async_get_or_create(
        config_entry_id="123",
        connections={(device_registry.CONNECTION_NETWORK_MAC, "34:56:78:CD:EF:12")},
        identifiers={("bridgeid", "4567")},
        manufacturer="manufacturer",
        model="model",
    )

    assert len(registry.devices) == 2
    assert entry.id == entry2.id
    assert entry.id != entry3.id
    assert entry2.config_entries == {"123", "456"}

    updated_entry = registry.async_update_device(
        entry2.id, remove_config_entry_id="123"
    )
    removed_entry = registry.async_update_device(
        entry3.id, remove_config_entry_id="123"
    )

    assert updated_entry.config_entries == {"456"}
    assert removed_entry is None

    removed_entry = registry.async_get_device({("bridgeid", "4567")})

    assert removed_entry is None

    await hass.async_block_till_done()

    assert len(update_events) == 5
    assert update_events[0]["action"] == "create"
    assert update_events[0]["device_id"] == entry.id
    assert update_events[1]["action"] == "update"
    assert update_events[1]["device_id"] == entry2.id
    assert update_events[2]["action"] == "create"
    assert update_events[2]["device_id"] == entry3.id
    assert update_events[3]["action"] == "update"
    assert update_events[3]["device_id"] == entry.id
    assert update_events[4]["action"] == "remove"
    assert update_events[4]["device_id"] == entry3.id


async def test_update_sw_version(registry):
    """Verify that we can update software version of a device."""
    entry = registry.async_get_or_create(
        config_entry_id="1234",
        connections={(device_registry.CONNECTION_NETWORK_MAC, "12:34:56:AB:CD:EF")},
        identifiers={("bla", "123")},
    )
    assert not entry.sw_version
    sw_version = "0x20020263"

    with patch.object(registry, "async_schedule_save") as mock_save:
        updated_entry = registry.async_update_device(entry.id, sw_version=sw_version)

    assert mock_save.call_count == 1
    assert updated_entry != entry
    assert updated_entry.sw_version == sw_version


async def test_update_suggested_area(registry, area_registry):
    """Verify that we can update the suggested area version of a device."""
    entry = registry.async_get_or_create(
        config_entry_id="1234",
        connections={(device_registry.CONNECTION_NETWORK_MAC, "12:34:56:AB:CD:EF")},
        identifiers={("bla", "123")},
    )
    assert not entry.suggested_area
    assert entry.area_id is None

    suggested_area = "Pool"

    with patch.object(registry, "async_schedule_save") as mock_save:
        updated_entry = registry.async_update_device(
            entry.id, suggested_area=suggested_area
        )

    assert mock_save.call_count == 1
    assert updated_entry != entry
    assert updated_entry.suggested_area == suggested_area

    pool_area = area_registry.async_get_area_by_name("Pool")
    assert pool_area is not None
    assert updated_entry.area_id == pool_area.id
    assert len(area_registry.areas) == 1


async def test_cleanup_device_registry(hass, registry):
    """Test cleanup works."""
    config_entry = MockConfigEntry(domain="hue")
    config_entry.add_to_hass(hass)

    d1 = registry.async_get_or_create(
        identifiers={("hue", "d1")}, config_entry_id=config_entry.entry_id
    )
    registry.async_get_or_create(
        identifiers={("hue", "d2")}, config_entry_id=config_entry.entry_id
    )
    d3 = registry.async_get_or_create(
        identifiers={("hue", "d3")}, config_entry_id=config_entry.entry_id
    )
    registry.async_get_or_create(
        identifiers={("something", "d4")}, config_entry_id="non_existing"
    )

    ent_reg = await entity_registry.async_get_registry(hass)
    ent_reg.async_get_or_create("light", "hue", "e1", device_id=d1.id)
    ent_reg.async_get_or_create("light", "hue", "e2", device_id=d1.id)
    ent_reg.async_get_or_create("light", "hue", "e3", device_id=d3.id)

    device_registry.async_cleanup(hass, registry, ent_reg)

    assert registry.async_get_device({("hue", "d1")}) is not None
    assert registry.async_get_device({("hue", "d2")}) is not None
    assert registry.async_get_device({("hue", "d3")}) is not None
    assert registry.async_get_device({("something", "d4")}) is None


async def test_cleanup_device_registry_removes_expired_orphaned_devices(hass, registry):
    """Test cleanup removes expired orphaned devices."""
    config_entry = MockConfigEntry(domain="hue")
    config_entry.add_to_hass(hass)

    registry.async_get_or_create(
        identifiers={("hue", "d1")}, config_entry_id=config_entry.entry_id
    )
    registry.async_get_or_create(
        identifiers={("hue", "d2")}, config_entry_id=config_entry.entry_id
    )
    registry.async_get_or_create(
        identifiers={("hue", "d3")}, config_entry_id=config_entry.entry_id
    )

    registry.async_clear_config_entry(config_entry.entry_id)
    assert len(registry.devices) == 0
    assert len(registry.deleted_devices) == 3

    ent_reg = await entity_registry.async_get_registry(hass)
    device_registry.async_cleanup(hass, registry, ent_reg)

    assert len(registry.devices) == 0
    assert len(registry.deleted_devices) == 3

    future_time = time.time() + device_registry.ORPHANED_DEVICE_KEEP_SECONDS + 1

    with patch("time.time", return_value=future_time):
        device_registry.async_cleanup(hass, registry, ent_reg)

    assert len(registry.devices) == 0
    assert len(registry.deleted_devices) == 0


async def test_cleanup_startup(hass):
    """Test we run a cleanup on startup."""
    hass.state = CoreState.not_running
    await device_registry.async_get_registry(hass)

    with patch(
        "homeassistant.helpers.device_registry.Debouncer.async_call"
    ) as mock_call:
        hass.bus.async_fire(EVENT_HOMEASSISTANT_STARTED)
        await hass.async_block_till_done()

    assert len(mock_call.mock_calls) == 1


@pytest.mark.parametrize("load_registries", [False])
async def test_cleanup_entity_registry_change(hass):
    """Test we run a cleanup when entity registry changes.

    Don't pre-load the registries as the debouncer will then not be waiting for
    EVENT_ENTITY_REGISTRY_UPDATED events.
    """
    await device_registry.async_load(hass)
    await entity_registry.async_load(hass)
    ent_reg = entity_registry.async_get(hass)

    with patch(
        "homeassistant.helpers.device_registry.Debouncer.async_call"
    ) as mock_call:
        entity = ent_reg.async_get_or_create("light", "hue", "e1")
        await hass.async_block_till_done()
        assert len(mock_call.mock_calls) == 0

        # Normal update does not trigger
        ent_reg.async_update_entity(entity.entity_id, name="updated")
        await hass.async_block_till_done()
        assert len(mock_call.mock_calls) == 0

        # Device ID update triggers
        ent_reg.async_get_or_create("light", "hue", "e1", device_id="bla")
        await hass.async_block_till_done()
        assert len(mock_call.mock_calls) == 1

        # Removal also triggers
        ent_reg.async_remove(entity.entity_id)
        await hass.async_block_till_done()
        assert len(mock_call.mock_calls) == 2


async def test_restore_device(hass, registry, update_events):
    """Make sure device id is stable."""
    entry = registry.async_get_or_create(
        config_entry_id="123",
        connections={(device_registry.CONNECTION_NETWORK_MAC, "12:34:56:AB:CD:EF")},
        identifiers={("bridgeid", "0123")},
        manufacturer="manufacturer",
        model="model",
    )

    assert len(registry.devices) == 1
    assert len(registry.deleted_devices) == 0

    registry.async_remove_device(entry.id)

    assert len(registry.devices) == 0
    assert len(registry.deleted_devices) == 1

    entry2 = registry.async_get_or_create(
        config_entry_id="123",
        connections={(device_registry.CONNECTION_NETWORK_MAC, "34:56:78:CD:EF:12")},
        identifiers={("bridgeid", "4567")},
        manufacturer="manufacturer",
        model="model",
    )
    entry3 = registry.async_get_or_create(
        config_entry_id="123",
        connections={(device_registry.CONNECTION_NETWORK_MAC, "12:34:56:AB:CD:EF")},
        identifiers={("bridgeid", "0123")},
        manufacturer="manufacturer",
        model="model",
    )

    assert entry.id == entry3.id
    assert entry.id != entry2.id
    assert len(registry.devices) == 2
    assert len(registry.deleted_devices) == 0

    assert isinstance(entry3.config_entries, set)
    assert isinstance(entry3.connections, set)
    assert isinstance(entry3.identifiers, set)

    await hass.async_block_till_done()

    assert len(update_events) == 4
    assert update_events[0]["action"] == "create"
    assert update_events[0]["device_id"] == entry.id
    assert update_events[1]["action"] == "remove"
    assert update_events[1]["device_id"] == entry.id
    assert update_events[2]["action"] == "create"
    assert update_events[2]["device_id"] == entry2.id
    assert update_events[3]["action"] == "create"
    assert update_events[3]["device_id"] == entry3.id


async def test_restore_simple_device(hass, registry, update_events):
    """Make sure device id is stable."""
    entry = registry.async_get_or_create(
        config_entry_id="123",
        connections={(device_registry.CONNECTION_NETWORK_MAC, "12:34:56:AB:CD:EF")},
        identifiers={("bridgeid", "0123")},
    )

    assert len(registry.devices) == 1
    assert len(registry.deleted_devices) == 0

    registry.async_remove_device(entry.id)

    assert len(registry.devices) == 0
    assert len(registry.deleted_devices) == 1

    entry2 = registry.async_get_or_create(
        config_entry_id="123",
        connections={(device_registry.CONNECTION_NETWORK_MAC, "34:56:78:CD:EF:12")},
        identifiers={("bridgeid", "4567")},
    )
    entry3 = registry.async_get_or_create(
        config_entry_id="123",
        connections={(device_registry.CONNECTION_NETWORK_MAC, "12:34:56:AB:CD:EF")},
        identifiers={("bridgeid", "0123")},
    )

    assert entry.id == entry3.id
    assert entry.id != entry2.id
    assert len(registry.devices) == 2
    assert len(registry.deleted_devices) == 0

    await hass.async_block_till_done()

    assert len(update_events) == 4
    assert update_events[0]["action"] == "create"
    assert update_events[0]["device_id"] == entry.id
    assert update_events[1]["action"] == "remove"
    assert update_events[1]["device_id"] == entry.id
    assert update_events[2]["action"] == "create"
    assert update_events[2]["device_id"] == entry2.id
    assert update_events[3]["action"] == "create"
    assert update_events[3]["device_id"] == entry3.id


async def test_restore_shared_device(hass, registry, update_events):
    """Make sure device id is stable for shared devices."""
    entry = registry.async_get_or_create(
        config_entry_id="123",
        connections={(device_registry.CONNECTION_NETWORK_MAC, "12:34:56:AB:CD:EF")},
        identifiers={("entry_123", "0123")},
        manufacturer="manufacturer",
        model="model",
    )

    assert len(registry.devices) == 1
    assert len(registry.deleted_devices) == 0

    registry.async_get_or_create(
        config_entry_id="234",
        connections={(device_registry.CONNECTION_NETWORK_MAC, "12:34:56:AB:CD:EF")},
        identifiers={("entry_234", "2345")},
        manufacturer="manufacturer",
        model="model",
    )

    assert len(registry.devices) == 1
    assert len(registry.deleted_devices) == 0

    registry.async_remove_device(entry.id)

    assert len(registry.devices) == 0
    assert len(registry.deleted_devices) == 1

    entry2 = registry.async_get_or_create(
        config_entry_id="123",
        connections={(device_registry.CONNECTION_NETWORK_MAC, "12:34:56:AB:CD:EF")},
        identifiers={("entry_123", "0123")},
        manufacturer="manufacturer",
        model="model",
    )

    assert entry.id == entry2.id
    assert len(registry.devices) == 1
    assert len(registry.deleted_devices) == 0

    assert isinstance(entry2.config_entries, set)
    assert isinstance(entry2.connections, set)
    assert isinstance(entry2.identifiers, set)

    registry.async_remove_device(entry.id)

    entry3 = registry.async_get_or_create(
        config_entry_id="234",
        connections={(device_registry.CONNECTION_NETWORK_MAC, "12:34:56:AB:CD:EF")},
        identifiers={("entry_234", "2345")},
        manufacturer="manufacturer",
        model="model",
    )

    assert entry.id == entry3.id
    assert len(registry.devices) == 1
    assert len(registry.deleted_devices) == 0

    assert isinstance(entry3.config_entries, set)
    assert isinstance(entry3.connections, set)
    assert isinstance(entry3.identifiers, set)

    entry4 = registry.async_get_or_create(
        config_entry_id="123",
        connections={(device_registry.CONNECTION_NETWORK_MAC, "12:34:56:AB:CD:EF")},
        identifiers={("entry_123", "0123")},
        manufacturer="manufacturer",
        model="model",
    )

    assert entry.id == entry4.id
    assert len(registry.devices) == 1
    assert len(registry.deleted_devices) == 0

    assert isinstance(entry4.config_entries, set)
    assert isinstance(entry4.connections, set)
    assert isinstance(entry4.identifiers, set)

    await hass.async_block_till_done()

    assert len(update_events) == 7
    assert update_events[0]["action"] == "create"
    assert update_events[0]["device_id"] == entry.id
    assert update_events[1]["action"] == "update"
    assert update_events[1]["device_id"] == entry.id
    assert update_events[2]["action"] == "remove"
    assert update_events[2]["device_id"] == entry.id
    assert update_events[3]["action"] == "create"
    assert update_events[3]["device_id"] == entry.id
    assert update_events[4]["action"] == "remove"
    assert update_events[4]["device_id"] == entry.id
    assert update_events[5]["action"] == "create"
    assert update_events[5]["device_id"] == entry.id
    assert update_events[1]["action"] == "update"
    assert update_events[1]["device_id"] == entry.id


async def test_get_or_create_empty_then_set_default_values(hass, registry):
    """Test creating an entry, then setting default name, model, manufacturer."""
    entry = registry.async_get_or_create(
        identifiers={("bridgeid", "0123")}, config_entry_id="1234"
    )
    assert entry.name is None
    assert entry.model is None
    assert entry.manufacturer is None

    entry = registry.async_get_or_create(
        config_entry_id="1234",
        identifiers={("bridgeid", "0123")},
        default_name="default name 1",
        default_model="default model 1",
        default_manufacturer="default manufacturer 1",
    )
    assert entry.name == "default name 1"
    assert entry.model == "default model 1"
    assert entry.manufacturer == "default manufacturer 1"

    entry = registry.async_get_or_create(
        config_entry_id="1234",
        identifiers={("bridgeid", "0123")},
        default_name="default name 2",
        default_model="default model 2",
        default_manufacturer="default manufacturer 2",
    )
    assert entry.name == "default name 1"
    assert entry.model == "default model 1"
    assert entry.manufacturer == "default manufacturer 1"


async def test_get_or_create_empty_then_update(hass, registry):
    """Test creating an entry, then setting name, model, manufacturer."""
    entry = registry.async_get_or_create(
        identifiers={("bridgeid", "0123")}, config_entry_id="1234"
    )
    assert entry.name is None
    assert entry.model is None
    assert entry.manufacturer is None

    entry = registry.async_get_or_create(
        config_entry_id="1234",
        identifiers={("bridgeid", "0123")},
        name="name 1",
        model="model 1",
        manufacturer="manufacturer 1",
    )
    assert entry.name == "name 1"
    assert entry.model == "model 1"
    assert entry.manufacturer == "manufacturer 1"

    entry = registry.async_get_or_create(
        config_entry_id="1234",
        identifiers={("bridgeid", "0123")},
        default_name="default name 1",
        default_model="default model 1",
        default_manufacturer="default manufacturer 1",
    )
    assert entry.name == "name 1"
    assert entry.model == "model 1"
    assert entry.manufacturer == "manufacturer 1"


async def test_get_or_create_sets_default_values(hass, registry):
    """Test creating an entry, then setting default name, model, manufacturer."""
    entry = registry.async_get_or_create(
        config_entry_id="1234",
        identifiers={("bridgeid", "0123")},
        default_name="default name 1",
        default_model="default model 1",
        default_manufacturer="default manufacturer 1",
    )
    assert entry.name == "default name 1"
    assert entry.model == "default model 1"
    assert entry.manufacturer == "default manufacturer 1"

    entry = registry.async_get_or_create(
        config_entry_id="1234",
        identifiers={("bridgeid", "0123")},
        default_name="default name 2",
        default_model="default model 2",
        default_manufacturer="default manufacturer 2",
    )
    assert entry.name == "default name 1"
    assert entry.model == "default model 1"
    assert entry.manufacturer == "default manufacturer 1"


<<<<<<< HEAD
async def test_disable_config_entry_disables_devices(hass, registry):
    """Test that we disable entities tied to a config entry."""
    config_entry = MockConfigEntry(domain="light")
    config_entry.add_to_hass(hass)

    entry1 = registry.async_get_or_create(
        config_entry_id=config_entry.entry_id,
        connections={("mac", "12:34:56:AB:CD:EF")},
    )
    entry2 = registry.async_get_or_create(
        config_entry_id=config_entry.entry_id,
        connections={("mac", "34:56:AB:CD:EF:12")},
        disabled_by="user",
    )

    assert not entry1.disabled
    assert entry2.disabled

    await hass.config_entries.async_set_disabled_by(config_entry.entry_id, "user")
    await hass.async_block_till_done()

    entry1 = registry.async_get(entry1.id)
    assert entry1.disabled
    assert entry1.disabled_by == "config_entry"
    entry2 = registry.async_get(entry2.id)
    assert entry2.disabled
    assert entry2.disabled_by == "user"

    await hass.config_entries.async_set_disabled_by(config_entry.entry_id, None)
    await hass.async_block_till_done()

    entry1 = registry.async_get(entry1.id)
    assert not entry1.disabled
    entry2 = registry.async_get(entry2.id)
    assert entry2.disabled
    assert entry2.disabled_by == "user"
=======
async def test_verify_suggested_area_does_not_overwrite_area_id(
    hass, registry, area_registry
):
    """Make sure suggested area does not override a set area id."""
    game_room_area = area_registry.async_create("Game Room")

    original_entry = registry.async_get_or_create(
        config_entry_id="1234",
        connections={(device_registry.CONNECTION_NETWORK_MAC, "12:34:56:AB:CD:EF")},
        identifiers={("bridgeid", "0123")},
        sw_version="sw-version",
        name="name",
        manufacturer="manufacturer",
        model="model",
    )
    entry = registry.async_update_device(original_entry.id, area_id=game_room_area.id)

    assert entry.area_id == game_room_area.id

    entry2 = registry.async_get_or_create(
        config_entry_id="1234",
        connections={(device_registry.CONNECTION_NETWORK_MAC, "12:34:56:AB:CD:EF")},
        identifiers={("bridgeid", "0123")},
        sw_version="sw-version",
        name="name",
        manufacturer="manufacturer",
        model="model",
        suggested_area="New Game Room",
    )
    assert entry2.area_id == game_room_area.id
>>>>>>> f045c051
<|MERGE_RESOLUTION|>--- conflicted
+++ resolved
@@ -1179,7 +1179,38 @@
     assert entry.manufacturer == "default manufacturer 1"
 
 
-<<<<<<< HEAD
+async def test_verify_suggested_area_does_not_overwrite_area_id(
+    hass, registry, area_registry
+):
+    """Make sure suggested area does not override a set area id."""
+    game_room_area = area_registry.async_create("Game Room")
+
+    original_entry = registry.async_get_or_create(
+        config_entry_id="1234",
+        connections={(device_registry.CONNECTION_NETWORK_MAC, "12:34:56:AB:CD:EF")},
+        identifiers={("bridgeid", "0123")},
+        sw_version="sw-version",
+        name="name",
+        manufacturer="manufacturer",
+        model="model",
+    )
+    entry = registry.async_update_device(original_entry.id, area_id=game_room_area.id)
+
+    assert entry.area_id == game_room_area.id
+
+    entry2 = registry.async_get_or_create(
+        config_entry_id="1234",
+        connections={(device_registry.CONNECTION_NETWORK_MAC, "12:34:56:AB:CD:EF")},
+        identifiers={("bridgeid", "0123")},
+        sw_version="sw-version",
+        name="name",
+        manufacturer="manufacturer",
+        model="model",
+        suggested_area="New Game Room",
+    )
+    assert entry2.area_id == game_room_area.id
+
+
 async def test_disable_config_entry_disables_devices(hass, registry):
     """Test that we disable entities tied to a config entry."""
     config_entry = MockConfigEntry(domain="light")
@@ -1215,36 +1246,4 @@
     assert not entry1.disabled
     entry2 = registry.async_get(entry2.id)
     assert entry2.disabled
-    assert entry2.disabled_by == "user"
-=======
-async def test_verify_suggested_area_does_not_overwrite_area_id(
-    hass, registry, area_registry
-):
-    """Make sure suggested area does not override a set area id."""
-    game_room_area = area_registry.async_create("Game Room")
-
-    original_entry = registry.async_get_or_create(
-        config_entry_id="1234",
-        connections={(device_registry.CONNECTION_NETWORK_MAC, "12:34:56:AB:CD:EF")},
-        identifiers={("bridgeid", "0123")},
-        sw_version="sw-version",
-        name="name",
-        manufacturer="manufacturer",
-        model="model",
-    )
-    entry = registry.async_update_device(original_entry.id, area_id=game_room_area.id)
-
-    assert entry.area_id == game_room_area.id
-
-    entry2 = registry.async_get_or_create(
-        config_entry_id="1234",
-        connections={(device_registry.CONNECTION_NETWORK_MAC, "12:34:56:AB:CD:EF")},
-        identifiers={("bridgeid", "0123")},
-        sw_version="sw-version",
-        name="name",
-        manufacturer="manufacturer",
-        model="model",
-        suggested_area="New Game Room",
-    )
-    assert entry2.area_id == game_room_area.id
->>>>>>> f045c051
+    assert entry2.disabled_by == "user"