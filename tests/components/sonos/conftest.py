"""Configuration for Sonos tests."""

import asyncio
from collections.abc import Callable
from copy import copy
from ipaddress import ip_address
from unittest.mock import AsyncMock, MagicMock, Mock, patch

import pytest
from soco import SoCo
from soco.alarms import Alarms
from soco.data_structures import DidlFavorite, SearchResult
from soco.events_base import Event as SonosEvent

from homeassistant.components import ssdp, zeroconf
from homeassistant.components.media_player import DOMAIN as MP_DOMAIN
from homeassistant.components.sonos import DOMAIN
from homeassistant.const import CONF_HOSTS
from homeassistant.core import HomeAssistant

from tests.common import MockConfigEntry, load_fixture, load_json_value_fixture


class SonosMockEventListener:
    """Mock the event listener."""

    def __init__(self, ip_address: str) -> None:
        """Initialize the mock event listener."""
        self.address = [ip_address, "8080"]


class SonosMockSubscribe:
    """Mock the subscription."""

    def __init__(self, ip_address: str, *args, **kwargs) -> None:
        """Initialize the mock subscriber."""
        self.event_listener = SonosMockEventListener(ip_address)
        self.service = Mock()
        self.callback_future: asyncio.Future[Callable[[SonosEvent], None]] = None
        self._callback: Callable[[SonosEvent], None] | None = None

    @property
    def callback(self) -> Callable[[SonosEvent], None] | None:
        """Return the callback."""
        return self._callback

    @callback.setter
    def callback(self, callback: Callable[[SonosEvent], None]) -> None:
        """Set the callback."""
        self._callback = callback
        future = self._get_callback_future()
        if not future.done():
            future.set_result(callback)

    def _get_callback_future(self) -> asyncio.Future[Callable[[SonosEvent], None]]:
        """Get the callback future."""
        if not self.callback_future:
            self.callback_future = asyncio.get_running_loop().create_future()
        return self.callback_future

    async def wait_for_callback_to_be_set(self) -> Callable[[SonosEvent], None]:
        """Wait for the callback to be set."""
        return await self._get_callback_future()

    async def unsubscribe(self) -> None:
        """Unsubscribe mock."""


class SonosMockService:
    """Mock a Sonos Service used in callbacks."""

    def __init__(self, service_type, ip_address="192.168.42.2") -> None:
        """Initialize the instance."""
        self.service_type = service_type
        self.subscribe = AsyncMock(return_value=SonosMockSubscribe(ip_address))


class SonosMockEvent:
    """Mock a sonos Event used in callbacks."""

    def __init__(self, soco, service, variables):
        """Initialize the instance."""
        self.sid = f"{soco.uid}_sub0000000001"
        self.seq = "0"
        self.timestamp = 1621000000.0
        self.service = service
        self.variables = variables

    def increment_variable(self, var_name):
        """Increment the value of the var_name key in variables dict attribute.

        Assumes value has a format of <str>:<int>.
        """
        self.variables = copy(self.variables)
        base, count = self.variables[var_name].split(":")
        newcount = int(count) + 1
        self.variables[var_name] = ":".join([base, str(newcount)])
        return self.variables[var_name]


@pytest.fixture
def zeroconf_payload():
    """Return a default zeroconf payload."""
    return zeroconf.ZeroconfServiceInfo(
        ip_address=ip_address("192.168.4.2"),
        ip_addresses=[ip_address("192.168.4.2")],
        hostname="Sonos-aaa",
        name="Sonos-aaa@Living Room._sonos._tcp.local.",
        port=None,
        properties={"bootseq": "1234"},
        type="mock_type",
    )


@pytest.fixture
async def async_autosetup_sonos(async_setup_sonos):
    """Set up a Sonos integration instance on test run."""
    await async_setup_sonos()


@pytest.fixture
def async_setup_sonos(hass, config_entry, fire_zgs_event):
    """Return a coroutine to set up a Sonos integration instance on demand."""

    async def _wrapper():
        config_entry.add_to_hass(hass)
        sonos_alarms = Alarms()
        sonos_alarms.last_alarm_list_version = "RINCON_test:0"
        assert await hass.config_entries.async_setup(config_entry.entry_id)
        await hass.async_block_till_done(wait_background_tasks=True)
        await fire_zgs_event()
        await hass.async_block_till_done(wait_background_tasks=True)

    return _wrapper


@pytest.fixture(name="config_entry")
def config_entry_fixture():
    """Create a mock Sonos config entry."""
    return MockConfigEntry(domain=DOMAIN, title="Sonos")


class MockSoCo(MagicMock):
    """Mock the Soco Object."""

    uid = "RINCON_test"
    play_mode = "NORMAL"
    mute = False
    night_mode = True
    dialog_level = True
    loudness = True
    volume = 19
    audio_delay = 2
    balance = (61, 100)
    bass = 1
    treble = -1
    mic_enabled = False
    sub_crossover = None  # Default to None for non-Amp devices
    sub_enabled = False
    sub_gain = 5
    surround_enabled = True
    surround_mode = True
    surround_level = 3
    music_surround_level = 4
    soundbar_audio_input_format = "Dolby 5.1"

    @property
    def visible_zones(self):
        """Return visible zones and allow property to be overridden by device classes."""
        return {self}


class SoCoMockFactory:
    """Factory for creating SoCo Mocks."""

    def __init__(
        self,
        music_library,
        speaker_info,
        current_track_info_empty,
        battery_info,
        alarm_clock,
    ) -> None:
        """Initialize the mock factory."""
        self.mock_list: dict[str, MockSoCo] = {}
        self.music_library = music_library
        self.speaker_info = speaker_info
        self.current_track_info = current_track_info_empty
        self.battery_info = battery_info
        self.alarm_clock = alarm_clock

    def cache_mock(
        self, mock_soco: MockSoCo, ip_address: str, name: str = "Zone A"
    ) -> MockSoCo:
        """Put a user created mock into the cache."""
        mock_soco.mock_add_spec(SoCo)
        mock_soco.ip_address = ip_address
        if ip_address != "192.168.42.2":
            mock_soco.uid += f"_{ip_address}"
        mock_soco.music_library = self.music_library
        mock_soco.get_current_track_info.return_value = self.current_track_info
        mock_soco.music_source_from_uri = SoCo.music_source_from_uri
        my_speaker_info = self.speaker_info.copy()
        my_speaker_info["zone_name"] = name
        my_speaker_info["uid"] = mock_soco.uid
        mock_soco.get_speaker_info = Mock(return_value=my_speaker_info)
        mock_soco.add_to_queue = Mock(return_value=10)

        mock_soco.avTransport = SonosMockService("AVTransport", ip_address)
        mock_soco.renderingControl = SonosMockService("RenderingControl", ip_address)
        mock_soco.zoneGroupTopology = SonosMockService("ZoneGroupTopology", ip_address)
        mock_soco.contentDirectory = SonosMockService("ContentDirectory", ip_address)
        mock_soco.deviceProperties = SonosMockService("DeviceProperties", ip_address)
        mock_soco.alarmClock = self.alarm_clock
        mock_soco.get_battery_info.return_value = self.battery_info
        mock_soco.all_zones = {mock_soco}
        mock_soco.group.coordinator = mock_soco
        self.mock_list[ip_address] = mock_soco
        return mock_soco

    def get_mock(self, *args) -> SoCo:
        """Return a mock."""
        if len(args) > 0:
            ip_address = args[0]
        else:
            ip_address = "192.168.42.2"
        if ip_address in self.mock_list:
            return self.mock_list[ip_address]
        mock_soco = MockSoCo(name=f"Soco Mock {ip_address}")
        self.cache_mock(mock_soco, ip_address)
        return mock_soco


def patch_gethostbyname(host: str) -> str:
    """Mock to return host name as ip address for testing."""
    return host


@pytest.fixture(name="soco_factory")
def soco_factory(
    music_library, speaker_info, current_track_info_empty, battery_info, alarm_clock
):
    """Create factory for instantiating SoCo mocks."""
    factory = SoCoMockFactory(
        music_library, speaker_info, current_track_info_empty, battery_info, alarm_clock
    )
    with (
        patch("homeassistant.components.sonos.SoCo", new=factory.get_mock),
        patch("socket.gethostbyname", side_effect=patch_gethostbyname),
        patch("homeassistant.components.sonos.ZGS_SUBSCRIPTION_TIMEOUT", 0),
    ):
        yield factory


@pytest.fixture(name="soco")
def soco_fixture(soco_factory):
    """Create a default mock soco SoCo fixture."""
    return soco_factory.get_mock()


@pytest.fixture(autouse=True)
async def silent_ssdp_scanner(hass):
    """Start SSDP component and get Scanner, prevent actual SSDP traffic."""
    with (
        patch("homeassistant.components.ssdp.Scanner._async_start_ssdp_listeners"),
        patch("homeassistant.components.ssdp.Scanner._async_stop_ssdp_listeners"),
        patch("homeassistant.components.ssdp.Scanner.async_scan"),
        patch(
            "homeassistant.components.ssdp.Server._async_start_upnp_servers",
        ),
        patch(
            "homeassistant.components.ssdp.Server._async_stop_upnp_servers",
        ),
    ):
        yield


@pytest.fixture(name="discover", autouse=True)
def discover_fixture(soco):
    """Create a mock soco discover fixture."""

    def do_callback(hass, callback, *args, **kwargs):
        callback(
            ssdp.SsdpServiceInfo(
                ssdp_location=f"http://{soco.ip_address}/",
                ssdp_st="urn:schemas-upnp-org:device:ZonePlayer:1",
                ssdp_usn=f"uuid:{soco.uid}_MR::urn:schemas-upnp-org:service:GroupRenderingControl:1",
                upnp={
                    ssdp.ATTR_UPNP_UDN: f"uuid:{soco.uid}",
                },
            ),
            ssdp.SsdpChange.ALIVE,
        )
        return MagicMock()

    with patch(
        "homeassistant.components.ssdp.async_register_callback", side_effect=do_callback
    ) as mock:
        yield mock


@pytest.fixture(name="config")
def config_fixture():
    """Create hass config fixture."""
    return {DOMAIN: {MP_DOMAIN: {CONF_HOSTS: ["192.168.42.2"]}}}


@pytest.fixture(name="sonos_favorites")
def sonos_favorites_fixture() -> SearchResult:
    """Create sonos favorites fixture."""
    favorites = load_json_value_fixture("sonos_favorites.json", "sonos")
    favorite_list = [DidlFavorite.from_dict(fav) for fav in favorites]
    return SearchResult(favorite_list, "favorites", 3, 3, 1)


class MockMusicServiceItem:
    """Mocks a Soco MusicServiceItem."""

    def __init__(self, title: str, item_id: str, parent_id: str, item_class: str):
        """Initialize the mock item."""
        self.title = title
        self.item_id = item_id
        self.item_class = item_class
        self.parent_id = parent_id

    @property
    def album_art_uri(self) -> str:
        """Album Art.  Album ART URIs come back double URL encoded."""
        if self.item_class == "object.container.album.musicAlbum":
            return "http://192.168.42.2:1400/getaa?u=x-file-cifs%3a%2f%2f192.168.42.100%2fmusic%2fThe%2520Beatles%2fA%2520Hard%2520Day's%2520Night%2f01%2520A%2520Hard%2520Day's%2520Night%25201.m4a&v=53"
        return None


def list_from_json_fixture(file_name: str) -> list[MockMusicServiceItem]:
    """Create a list of music service items from a json fixture file."""
    item_list = load_json_value_fixture(file_name, "sonos")
    return [
        MockMusicServiceItem(
            item["title"], item["item_id"], item["parent_id"], item["item_class"]
        )
        for item in item_list
    ]


def mock_browse_by_idstring(
    search_type: str, idstring: str, start=0, max_items=100, full_album_art_uri=False
) -> list[MockMusicServiceItem]:
    """Mock the call to browse_by_id_string."""
    if search_type == "album_artists" and idstring == "A:ALBUMARTIST/Beatles":
        return [
            MockMusicServiceItem(
                "All",
                idstring + "/",
                idstring,
                "object.container.playlistContainer.sameArtist",
            ),
            MockMusicServiceItem(
                "A Hard Day's Night",
                "A:ALBUMARTIST/Beatles/A%20Hard%20Day's%20Night",
                idstring,
                "object.container.album.musicAlbum",
            ),
            MockMusicServiceItem(
                "Abbey Road",
                "A:ALBUMARTIST/Beatles/Abbey%20Road",
                idstring,
                "object.container.album.musicAlbum",
            ),
        ]
    # browse_by_id_string works with URL encoded or decoded strings
    if search_type == "genres" and idstring in (
        "A:GENRE/Classic%20Rock",
        "A:GENRE/Classic Rock",
    ):
        return [
            MockMusicServiceItem(
                "All",
                "A:GENRE/Classic%20Rock/",
                "A:GENRE/Classic%20Rock",
                "object.container.albumlist",
            ),
            MockMusicServiceItem(
                "Bruce Springsteen",
                "A:GENRE/Classic%20Rock/Bruce%20Springsteen",
                "A:GENRE/Classic%20Rock",
                "object.container.person.musicArtist",
            ),
            MockMusicServiceItem(
                "Cream",
                "A:GENRE/Classic%20Rock/Cream",
                "A:GENRE/Classic%20Rock",
                "object.container.person.musicArtist",
            ),
        ]
    if search_type == "composers" and idstring in (
        "A:COMPOSER/Carlos%20Santana",
        "A:COMPOSER/Carlos Santana",
    ):
        return [
            MockMusicServiceItem(
                "All",
                "A:COMPOSER/Carlos%20Santana/",
                "A:COMPOSER/Carlos%20Santana",
                "object.container.playlistContainer.sameArtist",
            ),
            MockMusicServiceItem(
                "Between Good And Evil",
                "A:COMPOSER/Carlos%20Santana/Between%20Good%20And%20Evil",
                "A:COMPOSER/Carlos%20Santana",
                "object.container.album.musicAlbum",
            ),
            MockMusicServiceItem(
                "Sacred Fire",
                "A:COMPOSER/Carlos%20Santana/Sacred%20Fire",
                "A:COMPOSER/Carlos%20Santana",
                "object.container.album.musicAlbum",
            ),
        ]
    if search_type == "tracks":
        return list_from_json_fixture("music_library_tracks.json")
    if search_type == "albums" and idstring == "A:ALBUM":
        return list_from_json_fixture("music_library_albums.json")
    return []


def mock_get_music_library_information(
    search_type: str, search_term: str, full_album_art_uri: bool = True
) -> list[MockMusicServiceItem]:
    """Mock the call to get music library information."""
    if search_type == "albums" and search_term == "Abbey Road":
        return [
            MockMusicServiceItem(
                "Abbey Road",
                "A:ALBUM/Abbey%20Road",
                "A:ALBUM",
                "object.container.album.musicAlbum",
            )
        ]


@pytest.fixture(name="music_library_browse_categories")
def music_library_browse_categories() -> list[MockMusicServiceItem]:
    """Create fixture for top-level music library categories."""
    return list_from_json_fixture("music_library_categories.json")


@pytest.fixture(name="music_library")
<<<<<<< HEAD
def music_library_fixture(music_library_browse_categories):
    """Create music_library fixture."""
    music_library = MagicMock()
    music_library.get_sonos_favorites.return_value.update_id = 1
    music_library.browse_by_idstring = Mock(side_effect=mock_browse_by_idstring)
=======
def music_library_fixture(sonos_favorites: SearchResult) -> Mock:
    """Create music_library fixture."""
    music_library = MagicMock()
    music_library.get_sonos_favorites.return_value = sonos_favorites
    music_library.browse_by_idstring = mock_browse_by_idstring
>>>>>>> aae39759
    music_library.get_music_library_information = mock_get_music_library_information
    music_library.browse = Mock(return_value=music_library_browse_categories)
    return music_library


@pytest.fixture(name="alarm_clock")
def alarm_clock_fixture():
    """Create alarmClock fixture."""
    alarm_clock = SonosMockService("AlarmClock")
    alarm_clock.ListAlarms = Mock()
    alarm_clock.ListAlarms.return_value = {
        "CurrentAlarmListVersion": "RINCON_test:14",
        "CurrentAlarmList": "<Alarms>"
        '<Alarm ID="14" StartTime="07:00:00" Duration="02:00:00" Recurrence="DAILY" '
        'Enabled="1" RoomUUID="RINCON_test" ProgramURI="x-rincon-buzzer:0" '
        'ProgramMetaData="" PlayMode="SHUFFLE_NOREPEAT" Volume="25" '
        'IncludeLinkedZones="0"/>'
        "</Alarms>",
    }
    return alarm_clock


@pytest.fixture(name="alarm_clock_extended")
def alarm_clock_fixture_extended():
    """Create alarmClock fixture."""
    alarm_clock = SonosMockService("AlarmClock")
    alarm_clock.ListAlarms = Mock()
    alarm_clock.ListAlarms.return_value = {
        "CurrentAlarmListVersion": "RINCON_test:15",
        "CurrentAlarmList": "<Alarms>"
        '<Alarm ID="14" StartTime="07:00:00" Duration="02:00:00" Recurrence="DAILY" '
        'Enabled="1" RoomUUID="RINCON_test" ProgramURI="x-rincon-buzzer:0" '
        'ProgramMetaData="" PlayMode="SHUFFLE_NOREPEAT" Volume="25" '
        'IncludeLinkedZones="0"/>'
        '<Alarm ID="15" StartTime="07:00:00" Duration="02:00:00" '
        'Recurrence="DAILY" Enabled="1" RoomUUID="RINCON_test" '
        'ProgramURI="x-rincon-buzzer:0" ProgramMetaData="" PlayMode="SHUFFLE_NOREPEAT" '
        'Volume="25" IncludeLinkedZones="0"/>'
        "</Alarms>",
    }
    return alarm_clock


@pytest.fixture(name="speaker_info")
def speaker_info_fixture():
    """Create speaker_info fixture."""
    return {
        "zone_name": "Zone A",
        "uid": "RINCON_test",
        "model_name": "Model Name",
        "model_number": "S12",
        "hardware_version": "1.20.1.6-1.1",
        "software_version": "49.2-64250",
        "mac_address": "00-11-22-33-44-55",
        "display_version": "13.1",
    }


@pytest.fixture(name="current_track_info_empty")
def current_track_info_empty_fixture():
    """Create current_track_info_empty fixture."""
    return {
        "title": "",
        "artist": "",
        "album": "",
        "album_art": "",
        "position": "NOT_IMPLEMENTED",
        "playlist_position": "1",
        "duration": "NOT_IMPLEMENTED",
        "uri": "",
        "metadata": "NOT_IMPLEMENTED",
    }


@pytest.fixture(name="battery_info")
def battery_info_fixture():
    """Create battery_info fixture."""
    return {
        "Health": "GREEN",
        "Level": 100,
        "Temperature": "NORMAL",
        "PowerSource": "SONOS_CHARGING_RING",
    }


@pytest.fixture(name="device_properties_event")
def device_properties_event_fixture(soco):
    """Create device_properties_event fixture."""
    variables = {
        "zone_name": "Zone A",
        "mic_enabled": "1",
        "more_info": "BattChg:NOT_CHARGING,RawBattPct:100,BattPct:100,BattTmp:25",
    }
    return SonosMockEvent(soco, soco.deviceProperties, variables)


@pytest.fixture(name="alarm_event")
def alarm_event_fixture(soco):
    """Create alarm_event fixture."""
    variables = {
        "time_zone": "ffc40a000503000003000502ffc4",
        "time_server": "0.sonostime.pool.ntp.org,1.sonostime.pool.ntp.org,2.sonostime.pool.ntp.org,3.sonostime.pool.ntp.org",
        "time_generation": "20000001",
        "alarm_list_version": "RINCON_test:1",
        "time_format": "INV",
        "date_format": "INV",
        "daily_index_refresh_time": None,
    }

    return SonosMockEvent(soco, soco.alarmClock, variables)


@pytest.fixture(name="no_media_event")
def no_media_event_fixture(soco):
    """Create no_media_event_fixture."""
    variables = {
        "current_crossfade_mode": "0",
        "current_play_mode": "NORMAL",
        "current_section": "0",
        "current_track_meta_data": "",
        "current_track_uri": "",
        "enqueued_transport_uri": "",
        "enqueued_transport_uri_meta_data": "",
        "number_of_tracks": "0",
        "transport_state": "STOPPED",
    }
    return SonosMockEvent(soco, soco.avTransport, variables)


@pytest.fixture(name="tv_event")
def tv_event_fixture(soco):
    """Create alarm_event fixture."""
    variables = {
        "transport_state": "PLAYING",
        "current_play_mode": "NORMAL",
        "current_crossfade_mode": "0",
        "number_of_tracks": "1",
        "current_track": "1",
        "current_section": "0",
        "current_track_uri": f"x-sonos-htastream:{soco.uid}:spdif",
        "current_track_duration": "",
        "current_track_meta_data": {
            "title": " ",
            "parent_id": "-1",
            "item_id": "-1",
            "restricted": True,
            "resources": [],
            "desc": None,
        },
        "next_track_uri": "",
        "next_track_meta_data": "",
        "enqueued_transport_uri": "",
        "enqueued_transport_uri_meta_data": "",
        "playback_storage_medium": "NETWORK",
        "av_transport_uri": f"x-sonos-htastream:{soco.uid}:spdif",
        "av_transport_uri_meta_data": {
            "title": soco.uid,
            "parent_id": "0",
            "item_id": "spdif-input",
            "restricted": False,
            "resources": [],
            "desc": None,
        },
        "current_transport_actions": "Set, Play",
        "current_valid_play_modes": "",
    }
    return SonosMockEvent(soco, soco.avTransport, variables)


@pytest.fixture(autouse=True)
def mock_get_source_ip(mock_get_source_ip):
    """Mock network util's async_get_source_ip in all sonos tests."""
    return mock_get_source_ip


@pytest.fixture(name="zgs_discovery", scope="package")
def zgs_discovery_fixture():
    """Load ZoneGroupState discovery payload and return it."""
    return load_fixture("sonos/zgs_discovery.xml")


@pytest.fixture(name="fire_zgs_event")
def zgs_event_fixture(hass: HomeAssistant, soco: SoCo, zgs_discovery: str):
    """Create alarm_event fixture."""
    variables = {"ZoneGroupState": zgs_discovery}

    async def _wrapper():
        event = SonosMockEvent(soco, soco.zoneGroupTopology, variables)
        subscription: SonosMockSubscribe = soco.zoneGroupTopology.subscribe.return_value
        sub_callback = await subscription.wait_for_callback_to_be_set()
        sub_callback(event)
        await hass.async_block_till_done(wait_background_tasks=True)

    return _wrapper<|MERGE_RESOLUTION|>--- conflicted
+++ resolved
@@ -444,20 +444,12 @@
     return list_from_json_fixture("music_library_categories.json")
 
 
-@pytest.fixture(name="music_library")
-<<<<<<< HEAD
+@pytest.fixture(name="music_library)
 def music_library_fixture(music_library_browse_categories):
     """Create music_library fixture."""
     music_library = MagicMock()
     music_library.get_sonos_favorites.return_value.update_id = 1
     music_library.browse_by_idstring = Mock(side_effect=mock_browse_by_idstring)
-=======
-def music_library_fixture(sonos_favorites: SearchResult) -> Mock:
-    """Create music_library fixture."""
-    music_library = MagicMock()
-    music_library.get_sonos_favorites.return_value = sonos_favorites
-    music_library.browse_by_idstring = mock_browse_by_idstring
->>>>>>> aae39759
     music_library.get_music_library_information = mock_get_music_library_information
     music_library.browse = Mock(return_value=music_library_browse_categories)
     return music_library
