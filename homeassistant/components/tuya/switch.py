"""Support for Tuya switches."""
from __future__ import annotations

from typing import Any

from tuya_iot import TuyaDevice, TuyaDeviceManager

from homeassistant.components.switch import (
    SwitchDeviceClass,
    SwitchEntity,
    SwitchEntityDescription,
)
from homeassistant.config_entries import ConfigEntry
from homeassistant.core import HomeAssistant, callback
from homeassistant.helpers.dispatcher import async_dispatcher_connect
from homeassistant.helpers.entity import EntityCategory
from homeassistant.helpers.entity_platform import AddEntitiesCallback

from . import HomeAssistantTuyaData
from .base import TuyaEntity
from .const import DOMAIN, TUYA_DISCOVERY_NEW, DPCode

# All descriptions can be found here. Mostly the Boolean data types in the
# default instruction set of each category end up being a Switch.
# https://developer.tuya.com/en/docs/iot/standarddescription?id=K9i5ql6waswzq
SWITCHES: dict[str, tuple[SwitchEntityDescription, ...]] = {
    # Smart Kettle
    # https://developer.tuya.com/en/docs/iot/fbh?id=K9gf484m21yq7
    "bh": (
        SwitchEntityDescription(
            key=DPCode.START,
            name="Start",
            icon="mdi:kettle-steam",
        ),
        SwitchEntityDescription(
            key=DPCode.WARM,
            name="Heat Preservation",
            entity_category=EntityCategory.CONFIG,
        ),
    ),
    # Smart Pet Feeder
    # https://developer.tuya.com/en/docs/iot/categorycwwsq?id=Kaiuz2b6vydld
    "cwwsq": (
        SwitchEntityDescription(
            key=DPCode.SLOW_FEED,
            name="Slow Feed",
            icon="mdi:speedometer-slow",
            entity_category=EntityCategory.CONFIG,
        ),
    ),
    # Pet Water Feeder
    # https://developer.tuya.com/en/docs/iot/f?id=K9gf46aewxem5
    "cwysj": (
        SwitchEntityDescription(
            key=DPCode.FILTER_RESET,
            name="Filter reset",
            icon="mdi:filter",
            entity_category=EntityCategory.CONFIG,
        ),
        SwitchEntityDescription(
            key=DPCode.PUMP_RESET,
            name="Water pump reset",
            icon="mdi:pump",
            entity_category=EntityCategory.CONFIG,
        ),
        SwitchEntityDescription(
            key=DPCode.SWITCH,
            name="Power",
        ),
        SwitchEntityDescription(
            key=DPCode.WATER_RESET,
            name="Reset of water usage days",
            icon="mdi:water-sync",
            entity_category=EntityCategory.CONFIG,
        ),
    ),
    # Light
    # https://developer.tuya.com/en/docs/iot/f?id=K9i5ql3v98hn3
    "dj": (
        # There are sockets available with an RGB light
        # that advertise as `dj`, but provide an additional
        # switch to control the plug.
        SwitchEntityDescription(
            key=DPCode.SWITCH,
            name="Plug",
        ),
    ),
    # Cirquit Breaker
    "dlq": (
        SwitchEntityDescription(
            key=DPCode.CHILD_LOCK,
            name="Child Lock",
            icon="mdi:account-lock",
            entity_category=EntityCategory.CONFIG,
        ),
        SwitchEntityDescription(
            key=DPCode.SWITCH,
            name="Switch",
        ),
    ),
    # Switch
    # https://developer.tuya.com/en/docs/iot/s?id=K9gf7o5prgf7s
    "kg": (
        SwitchEntityDescription(
            key=DPCode.CHILD_LOCK,
            name="Child Lock",
            icon="mdi:account-lock",
            entity_category=EntityCategory.CONFIG,
        ),
        SwitchEntityDescription(
            key=DPCode.SWITCH_1,
            name="Switch 1",
            device_class=SwitchDeviceClass.OUTLET,
        ),
        SwitchEntityDescription(
            key=DPCode.SWITCH_2,
            name="Switch 2",
            device_class=SwitchDeviceClass.OUTLET,
        ),
        SwitchEntityDescription(
            key=DPCode.SWITCH_3,
            name="Switch 3",
            device_class=SwitchDeviceClass.OUTLET,
        ),
        SwitchEntityDescription(
            key=DPCode.SWITCH_4,
            name="Switch 4",
            device_class=SwitchDeviceClass.OUTLET,
        ),
        SwitchEntityDescription(
            key=DPCode.SWITCH_5,
            name="Switch 5",
            device_class=SwitchDeviceClass.OUTLET,
        ),
        SwitchEntityDescription(
            key=DPCode.SWITCH_6,
            name="Switch 6",
            device_class=SwitchDeviceClass.OUTLET,
        ),
        SwitchEntityDescription(
            key=DPCode.SWITCH_7,
            name="Switch 7",
            device_class=SwitchDeviceClass.OUTLET,
        ),
        SwitchEntityDescription(
            key=DPCode.SWITCH_8,
            name="Switch 8",
            device_class=SwitchDeviceClass.OUTLET,
        ),
        SwitchEntityDescription(
            key=DPCode.SWITCH_USB1,
            name="USB 1",
        ),
        SwitchEntityDescription(
            key=DPCode.SWITCH_USB2,
            name="USB 2",
        ),
        SwitchEntityDescription(
            key=DPCode.SWITCH_USB3,
            name="USB 3",
        ),
        SwitchEntityDescription(
            key=DPCode.SWITCH_USB4,
            name="USB 4",
        ),
        SwitchEntityDescription(
            key=DPCode.SWITCH_USB5,
            name="USB 5",
        ),
        SwitchEntityDescription(
            key=DPCode.SWITCH_USB6,
            name="USB 6",
        ),
        SwitchEntityDescription(
            key=DPCode.SWITCH,
            name="Switch",
            device_class=SwitchDeviceClass.OUTLET,
        ),
    ),
    # Air Purifier
    # https://developer.tuya.com/en/docs/iot/f?id=K9gf46h2s6dzm
    "kj": (
        SwitchEntityDescription(
            key=DPCode.ANION,
            name="Ionizer",
            icon="mdi:minus-circle-outline",
            entity_category=EntityCategory.CONFIG,
        ),
        SwitchEntityDescription(
            key=DPCode.FILTER_RESET,
            name="Filter cartridge reset",
            icon="mdi:filter",
            entity_category=EntityCategory.CONFIG,
        ),
        SwitchEntityDescription(
            key=DPCode.LOCK,
            name="Child lock",
            icon="mdi:account-lock",
            entity_category=EntityCategory.CONFIG,
        ),
        SwitchEntityDescription(
            key=DPCode.SWITCH,
            name="Power",
        ),
        SwitchEntityDescription(
            key=DPCode.WET,
            name="Humidification",
            icon="mdi:water-percent",
            entity_category=EntityCategory.CONFIG,
        ),
        SwitchEntityDescription(
            key=DPCode.UV,
            name="UV Sterilization",
            icon="mdi:minus-circle-outline",
            entity_category=EntityCategory.CONFIG,
        ),
    ),
    # Air conditioner
    # https://developer.tuya.com/en/docs/iot/categorykt?id=Kaiuz0z71ov2n
    "kt": (
        SwitchEntityDescription(
            key=DPCode.ANION,
            name="Ionizer",
            icon="mdi:minus-circle-outline",
            entity_category=EntityCategory.CONFIG,
        ),
        SwitchEntityDescription(
            key=DPCode.LOCK,
            name="Child Lock",
            icon="mdi:account-lock",
            entity_category=EntityCategory.CONFIG,
        ),
    ),
    # Power Socket
    # https://developer.tuya.com/en/docs/iot/s?id=K9gf7o5prgf7s
    "pc": (
        SwitchEntityDescription(
            key=DPCode.CHILD_LOCK,
            name="Child Lock",
            icon="mdi:account-lock",
            entity_category=EntityCategory.CONFIG,
        ),
        SwitchEntityDescription(
            key=DPCode.SWITCH_1,
            name="Socket 1",
            device_class=SwitchDeviceClass.OUTLET,
        ),
        SwitchEntityDescription(
            key=DPCode.SWITCH_2,
            name="Socket 2",
            device_class=SwitchDeviceClass.OUTLET,
        ),
        SwitchEntityDescription(
            key=DPCode.SWITCH_3,
            name="Socket 3",
            device_class=SwitchDeviceClass.OUTLET,
        ),
        SwitchEntityDescription(
            key=DPCode.SWITCH_4,
            name="Socket 4",
            device_class=SwitchDeviceClass.OUTLET,
        ),
        SwitchEntityDescription(
            key=DPCode.SWITCH_5,
            name="Socket 5",
            device_class=SwitchDeviceClass.OUTLET,
        ),
        SwitchEntityDescription(
            key=DPCode.SWITCH_6,
            name="Socket 6",
            device_class=SwitchDeviceClass.OUTLET,
        ),
        SwitchEntityDescription(
            key=DPCode.SWITCH_USB1,
            name="USB 1",
        ),
        SwitchEntityDescription(
            key=DPCode.SWITCH_USB2,
            name="USB 2",
        ),
        SwitchEntityDescription(
            key=DPCode.SWITCH_USB3,
            name="USB 3",
        ),
        SwitchEntityDescription(
            key=DPCode.SWITCH_USB4,
            name="USB 4",
        ),
        SwitchEntityDescription(
            key=DPCode.SWITCH_USB5,
            name="USB 5",
        ),
        SwitchEntityDescription(
            key=DPCode.SWITCH_USB6,
            name="USB 6",
        ),
        SwitchEntityDescription(
            key=DPCode.SWITCH,
            name="Socket",
            device_class=SwitchDeviceClass.OUTLET,
        ),
    ),
    # Unknown product with switch capabilities
    # Fond in some diffusers, plugs and PIR flood lights
    # Not documented
    "qjdcz": (
        SwitchEntityDescription(
            key=DPCode.SWITCH_1,
            name="Switch",
        ),
    ),
    # Heater
    # https://developer.tuya.com/en/docs/iot/categoryqn?id=Kaiuz18kih0sm
    "qn": (
        SwitchEntityDescription(
            key=DPCode.ANION,
            name="Ionizer",
            icon="mdi:minus-circle-outline",
            entity_category=EntityCategory.CONFIG,
        ),
        SwitchEntityDescription(
            key=DPCode.LOCK,
            name="Child Lock",
            icon="mdi:account-lock",
            entity_category=EntityCategory.CONFIG,
        ),
    ),
    # Robot Vacuum
    # https://developer.tuya.com/en/docs/iot/fsd?id=K9gf487ck1tlo
    "sd": (
        SwitchEntityDescription(
            key=DPCode.SWITCH_DISTURB,
            name="Do Not Disturb",
            icon="mdi:minus-circle",
            entity_category=EntityCategory.CONFIG,
        ),
        SwitchEntityDescription(
            key=DPCode.VOICE_SWITCH,
            name="Mute Voice",
            icon="mdi:account-voice",
            entity_category=EntityCategory.CONFIG,
        ),
    ),
    # Siren Alarm
    # https://developer.tuya.com/en/docs/iot/categorysgbj?id=Kaiuz37tlpbnu
    "sgbj": (
        SwitchEntityDescription(
            key=DPCode.MUFFLING,
            name="Mute",
            entity_category=EntityCategory.CONFIG,
        ),
    ),
    # Smart Camera
    # https://developer.tuya.com/en/docs/iot/categorysp?id=Kaiuz35leyo12
    "sp": (
        SwitchEntityDescription(
            key=DPCode.WIRELESS_BATTERYLOCK,
            name="Battery Lock",
            icon="mdi:battery-lock",
            entity_category=EntityCategory.CONFIG,
        ),
        SwitchEntityDescription(
            key=DPCode.CRY_DETECTION_SWITCH,
            icon="mdi:emoticon-cry",
            name="Cry Detection",
            entity_category=EntityCategory.CONFIG,
        ),
        SwitchEntityDescription(
            key=DPCode.DECIBEL_SWITCH,
            icon="mdi:microphone-outline",
            name="Sound Detection",
            entity_category=EntityCategory.CONFIG,
        ),
        SwitchEntityDescription(
            key=DPCode.RECORD_SWITCH,
            icon="mdi:record-rec",
            name="Video Recording",
            entity_category=EntityCategory.CONFIG,
        ),
        SwitchEntityDescription(
            key=DPCode.MOTION_RECORD,
            icon="mdi:record-rec",
            name="Motion Recording",
            entity_category=EntityCategory.CONFIG,
        ),
        SwitchEntityDescription(
            key=DPCode.BASIC_PRIVATE,
            icon="mdi:eye-off",
            name="Privacy Mode",
            entity_category=EntityCategory.CONFIG,
        ),
        SwitchEntityDescription(
            key=DPCode.BASIC_FLIP,
            icon="mdi:flip-horizontal",
            name="Flip",
            entity_category=EntityCategory.CONFIG,
        ),
        SwitchEntityDescription(
            key=DPCode.BASIC_OSD,
            icon="mdi:watermark",
            name="Time Watermark",
            entity_category=EntityCategory.CONFIG,
        ),
        SwitchEntityDescription(
            key=DPCode.BASIC_WDR,
            icon="mdi:watermark",
            name="Wide Dynamic Range",
            entity_category=EntityCategory.CONFIG,
        ),
        SwitchEntityDescription(
            key=DPCode.MOTION_TRACKING,
            icon="mdi:motion-sensor",
            name="Motion Tracking",
            entity_category=EntityCategory.CONFIG,
        ),
        SwitchEntityDescription(
            key=DPCode.MOTION_SWITCH,
            icon="mdi:motion-sensor",
            name="Motion Alarm",
            entity_category=EntityCategory.CONFIG,
        ),
    ),
    # Fingerbot
    "szjqr": (
        SwitchEntityDescription(
            key=DPCode.SWITCH,
            name="Switch",
            icon="mdi:cursor-pointer",
        ),
    ),
    # IoT Switch?
    # Note: Undocumented
    "tdq": (
        SwitchEntityDescription(
            key=DPCode.SWITCH_1,
            name="Switch 1",
            device_class=SwitchDeviceClass.OUTLET,
        ),
        SwitchEntityDescription(
            key=DPCode.SWITCH_2,
            name="Switch 2",
            device_class=SwitchDeviceClass.OUTLET,
        ),
        SwitchEntityDescription(
            key=DPCode.SWITCH_3,
            name="Switch 3",
            device_class=SwitchDeviceClass.OUTLET,
        ),
        SwitchEntityDescription(
            key=DPCode.SWITCH_4,
            name="Switch 4",
            device_class=SwitchDeviceClass.OUTLET,
        ),
        SwitchEntityDescription(
            key=DPCode.CHILD_LOCK,
            name="Child Lock",
            icon="mdi:account-lock",
            entity_category=EntityCategory.CONFIG,
        ),
    ),
    # Solar Light
    # https://developer.tuya.com/en/docs/iot/tynd?id=Kaof8j02e1t98
    "tyndj": (
        SwitchEntityDescription(
            key=DPCode.SWITCH_SAVE_ENERGY,
            name="Energy Saving",
            icon="mdi:leaf",
            entity_category=EntityCategory.CONFIG,
        ),
    ),
    # Thermostatic Radiator Valve
    # Not documented
    "wkf": (
        SwitchEntityDescription(
            key=DPCode.CHILD_LOCK,
            name="Child Lock",
            icon="mdi:account-lock",
            entity_category=EntityCategory.CONFIG,
        ),
        SwitchEntityDescription(
            key=DPCode.WINDOW_CHECK,
            name="Open Window Detection",
            icon="mdi:window-open",
            entity_category=EntityCategory.CONFIG,
        ),
    ),
    # Ceiling Light
    # https://developer.tuya.com/en/docs/iot/ceiling-light?id=Kaiuz03xxfc4r
    "xdd": (
        SwitchEntityDescription(
            key=DPCode.DO_NOT_DISTURB,
            name="Do not disturb",
            icon="mdi:minus-circle-outline",
            entity_category=EntityCategory.CONFIG,
        ),
    ),
    # Diffuser
    # https://developer.tuya.com/en/docs/iot/categoryxxj?id=Kaiuz1f9mo6bl
    "xxj": (
        SwitchEntityDescription(
            key=DPCode.SWITCH,
            name="Power",
        ),
        SwitchEntityDescription(
            key=DPCode.SWITCH_SPRAY,
            name="Spray",
            icon="mdi:spray",
        ),
        SwitchEntityDescription(
            key=DPCode.SWITCH_VOICE,
            name="Voice",
            icon="mdi:account-voice",
            entity_category=EntityCategory.CONFIG,
        ),
    ),
    # Smart Electricity Meter
    # https://developer.tuya.com/en/docs/iot/smart-meter?id=Kaiuz4gv6ack7
    "zndb": (
        SwitchEntityDescription(
            key=DPCode.SWITCH,
            name="Switch",
        ),
    ),
    # Fan
    # https://developer.tuya.com/en/docs/iot/categoryfs?id=Kaiuz1xweel1c
    "fs": (
        SwitchEntityDescription(
            key=DPCode.ANION,
            name="Anion",
            icon="mdi:atom",
            entity_category=EntityCategory.CONFIG,
        ),
        SwitchEntityDescription(
            key=DPCode.HUMIDIFIER,
            name="Humidification",
            icon="mdi:air-humidifier",
            entity_category=EntityCategory.CONFIG,
        ),
        SwitchEntityDescription(
            key=DPCode.OXYGEN,
            name="Oxygen Bar",
            icon="mdi:molecule",
            entity_category=EntityCategory.CONFIG,
        ),
        SwitchEntityDescription(
            key=DPCode.FAN_COOL,
            name="Natural Wind",
            icon="mdi:weather-windy",
            entity_category=EntityCategory.CONFIG,
        ),
        SwitchEntityDescription(
            key=DPCode.FAN_BEEP,
            name="Sound",
            icon="mdi:minus-circle",
            entity_category=EntityCategory.CONFIG,
        ),
        SwitchEntityDescription(
            key=DPCode.CHILD_LOCK,
            name="Child Lock",
            icon="mdi:account-lock",
            entity_category=EntityCategory.CONFIG,
        ),
    ),
    # Curtain
    # https://developer.tuya.com/en/docs/iot/f?id=K9gf46o5mtfyc
    "cl": (
        SwitchEntityDescription(
            key=DPCode.CONTROL_BACK,
            name="Reverse",
            icon="mdi:swap-horizontal",
            entity_category=EntityCategory.CONFIG,
        ),
        SwitchEntityDescription(
            key=DPCode.OPPOSITE,
            name="Reverse",
            icon="mdi:swap-horizontal",
            entity_category=EntityCategory.CONFIG,
        ),
    ),
    # Humidifier
    # https://developer.tuya.com/en/docs/iot/categoryjsq?id=Kaiuz1smr440b
    "jsq": (
        SwitchEntityDescription(
            key=DPCode.SWITCH_SOUND,
            name="Voice",
            icon="mdi:account-voice",
            entity_category=EntityCategory.CONFIG,
        ),
        SwitchEntityDescription(
            key=DPCode.SLEEP,
            name="Sleep",
            icon="mdi:power-sleep",
            entity_category=EntityCategory.CONFIG,
        ),
        SwitchEntityDescription(
            key=DPCode.STERILIZATION,
            name="Sterilization",
            icon="mdi:minus-circle-outline",
            entity_category=EntityCategory.CONFIG,
        ),
    ),
<<<<<<< HEAD
    # Smart Finder
    # Note: Not documented
    "fdq": (
        SwitchEntityDescription(
            key=DPCode.CALLPHONE,
            name="Callphone",
            icon="mdi:phone",
=======
    # Smart Lock
    # https://developer.tuya.com/en/docs/iot/f?id=Kb0o2vbzuzl81
    "ms": (
        SwitchEntityDescription(
            key=DPCode.AUTOMATIC_LOCK,
            name="Automatic Latch",
            icon="mdi:lock-clock",
            entity_category=EntityCategory.CONFIG,
        ),
        SwitchEntityDescription(
            key=DPCode.ARMING_SWITCH,
            name="Arming",
            entity_category=EntityCategory.CONFIG,
        ),
        SwitchEntityDescription(
            key=DPCode.DO_NOT_DISTURB,
            name="Do Not Disturb",
            icon="mdi:minus-circle-outline",
            entity_category=EntityCategory.CONFIG,
        ),
        SwitchEntityDescription(
            key=DPCode.DORMANT_SWITCH,
            name="Hibernation",
            icon="mdi:sleep",
            entity_category=EntityCategory.CONFIG,
        ),
        SwitchEntityDescription(
            key=DPCode.FREE_VERIFY,
            name="Verification-free",
            icon="mdi:shield-lock-open-outline",
            entity_category=EntityCategory.CONFIG,
        ),
        SwitchEntityDescription(
            key=DPCode.SWITCH_ANTILOCK_LIMIT,
            name="Double Locking Limit",
>>>>>>> 6890e120
            entity_category=EntityCategory.CONFIG,
        ),
        SwitchEntityDescription(
            key=DPCode.ALARM_SWITCH,
<<<<<<< HEAD
            name="Alarm",
            icon="mdi:alarm-light-outline",
=======
            name="Disconnection Alert",
            icon="mdi:close-network-outline",
            entity_category=EntityCategory.CONFIG,
        ),
        SwitchEntityDescription(
            key=DPCode.LOCK_FUNCTION_SWITCH,
            name="Lock Function",
            entity_category=EntityCategory.CONFIG,
        ),
        SwitchEntityDescription(
            key=DPCode.ENFORCE_LOCK_UP,
            name="Mandatory Double Locking",
            icon="mdi:lock-check",
            entity_category=EntityCategory.CONFIG,
        ),
        SwitchEntityDescription(
            key=DPCode.CALL_PHONE,
            name="Phone Call",
            icon="mdi:phone-outline",
            entity_category=EntityCategory.CONFIG,
        ),
        SwitchEntityDescription(
            key=DPCode.NORMAL_OPEN_SWITCH,
            name="Normally Open",
            entity_category=EntityCategory.CONFIG,
        ),
        SwitchEntityDescription(
            key=DPCode.SPECIAL_CONTROL,
            name="Special Control",
            entity_category=EntityCategory.CONFIG,
        ),
        SwitchEntityDescription(
            key=DPCode.BASIC_OSD,
            name="Camera Time Watermark",
            icon="mdi:watermark",
            entity_category=EntityCategory.CONFIG,
        ),
        SwitchEntityDescription(
            key=DPCode.BASIC_PRIVATE,
            name="Camera Privacy Mode",
            icon="mdi:camera-outline",
            entity_category=EntityCategory.CONFIG,
        ),
        SwitchEntityDescription(
            key=DPCode.WIRELESS_AWAKE,
            name="Wake-up Status",
            icon="mdi:list-status",
            entity_category=EntityCategory.CONFIG,
        ),
        SwitchEntityDescription(
            key=DPCode.REMOTE_RESULT,
            name="Password-free Unlocking Feedback",
            icon="mdi:lock-alert-outline",
            entity_category=EntityCategory.CONFIG,
        ),
        SwitchEntityDescription(
            key=DPCode.UNLOCK_SPECIAL,
            name="Unlock with Special Secret Key",
            icon="mdi:account-key-outline",
>>>>>>> 6890e120
            entity_category=EntityCategory.CONFIG,
        ),
    ),
}

# Socket (duplicate of `pc`)
# https://developer.tuya.com/en/docs/iot/s?id=K9gf7o5prgf7s
SWITCHES["cz"] = SWITCHES["pc"]

# Lock (duplicate of 'ms')
# https://developer.tuya.com/en/docs/iot/f?id=Kb0o2vbzuzl81
SWITCHES["bxx"] = SWITCHES["ms"]
SWITCHES["gyms"] = SWITCHES["ms"]
SWITCHES["jtmspro"] = SWITCHES["ms"]
SWITCHES["hotelms"] = SWITCHES["ms"]
SWITCHES["ms_category"] = SWITCHES["ms"]
SWITCHES["jtmsbh"] = SWITCHES["ms"]
SWITCHES["mk"] = SWITCHES["ms"]
SWITCHES["videolock"] = SWITCHES["ms"]
SWITCHES["photolock"] = SWITCHES["ms"]


async def async_setup_entry(
    hass: HomeAssistant, entry: ConfigEntry, async_add_entities: AddEntitiesCallback
) -> None:
    """Set up tuya sensors dynamically through tuya discovery."""
    hass_data: HomeAssistantTuyaData = hass.data[DOMAIN][entry.entry_id]

    @callback
    def async_discover_device(device_ids: list[str]) -> None:
        """Discover and add a discovered tuya sensor."""
        entities: list[TuyaSwitchEntity] = []
        for device_id in device_ids:
            device = hass_data.device_manager.device_map[device_id]
            if descriptions := SWITCHES.get(device.category):
                for description in descriptions:
                    if description.key in device.status:
                        entities.append(
                            TuyaSwitchEntity(
                                device, hass_data.device_manager, description
                            )
                        )

        async_add_entities(entities)

    async_discover_device([*hass_data.device_manager.device_map])

    entry.async_on_unload(
        async_dispatcher_connect(hass, TUYA_DISCOVERY_NEW, async_discover_device)
    )


class TuyaSwitchEntity(TuyaEntity, SwitchEntity):
    """Tuya Switch Device."""

    def __init__(
        self,
        device: TuyaDevice,
        device_manager: TuyaDeviceManager,
        description: SwitchEntityDescription,
    ) -> None:
        """Init TuyaHaSwitch."""
        super().__init__(device, device_manager)
        self.entity_description = description
        self._attr_unique_id = f"{super().unique_id}{description.key}"

    @property
    def is_on(self) -> bool:
        """Return true if switch is on."""
        return self.device.status.get(self.entity_description.key, False)

    def turn_on(self, **kwargs: Any) -> None:
        """Turn the switch on."""
        self._send_command([{"code": self.entity_description.key, "value": True}])

    def turn_off(self, **kwargs: Any) -> None:
        """Turn the switch off."""
        self._send_command([{"code": self.entity_description.key, "value": False}])<|MERGE_RESOLUTION|>--- conflicted
+++ resolved
@@ -599,7 +599,107 @@
             entity_category=EntityCategory.CONFIG,
         ),
     ),
-<<<<<<< HEAD
+    # Smart Lock
+    # https://developer.tuya.com/en/docs/iot/f?id=Kb0o2vbzuzl81
+    "ms": (
+        SwitchEntityDescription(
+            key=DPCode.AUTOMATIC_LOCK,
+            name="Automatic Latch",
+            icon="mdi:lock-clock",
+            entity_category=EntityCategory.CONFIG,
+        ),
+        SwitchEntityDescription(
+            key=DPCode.ARMING_SWITCH,
+            name="Arming",
+            entity_category=EntityCategory.CONFIG,
+        ),
+        SwitchEntityDescription(
+            key=DPCode.DO_NOT_DISTURB,
+            name="Do Not Disturb",
+            icon="mdi:minus-circle-outline",
+            entity_category=EntityCategory.CONFIG,
+        ),
+        SwitchEntityDescription(
+            key=DPCode.DORMANT_SWITCH,
+            name="Hibernation",
+            icon="mdi:sleep",
+            entity_category=EntityCategory.CONFIG,
+        ),
+        SwitchEntityDescription(
+            key=DPCode.FREE_VERIFY,
+            name="Verification-free",
+            icon="mdi:shield-lock-open-outline",
+            entity_category=EntityCategory.CONFIG,
+        ),
+        SwitchEntityDescription(
+            key=DPCode.SWITCH_ANTILOCK_LIMIT,
+            name="Double Locking Limit",
+            entity_category=EntityCategory.CONFIG,
+        ),
+        SwitchEntityDescription(
+            key=DPCode.ALARM_SWITCH,
+            name="Disconnection Alert",
+            icon="mdi:close-network-outline",
+            entity_category=EntityCategory.CONFIG,
+        ),
+        SwitchEntityDescription(
+            key=DPCode.LOCK_FUNCTION_SWITCH,
+            name="Lock Function",
+            entity_category=EntityCategory.CONFIG,
+        ),
+        SwitchEntityDescription(
+            key=DPCode.ENFORCE_LOCK_UP,
+            name="Mandatory Double Locking",
+            icon="mdi:lock-check",
+            entity_category=EntityCategory.CONFIG,
+        ),
+        SwitchEntityDescription(
+            key=DPCode.CALL_PHONE,
+            name="Phone Call",
+            icon="mdi:phone-outline",
+            entity_category=EntityCategory.CONFIG,
+        ),
+        SwitchEntityDescription(
+            key=DPCode.NORMAL_OPEN_SWITCH,
+            name="Normally Open",
+            entity_category=EntityCategory.CONFIG,
+        ),
+        SwitchEntityDescription(
+            key=DPCode.SPECIAL_CONTROL,
+            name="Special Control",
+            entity_category=EntityCategory.CONFIG,
+        ),
+        SwitchEntityDescription(
+            key=DPCode.BASIC_OSD,
+            name="Camera Time Watermark",
+            icon="mdi:watermark",
+            entity_category=EntityCategory.CONFIG,
+        ),
+        SwitchEntityDescription(
+            key=DPCode.BASIC_PRIVATE,
+            name="Camera Privacy Mode",
+            icon="mdi:camera-outline",
+            entity_category=EntityCategory.CONFIG,
+        ),
+        SwitchEntityDescription(
+            key=DPCode.WIRELESS_AWAKE,
+            name="Wake-up Status",
+            icon="mdi:list-status",
+            entity_category=EntityCategory.CONFIG,
+        ),
+        SwitchEntityDescription(
+            key=DPCode.REMOTE_RESULT,
+            name="Password-free Unlocking Feedback",
+            icon="mdi:lock-alert-outline",
+            entity_category=EntityCategory.CONFIG,
+        ),
+        SwitchEntityDescription(
+            key=DPCode.UNLOCK_SPECIAL,
+            name="Unlock with Special Secret Key",
+            icon="mdi:account-key-outline",
+            entity_category=EntityCategory.CONFIG,
+        ),
+    ),
     # Smart Finder
     # Note: Not documented
     "fdq": (
@@ -607,111 +707,12 @@
             key=DPCode.CALLPHONE,
             name="Callphone",
             icon="mdi:phone",
-=======
-    # Smart Lock
-    # https://developer.tuya.com/en/docs/iot/f?id=Kb0o2vbzuzl81
-    "ms": (
-        SwitchEntityDescription(
-            key=DPCode.AUTOMATIC_LOCK,
-            name="Automatic Latch",
-            icon="mdi:lock-clock",
-            entity_category=EntityCategory.CONFIG,
-        ),
-        SwitchEntityDescription(
-            key=DPCode.ARMING_SWITCH,
-            name="Arming",
-            entity_category=EntityCategory.CONFIG,
-        ),
-        SwitchEntityDescription(
-            key=DPCode.DO_NOT_DISTURB,
-            name="Do Not Disturb",
-            icon="mdi:minus-circle-outline",
-            entity_category=EntityCategory.CONFIG,
-        ),
-        SwitchEntityDescription(
-            key=DPCode.DORMANT_SWITCH,
-            name="Hibernation",
-            icon="mdi:sleep",
-            entity_category=EntityCategory.CONFIG,
-        ),
-        SwitchEntityDescription(
-            key=DPCode.FREE_VERIFY,
-            name="Verification-free",
-            icon="mdi:shield-lock-open-outline",
-            entity_category=EntityCategory.CONFIG,
-        ),
-        SwitchEntityDescription(
-            key=DPCode.SWITCH_ANTILOCK_LIMIT,
-            name="Double Locking Limit",
->>>>>>> 6890e120
             entity_category=EntityCategory.CONFIG,
         ),
         SwitchEntityDescription(
             key=DPCode.ALARM_SWITCH,
-<<<<<<< HEAD
             name="Alarm",
             icon="mdi:alarm-light-outline",
-=======
-            name="Disconnection Alert",
-            icon="mdi:close-network-outline",
-            entity_category=EntityCategory.CONFIG,
-        ),
-        SwitchEntityDescription(
-            key=DPCode.LOCK_FUNCTION_SWITCH,
-            name="Lock Function",
-            entity_category=EntityCategory.CONFIG,
-        ),
-        SwitchEntityDescription(
-            key=DPCode.ENFORCE_LOCK_UP,
-            name="Mandatory Double Locking",
-            icon="mdi:lock-check",
-            entity_category=EntityCategory.CONFIG,
-        ),
-        SwitchEntityDescription(
-            key=DPCode.CALL_PHONE,
-            name="Phone Call",
-            icon="mdi:phone-outline",
-            entity_category=EntityCategory.CONFIG,
-        ),
-        SwitchEntityDescription(
-            key=DPCode.NORMAL_OPEN_SWITCH,
-            name="Normally Open",
-            entity_category=EntityCategory.CONFIG,
-        ),
-        SwitchEntityDescription(
-            key=DPCode.SPECIAL_CONTROL,
-            name="Special Control",
-            entity_category=EntityCategory.CONFIG,
-        ),
-        SwitchEntityDescription(
-            key=DPCode.BASIC_OSD,
-            name="Camera Time Watermark",
-            icon="mdi:watermark",
-            entity_category=EntityCategory.CONFIG,
-        ),
-        SwitchEntityDescription(
-            key=DPCode.BASIC_PRIVATE,
-            name="Camera Privacy Mode",
-            icon="mdi:camera-outline",
-            entity_category=EntityCategory.CONFIG,
-        ),
-        SwitchEntityDescription(
-            key=DPCode.WIRELESS_AWAKE,
-            name="Wake-up Status",
-            icon="mdi:list-status",
-            entity_category=EntityCategory.CONFIG,
-        ),
-        SwitchEntityDescription(
-            key=DPCode.REMOTE_RESULT,
-            name="Password-free Unlocking Feedback",
-            icon="mdi:lock-alert-outline",
-            entity_category=EntityCategory.CONFIG,
-        ),
-        SwitchEntityDescription(
-            key=DPCode.UNLOCK_SPECIAL,
-            name="Unlock with Special Secret Key",
-            icon="mdi:account-key-outline",
->>>>>>> 6890e120
             entity_category=EntityCategory.CONFIG,
         ),
     ),
