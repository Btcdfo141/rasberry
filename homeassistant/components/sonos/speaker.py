--- conflicted
+++ resolved
@@ -477,15 +477,11 @@
 
     async def async_rebooted(self, soco: SoCo) -> None:
         """Handle a detected speaker reboot."""
-<<<<<<< HEAD
-        _LOGGER.warning("%s rebooted, reconnecting with %s", self.zone_name, soco)
-=======
         _LOGGER.warning(
             "%s rebooted or lost network connectivity, reconnecting with %s",
             self.zone_name,
             soco,
         )
->>>>>>> 06048f75
         await self.async_unseen(will_reconnect=True)
         await self.async_seen(soco)
 
