--- conflicted
+++ resolved
@@ -1,13 +1,8 @@
 # linters such as flake8 and pylint should be pinned, as new releases
 # make new things fail. Manually update these pins when pulling in a
 # new version
-<<<<<<< HEAD
-asynctest==0.12.2
-callee==0.3
-=======
 asynctest==0.12.3
 codecov==2.0.15
->>>>>>> a89c7f8f
 coveralls==1.2.0
 flake8-docstrings==1.3.0
 flake8==3.7.7
