"""Conftest for TTS tests.

From http://doc.pytest.org/en/latest/example/simple.html#making-test-result-information-available-in-fixtures
"""
from collections.abc import Callable, Generator
from typing import Any
from unittest.mock import MagicMock, patch

import pytest

from homeassistant.components.tts import _get_cache_files
from homeassistant.config import async_process_ha_core_config
from homeassistant.config_entries import ConfigFlow
from homeassistant.core import HomeAssistant

<<<<<<< HEAD
from .common import DEFAULT_LANG, MockProvider, MockTTS, MockTTSEntity
=======
from .common import (
    DEFAULT_LANG,
    TEST_DOMAIN,
    MockProvider,
    MockTTS,
    MockTTSEntity,
    mock_config_entry_setup,
    mock_setup,
)
>>>>>>> 7fcf07c9

from tests.common import MockModule, mock_config_flow, mock_integration, mock_platform


@pytest.hookimpl(tryfirst=True, hookwrapper=True)
def pytest_runtest_makereport(item, call):
    """Add test report to node."""
    # execute all other hooks to obtain the report object
    outcome = yield
    rep = outcome.get_result()

    # set a report attribute for each phase of a call, which can
    # be "setup", "call", "teardown"
    setattr(item, f"rep_{rep.when}", rep)


@pytest.fixture(autouse=True)
def mock_get_cache_files():
    """Mock the list TTS cache function."""
    with patch(
        "homeassistant.components.tts._get_cache_files", return_value={}
    ) as mock_cache_files:
        yield mock_cache_files


@pytest.fixture(autouse=True)
def mock_init_cache_dir(
    init_cache_dir_side_effect: Any,
) -> Generator[MagicMock, None, None]:
    """Mock the TTS cache dir in memory."""
    with patch(
        "homeassistant.components.tts._init_tts_cache_dir",
        side_effect=init_cache_dir_side_effect,
    ) as mock_cache_dir:
        yield mock_cache_dir


@pytest.fixture
def init_cache_dir_side_effect(
    hass: HomeAssistant,
) -> Callable[[HomeAssistant, str], str]:
    """Return the cache dir."""

    def side_effect(hass: HomeAssistant, cache_dir: str) -> str:
        """Return the cache dir."""
        return hass.config.path(cache_dir)

    return side_effect


@pytest.fixture
def empty_cache_dir(tmp_path, mock_init_cache_dir, mock_get_cache_files, request):
    """Mock the TTS cache dir with empty dir."""
    mock_init_cache_dir.side_effect = None
    mock_init_cache_dir.return_value = str(tmp_path)

    # Restore original get cache files behavior, we're working with a real dir.
    mock_get_cache_files.side_effect = _get_cache_files

    yield tmp_path

    if request.node.rep_call.passed:
        return

    # Print contents of dir if failed
    print("Content of dir for", request.node.nodeid)  # noqa: T201
    for fil in tmp_path.iterdir():
        print(fil.relative_to(tmp_path))  # noqa: T201

    # To show the log.
    pytest.fail("Test failed, see log for details")


@pytest.fixture(autouse=True)
def mutagen_mock():
    """Mock writing tags."""
    with patch(
        "homeassistant.components.tts.SpeechManager.write_tags",
        side_effect=lambda *args: args[1],
    ) as mock_write_tags:
        yield mock_write_tags


@pytest.fixture(autouse=True)
async def internal_url_mock(hass: HomeAssistant) -> None:
    """Mock internal URL of the instance."""
    await async_process_ha_core_config(
        hass,
        {"internal_url": "http://example.local:8123"},
    )


@pytest.fixture
async def mock_tts(hass: HomeAssistant, mock_provider) -> None:
    """Mock TTS."""
    mock_integration(hass, MockModule(domain="test"))
    mock_platform(hass, "test.tts", MockTTS(mock_provider))


@pytest.fixture
def mock_provider() -> MockProvider:
    """Test TTS provider."""
    return MockProvider(DEFAULT_LANG)


@pytest.fixture
def mock_tts_entity() -> MockTTSEntity:
    """Test TTS entity."""
<<<<<<< HEAD
    return MockTTSEntity(DEFAULT_LANG)
=======
    return MockTTSEntity(DEFAULT_LANG)


class TTSFlow(ConfigFlow):
    """Test flow."""


@pytest.fixture(autouse=True)
def config_flow_fixture(hass: HomeAssistant) -> Generator[None, None, None]:
    """Mock config flow."""
    mock_platform(hass, f"{TEST_DOMAIN}.config_flow")

    with mock_config_flow(TEST_DOMAIN, TTSFlow):
        yield


@pytest.fixture(name="setup")
async def setup_fixture(
    hass: HomeAssistant,
    request: pytest.FixtureRequest,
    mock_provider: MockProvider,
    mock_tts_entity: MockTTSEntity,
) -> None:
    """Set up the test environment."""
    if request.param == "mock_setup":
        await mock_setup(hass, mock_provider)
    elif request.param == "mock_config_entry_setup":
        await mock_config_entry_setup(hass, mock_tts_entity)
    else:
        raise RuntimeError("Invalid setup fixture")
>>>>>>> 7fcf07c9
<|MERGE_RESOLUTION|>--- conflicted
+++ resolved
@@ -13,9 +13,6 @@
 from homeassistant.config_entries import ConfigFlow
 from homeassistant.core import HomeAssistant
 
-<<<<<<< HEAD
-from .common import DEFAULT_LANG, MockProvider, MockTTS, MockTTSEntity
-=======
 from .common import (
     DEFAULT_LANG,
     TEST_DOMAIN,
@@ -25,7 +22,6 @@
     mock_config_entry_setup,
     mock_setup,
 )
->>>>>>> 7fcf07c9
 
 from tests.common import MockModule, mock_config_flow, mock_integration, mock_platform
 
@@ -134,9 +130,6 @@
 @pytest.fixture
 def mock_tts_entity() -> MockTTSEntity:
     """Test TTS entity."""
-<<<<<<< HEAD
-    return MockTTSEntity(DEFAULT_LANG)
-=======
     return MockTTSEntity(DEFAULT_LANG)
 
 
@@ -166,5 +159,4 @@
     elif request.param == "mock_config_entry_setup":
         await mock_config_entry_setup(hass, mock_tts_entity)
     else:
-        raise RuntimeError("Invalid setup fixture")
->>>>>>> 7fcf07c9
+        raise RuntimeError("Invalid setup fixture")