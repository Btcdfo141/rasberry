--- conflicted
+++ resolved
@@ -35,13 +35,6 @@
     ATTRIBUTION,
     DEFAULT_NAME,
     DOMAIN,
-<<<<<<< HEAD
-    ENTRY_NAME,
-    ENTRY_WEATHER_COORDINATOR,
-=======
-    FORECAST_MODE_DAILY,
-    FORECAST_MODE_ONECALL_DAILY,
->>>>>>> 910c991a
     MANUFACTURER,
 )
 from .weather_update_coordinator import WeatherUpdateCoordinator
