--- conflicted
+++ resolved
@@ -188,13 +188,8 @@
                                  skip_pip: bool = True,
                                  log_rotate_days: Any = None,
                                  log_file: Any = None,
-<<<<<<< HEAD
-                                 log_no_color: bool = False) \
-                            -> Optional[core.HomeAssistant]:
-=======
                                  log_no_color: bool = False)\
         -> Optional[core.HomeAssistant]:
->>>>>>> c2fe0d01
     """Read the configuration file and try to start all the functionality.
 
     Will add functionality to 'hass' parameter.
