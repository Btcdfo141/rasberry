--- conflicted
+++ resolved
@@ -94,27 +94,6 @@
 
     async def async_step_usb(self, discovery_info: DiscoveryInfoType):
         """Handle usb discovery."""
-<<<<<<< HEAD
-        # Check if already configured
-        if self._async_current_entries():
-            return self.async_abort(reason="single_instance_allowed")
-
-        vid = discovery_info["vid"]
-        pid = discovery_info["pid"]
-        serial_number = discovery_info["serial_number"]
-        device_path = discovery_info["device"]
-        await self.async_set_unique_id(f"{vid}_{pid}_{serial_number}")
-        self._abort_if_unique_id_configured(
-            updates={
-                CONF_DEVICE: {CONF_DEVICE_PATH: device_path},
-            }
-        )
-        self.context["title_placeholders"] = {
-            CONF_NAME: f"{vid}:{pid} at {device_path}",
-        }
-
-        return await self.async_step_user({CONF_DEVICE_PATH: device_path})
-=======
         vid = discovery_info["vid"]
         pid = discovery_info["pid"]
         serial_number = discovery_info["serial_number"]
@@ -137,7 +116,6 @@
         }
 
         return await self.async_step_user({CONF_DEVICE_PATH: self._device_path})
->>>>>>> 3ef78cc4
 
     async def async_step_zeroconf(self, discovery_info: DiscoveryInfoType):
         """Handle zeroconf discovery."""
