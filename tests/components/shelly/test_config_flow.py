--- conflicted
+++ resolved
@@ -77,7 +77,6 @@
     assert result["type"] == data_entry_flow.FlowResultType.FORM
     assert result["errors"] == {}
 
-<<<<<<< HEAD
     with (
         patch(
             "homeassistant.components.shelly.config_flow.get_info",
@@ -86,6 +85,7 @@
                 "type": MODEL_1,
                 "auth": False,
                 "gen": gen,
+                "port": port,
             },
         ),
         patch(
@@ -96,23 +96,6 @@
             return_value=True,
         ) as mock_setup_entry,
     ):
-=======
-    with patch(
-        "homeassistant.components.shelly.config_flow.get_info",
-        return_value={
-            "mac": "test-mac",
-            "type": MODEL_1,
-            "auth": False,
-            "gen": gen,
-            "port": port,
-        },
-    ), patch(
-        "homeassistant.components.shelly.async_setup", return_value=True
-    ) as mock_setup, patch(
-        "homeassistant.components.shelly.async_setup_entry",
-        return_value=True,
-    ) as mock_setup_entry:
->>>>>>> 3ec9312f
         result2 = await hass.config_entries.flow.async_configure(
             result["flow_id"],
             {"host": "1.1.1.1", "port": port},
@@ -143,12 +126,15 @@
     assert result["type"] == data_entry_flow.FlowResultType.FORM
     assert result["errors"] == {}
 
-    with patch(
-        "homeassistant.components.shelly.config_flow.get_info",
-        return_value={"mac": "test-mac", "type": MODEL_1, "gen": 1},
-    ), patch(
-        "aioshelly.block_device.BlockDevice.create",
-        side_effect=CustomPortNotSupported,
+    with (
+        patch(
+            "homeassistant.components.shelly.config_flow.get_info",
+            return_value={"mac": "test-mac", "type": MODEL_1, "gen": 1},
+        ),
+        patch(
+            "aioshelly.block_device.BlockDevice.create",
+            side_effect=CustomPortNotSupported,
+        ),
     ):
         result2 = await hass.config_entries.flow.async_configure(
             result["flow_id"],
