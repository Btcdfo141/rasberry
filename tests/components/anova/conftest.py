"""Common fixtures for Anova."""
<<<<<<< HEAD
from unittest.mock import patch
=======

from unittest.mock import AsyncMock, patch
>>>>>>> b0a1450a

from anova_wifi import AnovaApi, InvalidLogin
from anova_wifi.mocks.anova_api import anova_api_mock
import pytest

from homeassistant.core import HomeAssistant


@pytest.fixture
async def anova_api(
    hass: HomeAssistant,
) -> AnovaApi:
    """Mock the api for Anova."""
<<<<<<< HEAD
    api_mock = anova_api_mock()
=======
    api_mock = AsyncMock()

    new_device = AnovaPrecisionCooker(None, DEVICE_UNIQUE_ID, "type_sample", None)

    async def authenticate_side_effect():
        api_mock.jwt = "my_test_jwt"

    async def get_devices_side_effect():
        if not api_mock.existing_devices:
            api_mock.existing_devices = []
        api_mock.existing_devices = [*api_mock.existing_devices, new_device]
        return [new_device]

    api_mock.authenticate.side_effect = authenticate_side_effect
    api_mock.get_devices.side_effect = get_devices_side_effect
>>>>>>> b0a1450a

    with patch("homeassistant.components.anova.AnovaApi", return_value=api_mock), patch(
        "homeassistant.components.anova.config_flow.AnovaApi", return_value=api_mock
    ):
        api = AnovaApi(
            None,
            "sample@gmail.com",
            "sample",
        )
        yield api


@pytest.fixture
async def anova_api_no_devices(
    hass: HomeAssistant,
) -> AnovaApi:
    """Mock the api for Anova with no online devices."""
<<<<<<< HEAD
    api_mock = anova_api_mock(connect_messages=[], post_connect_messages=[])
=======
    api_mock = AsyncMock()

    async def authenticate_side_effect():
        api_mock.jwt = "my_test_jwt"

    async def get_devices_side_effect():
        raise NoDevicesFound
>>>>>>> b0a1450a

    with patch("homeassistant.components.anova.AnovaApi", return_value=api_mock), patch(
        "homeassistant.components.anova.config_flow.AnovaApi", return_value=api_mock
    ):
        api = AnovaApi(
            None,
            "sample@gmail.com",
            "sample",
        )
        yield api


@pytest.fixture
async def anova_api_wrong_login(
    hass: HomeAssistant,
) -> AnovaApi:
    """Mock the api for Anova with a wrong login."""
    api_mock = anova_api_mock()

    async def authenticate_side_effect():
        raise InvalidLogin

    api_mock.authenticate.side_effect = authenticate_side_effect

    with patch("homeassistant.components.anova.AnovaApi", return_value=api_mock):
        api = AnovaApi(
            None,
            "sample@gmail.com",
            "sample",
        )
        yield api


@pytest.fixture
async def anova_api_no_data(
    hass: HomeAssistant,
) -> AnovaApi:
    """Mock the api for Anova with a wrong login."""
    api_mock = anova_api_mock(post_connect_messages=[])

    with patch("homeassistant.components.anova.AnovaApi", return_value=api_mock):
        api = AnovaApi(
            None,
            "sample@gmail.com",
            "sample",
        )
        yield api<|MERGE_RESOLUTION|>--- conflicted
+++ resolved
@@ -1,10 +1,5 @@
 """Common fixtures for Anova."""
-<<<<<<< HEAD
 from unittest.mock import patch
-=======
-
-from unittest.mock import AsyncMock, patch
->>>>>>> b0a1450a
 
 from anova_wifi import AnovaApi, InvalidLogin
 from anova_wifi.mocks.anova_api import anova_api_mock
@@ -18,25 +13,7 @@
     hass: HomeAssistant,
 ) -> AnovaApi:
     """Mock the api for Anova."""
-<<<<<<< HEAD
     api_mock = anova_api_mock()
-=======
-    api_mock = AsyncMock()
-
-    new_device = AnovaPrecisionCooker(None, DEVICE_UNIQUE_ID, "type_sample", None)
-
-    async def authenticate_side_effect():
-        api_mock.jwt = "my_test_jwt"
-
-    async def get_devices_side_effect():
-        if not api_mock.existing_devices:
-            api_mock.existing_devices = []
-        api_mock.existing_devices = [*api_mock.existing_devices, new_device]
-        return [new_device]
-
-    api_mock.authenticate.side_effect = authenticate_side_effect
-    api_mock.get_devices.side_effect = get_devices_side_effect
->>>>>>> b0a1450a
 
     with patch("homeassistant.components.anova.AnovaApi", return_value=api_mock), patch(
         "homeassistant.components.anova.config_flow.AnovaApi", return_value=api_mock
@@ -54,17 +31,7 @@
     hass: HomeAssistant,
 ) -> AnovaApi:
     """Mock the api for Anova with no online devices."""
-<<<<<<< HEAD
     api_mock = anova_api_mock(connect_messages=[], post_connect_messages=[])
-=======
-    api_mock = AsyncMock()
-
-    async def authenticate_side_effect():
-        api_mock.jwt = "my_test_jwt"
-
-    async def get_devices_side_effect():
-        raise NoDevicesFound
->>>>>>> b0a1450a
 
     with patch("homeassistant.components.anova.AnovaApi", return_value=api_mock), patch(
         "homeassistant.components.anova.config_flow.AnovaApi", return_value=api_mock
