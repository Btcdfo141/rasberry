--- conflicted
+++ resolved
@@ -504,11 +504,7 @@
                     if not native.attributes:
                         native.attributes = attributes.to_native()
                     states.append(native)
-<<<<<<< HEAD
-            return states
-=======
         return states
->>>>>>> b284eddc
 
     async def _initialize_from_database(self) -> None:
         """Initialize the list of states from the database.
