--- conflicted
+++ resolved
@@ -278,19 +278,18 @@
 
     await hass.config_entries.async_unload(mock_entry.entry_id)
     assert mock_entry.state == ENTRY_STATE_NOT_LOADED
-<<<<<<< HEAD
 
     state_tv = hass.states.get("media_player.panasonic_viera_tv")
     state_remote = hass.states.get("remote.panasonic_viera_tv")
 
-    assert state_tv is None
-    assert state_remote is None
-=======
-    state = hass.states.get("media_player.panasonic_viera_tv")
-    assert state.state == STATE_UNAVAILABLE
-
+    assert state_tv.state == STATE_UNAVAILABLE
+    assert state_remote.state == STATE_UNAVAILABLE
+    
     await hass.config_entries.async_remove(mock_entry.entry_id)
     await hass.async_block_till_done()
-    state = hass.states.get("media_player.panasonic_viera_tv")
-    assert state is None
->>>>>>> 76e5f86b
+    
+    state_tv = hass.states.get("media_player.panasonic_viera_tv")
+    state_remote = hass.states.get("remote.panasonic_viera_tv")
+    
+    assert state_tv is None
+    assert state_remote is None