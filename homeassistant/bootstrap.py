--- conflicted
+++ resolved
@@ -432,12 +432,8 @@
     hass.async_stop_track_tasks()
 
     # Wrap up startup
-<<<<<<< HEAD
     _LOGGER.debug("Waiting for startup to wrap up")
     await hass.async_block_till_done()
-=======
-    await hass.async_block_till_done()
 
     # Resuming tracking tasks
-    hass.async_track_tasks()
->>>>>>> d8831c8b
+    hass.async_track_tasks()