"""Provides functionality to interact with fans."""
import asyncio
from datetime import timedelta
import functools as ft
import logging
from typing import Callable, List, Optional

import voluptuous as vol

from homeassistant.const import (
    SERVICE_TOGGLE,
    SERVICE_TURN_OFF,
    SERVICE_TURN_ON,
    STATE_ON,
)
import homeassistant.helpers.config_validation as cv
from homeassistant.helpers.config_validation import (  # noqa: F401
    PLATFORM_SCHEMA,
    PLATFORM_SCHEMA_BASE,
)
from homeassistant.helpers.entity import ToggleEntity
from homeassistant.helpers.entity_component import EntityComponent
from homeassistant.loader import bind_hass
from homeassistant.util.percentage import (
    ordered_list_item_to_percentage,
    percentage_to_ordered_list_item,
)

_LOGGER = logging.getLogger(__name__)

DOMAIN = "fan"
SCAN_INTERVAL = timedelta(seconds=30)

ENTITY_ID_FORMAT = DOMAIN + ".{}"

# Bitfield of features supported by the fan entity
SUPPORT_SET_SPEED = 1
SUPPORT_OSCILLATE = 2
SUPPORT_DIRECTION = 4

SERVICE_SET_SPEED = "set_speed"
SERVICE_OSCILLATE = "oscillate"
SERVICE_SET_DIRECTION = "set_direction"
SERVICE_SET_PERCENTAGE = "set_percentage"
SERVICE_SET_PRESET_MODE = "set_preset_mode"

SPEED_OFF = "off"
SPEED_LOW = "low"
SPEED_MEDIUM = "medium"
SPEED_HIGH = "high"

DIRECTION_FORWARD = "forward"
DIRECTION_REVERSE = "reverse"

ATTR_SPEED = "speed"
ATTR_PERCENTAGE = "percentage"
ATTR_SPEED_LIST = "speed_list"
ATTR_OSCILLATING = "oscillating"
ATTR_DIRECTION = "direction"
ATTR_PRESET_MODE = "preset_mode"
ATTR_PRESET_MODES = "preset_modes"

# Invalid speeds do not conform to the entity model, but have crept
# into core integrations at some point so we are temporarily
# accommodating them in the transition to percentages.
_NOT_SPEED_OFF = "off"
_NOT_SPEED_AUTO = "auto"
_NOT_SPEED_SMART = "smart"
_NOT_SPEED_INTERVAL = "interval"
_NOT_SPEED_IDLE = "idle"
_NOT_SPEED_FAVORITE = "favorite"

_NOT_SPEEDS_FILTER = {
    _NOT_SPEED_OFF,
    _NOT_SPEED_AUTO,
    _NOT_SPEED_SMART,
    _NOT_SPEED_INTERVAL,
    _NOT_SPEED_IDLE,
    _NOT_SPEED_FAVORITE,
}

_FAN_NATIVE = "_fan_native"

OFF_SPEED_VALUES = [SPEED_OFF, None]


class NoValidSpeedsError(ValueError):
    """Exception class when there are no valid speeds."""


class NotValidSpeedError(ValueError):
    """Exception class when the speed in not in the speed list."""


<<<<<<< HEAD
=======
class NotValidPresetModeError(ValueError):
    """Exception class when the preset_mode in not in the preset_modes list."""


>>>>>>> 274c5847
@bind_hass
def is_on(hass, entity_id: str) -> bool:
    """Return if the fans are on based on the statemachine."""
    state = hass.states.get(entity_id)
    if ATTR_SPEED in state.attributes:
        return state.attributes[ATTR_SPEED] not in OFF_SPEED_VALUES
    return state.state == STATE_ON


async def async_setup(hass, config: dict):
    """Expose fan control via statemachine and services."""
    component = hass.data[DOMAIN] = EntityComponent(
        _LOGGER, DOMAIN, hass, SCAN_INTERVAL
    )

    await component.async_setup(config)

    component.async_register_entity_service(
        SERVICE_TURN_ON,
        {
            vol.Optional(ATTR_SPEED): cv.string,
            vol.Optional(ATTR_PERCENTAGE): vol.All(
                vol.Coerce(int), vol.Range(min=0, max=100)
            ),
            vol.Optional(ATTR_PRESET_MODE): cv.string,
        },
        "async_turn_on",
    )
    component.async_register_entity_service(SERVICE_TURN_OFF, {}, "async_turn_off")
    component.async_register_entity_service(SERVICE_TOGGLE, {}, "async_toggle")
    component.async_register_entity_service(
        SERVICE_SET_SPEED,
        {vol.Required(ATTR_SPEED): cv.string},
        "async_set_speed",
        [SUPPORT_SET_SPEED],
    )
    component.async_register_entity_service(
        SERVICE_OSCILLATE,
        {vol.Required(ATTR_OSCILLATING): cv.boolean},
        "async_oscillate",
        [SUPPORT_OSCILLATE],
    )
    component.async_register_entity_service(
        SERVICE_SET_DIRECTION,
        {vol.Optional(ATTR_DIRECTION): cv.string},
        "async_set_direction",
        [SUPPORT_DIRECTION],
    )
    component.async_register_entity_service(
        SERVICE_SET_PERCENTAGE,
        {
            vol.Required(ATTR_PERCENTAGE): vol.All(
                vol.Coerce(int), vol.Range(min=0, max=100)
            )
        },
        "async_set_percentage",
        [SUPPORT_SET_SPEED],
    )
    component.async_register_entity_service(
        SERVICE_SET_PRESET_MODE,
        {vol.Required(ATTR_PRESET_MODE): cv.string},
        "async_set_preset_mode",
        [SUPPORT_SET_SPEED],
    )

    return True


async def async_setup_entry(hass, entry):
    """Set up a config entry."""
    return await hass.data[DOMAIN].async_setup_entry(entry)


async def async_unload_entry(hass, entry):
    """Unload a config entry."""
    return await hass.data[DOMAIN].async_unload_entry(entry)


def _fan_native(method):
    """Native fan method not overridden."""
    setattr(method, _FAN_NATIVE, True)
    return method


class FanEntity(ToggleEntity):
    """Representation of a fan."""

    @_fan_native
    def set_speed(self, speed: str) -> None:
        """Set the speed of the fan."""
        raise NotImplementedError()

    @_fan_native
    async def async_set_speed(self, speed: str):
        """Set the speed of the fan."""
        if speed == SPEED_OFF:
            await self.async_turn_off()
            return

        if speed in self.preset_modes:
            if not hasattr(self.async_set_preset_mode, _FAN_NATIVE):
                await self.async_set_preset_mode(speed)
                return
            if not hasattr(self.set_preset_mode, _FAN_NATIVE):
                await self.hass.async_add_executor_job(self.set_preset_mode, speed)
                return
        else:
            if not hasattr(self.async_set_percentage, _FAN_NATIVE):
                await self.async_set_percentage(self.speed_to_percentage(speed))
                return
            if not hasattr(self.set_percentage, _FAN_NATIVE):
                await self.hass.async_add_executor_job(
                    self.set_percentage, self.speed_to_percentage(speed)
                )
                return

        await self.hass.async_add_executor_job(self.set_speed, speed)

    @_fan_native
    def set_percentage(self, percentage: int) -> None:
        """Set the speed of the fan, as a percentage."""
        raise NotImplementedError()

    @_fan_native
    async def async_set_percentage(self, percentage: int) -> None:
        """Set the speed of the fan, as a percentage."""
        if percentage == 0:
            await self.async_turn_off()
        elif not hasattr(self.set_percentage, _FAN_NATIVE):
            await self.hass.async_add_executor_job(self.set_percentage, percentage)
        else:
            await self.async_set_speed(self.percentage_to_speed(percentage))

    @_fan_native
    def set_preset_mode(self, preset_mode: str) -> None:
        """Set new preset mode."""
        if not self._implemented_speed and not self._implemented_percentage:
            raise NotImplementedError

        preset_modes = self.preset_modes

        if preset_mode not in preset_modes:
            raise ValueError(
                f"The preset_mode {preset_mode} is not a valid preset_mode: {preset_modes}"
            )

        self.set_speed(preset_mode)

    @_fan_native
    async def async_set_preset_mode(self, preset_mode: str) -> None:
        """Set new preset mode."""
        if not self._implemented_speed and not self._implemented_percentage:
            raise NotImplementedError

        preset_modes = self.preset_modes

        if preset_mode not in preset_modes:
            raise ValueError(
                f"The preset_mode {preset_mode} is not a valid preset_mode: {preset_modes}"
            )

        await self.async_set_speed(preset_mode)

    def set_direction(self, direction: str) -> None:
        """Set the direction of the fan."""
        raise NotImplementedError()

    async def async_set_direction(self, direction: str):
        """Set the direction of the fan."""
        await self.hass.async_add_executor_job(self.set_direction, direction)

    # pylint: disable=arguments-differ
    def turn_on(
        self,
        speed: Optional[str] = None,
        percentage: Optional[int] = None,
        preset_mode: Optional[str] = None,
        **kwargs,
    ) -> None:
        """Turn on the fan."""
        raise NotImplementedError()

    # pylint: disable=arguments-differ
    async def async_turn_on(
        self,
        speed: Optional[str] = None,
        percentage: Optional[int] = None,
        preset_mode: Optional[str] = None,
        **kwargs,
    ) -> None:
        """Turn on the fan."""
        if speed == SPEED_OFF:
            await self.async_turn_off()
        else:
            speed, percentage, preset_mode = self._convert_legacy_turn_on_arguments(
                speed, percentage, preset_mode
            )
            await self.hass.async_add_executor_job(
                ft.partial(
                    self.turn_on,
                    speed=speed,
                    percentage=percentage,
                    preset_mode=preset_mode,
                    **kwargs,
                )
            )

    def _convert_legacy_turn_on_arguments(self, speed, percentage, preset_mode):
        """Convert turn on arguments for backwards compatibility."""
        if preset_mode is not None:
            preset_modes = self.preset_modes
            if preset_mode not in preset_modes:
<<<<<<< HEAD
                raise ValueError(
=======
                raise NotValidPresetModeError(
>>>>>>> 274c5847
                    f"The preset_mode {preset_mode} is not a valid preset_mode: {preset_modes}"
                )
            speed = preset_mode
            percentage = None
        elif speed is not None:
            if speed in self.preset_modes:
                preset_mode = speed
                percentage = None
            else:
                percentage = self.speed_to_percentage(speed)
        elif percentage is not None:
            speed = self.percentage_to_speed(percentage)
        return speed, percentage, preset_mode

    def oscillate(self, oscillating: bool) -> None:
        """Oscillate the fan."""
        raise NotImplementedError()

    async def async_oscillate(self, oscillating: bool):
        """Oscillate the fan."""
        await self.hass.async_add_executor_job(self.oscillate, oscillating)

    @property
    def is_on(self):
        """Return true if the entity is on."""
        return self.speed not in [SPEED_OFF, None]

    @property
    def _implemented_percentage(self):
        """Return true if percentage has been implemented."""
        return not hasattr(self.set_percentage, _FAN_NATIVE) or not hasattr(
            self.async_set_percentage, _FAN_NATIVE
        )

    @property
    def _implemented_preset_mode(self):
        """Return true if preset_mode has been implemented."""
        return not hasattr(self.set_preset_mode, _FAN_NATIVE) or not hasattr(
            self.async_set_preset_mode, _FAN_NATIVE
        )

    @property
    def _implemented_speed(self):
        """Return true if speed has been implemented."""
        return not hasattr(self.set_speed, _FAN_NATIVE) or not hasattr(
            self.async_set_speed, _FAN_NATIVE
        )

    @property
    def speed(self) -> Optional[str]:
        """Return the current speed."""
        if self._implemented_percentage:
            preset_mode = self.preset_mode
            if preset_mode:
                return preset_mode
            return self.percentage_to_speed(self.percentage)
        return None

    @property
    def percentage(self) -> Optional[int]:
        """Return the current speed as a percentage."""
        if not self._implemented_percentage:
            speed = self.speed
            if speed in self.preset_modes:
                return None
            return self.speed_to_percentage(speed)
        return 0

    @property
    def speed_list(self) -> list:
        """Get the list of available speeds."""
        speeds = []
        if self._implemented_percentage:
            speeds += [SPEED_OFF, SPEED_LOW, SPEED_MEDIUM, SPEED_HIGH]
        if self._implemented_preset_mode:
            speeds += self.preset_modes
        return speeds

    @property
    def current_direction(self) -> Optional[str]:
        """Return the current direction of the fan."""
        return None

    @property
    def oscillating(self):
        """Return whether or not the fan is currently oscillating."""
        return None

    @property
    def capability_attributes(self):
        """Return capability attributes."""
        if self.supported_features & SUPPORT_SET_SPEED:
            return {
                ATTR_SPEED_LIST: self.speed_list,
                ATTR_PRESET_MODES: self.preset_modes,
            }
        return {}

    def speed_to_percentage(self, speed: str) -> int:
        """
        Map a speed to a percentage.

        Officially this should only have to deal with the 4 pre-defined speeds:

        return {
            SPEED_OFF: 0,
            SPEED_LOW: 33,
            SPEED_MEDIUM: 66,
            SPEED_HIGH: 100,
        }[speed]

        Unfortunately lots of fans make up their own speeds. So the default
        mapping is more dynamic.
        """
        if speed in OFF_SPEED_VALUES:
            return 0

        speed_list = speed_list_without_preset_modes(self.speed_list)

        if speed_list and speed not in speed_list:
            raise NotValidSpeedError(f"The speed {speed} is not a valid speed.")

        try:
            return ordered_list_item_to_percentage(speed_list, speed)
        except ValueError as ex:
            raise NoValidSpeedsError(
                f"The speed_list {speed_list} does not contain any valid speeds."
            ) from ex

    def percentage_to_speed(self, percentage: int) -> str:
        """
        Map a percentage onto self.speed_list.

        Officially, this should only have to deal with 4 pre-defined speeds.

        if value == 0:
            return SPEED_OFF
        elif value <= 33:
            return SPEED_LOW
        elif value <= 66:
            return SPEED_MEDIUM
        else:
            return SPEED_HIGH

        Unfortunately there is currently a high degree of non-conformancy.
        Until fans have been corrected a more complicated and dynamic
        mapping is used.
        """
        if percentage == 0:
            return SPEED_OFF

        speed_list = speed_list_without_preset_modes(self.speed_list)

        try:
            return percentage_to_ordered_list_item(speed_list, percentage)
        except ValueError as ex:
            raise NoValidSpeedsError(
                f"The speed_list {speed_list} does not contain any valid speeds."
            ) from ex

    @property
    def state_attributes(self) -> dict:
        """Return optional state attributes."""
        data = {}
        supported_features = self.supported_features

        if supported_features & SUPPORT_DIRECTION:
            data[ATTR_DIRECTION] = self.current_direction

        if supported_features & SUPPORT_OSCILLATE:
            data[ATTR_OSCILLATING] = self.oscillating

        if supported_features & SUPPORT_SET_SPEED:
            data[ATTR_SPEED] = self.speed
            data[ATTR_PERCENTAGE] = self.percentage
            data[ATTR_PRESET_MODE] = self.preset_mode

        return data

    @property
    def supported_features(self) -> int:
        """Flag supported features."""
        return 0

    @property
    def preset_mode(self) -> Optional[str]:
        """Return the current preset mode, e.g., auto, smart, interval, favorite.

        Requires SUPPORT_SET_SPEED.
        """
        speed = self.speed
        if speed in self.preset_modes:
            return speed
        return None

    @property
    def preset_modes(self) -> Optional[List[str]]:
        """Return a list of available preset modes.

        Requires SUPPORT_SET_SPEED.
        """
        return preset_modes_from_speed_list(self.speed_list)


# Decorator
def fan_compat(func: Callable) -> Callable:
    """Compatibility for fans during the transition to percentage and preset mode."""

    # Check for partials to properly determine if coroutine function
    check_func = func
    while isinstance(check_func, ft.partial):
        check_func = check_func.func

    if asyncio.iscoroutinefunction(check_func):

        @ft.wraps(func)
        async def wrap_async_turn_on(
            self,
            speed: str = None,
            percentage: int = None,
            preset_mode: Optional[str] = None,
            **kwargs,
        ) -> None:
            """Wrap async_turn_on to add percentage and preset mode compatibility."""
            speed, percentage, preset_mode = self._convert_legacy_turn_on_arguments(
                speed, percentage, preset_mode
            )
            return await check_func(
                self,
                speed=speed,
                percentage=percentage,
                preset_mode=preset_mode,
                **kwargs,
            )

        return wrap_async_turn_on

    @ft.wraps(func)
    def wrap_turn_on(
        self,
        speed: str = None,
        percentage: int = None,
        preset_mode: Optional[str] = None,
        **kwargs,
    ) -> None:
        """Wrap turn_on to add percentage and preset mode compatibility."""
        speed, percentage, preset_mode = self._convert_legacy_turn_on_arguments(
            speed, percentage, preset_mode
        )
        return check_func(
            self, speed=speed, percentage=percentage, preset_mode=preset_mode, **kwargs
        )

    return wrap_turn_on


def speed_list_without_preset_modes(speed_list: List):
    """Filter out non-speeds from the speed list.

    The goal is to get the speeds in a list from lowest to
    highest by removing speeds that are not valid or out of order
    so we can map them to percentages.

    Examples:
      input: ["off", "low", "low-medium", "medium", "medium-high", "high", "auto"]
      output: ["low", "low-medium", "medium", "medium-high", "high"]

      input: ["off", "auto", "low", "medium", "high"]
      output: ["low", "medium", "high"]

      input: ["off", "1", "2", "3", "4", "5", "6", "7", "smart"]
      output: ["1", "2", "3", "4", "5", "6", "7"]

      input: ["Auto", "Silent", "Favorite", "Idle", "Medium", "High", "Strong"]
      output: ["Silent", "Medium", "High", "Strong"]
    """

    return [speed for speed in speed_list if speed.lower() not in _NOT_SPEEDS_FILTER]


def preset_modes_from_speed_list(speed_list: List):
    """Filter out non-preset modes from the speed list.

    The goal is to return only preset modes.

    Examples:
      input: ["off", "low", "low-medium", "medium", "medium-high", "high", "auto"]
      output: ["auto"]

      input: ["off", "auto", "low", "medium", "high"]
      output: ["auto"]

      input: ["off", "1", "2", "3", "4", "5", "6", "7", "smart"]
      output: ["smart"]

      input: ["Auto", "Silent", "Favorite", "Idle", "Medium", "High", "Strong"]
      output: ["Auto", "Favorite", "Idle"]
    """

    return [
        speed
        for speed in speed_list
        if speed.lower() in _NOT_SPEEDS_FILTER and speed.lower() != SPEED_OFF
    ]<|MERGE_RESOLUTION|>--- conflicted
+++ resolved
@@ -92,13 +92,10 @@
     """Exception class when the speed in not in the speed list."""
 
 
-<<<<<<< HEAD
-=======
 class NotValidPresetModeError(ValueError):
     """Exception class when the preset_mode in not in the preset_modes list."""
 
 
->>>>>>> 274c5847
 @bind_hass
 def is_on(hass, entity_id: str) -> bool:
     """Return if the fans are on based on the statemachine."""
@@ -311,11 +308,7 @@
         if preset_mode is not None:
             preset_modes = self.preset_modes
             if preset_mode not in preset_modes:
-<<<<<<< HEAD
-                raise ValueError(
-=======
                 raise NotValidPresetModeError(
->>>>>>> 274c5847
                     f"The preset_mode {preset_mode} is not a valid preset_mode: {preset_modes}"
                 )
             speed = preset_mode
