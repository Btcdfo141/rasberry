--- conflicted
+++ resolved
@@ -29,13 +29,14 @@
     hass: HomeAssistant, config_entry: MockConfigEntry
 ) -> None:
     """Test load and unload entry."""
-    with patch(
-        "homeassistant.components.blue_current.Client.validate_api_token"
-    ), patch(
-        "homeassistant.components.blue_current.Client.wait_for_charge_points"
-    ), patch("homeassistant.components.blue_current.Client.disconnect"), patch(
-        "homeassistant.components.blue_current.Client.connect",
-        lambda self, on_data: hass.loop.create_future(),
+    with (
+        patch("homeassistant.components.blue_current.Client.validate_api_token"),
+        patch("homeassistant.components.blue_current.Client.wait_for_charge_points"),
+        patch("homeassistant.components.blue_current.Client.disconnect"),
+        patch(
+            "homeassistant.components.blue_current.Client.connect",
+            lambda self, on_data: hass.loop.create_future(),
+        ),
     ):
         config_entry.add_to_hass(hass)
         await hass.config_entries.async_setup(config_entry.entry_id)
@@ -61,20 +62,13 @@
     config_error: IntegrationError,
 ) -> None:
     """Test if the correct config error is raised when connecting to the api fails."""
-<<<<<<< HEAD
     with (
         patch(
-            "homeassistant.components.blue_current.Client.connect",
+            "homeassistant.components.blue_current.Client.validate_api_token",
             side_effect=api_error,
         ),
         pytest.raises(config_error),
     ):
-=======
-    with patch(
-        "homeassistant.components.blue_current.Client.validate_api_token",
-        side_effect=api_error,
-    ), pytest.raises(config_error):
->>>>>>> 3ec9312f
         config_entry.add_to_hass(hass)
         await async_setup_entry(hass, config_entry)
 
