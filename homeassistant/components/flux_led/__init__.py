"""The Flux LED/MagicLight integration."""
from __future__ import annotations

<<<<<<< HEAD
import asyncio
from collections.abc import Mapping
=======
>>>>>>> ebfe9aa3
from datetime import timedelta
import logging
from typing import Any, Final, cast

from flux_led import DeviceType
from flux_led.aio import AIOWifiLedBulb
<<<<<<< HEAD
from flux_led.aioscanner import AIOBulbScanner
from flux_led.const import (
    ATTR_ID,
    ATTR_IPADDR,
    ATTR_MODEL,
    ATTR_MODEL_DESCRIPTION,
    ATTR_REMOTE_ACCESS_ENABLED,
    ATTR_REMOTE_ACCESS_HOST,
    ATTR_REMOTE_ACCESS_PORT,
    ATTR_VERSION_NUM,
)
=======
from flux_led.const import ATTR_ID
>>>>>>> ebfe9aa3
from flux_led.scanner import FluxLEDDiscovery

from homeassistant import config_entries
from homeassistant.config_entries import ConfigEntry
from homeassistant.const import (
    CONF_HOST,
    CONF_NAME,
    EVENT_HOMEASSISTANT_STARTED,
    Platform,
)
from homeassistant.core import HomeAssistant, callback
from homeassistant.exceptions import ConfigEntryNotReady
from homeassistant.helpers import device_registry as dr
from homeassistant.helpers.debounce import Debouncer
from homeassistant.helpers.dispatcher import async_dispatcher_send
from homeassistant.helpers.event import async_track_time_interval
from homeassistant.helpers.typing import ConfigType
from homeassistant.helpers.update_coordinator import DataUpdateCoordinator, UpdateFailed
from homeassistant.util.network import is_ip_address

from .const import (
    CONF_MINOR_VERSION,
    CONF_MODEL,
    CONF_REMOTE_ACCESS_ENABLED,
    CONF_REMOTE_ACCESS_HOST,
    CONF_REMOTE_ACCESS_PORT,
    DISCOVER_SCAN_TIMEOUT,
    DOMAIN,
    FLUX_LED_DISCOVERY,
    FLUX_LED_EXCEPTIONS,
    SIGNAL_STATE_UPDATED,
    STARTUP_SCAN_TIMEOUT,
)
from .discovery import (
    async_discover_device,
    async_discover_devices,
    async_name_from_discovery,
    async_trigger_discovery,
)

CONF_TO_DISCOVERY: Final = {
    CONF_HOST: ATTR_IPADDR,
    CONF_REMOTE_ACCESS_ENABLED: ATTR_REMOTE_ACCESS_ENABLED,
    CONF_REMOTE_ACCESS_HOST: ATTR_REMOTE_ACCESS_HOST,
    CONF_REMOTE_ACCESS_PORT: ATTR_REMOTE_ACCESS_PORT,
    CONF_MINOR_VERSION: ATTR_VERSION_NUM,
    CONF_MODEL: ATTR_MODEL,
}

_LOGGER = logging.getLogger(__name__)

PLATFORMS_BY_TYPE: Final = {
    DeviceType.Bulb: [Platform.LIGHT, Platform.NUMBER, Platform.SWITCH],
    DeviceType.Switch: [Platform.SWITCH],
}
DISCOVERY_INTERVAL: Final = timedelta(minutes=15)
REQUEST_REFRESH_DELAY: Final = 1.5


@callback
def async_wifi_bulb_for_host(host: str) -> AIOWifiLedBulb:
    """Create a AIOWifiLedBulb from a host."""
    return AIOWifiLedBulb(host)


@callback
<<<<<<< HEAD
def async_name_from_discovery(device: FluxLEDDiscovery) -> str:
    """Convert a flux_led discovery to a human readable name."""
    mac_address = device[ATTR_ID]
    if mac_address is None:
        return device[ATTR_IPADDR]
    short_mac = mac_address[-6:]
    if device[ATTR_MODEL_DESCRIPTION]:
        return f"{device[ATTR_MODEL_DESCRIPTION]} {short_mac}"
    return f"{device[ATTR_MODEL]} {short_mac}"


@callback
def async_populate_data_from_discovery(
    current_data: Mapping[str, Any],
    data_updates: dict[str, Any],
    device: FluxLEDDiscovery,
) -> None:
    """Copy discovery data into config entry data."""
    for conf_key, discovery_key in CONF_TO_DISCOVERY.items():
        if (
            device.get(discovery_key) is not None
            and current_data.get(conf_key) != device[discovery_key]  # type: ignore[misc]
        ):
            data_updates[conf_key] = device[discovery_key]  # type: ignore[misc]


@callback
=======
>>>>>>> ebfe9aa3
def async_update_entry_from_discovery(
    hass: HomeAssistant, entry: config_entries.ConfigEntry, device: FluxLEDDiscovery
) -> bool:
    """Update a config entry from a flux_led discovery."""
    data_updates: dict[str, Any] = {}
    mac_address = device[ATTR_ID]
    assert mac_address is not None
    updates: dict[str, Any] = {}
    if not entry.unique_id:
        updates["unique_id"] = dr.format_mac(mac_address)
    async_populate_data_from_discovery(entry.data, data_updates, device)
    if not entry.data.get(CONF_NAME) or is_ip_address(entry.data[CONF_NAME]):
        updates["title"] = data_updates[CONF_NAME] = async_name_from_discovery(device)
    if data_updates:
        updates["data"] = {**entry.data, **data_updates}
    if updates:
        return hass.config_entries.async_update_entry(entry, **updates)
    return False


async def async_setup(hass: HomeAssistant, config: ConfigType) -> bool:
    """Set up the flux_led component."""
    domain_data = hass.data.setdefault(DOMAIN, {})
    domain_data[FLUX_LED_DISCOVERY] = await async_discover_devices(
        hass, STARTUP_SCAN_TIMEOUT
    )

    async def _async_discovery(*_: Any) -> None:
        async_trigger_discovery(
            hass, await async_discover_devices(hass, DISCOVER_SCAN_TIMEOUT)
        )

    async_trigger_discovery(hass, domain_data[FLUX_LED_DISCOVERY])
    hass.bus.async_listen_once(EVENT_HOMEASSISTANT_STARTED, _async_discovery)
    async_track_time_interval(hass, _async_discovery, DISCOVERY_INTERVAL)
    return True


@callback
def _async_get_discovery(hass: HomeAssistant, host: str) -> FluxLEDDiscovery | None:
    """Check if a device was already discovered via a broadcast discovery."""
    discoveries: list[FluxLEDDiscovery] = hass.data[DOMAIN][FLUX_LED_DISCOVERY]
    for discovery in discoveries:
        if discovery[ATTR_IPADDR] == host:
            return discovery
    return None


@callback
def _async_clear_discovery_cache(hass: HomeAssistant, host: str) -> None:
    """Clear the host from the discovery cache."""
    domain_data = hass.data[DOMAIN]
    discoveries: list[FluxLEDDiscovery] = domain_data[FLUX_LED_DISCOVERY]
    domain_data[FLUX_LED_DISCOVERY] = [
        discovery for discovery in discoveries if discovery[ATTR_IPADDR] != host
    ]


async def async_setup_entry(hass: HomeAssistant, entry: ConfigEntry) -> bool:
    """Set up Flux LED/MagicLight from a config entry."""
    host = entry.data[CONF_HOST]
    device: AIOWifiLedBulb = async_wifi_bulb_for_host(host)
    signal = SIGNAL_STATE_UPDATED.format(device.ipaddr)

    @callback
    def _async_state_changed(*_: Any) -> None:
        _LOGGER.debug("%s: Device state updated: %s", device.ipaddr, device.raw_state)
        async_dispatcher_send(hass, signal)

    try:
        await device.async_setup(_async_state_changed)
    except FLUX_LED_EXCEPTIONS as ex:
        raise ConfigEntryNotReady(
            str(ex) or f"Timed out trying to connect to {device.ipaddr}"
        ) from ex

<<<<<<< HEAD
    # UDP probe after successful connect only
    directed_discovery = None
    if discovery := _async_get_discovery(hass, host):
        directed_discovery = False
    elif discovery := await async_discover_device(hass, host):
        directed_discovery = True

    if discovery:
        if entry.unique_id:
            assert discovery[ATTR_ID] is not None
            mac = dr.format_mac(cast(str, discovery[ATTR_ID]))
            if mac != entry.unique_id:
                # The device is offline and another flux_led device is now using the ip address
                raise ConfigEntryNotReady(
                    f"Unexpected device found at {host}; Expected {entry.unique_id}, found {mac}"
                )
        if directed_discovery:
            # Only update the entry once we have verified the unique id
            # is either missing or we have verified it matches
            async_update_entry_from_discovery(hass, entry, discovery)
        device.discovery = discovery

    coordinator = FluxLedUpdateCoordinator(hass, device, entry)
    hass.data[DOMAIN][entry.entry_id] = coordinator
    platforms = PLATFORMS_BY_TYPE[device.device_type]
    hass.config_entries.async_setup_platforms(entry, platforms)
=======
    coordinator = FluxLedUpdateCoordinator(hass, device)
    hass.data[DOMAIN][entry.entry_id] = coordinator
    platforms = PLATFORMS_BY_TYPE[device.device_type]
    hass.config_entries.async_setup_platforms(entry, platforms)
    entry.async_on_unload(entry.add_update_listener(async_update_listener))
>>>>>>> ebfe9aa3

    return True


async def async_unload_entry(hass: HomeAssistant, entry: ConfigEntry) -> bool:
    """Unload a config entry."""
    device: AIOWifiLedBulb = hass.data[DOMAIN][entry.entry_id].device
    platforms = PLATFORMS_BY_TYPE[device.device_type]
    if unload_ok := await hass.config_entries.async_unload_platforms(entry, platforms):
<<<<<<< HEAD
        # Make sure we probe the device again in case something has changed externally
        _async_clear_discovery_cache(hass, entry.data[CONF_HOST])
=======
>>>>>>> ebfe9aa3
        del hass.data[DOMAIN][entry.entry_id]
        await device.async_stop()
    return unload_ok


class FluxLedUpdateCoordinator(DataUpdateCoordinator):
    """DataUpdateCoordinator to gather data for a specific flux_led device."""

    def __init__(
        self, hass: HomeAssistant, device: AIOWifiLedBulb, entry: ConfigEntry
    ) -> None:
        """Initialize DataUpdateCoordinator to gather data for specific device."""
        self.device = device
        self.entry = entry
        super().__init__(
            hass,
            _LOGGER,
            name=self.device.ipaddr,
            update_interval=timedelta(seconds=10),
            # We don't want an immediate refresh since the device
            # takes a moment to reflect the state change
            request_refresh_debouncer=Debouncer(
                hass, _LOGGER, cooldown=REQUEST_REFRESH_DELAY, immediate=False
            ),
        )

    async def _async_update_data(self) -> None:
        """Fetch all device and sensor data from api."""
        try:
            await self.device.async_update()
        except FLUX_LED_EXCEPTIONS as ex:
            raise UpdateFailed(ex) from ex<|MERGE_RESOLUTION|>--- conflicted
+++ resolved
@@ -1,18 +1,14 @@
 """The Flux LED/MagicLight integration."""
 from __future__ import annotations
 
-<<<<<<< HEAD
 import asyncio
 from collections.abc import Mapping
-=======
->>>>>>> ebfe9aa3
 from datetime import timedelta
 import logging
 from typing import Any, Final, cast
 
 from flux_led import DeviceType
 from flux_led.aio import AIOWifiLedBulb
-<<<<<<< HEAD
 from flux_led.aioscanner import AIOBulbScanner
 from flux_led.const import (
     ATTR_ID,
@@ -24,9 +20,7 @@
     ATTR_REMOTE_ACCESS_PORT,
     ATTR_VERSION_NUM,
 )
-=======
 from flux_led.const import ATTR_ID
->>>>>>> ebfe9aa3
 from flux_led.scanner import FluxLEDDiscovery
 
 from homeassistant import config_entries
@@ -93,7 +87,6 @@
 
 
 @callback
-<<<<<<< HEAD
 def async_name_from_discovery(device: FluxLEDDiscovery) -> str:
     """Convert a flux_led discovery to a human readable name."""
     mac_address = device[ATTR_ID]
@@ -121,8 +114,6 @@
 
 
 @callback
-=======
->>>>>>> ebfe9aa3
 def async_update_entry_from_discovery(
     hass: HomeAssistant, entry: config_entries.ConfigEntry, device: FluxLEDDiscovery
 ) -> bool:
@@ -199,7 +190,6 @@
             str(ex) or f"Timed out trying to connect to {device.ipaddr}"
         ) from ex
 
-<<<<<<< HEAD
     # UDP probe after successful connect only
     directed_discovery = None
     if discovery := _async_get_discovery(hass, host):
@@ -223,16 +213,8 @@
         device.discovery = discovery
 
     coordinator = FluxLedUpdateCoordinator(hass, device, entry)
-    hass.data[DOMAIN][entry.entry_id] = coordinator
     platforms = PLATFORMS_BY_TYPE[device.device_type]
     hass.config_entries.async_setup_platforms(entry, platforms)
-=======
-    coordinator = FluxLedUpdateCoordinator(hass, device)
-    hass.data[DOMAIN][entry.entry_id] = coordinator
-    platforms = PLATFORMS_BY_TYPE[device.device_type]
-    hass.config_entries.async_setup_platforms(entry, platforms)
-    entry.async_on_unload(entry.add_update_listener(async_update_listener))
->>>>>>> ebfe9aa3
 
     return True
 
@@ -242,11 +224,8 @@
     device: AIOWifiLedBulb = hass.data[DOMAIN][entry.entry_id].device
     platforms = PLATFORMS_BY_TYPE[device.device_type]
     if unload_ok := await hass.config_entries.async_unload_platforms(entry, platforms):
-<<<<<<< HEAD
         # Make sure we probe the device again in case something has changed externally
         _async_clear_discovery_cache(hass, entry.data[CONF_HOST])
-=======
->>>>>>> ebfe9aa3
         del hass.data[DOMAIN][entry.entry_id]
         await device.async_stop()
     return unload_ok
