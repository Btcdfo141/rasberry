--- conflicted
+++ resolved
@@ -89,14 +89,10 @@
 @bind_hass
 def async_generate_url(hass: HomeAssistant, webhook_id: str) -> str:
     """Generate the full URL for a webhook_id."""
-<<<<<<< HEAD
-    return f"{get_url(hass, prefer_external=True, allow_cloud=False)}{async_generate_path(webhook_id)}"
-=======
     return (
         f"{get_url(hass, prefer_external=True, allow_cloud=False)}"
         f"{async_generate_path(webhook_id)}"
     )
->>>>>>> de886d8c
 
 
 @callback
