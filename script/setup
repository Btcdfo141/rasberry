--- conflicted
+++ resolved
@@ -7,9 +7,5 @@
 cd "$(dirname "$0")/.."
 script/bootstrap
 
-<<<<<<< HEAD
-pip3.6 install -e .
-=======
 pre-commit install
-pip3 install -e .
->>>>>>> dffdbda8
+pip3.6 install -e .