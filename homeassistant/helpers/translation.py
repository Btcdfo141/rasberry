"""Translation string lookup helpers."""
import asyncio
import logging
from typing import Any, Dict, Optional, Set

from homeassistant.const import EVENT_COMPONENT_LOADED
from homeassistant.core import Event, callback
from homeassistant.loader import (
    Integration,
    async_get_config_flows,
    async_get_integration,
    bind_hass,
)
from homeassistant.util.json import load_json

from .typing import HomeAssistantType

_LOGGER = logging.getLogger(__name__)

TRANSLATION_LOAD_LOCK = "translation_load_lock"
TRANSLATION_FLATTEN_CACHE = "translation_flatten_cache"


def recursive_flatten(prefix: Any, data: Dict) -> Dict[str, Any]:
    """Return a flattened representation of dict data."""
    output = {}
    for key, value in data.items():
        if isinstance(value, dict):
            output.update(recursive_flatten(f"{prefix}{key}.", value))
        else:
            output[f"{prefix}{key}"] = value
    return output


def flatten(data: Dict) -> Dict[str, Any]:
    """Return a flattened representation of dict data."""
    return recursive_flatten("", data)


@callback
def component_translation_path(
    component: str, language: str, integration: Integration
) -> Optional[str]:
    """Return the translation json file location for a component.

    For component:
     - components/hue/translations/nl.json

    For platform:
     - components/hue/translations/light.nl.json

    If component is just a single file, will return None.
    """
    parts = component.split(".")
    domain = parts[-1]
    is_platform = len(parts) == 2

    # If it's a component that is just one file, we don't support translations
    # Example custom_components/my_component.py
    if integration.file_path.name != domain:
        return None

    if is_platform:
        filename = f"{parts[0]}.{language}.json"
    else:
        filename = f"{language}.json"

    translation_path = integration.file_path / "translations"

    return str(translation_path / filename)


def load_translations_files(
    translation_files: Dict[str, str]
) -> Dict[str, Dict[str, Any]]:
    """Load and parse translation.json files."""
    loaded = {}
    for component, translation_file in translation_files.items():
        loaded_json = load_json(translation_file)

        if not isinstance(loaded_json, dict):
            _LOGGER.warning(
                "Translation file is unexpected type %s. Expected dict for %s",
                type(loaded_json),
                translation_file,
            )
            continue

        loaded[component] = loaded_json

    return loaded


def merge_resources(
    translation_strings: Dict[str, Dict[str, Any]],
    components: Set[str],
    category: str,
) -> Dict[str, Dict[str, Any]]:
    """Build and merge the resources response for the given components and platforms."""
    # Build response
    resources: Dict[str, Dict[str, Any]] = {}
    for component in components:
        if "." not in component:
            domain = component
        else:
            domain = component.split(".", 1)[0]

        domain_resources = resources.setdefault(domain, {})

        # Integrations are able to provide translations for their entities under other
        # integrations if they don't have an existing device class. This is done by
        # using a custom device class prefixed with their domain and two underscores.
        # These files are in platform specific files in the integration folder with
        # names like `strings.sensor.json`.
        # We are going to merge the translations for the custom device classes into
        # the translations of sensor.

        new_value = translation_strings[component].get(category)

        if new_value is None:
            continue

        cur_value = domain_resources.get(category)

        # If not exists, set value.
        if cur_value is None:
            domain_resources[category] = new_value

        # If exists, and a list, append
        elif isinstance(cur_value, list):
            cur_value.append(new_value)

        # If exists, and a dict make it a list with 2 entries.
        else:
            domain_resources[category] = [cur_value, new_value]

    # Merge all the lists
    for domain, domain_resources in list(resources.items()):
        if not isinstance(domain_resources.get(category), list):
            continue

        merged = {}
        for entry in domain_resources[category]:
            if isinstance(entry, dict):
                merged.update(entry)
            else:
                _LOGGER.error(
                    "An integration providing translations for %s provided invalid data: %s",
                    domain,
                    entry,
                )
        domain_resources[category] = merged

    return {"component": resources}


def build_resources(
    translation_strings: Dict[str, Dict[str, Any]],
    components: Set[str],
    category: str,
) -> Dict[str, Dict[str, Any]]:
    """Build the resources response for the given components."""
    # Build response
    resources: Dict[str, Dict[str, Any]] = {}
    for component in components:
        new_value = translation_strings[component].get(category)

        if new_value is None:
            continue

        resources[component] = {category: new_value}

    return {"component": resources}


async def async_get_component_strings(
    hass: HomeAssistantType, language: str, components: Set[str]
) -> Dict[str, Any]:
    """Load translations."""
    domains = list({loaded.split(".")[-1] for loaded in components})
    integrations = dict(
        zip(
            domains,
            await asyncio.gather(
                *[async_get_integration(hass, domain) for domain in domains]
            ),
        )
    )

    translations: Dict[str, Any] = {}

    # Determine paths of missing components/platforms
    files_to_load = {}
    for loaded in components:
        parts = loaded.split(".")
        domain = parts[-1]
        integration = integrations[domain]

        path = component_translation_path(loaded, language, integration)
        # No translation available
        if path is None:
            translations[loaded] = {}
        else:
            files_to_load[loaded] = path

    if not files_to_load:
        return translations

    # Load files
    load_translations_job = hass.async_add_executor_job(
        load_translations_files, files_to_load
    )
    assert load_translations_job is not None
    loaded_translations = await load_translations_job

    # Translations that miss "title" will get integration put in.
    for loaded, loaded_translation in loaded_translations.items():
        if "." in loaded:
            continue

        if "title" not in loaded_translation:
            loaded_translation["title"] = integrations[loaded].name

    translations.update(loaded_translations)

    return translations


class FlatCache:
    """Cache for flattened translations."""

    def __init__(self, hass: HomeAssistantType) -> None:
        """Initialize the cache."""
        self.hass = hass
        self.cache: Dict[str, Dict[str, Dict[str, str]]] = {}

    @callback
    def async_setup(self) -> None:
        """Initialize the cache clear listeners."""
        self.hass.bus.async_listen(EVENT_COMPONENT_LOADED, self._async_component_loaded)

    @callback
    def _async_component_loaded(self, event: Event) -> None:
        """Clear cache when a new component is loaded."""
        self.cache = {}

    @callback
    def async_get_cache(self, language: str, category: str) -> Optional[Dict[str, str]]:
        """Get cache."""
        return self.cache.setdefault(language, {}).get(category)

    @callback
    def async_set_cache(
        self, language: str, category: str, data: Dict[str, str]
    ) -> None:
        """Set cache."""
        self.cache.setdefault(language, {})[category] = data


@bind_hass
async def async_get_translations(
    hass: HomeAssistantType,
    language: str,
    category: str,
    integration: Optional[str] = None,
    config_flow: Optional[bool] = None,
) -> Dict[str, Any]:
    """Return all backend translations.

    If integration specified, load it for that one.
    Otherwise default to loaded intgrations combined with config flow
    integrations if config_flow is true.
    """
    lock = hass.data.get(TRANSLATION_LOAD_LOCK)
    if lock is None:
        lock = hass.data[TRANSLATION_LOAD_LOCK] = asyncio.Lock()

    if integration is not None:
        components = {integration}
    elif config_flow:
        # When it's a config flow, we're going to merge the cached loaded component results
        # with the integrations that have not been loaded yet. We merge this at the end.
        # We can't cache with config flow, as we can't monitor it during runtime.
        components = (await async_get_config_flows(hass)) - hass.config.components
    else:
        # Only 'state' supports merging, so remove platforms from selection
        if category == "state":
            components = set(hass.config.components)
        else:
            components = {
                component
                for component in hass.config.components
                if "." not in component
            }

    async with lock:
        if integration is None and not config_flow:
            cache = hass.data.get(TRANSLATION_FLATTEN_CACHE)
            if cache is None:
                cache = hass.data[TRANSLATION_FLATTEN_CACHE] = FlatCache(hass)
                cache.async_setup()

            cached_translations = cache.async_get_cache(language, category)

            if cached_translations is not None:
                return cached_translations

        tasks = [async_get_component_strings(hass, language, components)]

        # Fetch the English resources, as a fallback for missing keys
        if language != "en":
            tasks.append(async_get_component_strings(hass, "en", components))

        _LOGGER.debug(
            "Cache miss for %s, %s: %s", language, category, ", ".join(components)
        )

        results = await asyncio.gather(*tasks)

        if category == "state":
            resource_func = merge_resources
        else:
            resource_func = build_resources
<<<<<<< HEAD

        resources = flatten(resource_func(results[0], components, category))

        if language != "en":
            base_resources = flatten(resource_func(results[1], components, category))
            resources = {**base_resources, **resources}

        if integration is not None:
            pass
        elif config_flow:
            loaded_comp_resources = await async_get_translations(
                hass, language, category
            )
            resources.update(loaded_comp_resources)
        else:
            assert cache is not None
            cache.async_set_cache(language, category, resources)
=======

        resources = flatten(resource_func(results[0], components, category))

        if language != "en":
            base_resources = flatten(resource_func(results[1], components, category))
            resources = {**base_resources, **resources}

        if integration is not None:
            pass

        # The cache must be set while holding the lock
        if not config_flow:
            assert cache is not None
            cache.async_set_cache(language, category, resources)

    if config_flow:
        loaded_comp_resources = await async_get_translations(hass, language, category)
        resources.update(loaded_comp_resources)
>>>>>>> d17b8a1e

    return resources<|MERGE_RESOLUTION|>--- conflicted
+++ resolved
@@ -321,25 +321,6 @@
             resource_func = merge_resources
         else:
             resource_func = build_resources
-<<<<<<< HEAD
-
-        resources = flatten(resource_func(results[0], components, category))
-
-        if language != "en":
-            base_resources = flatten(resource_func(results[1], components, category))
-            resources = {**base_resources, **resources}
-
-        if integration is not None:
-            pass
-        elif config_flow:
-            loaded_comp_resources = await async_get_translations(
-                hass, language, category
-            )
-            resources.update(loaded_comp_resources)
-        else:
-            assert cache is not None
-            cache.async_set_cache(language, category, resources)
-=======
 
         resources = flatten(resource_func(results[0], components, category))
 
@@ -358,6 +339,5 @@
     if config_flow:
         loaded_comp_resources = await async_get_translations(hass, language, category)
         resources.update(loaded_comp_resources)
->>>>>>> d17b8a1e
 
     return resources