--- conflicted
+++ resolved
@@ -289,10 +289,7 @@
             fan_mode.lower(): fan_mode
             for fan_mode in attributes.get(ATTR_FAN_MODES, [])
         }
-<<<<<<< HEAD
-=======
         self.ordered_fan_speeds = []
->>>>>>> 7b8932c5
         if (
             features & SUPPORT_FAN_MODE
             and fan_modes
@@ -374,18 +371,6 @@
         params = {ATTR_ENTITY_ID: self.entity_id, ATTR_FAN_MODE: mode}
         self.async_call_service(DOMAIN_CLIMATE, SERVICE_SET_FAN_MODE, params)
 
-<<<<<<< HEAD
-    def _set_fan_active(self, active) -> None:
-        _LOGGER.debug("%s: Set fan active to %s", self.entity_id, active)
-        if FAN_OFF not in self.fan_modes:
-            self.char_active.value = 1
-            self.char_active.notify()
-            return
-        if not active:
-            mode = self.fan_modes[FAN_OFF]
-        else:
-            mode = percentage_to_ordered_list_item(self.ordered_fan_speeds, 50)
-=======
     def _get_on_mode(self) -> str:
         if self.ordered_fan_speeds:
             return percentage_to_ordered_list_item(self.ordered_fan_speeds, 50)
@@ -401,22 +386,12 @@
             self.char_active.notify()
             return
         mode = self._get_on_mode() if active else self.fan_modes[FAN_OFF]
->>>>>>> 7b8932c5
         params = {ATTR_ENTITY_ID: self.entity_id, ATTR_FAN_MODE: self.fan_modes[mode]}
         self.async_call_service(DOMAIN_CLIMATE, SERVICE_SET_FAN_MODE, params)
 
     def _set_fan_auto(self, auto) -> None:
         _LOGGER.debug("%s: Set fan auto to %s", self.entity_id, auto)
-<<<<<<< HEAD
-        if auto:
-            mode = FAN_AUTO
-        elif FAN_ON in self.fan_modes:
-            mode = FAN_ON
-        elif self.ordered_fan_speeds:
-            mode = percentage_to_ordered_list_item(self.ordered_fan_speeds, 50)
-=======
         mode = self.fan_modes[FAN_AUTO] if auto else self._get_on_mode()
->>>>>>> 7b8932c5
         params = {ATTR_ENTITY_ID: self.entity_id, ATTR_FAN_MODE: self.fan_modes[mode]}
         self.async_call_service(DOMAIN_CLIMATE, SERVICE_SET_FAN_MODE, params)
 
