--- conflicted
+++ resolved
@@ -3,19 +3,13 @@
 
 import asyncio
 from collections.abc import Coroutine
-<<<<<<< HEAD
-import contextlib
 from dataclasses import asdict
-=======
->>>>>>> b24fa483
 from datetime import timedelta
 import logging
 from typing import Any
 
-from roborock import RoborockException, RoborockInvalidCredentials
 from roborock.api import RoborockApiClient
 from roborock.cloud_api import RoborockMqttClient
-<<<<<<< HEAD
 from roborock.containers import (
     DeviceData,
     HomeDataDevice,
@@ -23,20 +17,13 @@
     NetworkInfo,
     UserData,
 )
-from roborock.exceptions import RoborockException
-=======
-from roborock.containers import DeviceData, HomeDataDevice, HomeDataProduct, UserData
->>>>>>> b24fa483
+from roborock.exceptions import RoborockException, RoborockInvalidCredentials
 
 from homeassistant.config_entries import ConfigEntry
 from homeassistant.const import CONF_USERNAME
 from homeassistant.core import HomeAssistant
-<<<<<<< HEAD
-from homeassistant.exceptions import ConfigEntryNotReady
+from homeassistant.exceptions import ConfigEntryAuthFailed, ConfigEntryNotReady
 from homeassistant.helpers.storage import Store
-=======
-from homeassistant.exceptions import ConfigEntryAuthFailed, ConfigEntryNotReady
->>>>>>> b24fa483
 
 from .const import CONF_BASE_URL, CONF_USER_DATA, DOMAIN, PLATFORMS, STORE_VERSION
 from .coordinator import RoborockDataUpdateCoordinator
@@ -58,11 +45,8 @@
     _LOGGER.debug("Getting home data")
     try:
         home_data = await api_client.get_home_data(user_data)
-<<<<<<< HEAD
-=======
     except RoborockInvalidCredentials as err:
         raise ConfigEntryAuthFailed("Invalid credentials.") from err
->>>>>>> b24fa483
     except RoborockException as err:
         raise ConfigEntryNotReady("Failed getting Roborock home_data.") from err
     _LOGGER.debug("Got home data %s", home_data)
@@ -74,24 +58,15 @@
     }
     # Get a Coordinator if the device is available or if we have connected to the device before
     coordinators = await asyncio.gather(
-<<<<<<< HEAD
         *build_setup_functions(
             hass, device_map, user_data, product_info, current_cached_data
-        )
-    )
-    # Valid coordinators are those where we had networking cached or we could get networking
-    valid_coordinators: list[RoborockDataUpdateCoordinator] = [
-        coord for coord in coordinators if coord is not None
-=======
-        *build_setup_functions(hass, device_map, user_data, product_info),
-        return_exceptions=True,
+        ), return_exceptions=True
     )
     # Valid coordinators are those where we had networking cached or we could get networking
     valid_coordinators: list[RoborockDataUpdateCoordinator] = [
         coord
         for coord in coordinators
         if isinstance(coord, RoborockDataUpdateCoordinator)
->>>>>>> b24fa483
     ]
     if len(valid_coordinators) == 0:
         raise ConfigEntryNotReady("No coordinators were able to successfully setup.")
@@ -99,14 +74,7 @@
         coordinator.roborock_device_info.device.duid: coordinator
         for coordinator in valid_coordinators
     }
-<<<<<<< HEAD
-
-    if not hass.data[DOMAIN][entry.entry_id]:
-        # Don't start if no coordinators succeeded.
-        raise ConfigEntryNotReady("There are no devices that can currently be reached.")
     updated_cached: dict[str, dict] = {}
-=======
->>>>>>> b24fa483
     await hass.config_entries.async_forward_entry_setups(entry, PLATFORMS)
     for coord in valid_coordinators:
         updated_cached.update(
@@ -115,6 +83,7 @@
                     CachedCoordinatorInformation(
                         network_info=coord.roborock_device_info.network_info,
                         supported_entities=coord.supported_entities,
+                        map_info=coord.maps
                     )
                 )
             }
@@ -128,15 +97,11 @@
     device_map: dict[str, HomeDataDevice],
     user_data: UserData,
     product_info: dict[str, HomeDataProduct],
-<<<<<<< HEAD
     stored_cached_data: dict[str, dict],
-=======
->>>>>>> b24fa483
 ) -> list[Coroutine[Any, Any, RoborockDataUpdateCoordinator | None]]:
     """Create a list of setup functions that can later be called asynchronously."""
     setup_functions = []
     for device in device_map.values():
-<<<<<<< HEAD
         cached_info = None
         if device.duid in stored_cached_data:
             cached_info = CachedCoordinatorInformation(
@@ -146,15 +111,12 @@
                 supported_entities=set(
                     stored_cached_data[device.duid]["supported_entities"]
                 ),
+                map_info=stored_cached_data[device.duid]["map_info"]
             )
         setup_functions.append(
             setup_device(
                 hass, user_data, device, product_info[device.product_id], cached_info
             )
-=======
-        setup_functions.append(
-            setup_device(hass, user_data, device, product_info[device.product_id])
->>>>>>> b24fa483
         )
     return setup_functions
 
@@ -164,10 +126,7 @@
     user_data: UserData,
     device: HomeDataDevice,
     product_info: HomeDataProduct,
-<<<<<<< HEAD
     cached_data: CachedCoordinatorInformation | None,
-=======
->>>>>>> b24fa483
 ) -> RoborockDataUpdateCoordinator | None:
     """Set up a device Coordinator."""
     mqtt_client = RoborockMqttClient(user_data, DeviceData(device, product_info.name))
@@ -178,7 +137,6 @@
             # get_networking - then we need to go through cache checking.
             raise RoborockException("Networking request returned None.")
     except RoborockException as err:
-<<<<<<< HEAD
         if cached_data is None:
             # If we have never added this device before - don't start now.
             _LOGGER.warning(
@@ -187,7 +145,7 @@
                 device.name,
             )
             _LOGGER.debug(err)
-            return None
+            raise err
         # If cached data exist, then we have set up this vacuum before,
         # and we have cached network information.
         networking = cached_data.network_info
@@ -200,27 +158,14 @@
     # Verify we can communicate locally - if we can't, switch to cloud api
     await coordinator.verify_api()
     coordinator.api.is_available = True
-    with contextlib.suppress(ConfigEntryNotReady):
-        await coordinator.async_config_entry_first_refresh()
-    if not coordinator.last_update_success:
-=======
-        _LOGGER.warning(
-            "Not setting up %s because we could not get the network information of the device. "
-            "Please confirm it is online and the Roborock servers can communicate with it",
-            device.name,
-        )
-        _LOGGER.debug(err)
-        raise err
-    coordinator = RoborockDataUpdateCoordinator(
-        hass, device, networking, product_info, mqtt_client
-    )
-    # Verify we can communicate locally - if we can't, switch to cloud api
-    await coordinator.verify_api()
-    coordinator.api.is_available = True
+    try:
+        await coordinator.get_maps()
+    except RoborockException:
+        if cached_data:
+            coordinator.maps = cached_data.map_info
     try:
         await coordinator.async_config_entry_first_refresh()
     except ConfigEntryNotReady:
->>>>>>> b24fa483
         if isinstance(coordinator.api, RoborockMqttClient):
             _LOGGER.warning(
                 "Not setting up %s because the we failed to get data for the first time using the online client. "
@@ -232,22 +177,6 @@
             # but in case if it isn't, the error can be included in debug logs for the user to grab.
             if coordinator.last_exception:
                 _LOGGER.debug(coordinator.last_exception)
-<<<<<<< HEAD
-        else:
-            # If this is reached, we have verified that we can communicate with the Vacuum locally,
-            # so if there is an error here - it is not a communication issue but some other problem
-            if coordinator.last_exception:
-                extra_error = f"Please create an issue with the following error included: {coordinator.last_exception}"
-            else:
-                extra_error = "Setting up of the coordinator failed, but no exceptions were thrown."
-            _LOGGER.warning(
-                "Not setting up %s because the coordinator failed to get data for the first time using the offline client %s",
-                device.name,
-                extra_error,
-            )
-        coordinator.api.is_available = False
-=======
-                raise coordinator.last_exception
         elif coordinator.last_exception:
             # If this is reached, we have verified that we can communicate with the Vacuum locally,
             # so if there is an error here - it is not a communication issue but some other problem
@@ -258,8 +187,9 @@
                 device.name,
                 extra_error,
             )
-            raise coordinator.last_exception
->>>>>>> b24fa483
+        if not cached_data:
+            return None
+        coordinator.api.is_available = False
     return coordinator
 
 
