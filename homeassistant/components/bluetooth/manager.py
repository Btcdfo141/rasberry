--- conflicted
+++ resolved
@@ -352,18 +352,10 @@
 
         connectable = callback_matcher[CONNECTABLE]
         self._callback_index.add_with_address(callback_matcher)
-<<<<<<< HEAD
-        self._callback_index.build()
-=======
->>>>>>> 15ad1064
 
         @hass_callback
         def _async_remove_callback() -> None:
             self._callback_index.remove_with_address(callback_matcher)
-<<<<<<< HEAD
-            self._callback_index.build()
-=======
->>>>>>> 15ad1064
 
         # If we have history for the subscriber, we can trigger the callback
         # immediately with the last packet so the subscriber can see the
