--- conflicted
+++ resolved
@@ -15,14 +15,10 @@
 from .const import DOMAIN
 
 
-<<<<<<< HEAD
 _LOGGER = logging.getLogger(__name__)
 
 
-def ensure_domain_data(hass):
-=======
 async def async_ensure_domain_data(hass):
->>>>>>> 93706fa5
     """Ensure hass.data is filled properly."""
     hass.data[DOMAIN] = hass.data.get(DOMAIN, {})
     hass.data[DOMAIN]['devices'] = hass.data[DOMAIN].get('devices', {})
