"""Config flow for Yale Access Bluetooth integration."""
from __future__ import annotations

import asyncio
import logging
from typing import Any, cast

from bleak_retry_connector import BleakError
import voluptuous as vol
from yalexs_ble import AuthError, PushLock, local_name_to_serial, serial_to_local_name
from yalexs_ble.const import YALE_MFR_ID

from homeassistant import config_entries
from homeassistant.components import bluetooth
from homeassistant.components.bluetooth import (
    BluetoothServiceInfoBleak,
    async_discovered_service_info,
)
from homeassistant.components.bluetooth.match import (
    LOCAL_NAME,
    BluetoothCallbackMatcher,
)
from homeassistant.core import HomeAssistant, callback
from homeassistant.data_entry_flow import FlowResult
from homeassistant.helpers.service_info.bluetooth import BluetoothServiceInfo
from homeassistant.helpers.typing import DiscoveryInfoType
from homeassistant.loader import async_get_integration

from .const import CONF_KEY, CONF_LOCAL_NAME, CONF_SLOT, DISCOVERY_TIMEOUT, DOMAIN

_LOGGER = logging.getLogger(__name__)


async def async_wait_for_discovery(
    hass: HomeAssistant, local_name: str
) -> bluetooth.BluetoothServiceInfoBleak:
    """Wait for a device to be discovered."""
    discovery_info_future: asyncio.Future[
        bluetooth.BluetoothServiceInfoBleak
    ] = asyncio.Future()

    @callback
    def _async_update_ble(
        service_info: bluetooth.BluetoothServiceInfoBleak
        | bluetooth.BluetoothServiceInfo,
        change: bluetooth.BluetoothChange,
    ) -> None:
        """Update from a ble callback."""
        assert isinstance(service_info, bluetooth.BluetoothServiceInfoBleak)
        if not discovery_info_future.done():
            discovery_info_future.set_result(service_info)

    cancel = bluetooth.async_register_callback(
        hass,
        _async_update_ble,
        BluetoothCallbackMatcher({LOCAL_NAME: local_name}),
    )
    try:
        return await asyncio.wait_for(discovery_info_future, timeout=DISCOVERY_TIMEOUT)
    finally:
        cancel()


class ConfigFlow(config_entries.ConfigFlow, domain=DOMAIN):
    """Handle a config flow for Yale Access Bluetooth."""

    VERSION = 1

    def __init__(self) -> None:
        """Initialize the config flow."""
        self._discovery_info: BluetoothServiceInfoBleak | None = None
        self._discovered_devices: dict[str, BluetoothServiceInfoBleak] = {}
        self._discovered_key: str | None = None
        self._discovered_slot: int | None = None
        self._discovered_name: str | None = None

    async def async_step_bluetooth(
        self, discovery_info: BluetoothServiceInfo
    ) -> FlowResult:
        """Handle the bluetooth discovery step."""
        await self.async_set_unique_id(discovery_info.name)
        self._abort_if_unique_id_configured()
        self._discovery_info = cast(BluetoothServiceInfoBleak, discovery_info)
        self.context["title_placeholders"] = {
            "name": local_name_to_serial(discovery_info.name),
<<<<<<< HEAD
=======
            "local_name": discovery_info.name,
            "address": self._discovery_info.address,
>>>>>>> 774229f3
        }
        return await self.async_step_user()

    async def async_step_integration_discovery(
        self, discovery_info: DiscoveryInfoType
    ) -> FlowResult:
        """Handle a discovered integration."""
        name = discovery_info["name"]
        serial = discovery_info["serial"]
        discovered_key = discovery_info["key"]
        discovered_slot = discovery_info["slot"]
        local_name = serial_to_local_name(serial)
        # We do not want to raise on progress as integration_discovery takes
        # precedence over other discovery flows since we already have the keys.
        await self.async_set_unique_id(local_name, raise_on_progress=False)
        self._abort_if_unique_id_configured(
            updates={CONF_KEY: discovered_key, CONF_SLOT: discovered_slot}
        )
        for progress in self._async_in_progress(include_uninitialized=True):
            # Integration discovery should abort other discovery types
            # since it already has the keys and slots, and the other
            # discovery types do not.
            context = progress["context"]
            if context.get("unique_id") == local_name and not context.get("active"):
                self.hass.config_entries.flow.async_abort(progress["flow_id"])
        try:
            self._discovery_info = await async_wait_for_discovery(self.hass, local_name)
        except asyncio.TimeoutError:
            return self.async_abort(reason="no_devices_found")
        self._discovered_name = name
        self._discovered_key = discovered_key
        self._discovered_slot = discovered_slot
        self.context["title_placeholders"] = {
            "name": name,
            "local_name": local_name,
            "address": self._discovery_info.address,
        }
        return await self.async_step_integration_discovery_confirm()

    async def async_step_integration_discovery_confirm(
        self, user_input: dict[str, Any] | None = None
    ) -> FlowResult:
        """Handle a confirmation of discovered integration."""
        assert self._discovery_info is not None
        assert self._discovered_key is not None
        assert self._discovered_slot is not None
        assert self._discovered_name is not None
        assert self.unique_id is not None
        if user_input is not None:
            return self.async_create_entry(
                title=self._discovered_name,
                data={
                    CONF_KEY: self._discovered_key,
                    CONF_SLOT: self._discovered_slot,
                },
            )

        self._set_confirm_only()
        return self.async_show_form(
            step_id="integration_discovery_confirm",
            description_placeholders={
                "name": self._discovered_name,
                "local_name": self.unique_id,
                "address": self._discovery_info.address,
            },
        )

    async def async_step_user(
        self, user_input: dict[str, Any] | None = None
    ) -> FlowResult:
        """Handle the user step to pick discovered device."""
        errors: dict[str, str] = {}

        if user_input is not None:
            self.context["active"] = True
            local_name = user_input[CONF_LOCAL_NAME]
            discovery_info = self._discovered_devices[local_name]
            key = user_input[CONF_KEY]
            slot = user_input[CONF_SLOT]
            await self.async_set_unique_id(local_name, raise_on_progress=False)
            self._abort_if_unique_id_configured()
            push_lock = PushLock(local_name)
            push_lock.set_ble_device(discovery_info.device)
            push_lock.set_lock_key(key, slot)
            try:
                await push_lock.update()
            except BleakError:
                errors["base"] = "cannot_connect"
            except (AuthError, ValueError):
                errors["key"] = "invalid_auth"
            except Exception:  # pylint: disable=broad-except
                _LOGGER.exception("Unexpected error")
                errors["base"] = "unknown"
            else:
                return self.async_create_entry(title=local_name, data=user_input)

        if discovery := self._discovery_info:
            self._discovered_devices[discovery.name] = discovery
        else:
            current_local_names = self._async_current_ids()
            for discovery in async_discovered_service_info(self.hass):
                if (
                    discovery.name in current_local_names
                    or discovery.name in self._discovered_devices
                    or YALE_MFR_ID not in discovery.manufacturer_data
                ):
                    continue
                self._discovered_devices[discovery.name] = discovery

        if not self._discovered_devices:
            return self.async_abort(reason="no_unconfigured_devices")

        data_schema = vol.Schema(
            {
                vol.Required(CONF_LOCAL_NAME): vol.In(
                    {
                        local_name: f"{local_name} ({service_info.address})"
                        for local_name, service_info in self._discovered_devices.items()
                    }
                ),
                vol.Required(CONF_KEY): str,
                vol.Required(CONF_SLOT): int,
            }
        )
        integration = await async_get_integration(self.hass, DOMAIN)
        return self.async_show_form(
            step_id="user",
            data_schema=data_schema,
            errors=errors,
            description_placeholders={"docs_url": integration.documentation},
        )<|MERGE_RESOLUTION|>--- conflicted
+++ resolved
@@ -83,11 +83,8 @@
         self._discovery_info = cast(BluetoothServiceInfoBleak, discovery_info)
         self.context["title_placeholders"] = {
             "name": local_name_to_serial(discovery_info.name),
-<<<<<<< HEAD
-=======
             "local_name": discovery_info.name,
             "address": self._discovery_info.address,
->>>>>>> 774229f3
         }
         return await self.async_step_user()
 
