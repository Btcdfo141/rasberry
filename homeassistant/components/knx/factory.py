--- conflicted
+++ resolved
@@ -8,14 +8,6 @@
     ClimateMode as XknxClimateMode,
     Cover as XknxCover,
     Device as XknxDevice,
-<<<<<<< HEAD
-    Fan as XknxFan,
-    Light as XknxLight,
-    Notification as XknxNotification,
-    Scene as XknxScene,
-=======
-    Sensor as XknxSensor,
->>>>>>> 05c6f3ca
     Weather as XknxWeather,
 )
 
@@ -23,19 +15,7 @@
 from homeassistant.helpers.typing import ConfigType
 
 from .const import SupportedPlatforms
-from .schema import (
-    BinarySensorSchema,
-    ClimateSchema,
-    CoverSchema,
-<<<<<<< HEAD
-    FanSchema,
-    LightSchema,
-    SceneSchema,
-=======
-    SensorSchema,
->>>>>>> 05c6f3ca
-    WeatherSchema,
-)
+from .schema import BinarySensorSchema, ClimateSchema, CoverSchema, WeatherSchema
 
 
 def create_knx_device(
@@ -49,17 +29,6 @@
 
     if platform is SupportedPlatforms.CLIMATE:
         return _create_climate(knx_module, config)
-
-<<<<<<< HEAD
-    if platform is SupportedPlatforms.NOTIFY:
-        return _create_notify(knx_module, config)
-
-    if platform is SupportedPlatforms.SCENE:
-        return _create_scene(knx_module, config)
-=======
-    if platform is SupportedPlatforms.SENSOR:
-        return _create_sensor(knx_module, config)
->>>>>>> 05c6f3ca
 
     if platform is SupportedPlatforms.BINARY_SENSOR:
         return _create_binary_sensor(knx_module, config)
@@ -167,37 +136,6 @@
     )
 
 
-<<<<<<< HEAD
-def _create_notify(knx_module: XKNX, config: ConfigType) -> XknxNotification:
-    """Return a KNX notification to be used within XKNX."""
-    return XknxNotification(
-        knx_module,
-        name=config[CONF_NAME],
-        group_address=config[KNX_ADDRESS],
-    )
-
-
-def _create_scene(knx_module: XKNX, config: ConfigType) -> XknxScene:
-    """Return a KNX scene to be used within XKNX."""
-    return XknxScene(
-        knx_module,
-        name=config[CONF_NAME],
-        group_address=config[KNX_ADDRESS],
-        scene_number=config[SceneSchema.CONF_SCENE_NUMBER],
-=======
-def _create_sensor(knx_module: XKNX, config: ConfigType) -> XknxSensor:
-    """Return a KNX sensor to be used within XKNX."""
-    return XknxSensor(
-        knx_module,
-        name=config[CONF_NAME],
-        group_address_state=config[SensorSchema.CONF_STATE_ADDRESS],
-        sync_state=config[SensorSchema.CONF_SYNC_STATE],
-        always_callback=config[SensorSchema.CONF_ALWAYS_CALLBACK],
-        value_type=config[CONF_TYPE],
->>>>>>> 05c6f3ca
-    )
-
-
 def _create_binary_sensor(knx_module: XKNX, config: ConfigType) -> XknxBinarySensor:
     """Return a KNX binary sensor to be used within XKNX."""
     device_name = config[CONF_NAME]
