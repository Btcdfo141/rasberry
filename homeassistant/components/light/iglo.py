--- conflicted
+++ resolved
@@ -10,18 +10,10 @@
 import voluptuous as vol
 
 from homeassistant.components.light import (
-<<<<<<< HEAD
-    ATTR_BRIGHTNESS, ATTR_HS_COLOR, ATTR_COLOR_TEMP,
-    SUPPORT_BRIGHTNESS, SUPPORT_COLOR_TEMP, SUPPORT_COLOR,
-    Light, PLATFORM_SCHEMA
-)
-
-=======
-    ATTR_BRIGHTNESS, ATTR_COLOR_TEMP, ATTR_EFFECT, ATTR_RGB_COLOR,
-    SUPPORT_BRIGHTNESS, SUPPORT_COLOR_TEMP, SUPPORT_RGB_COLOR, SUPPORT_EFFECT,
+    ATTR_BRIGHTNESS, ATTR_COLOR_TEMP, ATTR_EFFECT, ATTR_HS_COLOR,
+    SUPPORT_BRIGHTNESS, SUPPORT_COLOR_TEMP, SUPPORT_COLOR, SUPPORT_EFFECT,
     PLATFORM_SCHEMA, Light)
 from homeassistant.const import CONF_HOST, CONF_NAME, CONF_PORT
->>>>>>> 3442b674
 import homeassistant.helpers.config_validation as cv
 import homeassistant.util.color as color_util
 
@@ -55,13 +47,6 @@
         from iglo import Lamp
         self._name = name
         self._lamp = Lamp(0, host, port)
-<<<<<<< HEAD
-        self._on = True
-        self._brightness = 255
-        self._hs = (0, 0)
-        self._color_temp = 0
-=======
->>>>>>> 3442b674
 
     @property
     def name(self):
@@ -92,14 +77,9 @@
             self._lamp.min_kelvin))
 
     @property
-<<<<<<< HEAD
     def hs_color(self):
         """Return the hs value."""
-        return self._hs
-=======
-    def rgb_color(self):
-        """Return the RGB value."""
-        return self._lamp.state()['rgb']
+        return color_util.color_RGB_to_hsv(*self._lamp.state()['rgb'])
 
     @property
     def effect(self):
@@ -110,17 +90,12 @@
     def effect_list(self):
         """Return the list of supported effects."""
         return self._lamp.effect_list()
->>>>>>> 3442b674
 
     @property
     def supported_features(self):
         """Flag supported features."""
-<<<<<<< HEAD
-        return SUPPORT_BRIGHTNESS | SUPPORT_COLOR_TEMP | SUPPORT_COLOR
-=======
         return (SUPPORT_BRIGHTNESS | SUPPORT_COLOR_TEMP |
-                SUPPORT_RGB_COLOR | SUPPORT_EFFECT)
->>>>>>> 3442b674
+                SUPPORT_COLOR | SUPPORT_EFFECT)
 
     @property
     def is_on(self):
@@ -154,16 +129,4 @@
 
     def turn_off(self, **kwargs):
         """Turn the light off."""
-<<<<<<< HEAD
-        self._lamp.switch(False)
-
-    def update(self):
-        """Update light status."""
-        state = self._lamp.state()
-        self._on = state['on']
-        self._brightness = state['brightness']
-        self._hs = color_util.color_RGB_to_hs(*state['rgb'])
-        self._color_temp = state['white']
-=======
-        self._lamp.switch(False)
->>>>>>> 3442b674
+        self._lamp.switch(False)