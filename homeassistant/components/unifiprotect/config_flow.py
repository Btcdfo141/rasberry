--- conflicted
+++ resolved
@@ -39,8 +39,6 @@
 
 _LOGGER = logging.getLogger(__name__)
 
-DEFAULT_PLATFORM = "NVR"
-
 
 class ProtectFlowHandler(config_entries.ConfigFlow, domain=DOMAIN):
     """Handle a UniFi Protect config flow."""
@@ -99,11 +97,7 @@
         placeholders = {
             "name": discovery_info["hostname"]
             or discovery_info["platform"]
-<<<<<<< HEAD
-            or discovery_info["mac"],
-=======
             or f"NVR {discovery_info['mac']}",
->>>>>>> a18dc2de
             "ip_address": discovery_info["ip_address"],
         }
         self.context["title_placeholders"] = placeholders
