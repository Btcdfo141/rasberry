--- conflicted
+++ resolved
@@ -5,11 +5,7 @@
         "title": "Connect to the modem",
         "data": {
           "device": "Device",
-<<<<<<< HEAD
-          "baud_speed": "Baud Speed (0 for auto)"
-=======
           "baud_speed": "Baud Speed"
->>>>>>> 56d08d5e
         }
       }
     },
