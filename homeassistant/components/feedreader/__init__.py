--- conflicted
+++ resolved
@@ -1,12 +1,8 @@
 """Support for RSS/Atom feeds."""
 from __future__ import annotations
 
-<<<<<<< HEAD
-from datetime import timedelta
-=======
 from calendar import timegm
 from datetime import datetime, timedelta
->>>>>>> b145352b
 from logging import getLogger
 import os
 import pickle
@@ -21,11 +17,7 @@
 from homeassistant.helpers.event import async_track_time_interval
 from homeassistant.helpers.storage import Store
 from homeassistant.helpers.typing import ConfigType
-<<<<<<< HEAD
 from homeassistant.util import dt as dt_util
-=======
-from homeassistant.util.dt import utc_from_timestamp
->>>>>>> b145352b
 
 _LOGGER = getLogger(__name__)
 
@@ -294,6 +286,6 @@
     def _async_save_data(self) -> dict[str, str]:
         """Save feed data to storage."""
         return {
-            feed_id: utc_from_timestamp(timegm(struct_utc)).isoformat()
+            feed_id: dt_util.utc_from_timestamp(timegm(struct_utc)).isoformat()
             for feed_id, struct_utc in self._data.items()
         }