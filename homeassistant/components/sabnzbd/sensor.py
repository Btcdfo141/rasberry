"""Support for monitoring an SABnzbd NZB client."""
from homeassistant.components.sensor import SensorEntity
from homeassistant.helpers.dispatcher import async_dispatcher_connect

<<<<<<< HEAD
from . import DOMAIN, SENSOR_TYPES, SIGNAL_SABNZBD_UPDATED, SabnzbdApiData
from ...config_entries import ConfigEntry
from ...core import HomeAssistant
from ...helpers.entity_platform import AddEntitiesCallback
from .const import KEY_API, KEY_NAME
=======
from . import (
    DATA_SABNZBD,
    SENSOR_TYPES,
    SIGNAL_SABNZBD_UPDATED,
    SabnzbdSensorEntityDescription,
)
>>>>>>> 442d65e8


async def async_setup_entry(
    hass: HomeAssistant,
    config_entry: ConfigEntry,
    async_add_entities: AddEntitiesCallback,
) -> None:
    """Set up a Sabnzbd sensor entry."""

    sab_api = hass.data[DOMAIN][config_entry.entry_id][KEY_API]
    client_name = hass.data[DOMAIN][config_entry.entry_id][KEY_NAME]
    sab_api_data = SabnzbdApiData(sab_api)

    async_add_entities(
<<<<<<< HEAD
        [SabnzbdSensor(sensor, sab_api_data, client_name) for sensor in SENSOR_TYPES]
=======
        [
            SabnzbdSensor(sab_api_data, client_name, description)
            for description in SENSOR_TYPES
            if description.key in sensors
        ]
>>>>>>> 442d65e8
    )


class SabnzbdSensor(SensorEntity):
    """Representation of an SABnzbd sensor."""

    entity_description: SabnzbdSensorEntityDescription
    _attr_should_poll = False

    def __init__(
        self, sabnzbd_api_data, client_name, description: SabnzbdSensorEntityDescription
    ):
        """Initialize the sensor."""
        self.entity_description = description
        self._sabnzbd_api = sabnzbd_api_data
        self._attr_name = f"{client_name} {description.name}"

    async def async_added_to_hass(self):
        """Call when entity about to be added to hass."""
        self.async_on_remove(
            async_dispatcher_connect(
                self.hass, SIGNAL_SABNZBD_UPDATED, self.update_state
            )
        )

    def update_state(self, args):
        """Get the latest data and updates the states."""
        self._attr_native_value = self._sabnzbd_api.get_queue_field(
            self.entity_description.field_name
        )

        if self.entity_description.key == "speed":
            self._attr_native_value = round(float(self._attr_native_value) / 1024, 1)
        elif "size" in self.entity_description.key:
            self._attr_native_value = round(float(self._attr_native_value), 2)

        self.schedule_update_ha_state()<|MERGE_RESOLUTION|>--- conflicted
+++ resolved
@@ -2,20 +2,16 @@
 from homeassistant.components.sensor import SensorEntity
 from homeassistant.helpers.dispatcher import async_dispatcher_connect
 
-<<<<<<< HEAD
-from . import DOMAIN, SENSOR_TYPES, SIGNAL_SABNZBD_UPDATED, SabnzbdApiData
-from ...config_entries import ConfigEntry
-from ...core import HomeAssistant
-from ...helpers.entity_platform import AddEntitiesCallback
-from .const import KEY_API, KEY_NAME
-=======
 from . import (
     DATA_SABNZBD,
     SENSOR_TYPES,
     SIGNAL_SABNZBD_UPDATED,
     SabnzbdSensorEntityDescription,
 )
->>>>>>> 442d65e8
+from ...config_entries import ConfigEntry
+from ...core import HomeAssistant
+from ...helpers.entity_platform import AddEntitiesCallback
+from .const import KEY_API, KEY_NAME
 
 
 async def async_setup_entry(
@@ -30,15 +26,7 @@
     sab_api_data = SabnzbdApiData(sab_api)
 
     async_add_entities(
-<<<<<<< HEAD
         [SabnzbdSensor(sensor, sab_api_data, client_name) for sensor in SENSOR_TYPES]
-=======
-        [
-            SabnzbdSensor(sab_api_data, client_name, description)
-            for description in SENSOR_TYPES
-            if description.key in sensors
-        ]
->>>>>>> 442d65e8
     )
 
 
