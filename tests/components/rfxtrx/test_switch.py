--- conflicted
+++ resolved
@@ -122,17 +122,9 @@
 
 async def test_discover_switch(hass, rfxtrx_automatic):
     """Test with discovery of switches."""
-<<<<<<< HEAD
-    await _signal_event(hass, "0b1100100118cdea02010f70")
-=======
-    assert await async_setup_component(
-        hass, "rfxtrx", {"rfxtrx": {"device": "abcd", "automatic_add": True}},
-    )
-    await hass.async_block_till_done()
-    await hass.async_start()
+    rfxtrx = rfxtrx_automatic
 
     await rfxtrx.signal("0b1100100118cdea02010f70")
->>>>>>> bbff9ff6
     state = hass.states.get("switch.ac_118cdea_2")
     assert state
     assert state.state == "on"
