--- conflicted
+++ resolved
@@ -382,7 +382,6 @@
     return config
 
 
-<<<<<<< HEAD
 def check_hvac_target_temp_registers(config: dict) -> dict:
     """Check conflicts among HVAC target temperature registers and HVAC ON/OFF, HVAC register, Fan Modes."""
 
@@ -409,7 +408,8 @@
         del config[CONF_FAN_MODE_REGISTER]
 
     return config
-=======
+
+  
 def register_int_list_validator(value: Any) -> Any:
     """Check if a register (CONF_ADRESS) is an int or a list having only 1 register."""
     if isinstance(value, int) and value >= 0:
@@ -422,7 +422,6 @@
     raise vol.Invalid(
         f"Invalid {CONF_ADDRESS} register for fan mode. Required type: positive integer, allowed 1 or list of 1 register."
     )
->>>>>>> 134cc784
 
 
 def check_config(config: dict) -> dict:
