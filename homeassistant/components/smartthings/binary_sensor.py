--- conflicted
+++ resolved
@@ -4,12 +4,9 @@
 from pysmartthings import Attribute, Capability
 
 from homeassistant.components.binary_sensor import (
-<<<<<<< HEAD
     DEVICE_CLASS_MOISTURE,
     DEVICE_CLASS_MOVING,
-=======
     DEVICE_CLASS_OPENING,
->>>>>>> cee96ae2
     DEVICE_CLASS_SOUND,
     BinarySensorEntity,
 )
@@ -29,25 +26,15 @@
     Capability.water_sensor: Attribute.water,
 }
 ATTRIB_TO_CLASS = {
-<<<<<<< HEAD
     Attribute.acceleration: DEVICE_CLASS_MOVING,
-    Attribute.contact: "opening",
-=======
-    Attribute.acceleration: "moving",
     Attribute.contact: DEVICE_CLASS_OPENING,
->>>>>>> cee96ae2
     Attribute.filter_status: "problem",
     Attribute.motion: "motion",
     Attribute.presence: "presence",
     Attribute.sound: DEVICE_CLASS_SOUND,
     Attribute.tamper: "problem",
-<<<<<<< HEAD
-    Attribute.valve: "opening",
+    Attribute.valve: DEVICE_CLASS_OPENING,
     Attribute.water: DEVICE_CLASS_MOISTURE,
-=======
-    Attribute.valve: DEVICE_CLASS_OPENING,
-    Attribute.water: "moisture",
->>>>>>> cee96ae2
 }
 
 
