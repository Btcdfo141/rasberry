"""Support for a camera of a BloomSky weather station."""
import logging

import requests

from homeassistant.components.camera import Camera

<<<<<<< HEAD
=======
from . import BLOOMSKY

DEPENDENCIES = ['bloomsky']

>>>>>>> 7d46ed0b

def setup_platform(hass, config, add_entities, discovery_info=None):
    """Set up access to BloomSky cameras."""
    for device in BLOOMSKY.devices.values():
        add_entities([BloomSkyCamera(BLOOMSKY, device)])


class BloomSkyCamera(Camera):
    """Representation of the images published from the BloomSky's camera."""

    def __init__(self, bs, device):
        """Initialize access to the BloomSky camera images."""
        super(BloomSkyCamera, self).__init__()
        self._name = device['DeviceName']
        self._id = device['DeviceID']
        self._bloomsky = bs
        self._url = ""
        self._last_url = ""
        # last_image will store images as they are downloaded so that the
        # frequent updates in home-assistant don't keep poking the server
        # to download the same image over and over.
        self._last_image = ""
        self._logger = logging.getLogger(__name__)

    def camera_image(self):
        """Update the camera's image if it has changed."""
        try:
            self._url = self._bloomsky.devices[self._id]['Data']['ImageURL']
            self._bloomsky.refresh_devices()
            # If the URL hasn't changed then the image hasn't changed.
            if self._url != self._last_url:
                response = requests.get(self._url, timeout=10)
                self._last_url = self._url
                self._last_image = response.content
        except requests.exceptions.RequestException as error:
            self._logger.error("Error getting bloomsky image: %s", error)
            return None

        return self._last_image

    @property
    def unique_id(self):
        """Return a unique ID."""
        return self._id

    @property
    def name(self):
        """Return the name of this BloomSky device."""
        return self._name<|MERGE_RESOLUTION|>--- conflicted
+++ resolved
@@ -5,13 +5,8 @@
 
 from homeassistant.components.camera import Camera
 
-<<<<<<< HEAD
-=======
 from . import BLOOMSKY
 
-DEPENDENCIES = ['bloomsky']
-
->>>>>>> 7d46ed0b
 
 def setup_platform(hass, config, add_entities, discovery_info=None):
     """Set up access to BloomSky cameras."""
