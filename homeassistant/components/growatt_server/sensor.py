--- conflicted
+++ resolved
@@ -15,11 +15,7 @@
     ENERGY_KILO_WATT_HOUR,
     FREQUENCY_HERTZ,
     POWER_WATT,
-<<<<<<< HEAD
-    UNIT_VOLT,
-=======
     VOLT,
->>>>>>> dbd1ca45
 )
 import homeassistant.helpers.config_validation as cv
 from homeassistant.helpers.entity import Entity
@@ -64,19 +60,6 @@
         "e_total",
         "power",
     ),
-<<<<<<< HEAD
-    "inverter_voltage_input_1": ("Input 1 voltage", UNIT_VOLT, "vpv1", None),
-    "inverter_amperage_input_1": ("Input 1 Amperage", "A", "ipv1", None),
-    "inverter_wattage_input_1": ("Input 1 Wattage", POWER_WATT, "ppv1", "power"),
-    "inverter_voltage_input_2": ("Input 2 voltage", UNIT_VOLT, "vpv2", None),
-    "inverter_amperage_input_2": ("Input 2 Amperage", "A", "ipv2", None),
-    "inverter_wattage_input_2": ("Input 2 Wattage", POWER_WATT, "ppv2", "power"),
-    "inverter_voltage_input_3": ("Input 3 voltage", UNIT_VOLT, "vpv3", None),
-    "inverter_amperage_input_3": ("Input 3 Amperage", "A", "ipv3", None),
-    "inverter_wattage_input_3": ("Input 3 Wattage", POWER_WATT, "ppv3", "power"),
-    "inverter_internal_wattage": ("Internal wattage", POWER_WATT, "ppv", "power"),
-    "inverter_reactive_voltage": ("Reactive voltage", UNIT_VOLT, "vacr", None),
-=======
     "inverter_voltage_input_1": ("Input 1 voltage", VOLT, "vpv1", None),
     "inverter_amperage_input_1": ("Input 1 Amperage", "A", "ipv1", None),
     "inverter_wattage_input_1": ("Input 1 Wattage", POWER_WATT, "ppv1", "power"),
@@ -88,7 +71,6 @@
     "inverter_wattage_input_3": ("Input 3 Wattage", POWER_WATT, "ppv3", "power"),
     "inverter_internal_wattage": ("Internal wattage", POWER_WATT, "ppv", "power"),
     "inverter_reactive_voltage": ("Reactive voltage", VOLT, "vacr", None),
->>>>>>> dbd1ca45
     "inverter_inverter_reactive_amperage": ("Reactive amperage", "A", "iacr", None),
     "inverter_frequency": ("AC frequency", FREQUENCY_HERTZ, "fac", None),
     "inverter_current_wattage": ("Output power", POWER_WATT, "pac", "power"),
