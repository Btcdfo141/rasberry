"""Tests for the mobile_app HTTP API."""
# pylint: disable=redefined-outer-name,unused-import
import pytest

from homeassistant.components.mobile_app.const import CONF_SECRET
from homeassistant.const import CONF_WEBHOOK_ID

from .const import REGISTER
from . import authed_api_client  # noqa: F401


async def test_registration(hass_client, authed_api_client):  # noqa: F811
    """Test that registrations happen."""
    try:
        # pylint: disable=unused-import
        from nacl.secret import SecretBox  # noqa: F401
        from nacl.encoding import Base64Encoder  # noqa: F401
    except (ImportError, OSError):
        pytest.skip("libnacl/libsodium is not installed")
        return

    import json

    resp = await authed_api_client.post(
        '/api/mobile_app/registrations', json=REGISTER
    )

    assert resp.status == 201
    register_json = await resp.json()
    assert CONF_WEBHOOK_ID in register_json
    assert CONF_SECRET in register_json

    keylen = SecretBox.KEY_SIZE
    key = register_json[CONF_SECRET].encode("utf-8")
    key = key[:keylen]
    key = key.ljust(keylen, b'\0')

    payload = json.dumps({'template': 'Hello world'}).encode("utf-8")

    data = SecretBox(key).encrypt(payload,
                                  encoder=Base64Encoder).decode("utf-8")

    container = {
        'type': 'render_template',
        'encrypted': True,
        'encrypted_data': data,
    }

    webhook_client = await hass_client()

    resp = await webhook_client.post(
        '/api/webhook/{}'.format(register_json[CONF_WEBHOOK_ID]),
        json=container
    )

    assert resp.status == 200

    webhook_json = await resp.json()
<<<<<<< HEAD
    assert webhook_json == {'rendered': 'Hello world'}


async def test_register_invalid_component(authed_api_client):  # noqa: F811
    """Test that registration with invalid component fails."""
    resp = await authed_api_client.post(
        '/api/mobile_app/registrations', json={
            'app_component': 'will_never_be_valid',
            'app_data': {'foo': 'bar'},
            'app_id': 'io.homeassistant.mobile_app_test',
            'app_name': 'Mobile App Tests',
            'app_version': '1.0.0',
            'device_name': 'Test 1',
            'manufacturer': 'mobile_app',
            'model': 'Test',
            'os_name': 'Linux',
            'os_version': '1.0',
            'supports_encryption': True
        }
    )

    assert resp.status == 400
    register_json = await resp.json()
    assert 'error' in register_json
    assert register_json['success'] is False
    assert register_json['error']['code'] == 'invalid_component'
=======
    assert 'encrypted_data' in webhook_json

    decrypted_data = SecretBox(key).decrypt(webhook_json['encrypted_data'],
                                            encoder=Base64Encoder)
    decrypted_data = decrypted_data.decode("utf-8")

    assert json.loads(decrypted_data) == {'rendered': 'Hello world'}
>>>>>>> ce1fe061
<|MERGE_RESOLUTION|>--- conflicted
+++ resolved
@@ -56,10 +56,15 @@
     assert resp.status == 200
 
     webhook_json = await resp.json()
-<<<<<<< HEAD
-    assert webhook_json == {'rendered': 'Hello world'}
+    assert 'encrypted_data' in webhook_json
 
+    decrypted_data = SecretBox(key).decrypt(webhook_json['encrypted_data'],
+                                            encoder=Base64Encoder)
+    decrypted_data = decrypted_data.decode("utf-8")
 
+    assert json.loads(decrypted_data) == {'rendered': 'Hello world'}
+
+    
 async def test_register_invalid_component(authed_api_client):  # noqa: F811
     """Test that registration with invalid component fails."""
     resp = await authed_api_client.post(
@@ -82,13 +87,4 @@
     register_json = await resp.json()
     assert 'error' in register_json
     assert register_json['success'] is False
-    assert register_json['error']['code'] == 'invalid_component'
-=======
-    assert 'encrypted_data' in webhook_json
-
-    decrypted_data = SecretBox(key).decrypt(webhook_json['encrypted_data'],
-                                            encoder=Base64Encoder)
-    decrypted_data = decrypted_data.decode("utf-8")
-
-    assert json.loads(decrypted_data) == {'rendered': 'Hello world'}
->>>>>>> ce1fe061
+    assert register_json['error']['code'] == 'invalid_component'