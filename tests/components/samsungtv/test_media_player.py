"""Tests for samsungtv component."""
import asyncio
from datetime import timedelta
import logging
from unittest.mock import DEFAULT as DEFAULT_MOCK, Mock, PropertyMock, call, patch

from samsungctl import exceptions
from samsungtvws.exceptions import ConnectionFailure
from websocket import WebSocketException

from homeassistant.components.media_player import DEVICE_CLASS_TV
from homeassistant.components.media_player.const import (
    ATTR_INPUT_SOURCE,
    ATTR_MEDIA_CONTENT_ID,
    ATTR_MEDIA_CONTENT_TYPE,
    ATTR_MEDIA_VOLUME_MUTED,
    DOMAIN,
    MEDIA_TYPE_CHANNEL,
    MEDIA_TYPE_URL,
    SERVICE_PLAY_MEDIA,
    SERVICE_SELECT_SOURCE,
    SUPPORT_TURN_ON,
)
from homeassistant.components.samsungtv.const import (
    CONF_ON_ACTION,
    DOMAIN as SAMSUNGTV_DOMAIN,
    METHOD_WEBSOCKET,
    TIMEOUT_REQUEST,
    TIMEOUT_WEBSOCKET,
)
from homeassistant.components.samsungtv.media_player import SUPPORT_SAMSUNGTV
from homeassistant.const import (
    ATTR_DEVICE_CLASS,
    ATTR_ENTITY_ID,
    ATTR_FRIENDLY_NAME,
    ATTR_SUPPORTED_FEATURES,
    CONF_HOST,
    CONF_IP_ADDRESS,
    CONF_METHOD,
    CONF_NAME,
    CONF_PORT,
    CONF_TOKEN,
    SERVICE_MEDIA_NEXT_TRACK,
    SERVICE_MEDIA_PAUSE,
    SERVICE_MEDIA_PLAY,
    SERVICE_MEDIA_PREVIOUS_TRACK,
    SERVICE_TURN_OFF,
    SERVICE_TURN_ON,
    SERVICE_VOLUME_DOWN,
    SERVICE_VOLUME_MUTE,
    SERVICE_VOLUME_UP,
    STATE_OFF,
    STATE_ON,
    STATE_UNAVAILABLE,
)
from homeassistant.core import HomeAssistant
from homeassistant.setup import async_setup_component

from . import setup_samsungtv

from tests.common import MockConfigEntry, async_fire_time_changed

ENTITY_ID = f"{DOMAIN}.fake"
MOCK_CONFIG = {
    SAMSUNGTV_DOMAIN: [
        {
            CONF_HOST: "fake",
            CONF_NAME: "fake",
            CONF_PORT: 55000,
            CONF_ON_ACTION: [{"delay": "00:00:01"}],
            CONF_METHOD: METHOD_WEBSOCKET,
        }
    ]
}
MOCK_CONFIGWS = {
    SAMSUNGTV_DOMAIN: [
        {
            CONF_HOST: "fake",
            CONF_NAME: "fake",
            CONF_PORT: 8001,
            CONF_TOKEN: "123456789",
            CONF_ON_ACTION: [{"delay": "00:00:01"}],
            CONF_METHOD: METHOD_WEBSOCKET,
        }
    ]
}
MOCK_CALLS_WS = {
    "host": "fake",
    "port": 8002,
    "token": None,
    "timeout": TIMEOUT_REQUEST,
    "name": "HomeAssistant",
}
MOCK_CALLS_DEVICEINFO = {
    "host": "fake",
    "port": 8002,
    "token": "987654321",
    "timeout": TIMEOUT_WEBSOCKET,
    "name": "HomeAssistant",
}
MOCK_CALLS_DEVICEINFO = {
    "host": "fake",
    "port": 8002,
    "token": "987654321",
    "timeout": 8,
    "name": "HomeAssistant",
}

MOCK_ENTRY_WS = {
    CONF_IP_ADDRESS: "test",
    CONF_HOST: "fake",
    CONF_METHOD: "websocket",
    CONF_NAME: "fake",
    CONF_PORT: 8001,
    CONF_TOKEN: "abcde",
}
MOCK_CALLS_ENTRY_WS = {
    "host": "fake",
    "name": "HomeAssistant",
    "port": 8001,
    "timeout": TIMEOUT_WEBSOCKET,
    "token": "abcde",
}

ENTITY_ID_NOTURNON = f"{DOMAIN}.fake_noturnon"
MOCK_CONFIG_NOTURNON = {
    SAMSUNGTV_DOMAIN: [
        {
            CONF_HOST: "fake_noturnon",
            CONF_NAME: "fake_noturnon",
            CONF_PORT: 55000,
            CONF_METHOD: METHOD_WEBSOCKET,
        }
    ]
}


<<<<<<< HEAD
@pytest.fixture(name="remote")
def remote_fixture():
    """Patch the samsungctl Remote."""
    with patch(
        "homeassistant.components.samsungtv.bridge.Remote"
    ) as remote_class, patch(
        "homeassistant.components.samsungtv.config_flow.gethostbyname"
    ):
        remote = Mock()
        remote.__enter__ = Mock()
        remote.__exit__ = Mock()
        remote_class.return_value = remote
        yield remote


@pytest.fixture(name="remotews")
def remotews_fixture():
    """Patch the samsungtvws SamsungTVWS."""
    with patch(
        "homeassistant.components.samsungtv.bridge.SamsungTVWS"
    ) as remote_class, patch(
        "homeassistant.components.samsungtv.config_flow.gethostbyname"
    ):
        remote = Mock()
        remote.__enter__ = Mock()
        remote.__exit__ = Mock()
        remote.rest_device_info.return_value = {"device": {"type": "Samsung SmartTV"}}
        remote_class.return_value = remote
        remote_class().__enter__().token = "FAKE_TOKEN"
        yield remote


@pytest.fixture(name="delay")
def delay_fixture():
    """Patch the delay script function."""
    with patch(
        "homeassistant.components.samsungtv.media_player.Script.async_run"
    ) as delay:
        yield delay


@pytest.fixture
def mock_now():
    """Fixture for dtutil.now."""
    return dt_util.utcnow()


async def setup_samsungtv(hass: HomeAssistant, config: dict):
    """Set up mock Samsung TV."""
    await async_setup_component(hass, SAMSUNGTV_DOMAIN, config)
    await hass.async_block_till_done()


=======
>>>>>>> e8f2e100
async def test_setup_with_turnon(hass: HomeAssistant, remote: Mock):
    """Test setup of platform."""
    await setup_samsungtv(hass, MOCK_CONFIG)
    assert hass.states.get(ENTITY_ID)


async def test_setup_without_turnon(hass: HomeAssistant, remote: Mock):
    """Test setup of platform."""
    await setup_samsungtv(hass, MOCK_CONFIG_NOTURNON)
    assert hass.states.get(ENTITY_ID_NOTURNON)


async def test_setup_websocket(hass: HomeAssistant, remotews: Mock, mock_now: Mock):
    """Test setup of platform."""
    with patch(
        "homeassistant.components.samsungtv.bridge.SamsungTVWS"
    ) as remote_class, patch(
<<<<<<< HEAD
        "homeassistant.components.samsungtv.config_flow.gethostbyname"
=======
        "homeassistant.components.samsungtv.config_flow.socket.gethostbyname"
>>>>>>> e8f2e100
    ):
        enter = Mock()
        type(enter).token = PropertyMock(return_value="987654321")
        remote = Mock()
        remote.__enter__ = Mock(return_value=enter)
        remote.__exit__ = Mock()
        remote.rest_device_info.return_value = {"device": {"type": "Samsung SmartTV"}}
        remote_class.return_value = remote

        await setup_samsungtv(hass, MOCK_CONFIGWS)

        assert remote_class.call_count == 2
        assert remote_class.call_args_list == [
            call(**MOCK_CALLS_WS),
            call(**MOCK_CALLS_DEVICEINFO),
        ]
        assert hass.states.get(ENTITY_ID)


async def test_setup_websocket_2(hass: HomeAssistant, mock_now: Mock):
    """Test setup of platform from config entry."""
    entity_id = f"{DOMAIN}.fake"

    entry = MockConfigEntry(
        domain=SAMSUNGTV_DOMAIN,
        data=MOCK_ENTRY_WS,
        unique_id=entity_id,
    )
    entry.add_to_hass(hass)

    config_entries = hass.config_entries.async_entries(SAMSUNGTV_DOMAIN)
    assert len(config_entries) == 1
    assert entry is config_entries[0]

    assert await async_setup_component(hass, SAMSUNGTV_DOMAIN, {})
    await hass.async_block_till_done()

    next_update = mock_now + timedelta(minutes=5)
    with patch(
        "homeassistant.components.samsungtv.bridge.SamsungTVWS"
    ) as remote, patch("homeassistant.util.dt.utcnow", return_value=next_update):
        async_fire_time_changed(hass, next_update)
        await hass.async_block_till_done()

    state = hass.states.get(entity_id)
    assert state
    assert remote.call_count == 1
    assert remote.call_args_list == [call(**MOCK_CALLS_ENTRY_WS)]


async def test_update_on(hass: HomeAssistant, remote: Mock, mock_now: Mock):
    """Testing update tv on."""
    await setup_samsungtv(hass, MOCK_CONFIG)

    next_update = mock_now + timedelta(minutes=5)
    with patch("homeassistant.util.dt.utcnow", return_value=next_update):
        async_fire_time_changed(hass, next_update)
        await hass.async_block_till_done()

    state = hass.states.get(ENTITY_ID)
    assert state.state == STATE_ON


async def test_update_off(hass: HomeAssistant, remote: Mock, mock_now: Mock):
    """Testing update tv off."""
    await setup_samsungtv(hass, MOCK_CONFIG)

    with patch(
        "homeassistant.components.samsungtv.bridge.Remote",
        side_effect=[OSError("Boom"), DEFAULT_MOCK],
    ):

        next_update = mock_now + timedelta(minutes=5)
        with patch("homeassistant.util.dt.utcnow", return_value=next_update):
            async_fire_time_changed(hass, next_update)
            await hass.async_block_till_done()

        state = hass.states.get(ENTITY_ID)
        assert state.state == STATE_OFF


async def test_update_access_denied(hass: HomeAssistant, remote: Mock, mock_now: Mock):
    """Testing update tv access denied exception."""
    await setup_samsungtv(hass, MOCK_CONFIG)

    with patch(
        "homeassistant.components.samsungtv.bridge.Remote",
        side_effect=exceptions.AccessDenied("Boom"),
    ):
        next_update = mock_now + timedelta(minutes=5)
        with patch("homeassistant.util.dt.utcnow", return_value=next_update):
            async_fire_time_changed(hass, next_update)
            await hass.async_block_till_done()

    assert [
        flow
        for flow in hass.config_entries.flow.async_progress()
        if flow["context"]["source"] == "reauth"
    ]


async def test_update_connection_failure(
    hass: HomeAssistant, remotews: Mock, mock_now: Mock
):
    """Testing update tv connection failure exception."""
    with patch(
        "homeassistant.components.samsungtv.bridge.Remote",
        side_effect=[OSError("Boom"), DEFAULT_MOCK],
    ):
        await setup_samsungtv(hass, MOCK_CONFIGWS)

        with patch(
            "homeassistant.components.samsungtv.bridge.SamsungTVWS",
            side_effect=ConnectionFailure("Boom"),
        ):
            next_update = mock_now + timedelta(minutes=5)
            with patch("homeassistant.util.dt.utcnow", return_value=next_update):
                async_fire_time_changed(hass, next_update)
            await hass.async_block_till_done()

    assert [
        flow
        for flow in hass.config_entries.flow.async_progress()
        if flow["context"]["source"] == "reauth"
    ]


async def test_update_unhandled_response(
    hass: HomeAssistant, remote: Mock, mock_now: Mock
):
    """Testing update tv unhandled response exception."""
    await setup_samsungtv(hass, MOCK_CONFIG)

    with patch(
        "homeassistant.components.samsungtv.bridge.Remote",
        side_effect=[exceptions.UnhandledResponse("Boom"), DEFAULT_MOCK],
    ):

        next_update = mock_now + timedelta(minutes=5)
        with patch("homeassistant.util.dt.utcnow", return_value=next_update):
            async_fire_time_changed(hass, next_update)
            await hass.async_block_till_done()

        state = hass.states.get(ENTITY_ID)
        assert state.state == STATE_ON


async def test_send_key(hass: HomeAssistant, remote: Mock):
    """Test for send key."""
    await setup_samsungtv(hass, MOCK_CONFIG)
    assert await hass.services.async_call(
        DOMAIN, SERVICE_VOLUME_UP, {ATTR_ENTITY_ID: ENTITY_ID}, True
    )
    state = hass.states.get(ENTITY_ID)
    # key and update called
    assert remote.control.call_count == 1
    assert remote.control.call_args_list == [call("KEY_VOLUP")]
    assert remote.close.call_count == 1
    assert remote.close.call_args_list == [call()]
    assert state.state == STATE_ON


async def test_send_key_broken_pipe(hass: HomeAssistant, remote: Mock):
    """Testing broken pipe Exception."""
    await setup_samsungtv(hass, MOCK_CONFIG)
    remote.control = Mock(side_effect=BrokenPipeError("Boom"))
    assert await hass.services.async_call(
        DOMAIN, SERVICE_VOLUME_UP, {ATTR_ENTITY_ID: ENTITY_ID}, True
    )
    state = hass.states.get(ENTITY_ID)
    assert state.state == STATE_ON


async def test_send_key_connection_closed_retry_succeed(
    hass: HomeAssistant, remote: Mock
):
    """Test retry on connection closed."""
    await setup_samsungtv(hass, MOCK_CONFIG)
    remote.control = Mock(
        side_effect=[exceptions.ConnectionClosed("Boom"), DEFAULT_MOCK, DEFAULT_MOCK]
    )
    assert await hass.services.async_call(
        DOMAIN, SERVICE_VOLUME_UP, {ATTR_ENTITY_ID: ENTITY_ID}, True
    )
    state = hass.states.get(ENTITY_ID)
    # key because of retry two times and update called
    assert remote.control.call_count == 2
    assert remote.control.call_args_list == [
        call("KEY_VOLUP"),
        call("KEY_VOLUP"),
    ]
    assert remote.close.call_count == 1
    assert remote.close.call_args_list == [call()]
    assert state.state == STATE_ON


async def test_send_key_unhandled_response(hass: HomeAssistant, remote: Mock):
    """Testing unhandled response exception."""
    await setup_samsungtv(hass, MOCK_CONFIG)
    remote.control = Mock(side_effect=exceptions.UnhandledResponse("Boom"))
    assert await hass.services.async_call(
        DOMAIN, SERVICE_VOLUME_UP, {ATTR_ENTITY_ID: ENTITY_ID}, True
    )
    state = hass.states.get(ENTITY_ID)
    assert state.state == STATE_ON


async def test_send_key_websocketexception(hass: HomeAssistant, remote: Mock):
    """Testing unhandled response exception."""
    await setup_samsungtv(hass, MOCK_CONFIG)
    remote.control = Mock(side_effect=WebSocketException("Boom"))
    assert await hass.services.async_call(
        DOMAIN, SERVICE_VOLUME_UP, {ATTR_ENTITY_ID: ENTITY_ID}, True
    )
    state = hass.states.get(ENTITY_ID)
    assert state.state == STATE_ON


async def test_send_key_os_error(hass: HomeAssistant, remote: Mock):
    """Testing broken pipe Exception."""
    await setup_samsungtv(hass, MOCK_CONFIG)
    remote.control = Mock(side_effect=OSError("Boom"))
    assert await hass.services.async_call(
        DOMAIN, SERVICE_VOLUME_UP, {ATTR_ENTITY_ID: ENTITY_ID}, True
    )
    state = hass.states.get(ENTITY_ID)
    assert state.state == STATE_ON


async def test_name(hass: HomeAssistant, remote: Mock):
    """Test for name property."""
    await setup_samsungtv(hass, MOCK_CONFIG)
    state = hass.states.get(ENTITY_ID)
    assert state.attributes[ATTR_FRIENDLY_NAME] == "fake"


async def test_state_with_turnon(hass: HomeAssistant, remote: Mock, delay: Mock):
    """Test for state property."""
    await setup_samsungtv(hass, MOCK_CONFIG)
    assert await hass.services.async_call(
        DOMAIN, SERVICE_TURN_ON, {ATTR_ENTITY_ID: ENTITY_ID}, True
    )
    state = hass.states.get(ENTITY_ID)
    assert state.state == STATE_ON
    assert delay.call_count == 1

    assert await hass.services.async_call(
        DOMAIN, SERVICE_TURN_OFF, {ATTR_ENTITY_ID: ENTITY_ID}, True
    )
    state = hass.states.get(ENTITY_ID)
    assert state.state == STATE_OFF


async def test_state_without_turnon(hass: HomeAssistant, remote: Mock, mock_now: Mock):
    """Test for state property."""
    await setup_samsungtv(hass, MOCK_CONFIG_NOTURNON)

    next_update = mock_now + timedelta(minutes=5)
    with patch("homeassistant.util.dt.utcnow", return_value=next_update):
        async_fire_time_changed(hass, next_update)
        await hass.async_block_till_done()

    state = hass.states.get(ENTITY_ID_NOTURNON)
    assert state.state == STATE_ON
    assert await hass.services.async_call(
        DOMAIN, SERVICE_TURN_OFF, {ATTR_ENTITY_ID: ENTITY_ID_NOTURNON}, True
    )
    state = hass.states.get(ENTITY_ID_NOTURNON)
    assert state.state == STATE_UNAVAILABLE


async def test_supported_features_with_turnon(hass: HomeAssistant, remote: Mock):
    """Test for supported_features property."""
    await setup_samsungtv(hass, MOCK_CONFIG)
    state = hass.states.get(ENTITY_ID)
    assert (
        state.attributes[ATTR_SUPPORTED_FEATURES] == SUPPORT_SAMSUNGTV | SUPPORT_TURN_ON
    )


async def test_supported_features_without_turnon(hass: HomeAssistant, remote: Mock):
    """Test for supported_features property."""
    await setup_samsungtv(hass, MOCK_CONFIG_NOTURNON)
    state = hass.states.get(ENTITY_ID_NOTURNON)
    assert state.attributes[ATTR_SUPPORTED_FEATURES] == SUPPORT_SAMSUNGTV


async def test_device_class(hass: HomeAssistant, remote: Mock):
    """Test for device_class property."""
    await setup_samsungtv(hass, MOCK_CONFIG)
    state = hass.states.get(ENTITY_ID)
    assert state.attributes[ATTR_DEVICE_CLASS] == DEVICE_CLASS_TV


async def test_turn_off_websocket(hass: HomeAssistant, remotews: Mock):
    """Test for turn_off."""
    with patch(
        "homeassistant.components.samsungtv.bridge.Remote",
        side_effect=[OSError("Boom"), DEFAULT_MOCK],
    ):
        await setup_samsungtv(hass, MOCK_CONFIGWS)
        assert await hass.services.async_call(
            DOMAIN, SERVICE_TURN_OFF, {ATTR_ENTITY_ID: ENTITY_ID}, True
        )
        # key called
        assert remotews.send_key.call_count == 1
        assert remotews.send_key.call_args_list == [call("KEY_POWER")]


async def test_turn_off_legacy(hass: HomeAssistant, remote: Mock):
    """Test for turn_off."""
    await setup_samsungtv(hass, MOCK_CONFIG)
    assert await hass.services.async_call(
        DOMAIN, SERVICE_TURN_OFF, {ATTR_ENTITY_ID: ENTITY_ID}, True
    )
    # key called
    assert remote.control.call_count == 1
    assert remote.control.call_args_list == [call("KEY_POWEROFF")]


async def test_turn_off_os_error(hass: HomeAssistant, remote: Mock, caplog):
    """Test for turn_off with OSError."""
    caplog.set_level(logging.DEBUG)
    await setup_samsungtv(hass, MOCK_CONFIG)
    remote.close = Mock(side_effect=OSError("BOOM"))
    assert await hass.services.async_call(
        DOMAIN, SERVICE_TURN_OFF, {ATTR_ENTITY_ID: ENTITY_ID}, True
    )
    assert "Could not establish connection" in caplog.text


async def test_volume_up(hass: HomeAssistant, remote: Mock):
    """Test for volume_up."""
    await setup_samsungtv(hass, MOCK_CONFIG)
    assert await hass.services.async_call(
        DOMAIN, SERVICE_VOLUME_UP, {ATTR_ENTITY_ID: ENTITY_ID}, True
    )
    # key and update called
    assert remote.control.call_count == 1
    assert remote.control.call_args_list == [call("KEY_VOLUP")]
    assert remote.close.call_count == 1
    assert remote.close.call_args_list == [call()]


async def test_volume_down(hass: HomeAssistant, remote: Mock):
    """Test for volume_down."""
    await setup_samsungtv(hass, MOCK_CONFIG)
    assert await hass.services.async_call(
        DOMAIN, SERVICE_VOLUME_DOWN, {ATTR_ENTITY_ID: ENTITY_ID}, True
    )
    # key and update called
    assert remote.control.call_count == 1
    assert remote.control.call_args_list == [call("KEY_VOLDOWN")]
    assert remote.close.call_count == 1
    assert remote.close.call_args_list == [call()]


async def test_mute_volume(hass: HomeAssistant, remote: Mock):
    """Test for mute_volume."""
    await setup_samsungtv(hass, MOCK_CONFIG)
    assert await hass.services.async_call(
        DOMAIN,
        SERVICE_VOLUME_MUTE,
        {ATTR_ENTITY_ID: ENTITY_ID, ATTR_MEDIA_VOLUME_MUTED: True},
        True,
    )
    # key and update called
    assert remote.control.call_count == 1
    assert remote.control.call_args_list == [call("KEY_MUTE")]
    assert remote.close.call_count == 1
    assert remote.close.call_args_list == [call()]


async def test_media_play(hass: HomeAssistant, remote: Mock):
    """Test for media_play."""
    await setup_samsungtv(hass, MOCK_CONFIG)
    assert await hass.services.async_call(
        DOMAIN, SERVICE_MEDIA_PLAY, {ATTR_ENTITY_ID: ENTITY_ID}, True
    )
    # key and update called
    assert remote.control.call_count == 1
    assert remote.control.call_args_list == [call("KEY_PLAY")]
    assert remote.close.call_count == 1
    assert remote.close.call_args_list == [call()]


async def test_media_pause(hass: HomeAssistant, remote: Mock):
    """Test for media_pause."""
    await setup_samsungtv(hass, MOCK_CONFIG)
    assert await hass.services.async_call(
        DOMAIN, SERVICE_MEDIA_PAUSE, {ATTR_ENTITY_ID: ENTITY_ID}, True
    )
    # key and update called
    assert remote.control.call_count == 1
    assert remote.control.call_args_list == [call("KEY_PAUSE")]
    assert remote.close.call_count == 1
    assert remote.close.call_args_list == [call()]


async def test_media_next_track(hass: HomeAssistant, remote: Mock):
    """Test for media_next_track."""
    await setup_samsungtv(hass, MOCK_CONFIG)
    assert await hass.services.async_call(
        DOMAIN, SERVICE_MEDIA_NEXT_TRACK, {ATTR_ENTITY_ID: ENTITY_ID}, True
    )
    # key and update called
    assert remote.control.call_count == 1
    assert remote.control.call_args_list == [call("KEY_CHUP")]
    assert remote.close.call_count == 1
    assert remote.close.call_args_list == [call()]


async def test_media_previous_track(hass: HomeAssistant, remote: Mock):
    """Test for media_previous_track."""
    await setup_samsungtv(hass, MOCK_CONFIG)
    assert await hass.services.async_call(
        DOMAIN, SERVICE_MEDIA_PREVIOUS_TRACK, {ATTR_ENTITY_ID: ENTITY_ID}, True
    )
    # key and update called
    assert remote.control.call_count == 1
    assert remote.control.call_args_list == [call("KEY_CHDOWN")]
    assert remote.close.call_count == 1
    assert remote.close.call_args_list == [call()]


async def test_turn_on_with_turnon(hass: HomeAssistant, remote: Mock, delay: Mock):
    """Test turn on."""
    await setup_samsungtv(hass, MOCK_CONFIG)
    assert await hass.services.async_call(
        DOMAIN, SERVICE_TURN_ON, {ATTR_ENTITY_ID: ENTITY_ID}, True
    )
    assert delay.call_count == 1


async def test_turn_on_without_turnon(hass: HomeAssistant, remote: Mock):
    """Test turn on."""
    await setup_samsungtv(hass, MOCK_CONFIG_NOTURNON)
    assert await hass.services.async_call(
        DOMAIN, SERVICE_TURN_ON, {ATTR_ENTITY_ID: ENTITY_ID_NOTURNON}, True
    )
    # nothing called as not supported feature
    assert remote.control.call_count == 0


async def test_play_media(hass: HomeAssistant, remote: Mock):
    """Test for play_media."""
    asyncio_sleep = asyncio.sleep
    sleeps = []

    async def sleep(duration, loop):
        sleeps.append(duration)
        await asyncio_sleep(0, loop=loop)

    await setup_samsungtv(hass, MOCK_CONFIG)
    with patch("asyncio.sleep", new=sleep):
        assert await hass.services.async_call(
            DOMAIN,
            SERVICE_PLAY_MEDIA,
            {
                ATTR_ENTITY_ID: ENTITY_ID,
                ATTR_MEDIA_CONTENT_TYPE: MEDIA_TYPE_CHANNEL,
                ATTR_MEDIA_CONTENT_ID: "576",
            },
            True,
        )
        # keys and update called
        assert remote.control.call_count == 4
        assert remote.control.call_args_list == [
            call("KEY_5"),
            call("KEY_7"),
            call("KEY_6"),
            call("KEY_ENTER"),
        ]
        assert remote.close.call_count == 1
        assert remote.close.call_args_list == [call()]
        assert len(sleeps) == 3


async def test_play_media_invalid_type(hass: HomeAssistant, remote: Mock):
    """Test for play_media with invalid media type."""
    with patch("homeassistant.components.samsungtv.bridge.Remote") as remote:
        url = "https://example.com"
        await setup_samsungtv(hass, MOCK_CONFIG)
        remote.reset_mock()
        assert await hass.services.async_call(
            DOMAIN,
            SERVICE_PLAY_MEDIA,
            {
                ATTR_ENTITY_ID: ENTITY_ID,
                ATTR_MEDIA_CONTENT_TYPE: MEDIA_TYPE_URL,
                ATTR_MEDIA_CONTENT_ID: url,
            },
            True,
        )
        # only update called
        assert remote.control.call_count == 0
        assert remote.close.call_count == 0
        assert remote.call_count == 1


async def test_play_media_channel_as_string(hass: HomeAssistant, remote: Mock):
    """Test for play_media with invalid channel as string."""
    with patch("homeassistant.components.samsungtv.bridge.Remote") as remote:
        url = "https://example.com"
        await setup_samsungtv(hass, MOCK_CONFIG)
        remote.reset_mock()
        assert await hass.services.async_call(
            DOMAIN,
            SERVICE_PLAY_MEDIA,
            {
                ATTR_ENTITY_ID: ENTITY_ID,
                ATTR_MEDIA_CONTENT_TYPE: MEDIA_TYPE_CHANNEL,
                ATTR_MEDIA_CONTENT_ID: url,
            },
            True,
        )
        # only update called
        assert remote.control.call_count == 0
        assert remote.close.call_count == 0
        assert remote.call_count == 1


async def test_play_media_channel_as_non_positive(hass: HomeAssistant, remote: Mock):
    """Test for play_media with invalid channel as non positive integer."""
    with patch("homeassistant.components.samsungtv.bridge.Remote") as remote:
        await setup_samsungtv(hass, MOCK_CONFIG)
        remote.reset_mock()
        assert await hass.services.async_call(
            DOMAIN,
            SERVICE_PLAY_MEDIA,
            {
                ATTR_ENTITY_ID: ENTITY_ID,
                ATTR_MEDIA_CONTENT_TYPE: MEDIA_TYPE_CHANNEL,
                ATTR_MEDIA_CONTENT_ID: "-4",
            },
            True,
        )
        # only update called
        assert remote.control.call_count == 0
        assert remote.close.call_count == 0
        assert remote.call_count == 1


async def test_select_source(hass: HomeAssistant, remote: Mock):
    """Test for select_source."""
    await setup_samsungtv(hass, MOCK_CONFIG)
    assert await hass.services.async_call(
        DOMAIN,
        SERVICE_SELECT_SOURCE,
        {ATTR_ENTITY_ID: ENTITY_ID, ATTR_INPUT_SOURCE: "HDMI"},
        True,
    )
    # key and update called
    assert remote.control.call_count == 1
    assert remote.control.call_args_list == [call("KEY_HDMI")]
    assert remote.close.call_count == 1
    assert remote.close.call_args_list == [call()]


async def test_select_source_invalid_source(hass: HomeAssistant, remote: Mock):
    """Test for select_source with invalid source."""
    with patch("homeassistant.components.samsungtv.bridge.Remote") as remote:
        await setup_samsungtv(hass, MOCK_CONFIG)
        remote.reset_mock()
        assert await hass.services.async_call(
            DOMAIN,
            SERVICE_SELECT_SOURCE,
            {ATTR_ENTITY_ID: ENTITY_ID, ATTR_INPUT_SOURCE: "INVALID"},
            True,
        )
        # only update called
        assert remote.control.call_count == 0
        assert remote.close.call_count == 0
        assert remote.call_count == 1<|MERGE_RESOLUTION|>--- conflicted
+++ resolved
@@ -98,13 +98,6 @@
     "timeout": TIMEOUT_WEBSOCKET,
     "name": "HomeAssistant",
 }
-MOCK_CALLS_DEVICEINFO = {
-    "host": "fake",
-    "port": 8002,
-    "token": "987654321",
-    "timeout": 8,
-    "name": "HomeAssistant",
-}
 
 MOCK_ENTRY_WS = {
     CONF_IP_ADDRESS: "test",
@@ -135,62 +128,6 @@
 }
 
 
-<<<<<<< HEAD
-@pytest.fixture(name="remote")
-def remote_fixture():
-    """Patch the samsungctl Remote."""
-    with patch(
-        "homeassistant.components.samsungtv.bridge.Remote"
-    ) as remote_class, patch(
-        "homeassistant.components.samsungtv.config_flow.gethostbyname"
-    ):
-        remote = Mock()
-        remote.__enter__ = Mock()
-        remote.__exit__ = Mock()
-        remote_class.return_value = remote
-        yield remote
-
-
-@pytest.fixture(name="remotews")
-def remotews_fixture():
-    """Patch the samsungtvws SamsungTVWS."""
-    with patch(
-        "homeassistant.components.samsungtv.bridge.SamsungTVWS"
-    ) as remote_class, patch(
-        "homeassistant.components.samsungtv.config_flow.gethostbyname"
-    ):
-        remote = Mock()
-        remote.__enter__ = Mock()
-        remote.__exit__ = Mock()
-        remote.rest_device_info.return_value = {"device": {"type": "Samsung SmartTV"}}
-        remote_class.return_value = remote
-        remote_class().__enter__().token = "FAKE_TOKEN"
-        yield remote
-
-
-@pytest.fixture(name="delay")
-def delay_fixture():
-    """Patch the delay script function."""
-    with patch(
-        "homeassistant.components.samsungtv.media_player.Script.async_run"
-    ) as delay:
-        yield delay
-
-
-@pytest.fixture
-def mock_now():
-    """Fixture for dtutil.now."""
-    return dt_util.utcnow()
-
-
-async def setup_samsungtv(hass: HomeAssistant, config: dict):
-    """Set up mock Samsung TV."""
-    await async_setup_component(hass, SAMSUNGTV_DOMAIN, config)
-    await hass.async_block_till_done()
-
-
-=======
->>>>>>> e8f2e100
 async def test_setup_with_turnon(hass: HomeAssistant, remote: Mock):
     """Test setup of platform."""
     await setup_samsungtv(hass, MOCK_CONFIG)
@@ -208,11 +145,7 @@
     with patch(
         "homeassistant.components.samsungtv.bridge.SamsungTVWS"
     ) as remote_class, patch(
-<<<<<<< HEAD
-        "homeassistant.components.samsungtv.config_flow.gethostbyname"
-=======
         "homeassistant.components.samsungtv.config_flow.socket.gethostbyname"
->>>>>>> e8f2e100
     ):
         enter = Mock()
         type(enter).token = PropertyMock(return_value="987654321")
