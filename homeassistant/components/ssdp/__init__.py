"""The SSDP integration."""
from __future__ import annotations

import asyncio
from collections.abc import Mapping
from datetime import timedelta
from ipaddress import IPv4Address, IPv6Address
import logging
from typing import Any, Callable

from async_upnp_client.search import SSDPListener
from netdisco import ssdp

from homeassistant import config_entries
from homeassistant.components import network
from homeassistant.const import EVENT_HOMEASSISTANT_STARTED, EVENT_HOMEASSISTANT_STOP
from homeassistant.core import HomeAssistant, callback as core_callback
from homeassistant.helpers.event import async_track_time_interval
from homeassistant.helpers.typing import ConfigType
from homeassistant.loader import async_get_ssdp, bind_hass

from .descriptions import DescriptionManager
from .flow import FlowDispatcher, SSDPFlow

DOMAIN = "ssdp"
SCAN_INTERVAL = timedelta(seconds=60)

# Attributes for accessing info from SSDP response
ATTR_SSDP_LOCATION = "ssdp_location"
ATTR_SSDP_ST = "ssdp_st"
ATTR_SSDP_USN = "ssdp_usn"
ATTR_SSDP_EXT = "ssdp_ext"
ATTR_SSDP_SERVER = "ssdp_server"
# Attributes for accessing info from retrieved UPnP device description
ATTR_UPNP_DEVICE_TYPE = "deviceType"
ATTR_UPNP_FRIENDLY_NAME = "friendlyName"
ATTR_UPNP_MANUFACTURER = "manufacturer"
ATTR_UPNP_MANUFACTURER_URL = "manufacturerURL"
ATTR_UPNP_MODEL_DESCRIPTION = "modelDescription"
ATTR_UPNP_MODEL_NAME = "modelName"
ATTR_UPNP_MODEL_NUMBER = "modelNumber"
ATTR_UPNP_MODEL_URL = "modelURL"
ATTR_UPNP_SERIAL = "serialNumber"
ATTR_UPNP_UDN = "UDN"
ATTR_UPNP_UPC = "UPC"
ATTR_UPNP_PRESENTATION_URL = "presentationURL"

_LOGGER = logging.getLogger(__name__)


@bind_hass
def async_register_callback(
    hass: HomeAssistant,
    callback: Callable[[dict], None],
    match_dict: None | dict[str, str] = None,
) -> Callable[[], None]:
    """Register to receive a callback on ssdp broadcast.

    Returns a callback that can be used to cancel the registration.
    """
    scanner: Scanner = hass.data[DOMAIN]
    return scanner.async_register_callback(callback, match_dict)


<<<<<<< HEAD
=======
@bind_hass
def async_get_location_by_udn_st(hass: HomeAssistant, udn: str, st: str) -> str | None:
    """Lookup a location by udn and st from previous scans."""
    scanner: Scanner = hass.data[DOMAIN]
    return scanner.cache.get((udn, st))


>>>>>>> 590d338e
async def async_setup(hass: HomeAssistant, config: ConfigType) -> bool:
    """Set up the SSDP integration."""

    scanner = hass.data[DOMAIN] = Scanner(hass, await async_get_ssdp(hass))

    asyncio.create_task(scanner.async_start())

    return True


def _async_use_default_interface(adapters: list[network.Adapter]) -> bool:
    for adapter in adapters:
        if adapter["enabled"] and not adapter["default"]:
            return False
    return True


class Scanner:
    """Class to manage SSDP scanning."""

    def __init__(
        self, hass: HomeAssistant, integration_matchers: dict[str, list[dict[str, str]]]
    ) -> None:
        """Initialize class."""
        self.hass = hass
        self.seen: set[tuple[str, str]] = set()
<<<<<<< HEAD
=======
        self.cache: dict[tuple[str, str], str] = {}
>>>>>>> 590d338e
        self._integration_matchers = integration_matchers
        self._cancel_scan: Callable[[], None] | None = None
        self._ssdp_listeners: list[SSDPListener] = []
        self._callbacks: list[tuple[Callable[[dict], None], dict[str, str]]] = []
        self.flow_dispatcher: FlowDispatcher | None = None
        self.description_manager: DescriptionManager | None = None

    async def _async_on_ssdp_response(self, data: Mapping[str, Any]) -> None:
        """Process an ssdp response."""
        await self._async_process_entry(
            ssdp.UPNPEntry({key.lower(): item for key, item in data.items()})
        )

    @core_callback
    def async_register_callback(
        self, callback: Callable[[dict], None], match_dict: None | dict[str, str] = None
    ) -> Callable[[], None]:
        """Register a callback."""
        if match_dict is None:
            match_dict = {}

        callback_entry = (callback, match_dict)
        self._callbacks.append(callback_entry)

        @core_callback
        def _async_remove_callback() -> None:
            self._callbacks.remove(callback_entry)

        return _async_remove_callback

    @core_callback
    def async_stop(self, *_: Any) -> None:
        """Stop the scanner."""
        assert self._cancel_scan is not None
        self._cancel_scan()
        for listener in self._ssdp_listeners:
            listener.async_stop()
        self._ssdp_listeners = []

    async def _async_build_source_set(self) -> set[IPv4Address | IPv6Address]:
        """Build the list of ssdp sources."""
        adapters = await network.async_get_adapters(self.hass)
        sources: set[IPv4Address | IPv6Address] = set()
        if _async_use_default_interface(adapters):
            sources.add(IPv4Address("0.0.0.0"))
            return sources

        for adapter in adapters:
            if not adapter["enabled"]:
                continue
            if adapter["ipv4"]:
                ipv4 = adapter["ipv4"][0]
                sources.add(IPv4Address(ipv4["address"]))
            if adapter["ipv6"]:
                ipv6 = adapter["ipv6"][0]
                # With python 3.9 add scope_ids can be
                # added by enumerating adapter["ipv6"]s
                # IPv6Address(f"::%{ipv6['scope_id']}")
                sources.add(IPv6Address(ipv6["address"]))

        return sources

    @core_callback
    def async_scan(self, *_: Any) -> None:
        """Scan for new entries."""
        for listener in self._ssdp_listeners:
            listener.async_search()

    async def async_start(self) -> None:
        """Start the scanner."""
        self.description_manager = DescriptionManager(self.hass)
        self.flow_dispatcher = FlowDispatcher(self.hass)
        for source_ip in await self._async_build_source_set():
            self._ssdp_listeners.append(
                SSDPListener(
                    async_callback=self._async_on_ssdp_response, source_ip=source_ip
                )
            )

        self.hass.bus.async_listen_once(EVENT_HOMEASSISTANT_STOP, self.async_stop)
        self.hass.bus.async_listen_once(
            EVENT_HOMEASSISTANT_STARTED, self.flow_dispatcher.async_start
        )
        await asyncio.gather(
            *[listener.async_start() for listener in self._ssdp_listeners]
        )
        self._cancel_scan = async_track_time_interval(
            self.hass, self.async_scan, SCAN_INTERVAL
        )

    async def _async_process_entry(self, entry: ssdp.UPNPEntry) -> None:
        """Process SSDP entries."""
        _LOGGER.debug("_async_process_entry: %s", entry)
        key = (entry.st, entry.location)
        assert self.description_manager is not None
        info_req = await self.description_manager.fetch_description(entry.location)
        info, domains = self._info_domains(entry, info_req)

<<<<<<< HEAD
=======
        if udn := info.get(ATTR_UPNP_UDN):
            self.cache.setdefault((udn, entry.st), entry.location)

>>>>>>> 590d338e
        for ssdp_callback, match_dict in self._callbacks:
            if not all(item in info.items() for item in match_dict.items()):
                continue
            try:
                ssdp_callback(info)
            except Exception:  # pylint: disable=broad-except
                _LOGGER.exception("Failed to callback info: %s", info)
                continue

        if key in self.seen:
            return
        self.seen.add(key)

        for domain in domains:
            _LOGGER.debug("Discovered %s at %s", domain, entry.location)
            flow: SSDPFlow = {
                "domain": domain,
                "context": {"source": config_entries.SOURCE_SSDP},
                "data": info,
            }
            assert self.flow_dispatcher is not None
            self.flow_dispatcher.create(flow)

    def _info_domains(
        self, entry: ssdp.UPNPEntry, info_req: None | dict[str, str]
    ) -> tuple[dict[str, str], set[str]]:
        """Process a single entry."""

        info = {"st": entry.st}
        for key in "usn", "ext", "server":
            if key in entry.values:
                info[key] = entry.values[key]

        if info_req:
            info.update(info_req)

        domains = set()
        for domain, matchers in self._integration_matchers.items():
            for matcher in matchers:
                if all(info.get(k) == v for (k, v) in matcher.items()):
                    domains.add(domain)

        return info_from_entry(entry, info), domains


def info_from_entry(
    entry: ssdp.UPNPEntry, device_info: dict[str, str]
) -> dict[str, str]:
    """Get info from an entry."""
    info = {
        ATTR_SSDP_LOCATION: entry.location,
        ATTR_SSDP_ST: entry.st,
    }
    if device_info:
        info.update(device_info)
        info.pop("st", None)
        if "usn" in info:
            info[ATTR_SSDP_USN] = info.pop("usn")
        if "ext" in info:
            info[ATTR_SSDP_EXT] = info.pop("ext")
        if "server" in info:
            info[ATTR_SSDP_SERVER] = info.pop("server")
        if ATTR_UPNP_UDN not in info and str(info.get(ATTR_SSDP_USN)).startswith(
            "uuid:"
        ):
            info[ATTR_UPNP_UDN] = str(info[ATTR_SSDP_USN]).split("::")[0]

    return info<|MERGE_RESOLUTION|>--- conflicted
+++ resolved
@@ -62,8 +62,6 @@
     return scanner.async_register_callback(callback, match_dict)
 
 
-<<<<<<< HEAD
-=======
 @bind_hass
 def async_get_location_by_udn_st(hass: HomeAssistant, udn: str, st: str) -> str | None:
     """Lookup a location by udn and st from previous scans."""
@@ -71,7 +69,6 @@
     return scanner.cache.get((udn, st))
 
 
->>>>>>> 590d338e
 async def async_setup(hass: HomeAssistant, config: ConfigType) -> bool:
     """Set up the SSDP integration."""
 
@@ -98,10 +95,7 @@
         """Initialize class."""
         self.hass = hass
         self.seen: set[tuple[str, str]] = set()
-<<<<<<< HEAD
-=======
         self.cache: dict[tuple[str, str], str] = {}
->>>>>>> 590d338e
         self._integration_matchers = integration_matchers
         self._cancel_scan: Callable[[], None] | None = None
         self._ssdp_listeners: list[SSDPListener] = []
@@ -200,12 +194,9 @@
         info_req = await self.description_manager.fetch_description(entry.location)
         info, domains = self._info_domains(entry, info_req)
 
-<<<<<<< HEAD
-=======
         if udn := info.get(ATTR_UPNP_UDN):
             self.cache.setdefault((udn, entry.st), entry.location)
 
->>>>>>> 590d338e
         for ssdp_callback, match_dict in self._callbacks:
             if not all(item in info.items() for item in match_dict.items()):
                 continue
