--- conflicted
+++ resolved
@@ -158,11 +158,8 @@
     "roomba",
     "roon",
     "rpi_power",
-<<<<<<< HEAD
+    "ruckus_unleashed",
     "saj",
-=======
-    "ruckus_unleashed",
->>>>>>> da2f9db6
     "samsungtv",
     "sense",
     "sentry",
