--- conflicted
+++ resolved
@@ -8,11 +8,6 @@
 from typing import Optional
 
 from haffmpeg.camera import CameraMjpeg
-<<<<<<< HEAD
-import requests
-import ring_doorbell
-=======
->>>>>>> d929efba
 
 from homeassistant.components import ffmpeg
 from homeassistant.components.camera import Camera
@@ -164,27 +159,21 @@
         self._last_video_id = self._last_event["id"]
         self._expires_at = FORCE_REFRESH_INTERVAL + utcnow
 
-<<<<<<< HEAD
-        if video_url:
-            self._last_video_id = self._last_event["id"]
-            self._video_url = video_url
-            self._expires_at = FORCE_REFRESH_INTERVAL + utcnow
+    @exception_wrap
+    def _get_video(self) -> str:
+        return self._device.recording_url(self._last_event["id"])
 
+    @exception_wrap
     def _set_motion_detection_enabled(self, new_state):
         if not self._device.has_capability(MOTION_DETECTION_CAPABILITY):
             _LOGGER.error(
                 "Entity %s does not have motion detection capability", self.entity_id
             )
             return
-        try:
-            self._device.motion_detection = new_state
-            self._attr_motion_detection_enabled = new_state
-            self.schedule_update_ha_state(False)
-        except ring_doorbell.RingError:
-            _LOGGER.error(
-                "Error setting %s motion detection to %s", self.entity_id, new_state
-            )
-            return
+
+        self._device.motion_detection = new_state
+        self._attr_motion_detection_enabled = new_state
+        self.schedule_update_ha_state(False)
 
     def enable_motion_detection(self) -> None:
         """Enable motion detection in the camera."""
@@ -192,9 +181,4 @@
 
     def disable_motion_detection(self) -> None:
         """Disable motion detection in camera."""
-        self._set_motion_detection_enabled(False)
-=======
-    @exception_wrap
-    def _get_video(self) -> str:
-        return self._device.recording_url(self._last_event["id"])
->>>>>>> d929efba
+        self._set_motion_detection_enabled(False)