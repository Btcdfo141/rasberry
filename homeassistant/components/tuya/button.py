--- conflicted
+++ resolved
@@ -53,7 +53,6 @@
             entity_category=EntityCategory.CONFIG,
         ),
     ),
-<<<<<<< HEAD
     # Wake Up Light II
     # Not documented
     "hxd": (
@@ -61,7 +60,8 @@
             key=DPCode.SWITCH_USB6,
             name="Snooze",
             icon="mdi:sleep",
-=======
+        ),
+    ),
     # Smart Finder
     # Note: Not documented
     "fdq": (
@@ -69,7 +69,6 @@
             key=DPCode.FINDDEV,
             name="Finder",
             icon="mdi:map-marker-radius-outline",
->>>>>>> 3e691c20
         ),
     ),
 }
