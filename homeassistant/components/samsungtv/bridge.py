"""samsungctl and samsungtvws bridge classes."""
from abc import ABC, abstractmethod
import contextlib

from samsungctl import Remote
from samsungctl.exceptions import AccessDenied, ConnectionClosed, UnhandledResponse
from samsungtvws import SamsungTVWS
from samsungtvws.exceptions import ConnectionFailure, HttpApiError
from websocket import WebSocketException

from homeassistant.const import (
    CONF_HOST,
    CONF_ID,
    CONF_METHOD,
    CONF_NAME,
    CONF_PORT,
    CONF_TIMEOUT,
    CONF_TOKEN,
)
from homeassistant.helpers.device_registry import format_mac

from .const import (
    CONF_DESCRIPTION,
    LEGACY_PORT,
    LOGGER,
    METHOD_LEGACY,
    METHOD_WEBSOCKET,
    RESULT_AUTH_MISSING,
    RESULT_CANNOT_CONNECT,
    RESULT_NOT_SUPPORTED,
    RESULT_SUCCESS,
    TIMEOUT_REQUEST,
    TIMEOUT_WEBSOCKET,
    VALUE_CONF_ID,
    VALUE_CONF_NAME,
    WEBSOCKET_PORTS,
)


def mac_from_device_info(info):
    """Extract the mac address from the device info."""
    dev_info = info.get("device", {})
    if dev_info.get("networkType") == "wireless" and dev_info.get("wifiMac"):
<<<<<<< HEAD
        return format_mac(dev_info.get("wifiMac"))
=======
        return format_mac(dev_info["wifiMac"])
>>>>>>> 5d98e656
    return None


async def async_get_device_info(hass, bridge, host):
    """Fetch the port, method, and device info."""
    return await hass.async_add_executor_job(_get_device_info, bridge, host)


def _get_device_info(bridge, host):
    """Fetch the port, method, and device info."""
    if bridge and bridge.port:
        return bridge.port, bridge.method, bridge.device_info()

    for port in WEBSOCKET_PORTS:
        bridge = SamsungTVBridge.get_bridge(METHOD_WEBSOCKET, host, port)
        if info := bridge.device_info():
<<<<<<< HEAD
            LOGGER.warning("got device info: %s", info)
=======
>>>>>>> 5d98e656
            return port, METHOD_WEBSOCKET, info

    bridge = SamsungTVBridge.get_bridge(METHOD_LEGACY, host, LEGACY_PORT)
    result = bridge.try_connect()
    if result in (RESULT_SUCCESS, RESULT_AUTH_MISSING):
        return LEGACY_PORT, METHOD_LEGACY, None

    return None, None, None


class SamsungTVBridge(ABC):
    """The Base Bridge abstract class."""

    @staticmethod
    def get_bridge(method, host, port=None, token=None):
        """Get Bridge instance."""
        if method == METHOD_LEGACY or port == LEGACY_PORT:
            return SamsungTVLegacyBridge(method, host, port)
        return SamsungTVWSBridge(method, host, port, token)

    def __init__(self, method, host, port):
        """Initialize Bridge."""
        self.port = port
        self.method = method
        self.host = host
        self.token = None
        self._remote = None
        self._callback = None

    def register_reauth_callback(self, func):
        """Register a callback function."""
        self._callback = func

    @abstractmethod
    def try_connect(self):
        """Try to connect to the TV."""

    @abstractmethod
    def device_info(self):
        """Try to gather infos of this TV."""

    @abstractmethod
    def mac_from_device(self):
        """Try to fetch the mac address of the TV."""

    def is_on(self):
        """Tells if the TV is on."""
        if self._remote:
            self.close_remote()

        try:
            return self._get_remote() is not None
        except (
            UnhandledResponse,
            AccessDenied,
            ConnectionFailure,
        ):
            # We got a response so it's working.
            return True
        except OSError:
            # Different reasons, e.g. hostname not resolveable
            return False

    def send_key(self, key):
        """Send a key to the tv and handles exceptions."""
        try:
            # recreate connection if connection was dead
            retry_count = 1
            for _ in range(retry_count + 1):
                try:
                    self._send_key(key)
                    break
                except (
                    ConnectionClosed,
                    BrokenPipeError,
                    WebSocketException,
                ):
                    # BrokenPipe can occur when the commands is sent to fast
                    # WebSocketException can occur when timed out
                    self._remote = None
        except (UnhandledResponse, AccessDenied):
            # We got a response so it's on.
            LOGGER.debug("Failed sending command %s", key, exc_info=True)
        except OSError:
            # Different reasons, e.g. hostname not resolveable
            pass

    @abstractmethod
    def _send_key(self, key):
        """Send the key."""

    @abstractmethod
    def _get_remote(self, avoid_open: bool = False):
        """Get Remote object."""

    def close_remote(self):
        """Close remote object."""
        try:
            if self._remote is not None:
                # Close the current remote connection
                self._remote.close()
            self._remote = None
        except OSError:
            LOGGER.debug("Could not establish connection")

    def _notify_callback(self):
        """Notify access denied callback."""
        if self._callback:
            self._callback()


class SamsungTVLegacyBridge(SamsungTVBridge):
    """The Bridge for Legacy TVs."""

    def __init__(self, method, host, port):
        """Initialize Bridge."""
        super().__init__(method, host, LEGACY_PORT)
        self.config = {
            CONF_NAME: VALUE_CONF_NAME,
            CONF_DESCRIPTION: VALUE_CONF_NAME,
            CONF_ID: VALUE_CONF_ID,
            CONF_HOST: host,
            CONF_METHOD: method,
            CONF_PORT: None,
            CONF_TIMEOUT: 1,
        }

    def mac_from_device(self):
        """Try to fetch the mac address of the TV."""
        return None

    def try_connect(self):
        """Try to connect to the Legacy TV."""
        config = {
            CONF_NAME: VALUE_CONF_NAME,
            CONF_DESCRIPTION: VALUE_CONF_NAME,
            CONF_ID: VALUE_CONF_ID,
            CONF_HOST: self.host,
            CONF_METHOD: self.method,
            CONF_PORT: None,
            # We need this high timeout because waiting for auth popup is just an open socket
            CONF_TIMEOUT: TIMEOUT_REQUEST,
        }
        try:
            LOGGER.debug("Try config: %s", config)
            with Remote(config.copy()):
                LOGGER.debug("Working config: %s", config)
                return RESULT_SUCCESS
        except AccessDenied:
            LOGGER.debug("Working but denied config: %s", config)
            return RESULT_AUTH_MISSING
        except UnhandledResponse:
            LOGGER.debug("Working but unsupported config: %s", config)
            return RESULT_NOT_SUPPORTED
        except (ConnectionClosed, OSError) as err:
            LOGGER.debug("Failing config: %s, error: %s", config, err)
            return RESULT_CANNOT_CONNECT

    def device_info(self):
        """Try to gather infos of this device."""
        return None

    def _get_remote(self, avoid_open: bool = False):
        """Create or return a remote control instance."""
        if self._remote is None:
            # We need to create a new instance to reconnect.
            try:
                LOGGER.debug(
                    "Create SamsungTVLegacyBridge for %s (%s)", CONF_NAME, self.host
                )
                self._remote = Remote(self.config.copy())
            # This is only happening when the auth was switched to DENY
            # A removed auth will lead to socket timeout because waiting for auth popup is just an open socket
            except AccessDenied:
                self._notify_callback()
                raise
            except (ConnectionClosed, OSError):
                self._remote = None
        return self._remote

    def _send_key(self, key):
        """Send the key using legacy protocol."""
        self._get_remote().control(key)

    def stop(self):
        """Stop Bridge."""
        LOGGER.debug("Stopping SamsungTVLegacyBridge")
        self.close_remote()


class SamsungTVWSBridge(SamsungTVBridge):
    """The Bridge for WebSocket TVs."""

    def __init__(self, method, host, port, token=None):
        """Initialize Bridge."""
        super().__init__(method, host, port)
        self.token = token

    def mac_from_device(self):
        """Try to fetch the mac address of the TV."""
        info = self.device_info()
        return mac_from_device_info(info) if info else None

    def try_connect(self):
        """Try to connect to the Websocket TV."""
        for self.port in WEBSOCKET_PORTS:
            config = {
                CONF_NAME: VALUE_CONF_NAME,
                CONF_HOST: self.host,
                CONF_METHOD: self.method,
                CONF_PORT: self.port,
                # We need this high timeout because waiting for auth popup is just an open socket
                CONF_TIMEOUT: TIMEOUT_REQUEST,
            }

            result = None
            try:
                LOGGER.debug("Try config: %s", config)
                with SamsungTVWS(
                    host=self.host,
                    port=self.port,
                    token=self.token,
                    timeout=config[CONF_TIMEOUT],
                    name=config[CONF_NAME],
                ) as remote:
                    remote.open()
                    self.token = remote.token
                    if self.token:
                        config[CONF_TOKEN] = "*****"
                LOGGER.debug("Working config: %s", config)
                return RESULT_SUCCESS
            except WebSocketException:
                LOGGER.debug("Working but unsupported config: %s", config)
                result = RESULT_NOT_SUPPORTED
            except (OSError, ConnectionFailure) as err:
                LOGGER.debug("Failing config: %s, error: %s", config, err)
        # pylint: disable=useless-else-on-loop
        else:
            if result:
                return result

        return RESULT_CANNOT_CONNECT

    def device_info(self):
        """Try to gather infos of this TV."""
        remote = self._get_remote(avoid_open=True)
        if not remote:
            return None
        with contextlib.suppress(HttpApiError):
            return remote.rest_device_info()

    def _send_key(self, key):
        """Send the key using websocket protocol."""
        if key == "KEY_POWEROFF":
            key = "KEY_POWER"
        self._get_remote().send_key(key)

    def _get_remote(self, avoid_open: bool = False):
        """Create or return a remote control instance."""
        if self._remote is None:
            # We need to create a new instance to reconnect.
            try:
                LOGGER.debug(
                    "Create SamsungTVWSBridge for %s (%s)", CONF_NAME, self.host
                )
                self._remote = SamsungTVWS(
                    host=self.host,
                    port=self.port,
                    token=self.token,
                    timeout=TIMEOUT_WEBSOCKET,
                    name=VALUE_CONF_NAME,
                )
                if not avoid_open:
                    self._remote.open()
            # This is only happening when the auth was switched to DENY
            # A removed auth will lead to socket timeout because waiting for auth popup is just an open socket
            except ConnectionFailure:
                self._notify_callback()
            except (WebSocketException, OSError):
                self._remote = None
        return self._remote

    def stop(self):
        """Stop Bridge."""
        LOGGER.debug("Stopping SamsungTVWSBridge")
        self.close_remote()<|MERGE_RESOLUTION|>--- conflicted
+++ resolved
@@ -41,11 +41,7 @@
     """Extract the mac address from the device info."""
     dev_info = info.get("device", {})
     if dev_info.get("networkType") == "wireless" and dev_info.get("wifiMac"):
-<<<<<<< HEAD
-        return format_mac(dev_info.get("wifiMac"))
-=======
         return format_mac(dev_info["wifiMac"])
->>>>>>> 5d98e656
     return None
 
 
@@ -62,10 +58,7 @@
     for port in WEBSOCKET_PORTS:
         bridge = SamsungTVBridge.get_bridge(METHOD_WEBSOCKET, host, port)
         if info := bridge.device_info():
-<<<<<<< HEAD
             LOGGER.warning("got device info: %s", info)
-=======
->>>>>>> 5d98e656
             return port, METHOD_WEBSOCKET, info
 
     bridge = SamsungTVBridge.get_bridge(METHOD_LEGACY, host, LEGACY_PORT)
