--- conflicted
+++ resolved
@@ -17,18 +17,12 @@
 
 _LOGGER = logging.getLogger(__name__)
 
-<<<<<<< HEAD
-
 PLATFORMS: list[Platform] = [
     Platform.DEVICE_TRACKER,
     Platform.LAWN_MOWER,
     Platform.SENSOR,
     Platform.SWITCH,
 ]
-=======
-PLATFORMS: list[Platform] = [Platform.LAWN_MOWER, Platform.SENSOR, Platform.SWITCH]
->>>>>>> cede16fc
-
 
 async def async_setup_entry(hass: HomeAssistant, entry: ConfigEntry) -> bool:
     """Set up this integration using UI."""
