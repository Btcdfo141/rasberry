"""Support KNX devices."""
import asyncio
import logging

import voluptuous as vol
from xknx import XKNX
from xknx.core.telegram_queue import TelegramQueue
from xknx.dpt import DPTArray, DPTBase, DPTBinary
from xknx.exceptions import XKNXException
from xknx.io import (
    DEFAULT_MCAST_GRP,
    DEFAULT_MCAST_PORT,
    ConnectionConfig,
    ConnectionType,
)
from xknx.telegram import AddressFilter, GroupAddress, Telegram
from xknx.telegram.apci import GroupValueRead, GroupValueResponse, GroupValueWrite

from homeassistant.const import (
    CONF_HOST,
    CONF_PORT,
    EVENT_HOMEASSISTANT_STOP,
    SERVICE_RELOAD,
)
from homeassistant.exceptions import HomeAssistantError
from homeassistant.helpers import discovery
import homeassistant.helpers.config_validation as cv
from homeassistant.helpers.entity_platform import async_get_platforms
from homeassistant.helpers.reload import async_integration_yaml_config
from homeassistant.helpers.service import async_register_admin_service
from homeassistant.helpers.typing import ServiceCallType

from .const import DOMAIN, SupportedPlatforms
from .expose import create_knx_exposure
from .factory import create_knx_device
from .schema import (
    BinarySensorSchema,
    ClimateSchema,
    ConnectionSchema,
    CoverSchema,
    ExposeSchema,
    FanSchema,
    LightSchema,
    NotifySchema,
    SceneSchema,
    SensorSchema,
    SwitchSchema,
    WeatherSchema,
)

_LOGGER = logging.getLogger(__name__)

CONF_KNX_CONFIG = "config_file"

CONF_KNX_ROUTING = "routing"
CONF_KNX_TUNNELING = "tunneling"
CONF_KNX_FIRE_EVENT = "fire_event"
CONF_KNX_EVENT_FILTER = "event_filter"
CONF_KNX_INDIVIDUAL_ADDRESS = "individual_address"
CONF_KNX_MCAST_GRP = "multicast_group"
CONF_KNX_MCAST_PORT = "multicast_port"
CONF_KNX_STATE_UPDATER = "state_updater"
CONF_KNX_RATE_LIMIT = "rate_limit"
CONF_KNX_EXPOSE = "expose"

SERVICE_KNX_SEND = "send"
SERVICE_KNX_ATTR_ADDRESS = "address"
SERVICE_KNX_ATTR_PAYLOAD = "payload"
SERVICE_KNX_ATTR_TYPE = "type"
SERVICE_KNX_ATTR_REMOVE = "remove"
SERVICE_KNX_EVENT_REGISTER = "event_register"
<<<<<<< HEAD
SERVICE_KNX_EXPOSURE_REGISTER = "exposure_register"
=======
SERVICE_KNX_READ = "read"
>>>>>>> fe4cf611

CONFIG_SCHEMA = vol.Schema(
    {
        DOMAIN: vol.All(
            cv.deprecated(CONF_KNX_FIRE_EVENT),
            cv.deprecated("fire_event_filter", replacement_key=CONF_KNX_EVENT_FILTER),
            vol.Schema(
                {
                    vol.Optional(CONF_KNX_CONFIG): cv.string,
                    vol.Exclusive(
                        CONF_KNX_ROUTING, "connection_type"
                    ): ConnectionSchema.ROUTING_SCHEMA,
                    vol.Exclusive(
                        CONF_KNX_TUNNELING, "connection_type"
                    ): ConnectionSchema.TUNNELING_SCHEMA,
                    vol.Optional(CONF_KNX_FIRE_EVENT): cv.boolean,
                    vol.Optional(CONF_KNX_EVENT_FILTER, default=[]): vol.All(
                        cv.ensure_list, [cv.string]
                    ),
                    vol.Optional(
                        CONF_KNX_INDIVIDUAL_ADDRESS, default=XKNX.DEFAULT_ADDRESS
                    ): cv.string,
                    vol.Optional(
                        CONF_KNX_MCAST_GRP, default=DEFAULT_MCAST_GRP
                    ): cv.string,
                    vol.Optional(
                        CONF_KNX_MCAST_PORT, default=DEFAULT_MCAST_PORT
                    ): cv.port,
                    vol.Optional(CONF_KNX_STATE_UPDATER, default=True): cv.boolean,
                    vol.Optional(CONF_KNX_RATE_LIMIT, default=20): vol.All(
                        vol.Coerce(int), vol.Range(min=1, max=100)
                    ),
                    vol.Optional(CONF_KNX_EXPOSE): vol.All(
                        cv.ensure_list, [ExposeSchema.SCHEMA]
                    ),
                    vol.Optional(SupportedPlatforms.cover.value): vol.All(
                        cv.ensure_list, [CoverSchema.SCHEMA]
                    ),
                    vol.Optional(SupportedPlatforms.binary_sensor.value): vol.All(
                        cv.ensure_list, [BinarySensorSchema.SCHEMA]
                    ),
                    vol.Optional(SupportedPlatforms.light.value): vol.All(
                        cv.ensure_list, [LightSchema.SCHEMA]
                    ),
                    vol.Optional(SupportedPlatforms.climate.value): vol.All(
                        cv.ensure_list, [ClimateSchema.SCHEMA]
                    ),
                    vol.Optional(SupportedPlatforms.notify.value): vol.All(
                        cv.ensure_list, [NotifySchema.SCHEMA]
                    ),
                    vol.Optional(SupportedPlatforms.switch.value): vol.All(
                        cv.ensure_list, [SwitchSchema.SCHEMA]
                    ),
                    vol.Optional(SupportedPlatforms.sensor.value): vol.All(
                        cv.ensure_list, [SensorSchema.SCHEMA]
                    ),
                    vol.Optional(SupportedPlatforms.scene.value): vol.All(
                        cv.ensure_list, [SceneSchema.SCHEMA]
                    ),
                    vol.Optional(SupportedPlatforms.weather.value): vol.All(
                        cv.ensure_list, [WeatherSchema.SCHEMA]
                    ),
                    vol.Optional(SupportedPlatforms.fan.value): vol.All(
                        cv.ensure_list, [FanSchema.SCHEMA]
                    ),
                }
            ),
        )
    },
    extra=vol.ALLOW_EXTRA,
)

SERVICE_KNX_SEND_SCHEMA = vol.Any(
    vol.Schema(
        {
            vol.Required(SERVICE_KNX_ATTR_ADDRESS): cv.string,
            vol.Required(SERVICE_KNX_ATTR_PAYLOAD): cv.match_all,
            vol.Required(SERVICE_KNX_ATTR_TYPE): vol.Any(int, float, str),
        }
    ),
    vol.Schema(
        # without type given payload is treated as raw bytes
        {
            vol.Required(SERVICE_KNX_ATTR_ADDRESS): cv.string,
            vol.Required(SERVICE_KNX_ATTR_PAYLOAD): vol.Any(
                cv.positive_int, [cv.positive_int]
            ),
        }
    ),
)

SERVICE_KNX_READ_SCHEMA = vol.Schema(
    {
        vol.Required(SERVICE_KNX_ATTR_ADDRESS): vol.All(
            cv.ensure_list,
            [cv.string],
        )
    }
)

SERVICE_KNX_EVENT_REGISTER_SCHEMA = vol.Schema(
    {
        vol.Required(SERVICE_KNX_ATTR_ADDRESS): cv.string,
        vol.Optional(SERVICE_KNX_ATTR_REMOVE, default=False): cv.boolean,
    }
)

SERVICE_KNX_EXPOSURE_REGISTER_SCHEMA = vol.Any(
    ExposeSchema.SCHEMA.extend(
        {
            vol.Optional(SERVICE_KNX_ATTR_REMOVE, default=False): cv.boolean,
        }
    ),
    vol.Schema(
        # for removing only `address` is required
        {
            vol.Required(SERVICE_KNX_ATTR_ADDRESS): cv.string,
            vol.Required(SERVICE_KNX_ATTR_REMOVE): vol.All(cv.boolean, True),
        },
        extra=vol.ALLOW_EXTRA,
    ),
)


async def async_setup(hass, config):
    """Set up the KNX component."""
    try:
        hass.data[DOMAIN] = KNXModule(hass, config)
        await hass.data[DOMAIN].start()
    except XKNXException as ex:
        _LOGGER.warning("Could not connect to KNX interface: %s", ex)
        hass.components.persistent_notification.async_create(
            f"Could not connect to KNX interface: <br><b>{ex}</b>", title="KNX"
        )

    if CONF_KNX_EXPOSE in config[DOMAIN]:
        for expose_config in config[DOMAIN][CONF_KNX_EXPOSE]:
            hass.data[DOMAIN].exposures.append(
                create_knx_exposure(hass, hass.data[DOMAIN].xknx, expose_config)
            )

    for platform in SupportedPlatforms:
        if platform.value in config[DOMAIN]:
            for device_config in config[DOMAIN][platform.value]:
                create_knx_device(platform, hass.data[DOMAIN].xknx, device_config)

    # We need to wait until all entities are loaded into the device list since they could also be created from other platforms
    for platform in SupportedPlatforms:
        hass.async_create_task(
            discovery.async_load_platform(hass, platform.value, DOMAIN, {}, config)
        )

    if not hass.data[DOMAIN].xknx.devices:
        _LOGGER.warning(
            "No KNX devices are configured. Please read "
            "https://www.home-assistant.io/blog/2020/09/17/release-115/#breaking-changes"
        )

    hass.services.async_register(
        DOMAIN,
        SERVICE_KNX_SEND,
        hass.data[DOMAIN].service_send_to_knx_bus,
        schema=SERVICE_KNX_SEND_SCHEMA,
    )

    hass.services.async_register(
        DOMAIN,
        SERVICE_KNX_READ,
        hass.data[DOMAIN].service_read_to_knx_bus,
        schema=SERVICE_KNX_READ_SCHEMA,
    )

    async_register_admin_service(
        hass,
        DOMAIN,
        SERVICE_KNX_EVENT_REGISTER,
        hass.data[DOMAIN].service_event_register_modify,
        schema=SERVICE_KNX_EVENT_REGISTER_SCHEMA,
    )

    async_register_admin_service(
        hass,
        DOMAIN,
        SERVICE_KNX_EXPOSURE_REGISTER,
        hass.data[DOMAIN].service_exposure_register_modify,
        schema=SERVICE_KNX_EXPOSURE_REGISTER_SCHEMA,
    )

    async def reload_service_handler(service_call: ServiceCallType) -> None:
        """Remove all KNX components and load new ones from config."""

        # First check for config file. If for some reason it is no longer there
        # or knx is no longer mentioned, stop the reload.
        config = await async_integration_yaml_config(hass, DOMAIN)

        if not config or DOMAIN not in config:
            return

        await hass.data[DOMAIN].xknx.stop()

        await asyncio.gather(
            *[platform.async_reset() for platform in async_get_platforms(hass, DOMAIN)]
        )

        await async_setup(hass, config)

    async_register_admin_service(
        hass, DOMAIN, SERVICE_RELOAD, reload_service_handler, schema=vol.Schema({})
    )

    return True


class KNXModule:
    """Representation of KNX Object."""

    def __init__(self, hass, config):
        """Initialize of KNX module."""
        self.hass = hass
        self.config = config
        self.connected = False
        self.exposures = []
        self.service_exposures = {}

        self.init_xknx()
        self._knx_event_callback: TelegramQueue.Callback = self.register_callback()

    def init_xknx(self):
        """Initialize of KNX object."""
        self.xknx = XKNX(
            config=self.config_file(),
            own_address=self.config[DOMAIN][CONF_KNX_INDIVIDUAL_ADDRESS],
            rate_limit=self.config[DOMAIN][CONF_KNX_RATE_LIMIT],
            multicast_group=self.config[DOMAIN][CONF_KNX_MCAST_GRP],
            multicast_port=self.config[DOMAIN][CONF_KNX_MCAST_PORT],
            connection_config=self.connection_config(),
            state_updater=self.config[DOMAIN][CONF_KNX_STATE_UPDATER],
        )

    async def start(self):
        """Start KNX object. Connect to tunneling or Routing device."""
        await self.xknx.start()
        self.hass.bus.async_listen_once(EVENT_HOMEASSISTANT_STOP, self.stop)
        self.connected = True

    async def stop(self, event):
        """Stop KNX object. Disconnect from tunneling or Routing device."""
        await self.xknx.stop()

    def config_file(self):
        """Resolve and return the full path of xknx.yaml if configured."""
        config_file = self.config[DOMAIN].get(CONF_KNX_CONFIG)
        if not config_file:
            return None
        if not config_file.startswith("/"):
            return self.hass.config.path(config_file)
        return config_file

    def connection_config(self):
        """Return the connection_config."""
        if CONF_KNX_TUNNELING in self.config[DOMAIN]:
            return self.connection_config_tunneling()
        if CONF_KNX_ROUTING in self.config[DOMAIN]:
            return self.connection_config_routing()
        # config from xknx.yaml always has priority later on
        return ConnectionConfig(auto_reconnect=True)

    def connection_config_routing(self):
        """Return the connection_config if routing is configured."""
        local_ip = None
        # all configuration values are optional
        if self.config[DOMAIN][CONF_KNX_ROUTING] is not None:
            local_ip = self.config[DOMAIN][CONF_KNX_ROUTING].get(
                ConnectionSchema.CONF_KNX_LOCAL_IP
            )
        return ConnectionConfig(
            connection_type=ConnectionType.ROUTING, local_ip=local_ip
        )

    def connection_config_tunneling(self):
        """Return the connection_config if tunneling is configured."""
        gateway_ip = self.config[DOMAIN][CONF_KNX_TUNNELING][CONF_HOST]
        gateway_port = self.config[DOMAIN][CONF_KNX_TUNNELING][CONF_PORT]
        local_ip = self.config[DOMAIN][CONF_KNX_TUNNELING].get(
            ConnectionSchema.CONF_KNX_LOCAL_IP
        )
        return ConnectionConfig(
            connection_type=ConnectionType.TUNNELING,
            gateway_ip=gateway_ip,
            gateway_port=gateway_port,
            local_ip=local_ip,
            auto_reconnect=True,
        )

    async def telegram_received_cb(self, telegram):
        """Call invoked after a KNX telegram was received."""
        data = None

        # Not all telegrams have serializable data.
        if isinstance(telegram.payload, (GroupValueWrite, GroupValueResponse)):
            data = telegram.payload.value.value

        self.hass.bus.async_fire(
            "knx_event",
            {
                "data": data,
                "destination": str(telegram.destination_address),
                "direction": telegram.direction.value,
                "source": str(telegram.source_address),
                "telegramtype": telegram.payload.__class__.__name__,
            },
        )

    def register_callback(self) -> TelegramQueue.Callback:
        """Register callback within XKNX TelegramQueue."""
        address_filters = list(
            map(AddressFilter, self.config[DOMAIN][CONF_KNX_EVENT_FILTER])
        )
        return self.xknx.telegram_queue.register_telegram_received_cb(
            self.telegram_received_cb,
            address_filters=address_filters,
            group_addresses=[],
            match_for_outgoing=True,
        )

    async def service_event_register_modify(self, call):
        """Service for adding or removing a GroupAddress to the knx_event filter."""
        group_address = GroupAddress(call.data.get(SERVICE_KNX_ATTR_ADDRESS))
        if call.data.get(SERVICE_KNX_ATTR_REMOVE):
            try:
                self._knx_event_callback.group_addresses.remove(group_address)
            except ValueError:
                _LOGGER.warning(
                    "Service event_register could not remove event for '%s'",
                    group_address,
                )
        elif group_address not in self._knx_event_callback.group_addresses:
            self._knx_event_callback.group_addresses.append(group_address)
            _LOGGER.debug(
                "Service event_register registered event for '%s'",
                group_address,
            )

    async def service_exposure_register_modify(self, call):
        """Service for adding or removing an exposure to KNX bus."""
        group_address = call.data.get(SERVICE_KNX_ATTR_ADDRESS)

        if call.data.get(SERVICE_KNX_ATTR_REMOVE):
            try:
                removed_exposure = self.service_exposures.pop(group_address)
            except KeyError:
                raise HomeAssistantError(
                    f"Service `knx.exposure_register` could not remove exposure for '{group_address}'."
                )
            else:
                removed_exposure.shutdown()
            return

        if group_address in self.service_exposures:
            replaced_exposure = self.service_exposures.pop(group_address)
            _LOGGER.warning(
                "Service exposure_register replacing already registered exposure for '%s' - %s",
                group_address,
                replaced_exposure.device.name,
            )
            replaced_exposure.shutdown()
        exposure = create_knx_exposure(self.hass, self.xknx, call.data)
        self.service_exposures[group_address] = exposure
        _LOGGER.debug(
            "Service exposure_register registered exposure for '%s' - %s",
            group_address,
            exposure.device.name,
        )

    async def service_send_to_knx_bus(self, call):
        """Service for sending an arbitrary KNX message to the KNX bus."""
        attr_payload = call.data.get(SERVICE_KNX_ATTR_PAYLOAD)
        attr_address = call.data.get(SERVICE_KNX_ATTR_ADDRESS)
        attr_type = call.data.get(SERVICE_KNX_ATTR_TYPE)

        def calculate_payload(attr_payload):
            """Calculate payload depending on type of attribute."""
            if attr_type is not None:
                transcoder = DPTBase.parse_transcoder(attr_type)
                if transcoder is None:
                    raise ValueError(f"Invalid type for knx.send service: {attr_type}")
                return DPTArray(transcoder.to_knx(attr_payload))
            if isinstance(attr_payload, int):
                return DPTBinary(attr_payload)
            return DPTArray(attr_payload)

        telegram = Telegram(
            destination_address=GroupAddress(attr_address),
            payload=GroupValueWrite(calculate_payload(attr_payload)),
        )
<<<<<<< HEAD
        await self.xknx.telegrams.put(telegram)
=======
        await self.xknx.telegrams.put(telegram)

    async def service_read_to_knx_bus(self, call):
        """Service for sending a GroupValueRead telegram to the KNX bus."""
        for address in call.data.get(SERVICE_KNX_ATTR_ADDRESS):
            telegram = Telegram(
                destination_address=GroupAddress(address),
                payload=GroupValueRead(),
            )
            await self.xknx.telegrams.put(telegram)


class KNXExposeTime:
    """Object to Expose Time/Date object to KNX bus."""

    def __init__(self, xknx: XKNX, expose_type: str, address: str):
        """Initialize of Expose class."""
        self.xknx = xknx
        self.expose_type = expose_type
        self.address = address
        self.device = None

    @callback
    def async_register(self):
        """Register listener."""
        self.device = DateTime(
            self.xknx,
            name=self.expose_type.capitalize(),
            broadcast_type=self.expose_type.upper(),
            localtime=True,
            group_address=self.address,
        )


class KNXExposeSensor:
    """Object to Expose Home Assistant entity to KNX bus."""

    def __init__(self, hass, xknx, expose_type, entity_id, attribute, default, address):
        """Initialize of Expose class."""
        self.hass = hass
        self.xknx = xknx
        self.type = expose_type
        self.entity_id = entity_id
        self.expose_attribute = attribute
        self.expose_default = default
        self.address = address
        self.device = None

    @callback
    def async_register(self):
        """Register listener."""
        if self.expose_attribute is not None:
            _name = self.entity_id + "__" + self.expose_attribute
        else:
            _name = self.entity_id
        self.device = ExposeSensor(
            self.xknx,
            name=_name,
            group_address=self.address,
            value_type=self.type,
        )
        async_track_state_change_event(
            self.hass, [self.entity_id], self._async_entity_changed
        )

    async def _async_entity_changed(self, event):
        """Handle entity change."""
        new_state = event.data.get("new_state")
        if new_state is None:
            return
        if new_state.state in (STATE_UNKNOWN, STATE_UNAVAILABLE):
            return

        if self.expose_attribute is not None:
            new_attribute = new_state.attributes.get(self.expose_attribute)
            old_state = event.data.get("old_state")

            if old_state is not None:
                old_attribute = old_state.attributes.get(self.expose_attribute)
                if old_attribute == new_attribute:
                    # don't send same value sequentially
                    return
            await self._async_set_knx_value(new_attribute)
        else:
            await self._async_set_knx_value(new_state.state)

    async def _async_set_knx_value(self, value):
        """Set new value on xknx ExposeSensor."""
        if value is None:
            if self.expose_default is None:
                return
            value = self.expose_default

        if self.type == "binary":
            if value == STATE_ON:
                value = True
            elif value == STATE_OFF:
                value = False

        await self.device.set(value)
>>>>>>> fe4cf611
<|MERGE_RESOLUTION|>--- conflicted
+++ resolved
@@ -69,11 +69,8 @@
 SERVICE_KNX_ATTR_TYPE = "type"
 SERVICE_KNX_ATTR_REMOVE = "remove"
 SERVICE_KNX_EVENT_REGISTER = "event_register"
-<<<<<<< HEAD
 SERVICE_KNX_EXPOSURE_REGISTER = "exposure_register"
-=======
 SERVICE_KNX_READ = "read"
->>>>>>> fe4cf611
 
 CONFIG_SCHEMA = vol.Schema(
     {
@@ -469,9 +466,6 @@
             destination_address=GroupAddress(attr_address),
             payload=GroupValueWrite(calculate_payload(attr_payload)),
         )
-<<<<<<< HEAD
-        await self.xknx.telegrams.put(telegram)
-=======
         await self.xknx.telegrams.put(telegram)
 
     async def service_read_to_knx_bus(self, call):
@@ -481,95 +475,4 @@
                 destination_address=GroupAddress(address),
                 payload=GroupValueRead(),
             )
-            await self.xknx.telegrams.put(telegram)
-
-
-class KNXExposeTime:
-    """Object to Expose Time/Date object to KNX bus."""
-
-    def __init__(self, xknx: XKNX, expose_type: str, address: str):
-        """Initialize of Expose class."""
-        self.xknx = xknx
-        self.expose_type = expose_type
-        self.address = address
-        self.device = None
-
-    @callback
-    def async_register(self):
-        """Register listener."""
-        self.device = DateTime(
-            self.xknx,
-            name=self.expose_type.capitalize(),
-            broadcast_type=self.expose_type.upper(),
-            localtime=True,
-            group_address=self.address,
-        )
-
-
-class KNXExposeSensor:
-    """Object to Expose Home Assistant entity to KNX bus."""
-
-    def __init__(self, hass, xknx, expose_type, entity_id, attribute, default, address):
-        """Initialize of Expose class."""
-        self.hass = hass
-        self.xknx = xknx
-        self.type = expose_type
-        self.entity_id = entity_id
-        self.expose_attribute = attribute
-        self.expose_default = default
-        self.address = address
-        self.device = None
-
-    @callback
-    def async_register(self):
-        """Register listener."""
-        if self.expose_attribute is not None:
-            _name = self.entity_id + "__" + self.expose_attribute
-        else:
-            _name = self.entity_id
-        self.device = ExposeSensor(
-            self.xknx,
-            name=_name,
-            group_address=self.address,
-            value_type=self.type,
-        )
-        async_track_state_change_event(
-            self.hass, [self.entity_id], self._async_entity_changed
-        )
-
-    async def _async_entity_changed(self, event):
-        """Handle entity change."""
-        new_state = event.data.get("new_state")
-        if new_state is None:
-            return
-        if new_state.state in (STATE_UNKNOWN, STATE_UNAVAILABLE):
-            return
-
-        if self.expose_attribute is not None:
-            new_attribute = new_state.attributes.get(self.expose_attribute)
-            old_state = event.data.get("old_state")
-
-            if old_state is not None:
-                old_attribute = old_state.attributes.get(self.expose_attribute)
-                if old_attribute == new_attribute:
-                    # don't send same value sequentially
-                    return
-            await self._async_set_knx_value(new_attribute)
-        else:
-            await self._async_set_knx_value(new_state.state)
-
-    async def _async_set_knx_value(self, value):
-        """Set new value on xknx ExposeSensor."""
-        if value is None:
-            if self.expose_default is None:
-                return
-            value = self.expose_default
-
-        if self.type == "binary":
-            if value == STATE_ON:
-                value = True
-            elif value == STATE_OFF:
-                value = False
-
-        await self.device.set(value)
->>>>>>> fe4cf611
+            await self.xknx.telegrams.put(telegram)