{
  "domain": "switchbot",
  "name": "SwitchBot",
  "documentation": "https://www.home-assistant.io/integrations/switchbot",
<<<<<<< HEAD
  "requirements": ["PySwitchbot==0.18.6"],
=======
  "requirements": ["PySwitchbot==0.18.7"],
>>>>>>> f5846aa1
  "config_flow": true,
  "dependencies": ["bluetooth"],
  "codeowners": [
    "@bdraco",
    "@danielhiversen",
    "@RenierM26",
    "@murtas",
    "@Eloston"
  ],
  "bluetooth": [
    {
      "service_data_uuid": "0000fd3d-0000-1000-8000-00805f9b34fb"
    },
    {
      "service_uuid": "cba20d00-224d-11e6-9fb8-0002a5d5c51b"
    }
  ],
  "iot_class": "local_push",
  "loggers": ["switchbot"]
}<|MERGE_RESOLUTION|>--- conflicted
+++ resolved
@@ -2,11 +2,7 @@
   "domain": "switchbot",
   "name": "SwitchBot",
   "documentation": "https://www.home-assistant.io/integrations/switchbot",
-<<<<<<< HEAD
-  "requirements": ["PySwitchbot==0.18.6"],
-=======
   "requirements": ["PySwitchbot==0.18.7"],
->>>>>>> f5846aa1
   "config_flow": true,
   "dependencies": ["bluetooth"],
   "codeowners": [
