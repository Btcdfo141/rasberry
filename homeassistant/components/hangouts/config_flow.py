--- conflicted
+++ resolved
@@ -36,11 +36,7 @@
         """Handle a flow start."""
         errors = {}
 
-<<<<<<< HEAD
-        self._async_abort_entries_match({})
-=======
         self._async_abort_entries_match()
->>>>>>> 3ccac0fa
 
         if user_input is not None:
             user_email = user_input[CONF_EMAIL]
