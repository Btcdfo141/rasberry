--- conflicted
+++ resolved
@@ -301,10 +301,7 @@
         self._rest_api: SamsungTVAsyncRest | None = None
         self._app_list: dict[str, str] | None = None
         self._remote: SamsungTVWSAsyncRemote | None = None
-<<<<<<< HEAD
-=======
         self._remote_lock = asyncio.Lock()
->>>>>>> bfa511a0
 
     async def async_mac_from_device(self) -> str | None:
         """Try to fetch the mac address of the TV."""
@@ -420,8 +417,6 @@
 
     async def _async_get_remote(self) -> SamsungTVWSAsyncRemote | None:
         """Create or return a remote control instance."""
-<<<<<<< HEAD
-=======
         if (remote := self._remote) and remote.is_alive():
             # If we have one then try to use it
             return remote
@@ -433,7 +428,6 @@
 
     async def _async_get_remote_under_lock(self) -> SamsungTVWSAsyncRemote | None:
         """Create or return a remote control instance."""
->>>>>>> bfa511a0
         if self._remote is None or not self._remote.is_alive():
             # We need to create a new instance to reconnect.
             try:
