--- conflicted
+++ resolved
@@ -167,17 +167,9 @@
 
 async def test_discover_light(hass, rfxtrx_automatic):
     """Test with discovery of lights."""
-<<<<<<< HEAD
-    await _signal_event(hass, "0b11009e00e6116202020070")
-=======
-    assert await async_setup_component(
-        hass, "rfxtrx", {"rfxtrx": {"device": "abcd", "automatic_add": True}},
-    )
-    await hass.async_block_till_done()
-    await hass.async_start()
+    rfxtrx = rfxtrx_automatic
 
     await rfxtrx.signal("0b11009e00e6116202020070")
->>>>>>> bbff9ff6
     state = hass.states.get("light.ac_0e61162_2")
     assert state
     assert state.state == "on"
