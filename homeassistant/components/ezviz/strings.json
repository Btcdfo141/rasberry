--- conflicted
+++ resolved
@@ -62,20 +62,6 @@
   "issues": {
     "service_depreciation_detection_sensibility": {
       "title": "Ezviz Detection sensitivity service is being removed",
-<<<<<<< HEAD
-      "description": "Ezviz Detection sensitivity service is deprecated and will be removed in Home Assistant 2023.12; Please adjust the automation or script that uses the service and select submit below to mark this issue as resolved."
-    },
-    "service_depreciation_sound_alarm": {
-      "title": "Ezviz Sound alarm service is being removed",
-      "description": "Ezviz Sound alarm service is deprecated and will be removed in Home Assistant 2024.2; Please adjust the automation or script that uses the service and select submit below to mark this issue as resolved."
-    }
-  },
-  "entity": {
-    "siren": {
-      "siren": {
-        "name": "[%key:component::siren::title%]"
-      }
-=======
       "fix_flow": {
         "step": {
           "confirm": {
@@ -95,6 +81,17 @@
           }
         }
       }
+    },
+    "service_depreciation_sound_alarm": {
+      "title": "Ezviz Sound alarm service is being removed",
+      "fix_flow": {
+        "step": {
+          "confirm": {
+            "title": "[%key:component::ezviz::issues::service_depreciation_sound_alarm::title%]",
+            "description": "Ezviz Sound alarm service is deprecated and will be removed.\nTo sound the alarm, you can instead use the `siren.toggle` service targetting the Siren entity.\n\nPlease remove the use of this service from your automations and scripts and select **submit** to close this issue."
+          }
+        }
+      }
     }
   },
   "entity": {
@@ -111,6 +108,11 @@
     "image": {
       "last_motion_image": {
         "name": "Last motion image"
+      }
+    },
+    "siren": {
+      "siren": {
+        "name": "[%key:component::siren::title%]"
       }
     }
   },
@@ -166,7 +168,6 @@
     "wake_device": {
       "name": "Wake camera",
       "description": "This can be used to wake the camera/device from hibernation."
->>>>>>> 3b309cad
     }
   }
 }