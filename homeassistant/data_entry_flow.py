"""Classes to help gather user submissions."""
from __future__ import annotations

import abc
from collections.abc import Callable, Iterable, Mapping
import copy
from dataclasses import dataclass
from enum import StrEnum
from functools import partial
import logging
from types import MappingProxyType
from typing import Any, Generic, Required, TypedDict, TypeVar

import voluptuous as vol

from .core import HomeAssistant, callback
from .exceptions import HomeAssistantError
from .helpers.deprecation import (
    DeprecatedConstantEnum,
    check_if_deprecated_constant,
    dir_with_deprecated_constants,
)
from .helpers.frame import report
from .util import uuid as uuid_util

_LOGGER = logging.getLogger(__name__)


class FlowResultType(StrEnum):
    """Result type for a data entry flow."""

    FORM = "form"
    CREATE_ENTRY = "create_entry"
    ABORT = "abort"
    EXTERNAL_STEP = "external"
    EXTERNAL_STEP_DONE = "external_done"
    SHOW_PROGRESS = "progress"
    SHOW_PROGRESS_DONE = "progress_done"
    MENU = "menu"


# RESULT_TYPE_* is deprecated, to be removed in 2022.9
_DEPRECATED_RESULT_TYPE_FORM = DeprecatedConstantEnum(FlowResultType.FORM, "2025.1")
_DEPRECATED_RESULT_TYPE_CREATE_ENTRY = DeprecatedConstantEnum(
    FlowResultType.CREATE_ENTRY, "2025.1"
)
_DEPRECATED_RESULT_TYPE_ABORT = DeprecatedConstantEnum(FlowResultType.ABORT, "2025.1")
_DEPRECATED_RESULT_TYPE_EXTERNAL_STEP = DeprecatedConstantEnum(
    FlowResultType.EXTERNAL_STEP, "2025.1"
)
_DEPRECATED_RESULT_TYPE_EXTERNAL_STEP_DONE = DeprecatedConstantEnum(
    FlowResultType.EXTERNAL_STEP_DONE, "2025.1"
)
_DEPRECATED_RESULT_TYPE_SHOW_PROGRESS = DeprecatedConstantEnum(
    FlowResultType.SHOW_PROGRESS, "2025.1"
)
_DEPRECATED_RESULT_TYPE_SHOW_PROGRESS_DONE = DeprecatedConstantEnum(
    FlowResultType.SHOW_PROGRESS_DONE, "2025.1"
)
_DEPRECATED_RESULT_TYPE_MENU = DeprecatedConstantEnum(FlowResultType.MENU, "2025.1")

# Both can be removed if no deprecated constant are in this module anymore
__getattr__ = partial(check_if_deprecated_constant, module_globals=globals())
__dir__ = partial(dir_with_deprecated_constants, module_globals=globals())

# Event that is fired when a flow is progressed via external or progress source.
EVENT_DATA_ENTRY_FLOW_PROGRESSED = "data_entry_flow_progressed"

<<<<<<< HEAD
_FlowResultT = TypeVar("_FlowResultT", bound="FlowResult")
=======
FLOW_NOT_COMPLETE_STEPS = {
    FlowResultType.FORM,
    FlowResultType.EXTERNAL_STEP,
    FlowResultType.EXTERNAL_STEP_DONE,
    FlowResultType.SHOW_PROGRESS,
    FlowResultType.SHOW_PROGRESS_DONE,
    FlowResultType.MENU,
}
>>>>>>> eb019983


@dataclass(slots=True)
class BaseServiceInfo:
    """Base class for discovery ServiceInfo."""


class FlowError(HomeAssistantError):
    """Base class for data entry errors."""


class UnknownHandler(FlowError):
    """Unknown handler specified."""


class UnknownFlow(FlowError):
    """Unknown flow specified."""


class UnknownStep(FlowError):
    """Unknown step specified."""


class AbortFlow(FlowError):
    """Exception to indicate a flow needs to be aborted."""

    def __init__(
        self, reason: str, description_placeholders: Mapping[str, str] | None = None
    ) -> None:
        """Initialize an abort flow exception."""
        super().__init__(f"Flow aborted: {reason}")
        self.reason = reason
        self.description_placeholders = description_placeholders


class FlowResult(TypedDict, total=False):
    """Typed result dict."""

    context: dict[str, Any]
    data_schema: vol.Schema | None
    data: Mapping[str, Any]
    description_placeholders: Mapping[str, str | None] | None
    description: str | None
    errors: dict[str, str] | None
    extra: str
    flow_id: Required[str]
    handler: Required[str]
    last_step: bool | None
    menu_options: list[str] | dict[str, str]
    options: Mapping[str, Any]
    preview: str | None
    progress_action: str
    reason: str
    required: bool
    result: Any
    step_id: str
    title: str
    type: FlowResultType
    url: str


@callback
def _async_flow_handler_to_flow_result(
    flows: Iterable[FlowHandler], include_uninitialized: bool
) -> list[FlowResult]:
    """Convert a list of FlowHandler to a partial FlowResult that can be serialized."""
    results = []
    for flow in flows:
        if not include_uninitialized and flow.cur_step is None:
            continue
        result = FlowResult(
            flow_id=flow.flow_id,
            handler=flow.handler,
            context=flow.context,
        )
        if flow.cur_step:
            result["step_id"] = flow.cur_step["step_id"]
        results.append(result)
    return results


class FlowManager(abc.ABC, Generic[_FlowResultT]):
    """Manage all the flows that are in progress."""

    def __init__(
        self,
        hass: HomeAssistant,
    ) -> None:
        """Initialize the flow manager."""
        self.hass = hass
        self._preview: set[str] = set()
        self._progress: dict[str, FlowHandler] = {}
        self._handler_progress_index: dict[str, set[FlowHandler]] = {}
        self._init_data_process_index: dict[type, set[FlowHandler]] = {}

    _flow_result: Callable[..., _FlowResultT]

    @abc.abstractmethod
    async def async_create_flow(
        self,
        handler_key: str,
        *,
        context: dict[str, Any] | None = None,
        data: dict[str, Any] | None = None,
    ) -> FlowHandler[_FlowResultT]:
        """Create a flow for specified handler.

        Handler key is the domain of the component that we want to set up.
        """

    @abc.abstractmethod
    async def async_finish_flow(
        self, flow: FlowHandler, result: _FlowResultT
    ) -> _FlowResultT:
        """Finish a data entry flow."""

    async def async_post_init(self, flow: FlowHandler, result: _FlowResultT) -> None:
        """Entry has finished executing its first step asynchronously."""

    @callback
    def async_has_matching_flow(
        self, handler: str, match_context: dict[str, Any], data: Any
    ) -> bool:
        """Check if an existing matching flow is in progress.

        A flow with the same handler, context, and data.

        If match_context is passed, only return flows with a context that is a
        superset of match_context.
        """
        return any(
            flow
            for flow in self._async_progress_by_handler(handler, match_context)
            if flow.init_data == data
        )

    @callback
    def async_get(self, flow_id: str) -> _FlowResultT:
        """Return a flow in progress as a partial FlowResult."""
        if (flow := self._progress.get(flow_id)) is None:
            raise UnknownFlow
        return _async_flow_handler_to_flow_result([flow], False)[0]  # type: ignore[return-value]

    @callback
    def async_progress(self, include_uninitialized: bool = False) -> list[_FlowResultT]:
        """Return the flows in progress as a partial FlowResult."""
        return _async_flow_handler_to_flow_result(  # type: ignore[return-value]
            self._progress.values(), include_uninitialized
        )

    @callback
    def async_progress_by_handler(
        self,
        handler: str,
        include_uninitialized: bool = False,
        match_context: dict[str, Any] | None = None,
    ) -> list[_FlowResultT]:
        """Return the flows in progress by handler as a partial FlowResult.

        If match_context is specified, only return flows with a context that
        is a superset of match_context.
        """
        return _async_flow_handler_to_flow_result(  # type: ignore[return-value]
            self._async_progress_by_handler(handler, match_context),
            include_uninitialized,
        )

    @callback
    def async_progress_by_init_data_type(
        self,
        init_data_type: type,
        matcher: Callable[[Any], bool],
        include_uninitialized: bool = False,
    ) -> list[_FlowResultT]:
        """Return flows in progress init matching by data type as a partial FlowResult."""
        return _async_flow_handler_to_flow_result(  # type: ignore[return-value]
            (
                progress
                for progress in self._init_data_process_index.get(init_data_type, set())
                if matcher(progress.init_data)
            ),
            include_uninitialized,
        )

    @callback
    def _async_progress_by_handler(
        self, handler: str, match_context: dict[str, Any] | None
    ) -> list[FlowHandler[_FlowResultT]]:
        """Return the flows in progress by handler.

        If match_context is specified, only return flows with a context that
        is a superset of match_context.
        """
        if not match_context:
            return list(self._handler_progress_index.get(handler, []))
        match_context_items = match_context.items()
        return [
            progress
            for progress in self._handler_progress_index.get(handler, set())
            if match_context_items <= progress.context.items()
        ]

    async def async_init(
        self, handler: str, *, context: dict[str, Any] | None = None, data: Any = None
    ) -> _FlowResultT:
        """Start a data entry flow."""
        if context is None:
            context = {}
        flow = await self.async_create_flow(handler, context=context, data=data)
        if not flow:
            raise UnknownFlow("Flow was not created")
        flow.hass = self.hass
        flow.handler = handler
        flow.flow_id = uuid_util.random_uuid_hex()
        flow.context = context
        flow.init_data = data
        self._async_add_flow_progress(flow)

        result = await self._async_handle_step(flow, flow.init_step, data)

        if result["type"] != FlowResultType.ABORT:
            await self.async_post_init(flow, result)

        return result

    async def async_configure(
        self, flow_id: str, user_input: dict | None = None
    ) -> _FlowResultT:
        """Continue a data entry flow."""
        if (flow := self._progress.get(flow_id)) is None:
            raise UnknownFlow

        cur_step = flow.cur_step
        assert cur_step is not None

        if (
            data_schema := cur_step.get("data_schema")
        ) is not None and user_input is not None:
            user_input = data_schema(user_input)

        # Handle a menu navigation choice
        if cur_step["type"] == FlowResultType.MENU and user_input:
            result = await self._async_handle_step(
                flow, user_input["next_step_id"], None
            )
        else:
            result = await self._async_handle_step(
                flow, cur_step["step_id"], user_input
            )

        if cur_step["type"] in (
            FlowResultType.EXTERNAL_STEP,
            FlowResultType.SHOW_PROGRESS,
        ):
            if cur_step["type"] == FlowResultType.EXTERNAL_STEP and result[
                "type"
            ] not in (
                FlowResultType.EXTERNAL_STEP,
                FlowResultType.EXTERNAL_STEP_DONE,
            ):
                raise ValueError(
                    "External step can only transition to "
                    "external step or external step done."
                )
            if cur_step["type"] == FlowResultType.SHOW_PROGRESS and result[
                "type"
            ] not in (
                FlowResultType.SHOW_PROGRESS,
                FlowResultType.SHOW_PROGRESS_DONE,
            ):
                raise ValueError(
                    "Show progress can only transition to show progress or show"
                    " progress done."
                )

            # If the result has changed from last result, fire event to update
            # the frontend. The result is considered to have changed if:
            # - The step has changed
            # - The step is same but result type is SHOW_PROGRESS and progress_action
            #   or description_placeholders has changed
            if cur_step["step_id"] != result.get("step_id") or (
                result["type"] == FlowResultType.SHOW_PROGRESS
                and (
                    cur_step["progress_action"] != result.get("progress_action")
                    or cur_step["description_placeholders"]
                    != result.get("description_placeholders")
                )
            ):
                # Tell frontend to reload the flow state.
                self.hass.bus.async_fire(
                    EVENT_DATA_ENTRY_FLOW_PROGRESSED,
                    {"handler": flow.handler, "flow_id": flow_id, "refresh": True},
                )

        return result

    @callback
    def async_abort(self, flow_id: str) -> None:
        """Abort a flow."""
        self._async_remove_flow_progress(flow_id)

    @callback
    def _async_add_flow_progress(self, flow: FlowHandler[_FlowResultT]) -> None:
        """Add a flow to in progress."""
        if flow.init_data is not None:
            init_data_type = type(flow.init_data)
            self._init_data_process_index.setdefault(init_data_type, set()).add(flow)
        self._progress[flow.flow_id] = flow
        self._handler_progress_index.setdefault(flow.handler, set()).add(flow)

    @callback
    def _async_remove_flow_from_index(self, flow: FlowHandler[_FlowResultT]) -> None:
        """Remove a flow from in progress."""
        if flow.init_data is not None:
            init_data_type = type(flow.init_data)
            self._init_data_process_index[init_data_type].remove(flow)
            if not self._init_data_process_index[init_data_type]:
                del self._init_data_process_index[init_data_type]
        handler = flow.handler
        self._handler_progress_index[handler].remove(flow)
        if not self._handler_progress_index[handler]:
            del self._handler_progress_index[handler]

    @callback
    def _async_remove_flow_progress(self, flow_id: str) -> None:
        """Remove a flow from in progress."""
        if (flow := self._progress.pop(flow_id, None)) is None:
            raise UnknownFlow
        self._async_remove_flow_from_index(flow)
        try:
            flow.async_remove()
        except Exception as err:  # pylint: disable=broad-except
            _LOGGER.exception("Error removing %s flow: %s", flow.handler, err)

    async def _async_handle_step(
        self,
        flow: FlowHandler[_FlowResultT],
        step_id: str,
        user_input: dict | BaseServiceInfo | None,
    ) -> _FlowResultT:
        """Handle a step of a flow."""
        self._raise_if_step_does_not_exist(flow, step_id)

        method = f"async_step_{step_id}"
        try:
            result: _FlowResultT = await getattr(flow, method)(user_input)
        except AbortFlow as err:
            result = self._flow_result(
                type=FlowResultType.ABORT,
                flow_id=flow.flow_id,
                handler=flow.handler,
                reason=err.reason,
                description_placeholders=err.description_placeholders,
            )

        # Setup the flow handler's preview if needed
        if result.get("preview") is not None:
            await self._async_setup_preview(flow)

        if not isinstance(result["type"], FlowResultType):
            result["type"] = FlowResultType(result["type"])  # type: ignore[unreachable]
            report(
                (
                    "does not use FlowResultType enum for data entry flow result type. "
                    "This is deprecated and will stop working in Home Assistant 2022.9"
                ),
                error_if_core=False,
            )

        if result["type"] in FLOW_NOT_COMPLETE_STEPS:
            self._raise_if_step_does_not_exist(flow, result["step_id"])
            flow.cur_step = result
            return result

        # We pass a copy of the result because we're mutating our version
        result = await self.async_finish_flow(flow, result.copy())

        # _async_finish_flow may change result type, check it again
        if result["type"] == FlowResultType.FORM:
            flow.cur_step = result
            return result

        # Abort and Success results both finish the flow
        self._async_remove_flow_progress(flow.flow_id)

        return result

    def _raise_if_step_does_not_exist(self, flow: FlowHandler, step_id: str) -> None:
        """Raise if the step does not exist."""
        method = f"async_step_{step_id}"

        if not hasattr(flow, method):
            self._async_remove_flow_progress(flow.flow_id)
            raise UnknownStep(
                f"Handler {self.__class__.__name__} doesn't support step {step_id}"
            )

    async def _async_setup_preview(self, flow: FlowHandler) -> None:
        """Set up preview for a flow handler."""
        if flow.handler not in self._preview:
            self._preview.add(flow.handler)
            await flow.async_setup_preview(self.hass)


class FlowHandler(Generic[_FlowResultT]):
    """Handle a data entry flow."""

    _flow_result: Callable[..., _FlowResultT]

    # Set by flow manager
    cur_step: _FlowResultT | None = None

    # While not purely typed, it makes typehinting more useful for us
    # and removes the need for constant None checks or asserts.
    flow_id: str = None  # type: ignore[assignment]
    hass: HomeAssistant = None  # type: ignore[assignment]
    handler: str = None  # type: ignore[assignment]
    # Ensure the attribute has a subscriptable, but immutable, default value.
    context: dict[str, Any] = MappingProxyType({})  # type: ignore[assignment]

    # Set by _async_create_flow callback
    init_step = "init"

    # The initial data that was used to start the flow
    init_data: Any = None

    # Set by developer
    VERSION = 1
    MINOR_VERSION = 1

    @property
    def source(self) -> str | None:
        """Source that initialized the flow."""
        return self.context.get("source", None)  # type: ignore[no-any-return]

    @property
    def show_advanced_options(self) -> bool:
        """If we should show advanced options."""
        return self.context.get("show_advanced_options", False)  # type: ignore[no-any-return]

    def add_suggested_values_to_schema(
        self, data_schema: vol.Schema, suggested_values: Mapping[str, Any] | None
    ) -> vol.Schema:
        """Make a copy of the schema, populated with suggested values.

        For each schema marker matching items in `suggested_values`,
        the `suggested_value` will be set. The existing `suggested_value` will
        be left untouched if there is no matching item.
        """
        schema = {}
        for key, val in data_schema.schema.items():
            if isinstance(key, vol.Marker):
                # Exclude advanced field
                if (
                    key.description
                    and key.description.get("advanced")
                    and not self.show_advanced_options
                ):
                    continue

            new_key = key
            if (
                suggested_values
                and key in suggested_values
                and isinstance(key, vol.Marker)
            ):
                # Copy the marker to not modify the flow schema
                new_key = copy.copy(key)
                new_key.description = {"suggested_value": suggested_values[key]}
            schema[new_key] = val
        return vol.Schema(schema)

    @callback
    def async_show_form(
        self,
        *,
        step_id: str,
        data_schema: vol.Schema | None = None,
        errors: dict[str, str] | None = None,
        description_placeholders: Mapping[str, str | None] | None = None,
        last_step: bool | None = None,
        preview: str | None = None,
    ) -> _FlowResultT:
        """Return the definition of a form to gather user input."""
        return self._flow_result(
            type=FlowResultType.FORM,
            flow_id=self.flow_id,
            handler=self.handler,
            step_id=step_id,
            data_schema=data_schema,
            errors=errors,
            description_placeholders=description_placeholders,
            last_step=last_step,  # Display next or submit button in frontend
            preview=preview,  # Display preview component in frontend
        )

    @callback
    def async_create_entry(
        self,
        *,
        title: str | None = None,
        data: Mapping[str, Any],
        description: str | None = None,
        description_placeholders: Mapping[str, str] | None = None,
    ) -> _FlowResultT:
        """Finish flow."""
        flow_result = self._flow_result(
            type=FlowResultType.CREATE_ENTRY,
            flow_id=self.flow_id,
            handler=self.handler,
            data=data,
            description=description,
            description_placeholders=description_placeholders,
            context=self.context,
        )
        if title is not None:
            flow_result["title"] = title
        return flow_result

    @callback
    def async_abort(
        self,
        *,
        reason: str,
        description_placeholders: Mapping[str, str] | None = None,
    ) -> _FlowResultT:
        """Abort the flow."""
        return self._flow_result(
            type=FlowResultType.ABORT,
            flow_id=self.flow_id,
            handler=self.handler,
            reason=reason,
            description_placeholders=description_placeholders,
        )

    @callback
    def async_external_step(
        self,
        *,
        step_id: str,
        url: str,
        description_placeholders: Mapping[str, str] | None = None,
    ) -> _FlowResultT:
        """Return the definition of an external step for the user to take."""
        return self._flow_result(
            type=FlowResultType.EXTERNAL_STEP,
            flow_id=self.flow_id,
            handler=self.handler,
            step_id=step_id,
            url=url,
            description_placeholders=description_placeholders,
        )

    @callback
    def async_external_step_done(self, *, next_step_id: str) -> _FlowResultT:
        """Return the definition of an external step for the user to take."""
        return self._flow_result(
            type=FlowResultType.EXTERNAL_STEP_DONE,
            flow_id=self.flow_id,
            handler=self.handler,
            step_id=next_step_id,
        )

    @callback
    def async_show_progress(
        self,
        *,
        step_id: str,
        progress_action: str,
        description_placeholders: Mapping[str, str] | None = None,
    ) -> _FlowResultT:
        """Show a progress message to the user, without user input allowed."""
        return self._flow_result(
            type=FlowResultType.SHOW_PROGRESS,
            flow_id=self.flow_id,
            handler=self.handler,
            step_id=step_id,
            progress_action=progress_action,
            description_placeholders=description_placeholders,
        )

    @callback
    def async_show_progress_done(self, *, next_step_id: str) -> _FlowResultT:
        """Mark the progress done."""
        return self._flow_result(
            type=FlowResultType.SHOW_PROGRESS_DONE,
            flow_id=self.flow_id,
            handler=self.handler,
            step_id=next_step_id,
        )

    @callback
    def async_show_menu(
        self,
        *,
        step_id: str,
        menu_options: list[str] | dict[str, str],
        description_placeholders: Mapping[str, str] | None = None,
    ) -> _FlowResultT:
        """Show a navigation menu to the user.

        Options dict maps step_id => i18n label
        """
        return self._flow_result(
            type=FlowResultType.MENU,
            flow_id=self.flow_id,
            handler=self.handler,
            step_id=step_id,
            data_schema=vol.Schema({"next_step_id": vol.In(menu_options)}),
            menu_options=menu_options,
            description_placeholders=description_placeholders,
        )

    @callback
    def async_remove(self) -> None:
        """Notification that the flow has been removed."""

    @staticmethod
    async def async_setup_preview(hass: HomeAssistant) -> None:
        """Set up preview."""<|MERGE_RESOLUTION|>--- conflicted
+++ resolved
@@ -66,9 +66,8 @@
 # Event that is fired when a flow is progressed via external or progress source.
 EVENT_DATA_ENTRY_FLOW_PROGRESSED = "data_entry_flow_progressed"
 
-<<<<<<< HEAD
 _FlowResultT = TypeVar("_FlowResultT", bound="FlowResult")
-=======
+
 FLOW_NOT_COMPLETE_STEPS = {
     FlowResultType.FORM,
     FlowResultType.EXTERNAL_STEP,
@@ -77,7 +76,6 @@
     FlowResultType.SHOW_PROGRESS_DONE,
     FlowResultType.MENU,
 }
->>>>>>> eb019983
 
 
 @dataclass(slots=True)
