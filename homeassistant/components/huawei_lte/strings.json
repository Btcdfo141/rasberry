--- conflicted
+++ resolved
@@ -49,12 +49,12 @@
       }
     }
   },
-<<<<<<< HEAD
   "issues": {
     "service_changed_to_button": {
       "title": "Service changed to a button",
       "description": "The {service} service is deprecated, use the corresponding {button} button instead."
-=======
+    }
+  },
   "services": {
     "clear_traffic_statistics": {
       "name": "Clear traffic statistics",
@@ -95,7 +95,6 @@
           "description": "URL of router to suspend integration for; optional when only one is configured."
         }
       }
->>>>>>> b655b9d5
     }
   }
 }