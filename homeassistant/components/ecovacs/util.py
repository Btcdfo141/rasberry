"""Ecovacs util functions."""

from __future__ import annotations

from enum import Enum
import random
import string
from typing import TYPE_CHECKING

from deebot_client.capabilities import Capabilities

<<<<<<< HEAD
from homeassistant.core import HomeAssistant
from homeassistant.util import slugify
=======
from homeassistant.core import callback
>>>>>>> fd14695d

from .entity import (
    EcovacsCapabilityEntityDescription,
    EcovacsDescriptionEntity,
    EcovacsEntity,
)

if TYPE_CHECKING:
    from .controller import EcovacsController


def get_client_device_id(hass: HomeAssistant, self_hosted: bool) -> str:
    """Get client device id."""
    if self_hosted:
        return f"HA-{slugify(hass.config.location_name)}"

    return "".join(
        random.choice(string.ascii_uppercase + string.digits) for _ in range(8)
    )


def get_supported_entitites(
    controller: EcovacsController,
    entity_class: type[EcovacsDescriptionEntity],
    descriptions: tuple[EcovacsCapabilityEntityDescription, ...],
) -> list[EcovacsEntity]:
    """Return all supported entities for all devices."""
    return [
        entity_class(device, capability, description)
        for device in controller.devices(Capabilities)
        for description in descriptions
        if isinstance(device.capabilities, description.device_capabilities)
        if (capability := description.capability_fn(device.capabilities))
    ]


@callback
def get_name_key(enum: Enum) -> str:
    """Return the lower case name of the enum."""
    return enum.name.lower()<|MERGE_RESOLUTION|>--- conflicted
+++ resolved
@@ -9,12 +9,8 @@
 
 from deebot_client.capabilities import Capabilities
 
-<<<<<<< HEAD
-from homeassistant.core import HomeAssistant
+from homeassistant.core import HomeAssistant, callback
 from homeassistant.util import slugify
-=======
-from homeassistant.core import callback
->>>>>>> fd14695d
 
 from .entity import (
     EcovacsCapabilityEntityDescription,
