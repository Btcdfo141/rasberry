--- conflicted
+++ resolved
@@ -194,11 +194,7 @@
         """Initialize class."""
         super().__init__(hass, address_data, integration_matchers)
         self._sniffer = None
-<<<<<<< HEAD
-        self.started = threading.Event()
-=======
         self._started = threading.Event()
->>>>>>> a84fb236
 
     async def async_stop(self):
         """Stop watching for new device trackers."""
@@ -206,11 +202,7 @@
 
     def _stop(self):
         """Stop the thread."""
-<<<<<<< HEAD
-        if self.started.is_set():
-=======
         if self._started.is_set():
->>>>>>> a84fb236
             self._sniffer.stop()
 
     async def async_start(self):
@@ -220,11 +212,7 @@
             self._sniffer = AsyncSniffer(
                 filter=FILTER,
                 opened_socket=[sniff_socket],
-<<<<<<< HEAD
-                started_callback=self.started.set,
-=======
                 started_callback=self._started.set,
->>>>>>> a84fb236
                 prn=self.handle_dhcp_packet,
             )
             self._sniffer.start()
