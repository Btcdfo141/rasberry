--- conflicted
+++ resolved
@@ -14,11 +14,7 @@
 
 async def test_sensors(hass: HomeAssistant, setup_entry: MockConfigEntry) -> None:
     """Test sensors and check test values are correctly set."""
-<<<<<<< HEAD
-    assert len(hass.states.async_all("sensor")) == 20
-=======
-    assert len(hass.states.async_all("sensor")) == 11
->>>>>>> b5e23ee6
+    assert len(hass.states.async_all("sensor")) == 22
     assert hass.states.get("sensor.roborock_s7_maxv_main_brush_time_left").state == str(
         MAIN_BRUSH_REPLACE_TIME - 74382
     )
