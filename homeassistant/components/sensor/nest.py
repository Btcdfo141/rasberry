"""
Support for Nest Thermostat Sensors.

For more details about this platform, please refer to the documentation at
https://home-assistant.io/components/sensor.nest/
"""
from itertools import chain
import logging

<<<<<<< HEAD
from homeassistant.components.nest import DATA_NEST
=======
import voluptuous as vol

from homeassistant.components.nest import (
    DATA_NEST, DOMAIN)
>>>>>>> ce24ef0c
from homeassistant.helpers.entity import Entity
from homeassistant.const import (TEMP_CELSIUS, TEMP_FAHRENHEIT,
                                 CONF_MONITORED_CONDITIONS)

DEPENDENCIES = ['nest']
SENSOR_TYPES = ['humidity',
                'operation_mode',
                'hvac_state']

SENSOR_TYPES_DEPRECATED = ['last_ip',
                           'local_ip',
                           'last_connection']

DEPRECATED_WEATHER_VARS = {'weather_humidity': 'humidity',
                           'weather_temperature': 'temperature',
                           'weather_condition': 'condition',
                           'wind_speed': 'kph',
                           'wind_direction': 'direction'}

SENSOR_UNITS = {'humidity': '%', 'temperature': '°C'}

PROTECT_VARS = ['co_status', 'smoke_status', 'battery_health']

PROTECT_VARS_DEPRECATED = ['battery_level']

SENSOR_TEMP_TYPES = ['temperature', 'target']

_SENSOR_TYPES_DEPRECATED = SENSOR_TYPES_DEPRECATED \
    + list(DEPRECATED_WEATHER_VARS.keys()) + PROTECT_VARS_DEPRECATED

_VALID_SENSOR_TYPES = SENSOR_TYPES + SENSOR_TEMP_TYPES + PROTECT_VARS

_LOGGER = logging.getLogger(__name__)


def setup_platform(hass, config, add_devices, discovery_info=None):
    """Setup the Nest Sensor."""
    if discovery_info is None:
        return

    nest = hass.data[DATA_NEST]

    # Add Nest Protect sensors if no sensor config is specified
    if discovery_info == {}:
        conditions = PROTECT_VARS
    else:
        conditions = discovery_info.get(CONF_MONITORED_CONDITIONS, {})
        # Add all sensors if no monitored conditions are specified
        if all(c is None for c in conditions):
            conditions = _VALID_SENSOR_TYPES

    for variable in conditions:
        if variable in _SENSOR_TYPES_DEPRECATED:
            if variable in DEPRECATED_WEATHER_VARS:
                wstr = ("Nest no longer provides weather data like %s. See "
                        "https://home-assistant.io/components/#weather "
                        "for a list of other weather components to use." %
                        variable)
            else:
                wstr = (variable + " is no a longer supported "
                        "monitored_conditions. See "
                        "https://home-assistant.io/components/"
                        "binary_sensor.nest/ for valid options.")

            _LOGGER.error(wstr)

    all_sensors = []
    for structure, device in chain(nest.thermostats(), nest.smoke_co_alarms()):
        sensors = [NestBasicSensor(structure, device, variable)
<<<<<<< HEAD
                   for variable in conditions
                   if variable in SENSOR_TYPES and is_thermostat(device)]
        sensors += [NestTempSensor(structure, device, variable)
                    for variable in conditions
                    if variable in SENSOR_TEMP_TYPES and is_thermostat(device)]
        sensors += [NestProtectSensor(structure, device, variable)
                    for variable in conditions
                    if variable in PROTECT_VARS and is_protect(device)]
=======
                   for variable in conf
                   if variable in SENSOR_TYPES and device.is_thermostat]
        sensors += [NestTempSensor(structure, device, variable)
                    for variable in conf
                    if variable in SENSOR_TEMP_TYPES and device.is_thermostat]
        sensors += [NestProtectSensor(structure, device, variable)
                    for variable in conf
                    if variable in PROTECT_VARS and device.is_smoke_co_alarm]
>>>>>>> ce24ef0c
        all_sensors.extend(sensors)

    add_devices(all_sensors, True)


class NestSensor(Entity):
    """Representation of a Nest sensor."""

    def __init__(self, structure, device, variable):
        """Initialize the sensor."""
        self.structure = structure
        self.device = device
        self.variable = variable

        # device specific
        self._location = self.device.where
        self._name = "{} {}".format(self.device.name_long,
                                    self.variable.replace("_", " "))
        self._state = None
        self._unit = None

    @property
    def name(self):
        """Return the name of the nest, if any."""
        return self._name

    @property
    def unit_of_measurement(self):
        """Return the unit the value is expressed in."""
        return self._unit


class NestBasicSensor(NestSensor):
    """Representation a basic Nest sensor."""

    @property
    def state(self):
        """Return the state of the sensor."""
        return self._state

    def update(self):
        """Retrieve latest state."""
        self._unit = SENSOR_UNITS.get(self.variable, None)

        if self.variable == 'operation_mode':
            self._state = getattr(self.device, "mode")
        else:
            self._state = getattr(self.device, self.variable)


class NestTempSensor(NestSensor):
    """Representation of a Nest Temperature sensor."""

    @property
    def state(self):
        """Return the state of the sensor."""
        return self._state

    def update(self):
        """Retrieve latest state."""
        if self.device.temperature_scale == 'C':
            self._unit = TEMP_CELSIUS
        else:
            self._unit = TEMP_FAHRENHEIT

        temp = getattr(self.device, self.variable)
        if temp is None:
            self._state = None

        if isinstance(temp, tuple):
            low, high = temp
            self._state = "%s-%s" % (int(low), int(high))
        else:
            self._state = round(temp, 1)


class NestProtectSensor(NestSensor):
    """Return the state of nest protect."""

    @property
    def state(self):
        """Return the state of the sensor."""
        return self._state

    def update(self):
        """Retrieve latest state."""
        self._state = getattr(self.device, self.variable).capitalize()<|MERGE_RESOLUTION|>--- conflicted
+++ resolved
@@ -7,14 +7,7 @@
 from itertools import chain
 import logging
 
-<<<<<<< HEAD
 from homeassistant.components.nest import DATA_NEST
-=======
-import voluptuous as vol
-
-from homeassistant.components.nest import (
-    DATA_NEST, DOMAIN)
->>>>>>> ce24ef0c
 from homeassistant.helpers.entity import Entity
 from homeassistant.const import (TEMP_CELSIUS, TEMP_FAHRENHEIT,
                                  CONF_MONITORED_CONDITIONS)
@@ -84,25 +77,14 @@
     all_sensors = []
     for structure, device in chain(nest.thermostats(), nest.smoke_co_alarms()):
         sensors = [NestBasicSensor(structure, device, variable)
-<<<<<<< HEAD
                    for variable in conditions
-                   if variable in SENSOR_TYPES and is_thermostat(device)]
+                   if variable in SENSOR_TYPES and device.is_thermostat]
         sensors += [NestTempSensor(structure, device, variable)
                     for variable in conditions
-                    if variable in SENSOR_TEMP_TYPES and is_thermostat(device)]
+                    if variable in SENSOR_TEMP_TYPES and device.is_thermostat]
         sensors += [NestProtectSensor(structure, device, variable)
                     for variable in conditions
-                    if variable in PROTECT_VARS and is_protect(device)]
-=======
-                   for variable in conf
-                   if variable in SENSOR_TYPES and device.is_thermostat]
-        sensors += [NestTempSensor(structure, device, variable)
-                    for variable in conf
-                    if variable in SENSOR_TEMP_TYPES and device.is_thermostat]
-        sensors += [NestProtectSensor(structure, device, variable)
-                    for variable in conf
                     if variable in PROTECT_VARS and device.is_smoke_co_alarm]
->>>>>>> ce24ef0c
         all_sensors.extend(sensors)
 
     add_devices(all_sensors, True)
