--- conflicted
+++ resolved
@@ -137,11 +137,6 @@
         )
 
         if integration_type == INTEGRATION_TYPE_GEOGRAPHY_COORDS:
-<<<<<<< HEAD
-            error_schema = self.geography_coords_schema
-            error_step = "geography_by_coords"
-        else:
-=======
             coro = cloud_api.air_quality.nearest_city()
             error_schema = self.geography_coords_schema
             error_step = "geography_by_coords"
@@ -149,7 +144,6 @@
             coro = cloud_api.air_quality.city(
                 user_input[CONF_CITY], user_input[CONF_STATE], user_input[CONF_COUNTRY]
             )
->>>>>>> 2a94159e
             error_schema = GEOGRAPHY_NAME_SCHEMA
             error_step = "geography_by_name"
 
