--- conflicted
+++ resolved
@@ -354,7 +354,6 @@
     assert mock_schedule_save.call_count == 0
 
 
-<<<<<<< HEAD
 async def test_update_entity(registry):
     """Test updating entity."""
     entry = registry.async_get_or_create(
@@ -373,7 +372,8 @@
         assert getattr(updated_entry, attr_name) != getattr(entry, attr_name)
 
         entry = updated_entry
-=======
+
+
 async def test_disabled_by(registry):
     """Test that we can disable an entry when we create it."""
     entry = registry.async_get_or_create("light", "hue", "5678", disabled_by="hass")
@@ -385,5 +385,4 @@
     assert entry.disabled_by == "hass"
 
     entry2 = registry.async_get_or_create("light", "hue", "1234")
-    assert entry2.disabled_by is None
->>>>>>> 6c292846
+    assert entry2.disabled_by is None