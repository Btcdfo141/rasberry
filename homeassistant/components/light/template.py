--- conflicted
+++ resolved
@@ -37,21 +37,13 @@
 LIGHT_SCHEMA = vol.Schema({
     vol.Required(CONF_ON_ACTION): cv.SCRIPT_SCHEMA,
     vol.Required(CONF_OFF_ACTION): cv.SCRIPT_SCHEMA,
-<<<<<<< HEAD
-    vol.Optional(CONF_VALUE_TEMPLATE, default=None): cv.template,
-    vol.Optional(CONF_ICON_TEMPLATE, default=None): cv.template,
-    vol.Optional(CONF_ENTITY_PICTURE_TEMPLATE, default=None): cv.template,
-    vol.Optional(CONF_LEVEL_ACTION, default=None): cv.SCRIPT_SCHEMA,
-    vol.Optional(CONF_LEVEL_TEMPLATE, default=None): cv.template,
-    vol.Optional(CONF_COLOR_ACTION, default=None): cv.SCRIPT_SCHEMA,
-    vol.Optional(CONF_COLOR_TEMPLATE, default=None): cv.template,
-=======
     vol.Optional(CONF_VALUE_TEMPLATE): cv.template,
     vol.Optional(CONF_ICON_TEMPLATE): cv.template,
     vol.Optional(CONF_ENTITY_PICTURE_TEMPLATE): cv.template,
     vol.Optional(CONF_LEVEL_ACTION): cv.SCRIPT_SCHEMA,
     vol.Optional(CONF_LEVEL_TEMPLATE): cv.template,
->>>>>>> 7d8ca201
+    vol.Optional(CONF_COLOR_ACTION): cv.SCRIPT_SCHEMA,
+    vol.Optional(CONF_COLOR_TEMPLATE): cv.template,
     vol.Optional(CONF_FRIENDLY_NAME): cv.string,
     vol.Optional(CONF_ENTITY_ID): cv.entity_ids
 })
@@ -80,13 +72,9 @@
         on_action = device_config[CONF_ON_ACTION]
         off_action = device_config[CONF_OFF_ACTION]
         level_action = device_config.get(CONF_LEVEL_ACTION)
-<<<<<<< HEAD
         level_template = device_config[CONF_LEVEL_TEMPLATE]
         color_action = device_config.get(CONF_COLOR_ACTION)
         color_template = device_config[CONF_COLOR_TEMPLATE]
-=======
-        level_template = device_config.get(CONF_LEVEL_TEMPLATE)
->>>>>>> 7d8ca201
 
         template_entity_ids = set()
 
