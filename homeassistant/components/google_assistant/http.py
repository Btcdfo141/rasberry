--- conflicted
+++ resolved
@@ -5,11 +5,7 @@
 from datetime import timedelta
 from http import HTTPStatus
 import logging
-<<<<<<< HEAD
-=======
-import pprint
 from typing import Any
->>>>>>> 3eae5628
 from uuid import uuid4
 
 from aiohttp import ClientError, ClientResponseError
@@ -20,10 +16,7 @@
 from homeassistant.const import CLOUD_NEVER_EXPOSED_ENTITIES, ENTITY_CATEGORIES
 
 # Typing imports
-<<<<<<< HEAD
-=======
-from homeassistant.core import HomeAssistant, callback
->>>>>>> 3eae5628
+from homeassistant.core import HomeAssistant
 from homeassistant.helpers import entity_registry as er
 from homeassistant.helpers.aiohttp_client import async_get_clientsession
 from homeassistant.util import dt as dt_util
