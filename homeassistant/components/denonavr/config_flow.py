--- conflicted
+++ resolved
@@ -19,11 +19,7 @@
 
 DOMAIN = "denonavr"
 
-<<<<<<< HEAD
-SUPPORTED_MANUFACTURERS = ["Denon", "DENON", "Marantz"]
-=======
 SUPPORTED_MANUFACTURERS = ["Denon", "DENON", "DENON PROFESSIONAL", "Marantz"]
->>>>>>> b45a952d
 IGNORED_MODELS = ["HEOS 1", "HEOS 3", "HEOS 5", "HEOS 7"]
 
 CONF_SHOW_ALL_SOURCES = "show_all_sources"
