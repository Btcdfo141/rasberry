--- conflicted
+++ resolved
@@ -162,13 +162,7 @@
             self.stream_options[CONF_RTSP_TRANSPORT] = device_info[CONF_RTSP_TRANSPORT]
         self._auth = generate_auth(device_info)
         if device_info.get(CONF_USE_WALLCLOCK_AS_TIMESTAMPS):
-<<<<<<< HEAD
             self.stream_options[CONF_USE_WALLCLOCK_AS_TIMESTAMPS] = True
-=======
-            self.stream_options[
-                FFMPEG_OPTION_MAP[CONF_USE_WALLCLOCK_AS_TIMESTAMPS]
-            ] = "1"
->>>>>>> e1bb5363
 
         self._last_url = None
         self._last_image = None
