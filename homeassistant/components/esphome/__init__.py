--- conflicted
+++ resolved
@@ -5,11 +5,8 @@
 import functools
 import logging
 import math
-<<<<<<< HEAD
-from typing Anyimport , Callable, Generic, TypeVar, cast, overload
-=======
+
 from typing import Any, Callable, Generic, NamedTuple, TypeVar, cast, overload
->>>>>>> 520a36aa
 
 from aioesphomeapi import (
     APIClient,
