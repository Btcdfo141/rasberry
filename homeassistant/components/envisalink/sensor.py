"""Support for Envisalink sensors (shows panel info)."""
from __future__ import annotations

import logging

from homeassistant.components.sensor import SensorEntity
from homeassistant.core import HomeAssistant, callback
from homeassistant.helpers.dispatcher import async_dispatcher_connect
from homeassistant.helpers.entity_platform import AddEntitiesCallback
from homeassistant.helpers.typing import ConfigType, DiscoveryInfoType

from . import (
    CONF_PARTITIONNAME,
    DATA_EVL,
    PARTITION_SCHEMA,
    SIGNAL_KEYPAD_UPDATE,
    SIGNAL_PARTITION_UPDATE,
    EnvisalinkDevice,
)

_LOGGER = logging.getLogger(__name__)


<<<<<<< HEAD
async def async_setup_platform(hass, config, async_add_entities, discovery_info=None):
    """Perform the setup for Envisalink sensor entities."""
=======
async def async_setup_platform(
    hass: HomeAssistant,
    config: ConfigType,
    async_add_entities: AddEntitiesCallback,
    discovery_info: DiscoveryInfoType | None = None,
) -> None:
    """Perform the setup for Envisalink sensor devices."""
    if not discovery_info:
        return
>>>>>>> f5e51ad5
    configured_partitions = discovery_info["partitions"]

    entities = []
    for part_num in configured_partitions:
        entity_config_data = PARTITION_SCHEMA(configured_partitions[part_num])
        entity = EnvisalinkSensor(
            hass,
            entity_config_data[CONF_PARTITIONNAME],
            part_num,
            hass.data[DATA_EVL].alarm_state["partition"][part_num],
            hass.data[DATA_EVL],
        )

        entities.append(entity)

    async_add_entities(entities)


class EnvisalinkSensor(EnvisalinkDevice, SensorEntity):
    """Representation of an Envisalink keypad."""

    def __init__(self, hass, partition_name, partition_number, info, controller):
        """Initialize the sensor."""
        self._icon = "mdi:alarm"
        self._partition_number = partition_number

        _LOGGER.debug("Setting up sensor for partition: %s", partition_name)
        super().__init__(f"{partition_name} Keypad", info, controller)

    async def async_added_to_hass(self):
        """Register callbacks."""
        self.async_on_remove(
            async_dispatcher_connect(
                self.hass, SIGNAL_KEYPAD_UPDATE, self.async_update_callback
            )
        )
        self.async_on_remove(
            async_dispatcher_connect(
                self.hass, SIGNAL_PARTITION_UPDATE, self.async_update_callback
            )
        )

    @property
    def icon(self):
        """Return the icon if any."""
        return self._icon

    @property
    def native_value(self):
        """Return the overall state."""
        return self._info["status"]["alpha"]

    @property
    def extra_state_attributes(self):
        """Return the state attributes."""
        return self._info["status"]

    @callback
    def async_update_callback(self, partition):
        """Update the partition state in HA, if needed."""
        if partition is None or int(partition) == self._partition_number:
            self.async_write_ha_state()<|MERGE_RESOLUTION|>--- conflicted
+++ resolved
@@ -21,20 +21,15 @@
 _LOGGER = logging.getLogger(__name__)
 
 
-<<<<<<< HEAD
-async def async_setup_platform(hass, config, async_add_entities, discovery_info=None):
-    """Perform the setup for Envisalink sensor entities."""
-=======
 async def async_setup_platform(
     hass: HomeAssistant,
     config: ConfigType,
     async_add_entities: AddEntitiesCallback,
     discovery_info: DiscoveryInfoType | None = None,
 ) -> None:
-    """Perform the setup for Envisalink sensor devices."""
+    """Perform the setup for Envisalink sensor entities."""
     if not discovery_info:
         return
->>>>>>> f5e51ad5
     configured_partitions = discovery_info["partitions"]
 
     entities = []
