--- conflicted
+++ resolved
@@ -4,19 +4,11 @@
   "config_flow": true,
   "documentation": "https://www.home-assistant.io/components/zha",
   "requirements": [
-<<<<<<< HEAD
-    "bellows-homeassistant==0.7.3",
-    "zha-quirks==0.0.13",
-    "zigpy-deconz==0.1.4",
-    "zigpy-homeassistant==0.4.0",
-    "zigpy-xbee-homeassistant==0.2.1"
-=======
     "bellows-homeassistant==0.8.2",
     "zha-quirks==0.0.18",
     "zigpy-deconz==0.2.1",
     "zigpy-homeassistant==0.7.0",
     "zigpy-xbee-homeassistant==0.4.0"
->>>>>>> be56851f
   ],
   "dependencies": [],
   "codeowners": [
