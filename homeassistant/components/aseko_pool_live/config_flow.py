--- conflicted
+++ resolved
@@ -8,19 +8,8 @@
 from aioaseko import APIUnavailable, InvalidAuthCredentials, WebAccount
 import voluptuous as vol
 
-<<<<<<< HEAD
-from homeassistant.config_entries import ConfigEntry, ConfigFlow
+from homeassistant.config_entries import ConfigEntry, ConfigFlow, ConfigFlowResult
 from homeassistant.const import CONF_EMAIL, CONF_PASSWORD, CONF_UNIQUE_ID
-from homeassistant.data_entry_flow import FlowResult
-=======
-from homeassistant.config_entries import ConfigFlow, ConfigFlowResult
-from homeassistant.const import (
-    CONF_ACCESS_TOKEN,
-    CONF_EMAIL,
-    CONF_PASSWORD,
-    CONF_UNIQUE_ID,
-)
->>>>>>> 4c676705
 from homeassistant.helpers.aiohttp_client import async_get_clientsession
 
 from .const import DOMAIN
@@ -28,11 +17,7 @@
 _LOGGER = logging.getLogger(__name__)
 
 
-<<<<<<< HEAD
-class AsekoPoolLiveConfigFlow(ConfigFlow, domain=DOMAIN):
-=======
 class AsekoConfigFlow(ConfigFlow, domain=DOMAIN):
->>>>>>> 4c676705
     """Handle a config flow for Aseko Pool Live."""
 
     VERSION = 2
@@ -60,13 +45,8 @@
         }
 
     async def async_step_user(
-<<<<<<< HEAD
         self, user_input: Mapping[str, Any] | None = None
-    ) -> FlowResult:
-=======
-        self, user_input: dict[str, Any] | None = None
     ) -> ConfigFlowResult:
->>>>>>> 4c676705
         """Handle the initial step."""
 
         self.reauth_entry = None
