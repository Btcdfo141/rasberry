{
  "domain": "profiler",
  "name": "Profiler",
  "codeowners": ["@bdraco"],
  "config_flow": true,
  "documentation": "https://www.home-assistant.io/integrations/profiler",
  "quality_scale": "internal",
<<<<<<< HEAD
  "requirements": ["pyprof2calltree==1.4.5", "objgraph==3.5.0"]
=======
  "requirements": [
    "pyprof2calltree==1.4.5",
    "guppy3==3.1.2;python_version<'3.11'",
    "objgraph==3.5.0"
  ]
>>>>>>> 9b6fdc86
}<|MERGE_RESOLUTION|>--- conflicted
+++ resolved
@@ -5,13 +5,9 @@
   "config_flow": true,
   "documentation": "https://www.home-assistant.io/integrations/profiler",
   "quality_scale": "internal",
-<<<<<<< HEAD
-  "requirements": ["pyprof2calltree==1.4.5", "objgraph==3.5.0"]
-=======
   "requirements": [
     "pyprof2calltree==1.4.5",
     "guppy3==3.1.2;python_version<'3.11'",
     "objgraph==3.5.0"
   ]
->>>>>>> 9b6fdc86
 }