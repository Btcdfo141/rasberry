{
    "config": {
<<<<<<< HEAD
      "abort": {
        "already_configured": "Account is already configured"
      },
      "error": {
        "invalid_auth": "Invalid authentication",
        "cannot_connect": "Failed to connect"
      },
      "step": {
        "reauth_confirm": {
          "data": {
            "area_id": "Area ID",
            "name": "Name",
            "password": "Password",
            "username": "Username"
          }
=======
        "abort": {
            "already_configured": "Account is already configured",
            "reauth_successful": "Re-authentication was successful"
>>>>>>> 64a4218a
        },
        "user": {
          "data": {
            "area_id": "Area ID",
            "name": "Name",
            "password": "Password",
            "username": "Username"
          }
        }
      }
    },
    "options": {
      "step": {
        "init": {
          "data": {
            "code": "Default code for locks, used if none is given",
            "lock_code_digits": "Number of digits in PIN code for locks"
          }
        }
      },
      "error": {
        "code_format_mismatch": "The code does not match the required number of digits"
      }
    }
  }<|MERGE_RESOLUTION|>--- conflicted
+++ resolved
@@ -1,12 +1,10 @@
 {
     "config": {
-<<<<<<< HEAD
       "abort": {
         "already_configured": "Account is already configured"
       },
       "error": {
-        "invalid_auth": "Invalid authentication",
-        "cannot_connect": "Failed to connect"
+        "invalid_auth": "Invalid authentication"
       },
       "step": {
         "reauth_confirm": {
@@ -16,11 +14,6 @@
             "password": "Password",
             "username": "Username"
           }
-=======
-        "abort": {
-            "already_configured": "Account is already configured",
-            "reauth_successful": "Re-authentication was successful"
->>>>>>> 64a4218a
         },
         "user": {
           "data": {
