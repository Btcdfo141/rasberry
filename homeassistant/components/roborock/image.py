--- conflicted
+++ resolved
@@ -169,13 +169,10 @@
                 coord,
                 map_flag,
                 api_data,
-<<<<<<< HEAD
                 map_name,
                 sizes,
                 drawables,
-=======
                 map_info.name,
->>>>>>> d4500cf9
             )
         )
     if len(coord.maps) != 1:
