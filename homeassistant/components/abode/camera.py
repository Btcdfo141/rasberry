--- conflicted
+++ resolved
@@ -4,20 +4,15 @@
 from datetime import timedelta
 from typing import Any, cast
 
-from abodepy.devices import AbodeDevice as AbodeDev
+from abodepy.devices import CONST, AbodeDevice as AbodeDev
 from abodepy.devices.camera import AbodeCamera as AbodeCam
-import abodepy.helpers.constants as CONST
 import abodepy.helpers.timeline as TIMELINE
 import requests
 from requests.models import Response
 
 from homeassistant.components.camera import Camera
 from homeassistant.config_entries import ConfigEntry
-<<<<<<< HEAD
 from homeassistant.core import Event, HomeAssistant
-=======
-from homeassistant.core import HomeAssistant
->>>>>>> 7d7f5272
 from homeassistant.helpers.dispatcher import async_dispatcher_connect
 from homeassistant.helpers.entity_platform import AddEntitiesCallback
 from homeassistant.util import Throttle
@@ -29,13 +24,7 @@
 
 
 async def async_setup_entry(
-<<<<<<< HEAD
     hass: HomeAssistant, entry: ConfigEntry, async_add_entities: AddEntitiesCallback
-=======
-    hass: HomeAssistant,
-    config_entry: ConfigEntry,
-    async_add_entities: AddEntitiesCallback,
->>>>>>> 7d7f5272
 ) -> None:
     """Set up Abode camera devices."""
     data: AbodeSystem = hass.data[DOMAIN]
