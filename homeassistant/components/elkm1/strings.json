--- conflicted
+++ resolved
@@ -8,11 +8,7 @@
         "data": {
           "device": "Device"
         }
-<<<<<<< HEAD
-      }, 
-=======
       },
->>>>>>> b36fafb3
       "manual_connection": {
         "title": "[%key:component::elkm1::config::step::user::title%]",
         "description": "The address string must be in the form 'address[:port]' for 'secure' and 'non-secure'. Example: '192.168.1.1'. The port is optional and defaults to 2101 for 'non-secure' and 2601 for 'secure'. For the serial protocol, the address must be in the form 'tty[:baud]'. Example: '/dev/ttyS1'. The baud is optional and defaults to 115200.",
