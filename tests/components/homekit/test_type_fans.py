"""Test different accessory types: Fans."""

from pyhap.const import HAP_REPR_AID, HAP_REPR_CHARS, HAP_REPR_IID, HAP_REPR_VALUE

from homeassistant.components.fan import (
    ATTR_DIRECTION,
    ATTR_OSCILLATING,
    ATTR_PERCENTAGE,
    DIRECTION_FORWARD,
    DIRECTION_REVERSE,
    DOMAIN,
    SUPPORT_DIRECTION,
    SUPPORT_OSCILLATE,
    SUPPORT_SET_SPEED,
)
from homeassistant.components.homekit.const import ATTR_VALUE
<<<<<<< HEAD
=======
from homeassistant.components.homekit.type_fans import Fan
>>>>>>> 73d7d807
from homeassistant.const import (
    ATTR_ENTITY_ID,
    ATTR_SUPPORTED_FEATURES,
    EVENT_HOMEASSISTANT_START,
    STATE_OFF,
    STATE_ON,
    STATE_UNKNOWN,
)
from homeassistant.core import CoreState
from homeassistant.helpers import entity_registry

from tests.common import async_mock_service


async def test_fan_basic(hass, hk_driver, events):
    """Test fan with char state."""
    entity_id = "fan.demo"

    hass.states.async_set(entity_id, STATE_ON, {ATTR_SUPPORTED_FEATURES: 0})
    await hass.async_block_till_done()
    acc = Fan(hass, hk_driver, "Fan", entity_id, 1, None)
    hk_driver.add_accessory(acc)

    assert acc.aid == 1
    assert acc.category == 3  # Fan
    assert acc.char_active.value == 1

    # If there are no speed_list values, then HomeKit speed is unsupported
    assert acc.char_speed is None

    await acc.run_handler()
    await hass.async_block_till_done()
    assert acc.char_active.value == 1

    hass.states.async_set(entity_id, STATE_OFF, {ATTR_SUPPORTED_FEATURES: 0})
    await hass.async_block_till_done()
    assert acc.char_active.value == 0

    hass.states.async_set(entity_id, STATE_UNKNOWN)
    await hass.async_block_till_done()
    assert acc.char_active.value == 0

    hass.states.async_remove(entity_id)
    await hass.async_block_till_done()
    assert acc.char_active.value == 0

    # Set from HomeKit
    call_turn_on = async_mock_service(hass, DOMAIN, "turn_on")
    call_turn_off = async_mock_service(hass, DOMAIN, "turn_off")

    char_active_iid = acc.char_active.to_HAP()[HAP_REPR_IID]

    hk_driver.set_characteristics(
        {
            HAP_REPR_CHARS: [
                {
                    HAP_REPR_AID: acc.aid,
                    HAP_REPR_IID: char_active_iid,
                    HAP_REPR_VALUE: 1,
                },
            ]
        },
        "mock_addr",
    )
    await hass.async_block_till_done()
    assert call_turn_on
    assert call_turn_on[0].data[ATTR_ENTITY_ID] == entity_id
    assert len(events) == 1
    assert events[-1].data[ATTR_VALUE] is None

    hass.states.async_set(entity_id, STATE_ON)
    await hass.async_block_till_done()

    hk_driver.set_characteristics(
        {
            HAP_REPR_CHARS: [
                {
                    HAP_REPR_AID: acc.aid,
                    HAP_REPR_IID: char_active_iid,
                    HAP_REPR_VALUE: 0,
                },
            ]
        },
        "mock_addr",
    )
    await hass.async_block_till_done()
    assert call_turn_off
    assert call_turn_off[0].data[ATTR_ENTITY_ID] == entity_id
    assert len(events) == 2
    assert events[-1].data[ATTR_VALUE] is None


async def test_fan_direction(hass, hk_driver, events):
    """Test fan with direction."""
    entity_id = "fan.demo"

    hass.states.async_set(
        entity_id,
        STATE_ON,
        {ATTR_SUPPORTED_FEATURES: SUPPORT_DIRECTION, ATTR_DIRECTION: DIRECTION_FORWARD},
    )
    await hass.async_block_till_done()
    acc = Fan(hass, hk_driver, "Fan", entity_id, 1, None)
    hk_driver.add_accessory(acc)

    assert acc.char_direction.value == 0

    await acc.run_handler()
    await hass.async_block_till_done()
    assert acc.char_direction.value == 0

    hass.states.async_set(entity_id, STATE_ON, {ATTR_DIRECTION: DIRECTION_REVERSE})
    await hass.async_block_till_done()
    assert acc.char_direction.value == 1

    # Set from HomeKit
    call_set_direction = async_mock_service(hass, DOMAIN, "set_direction")

    char_direction_iid = acc.char_direction.to_HAP()[HAP_REPR_IID]

    hk_driver.set_characteristics(
        {
            HAP_REPR_CHARS: [
                {
                    HAP_REPR_AID: acc.aid,
                    HAP_REPR_IID: char_direction_iid,
                    HAP_REPR_VALUE: 0,
                },
            ]
        },
        "mock_addr",
    )
    await hass.async_block_till_done()
    assert call_set_direction[0]
    assert call_set_direction[0].data[ATTR_ENTITY_ID] == entity_id
    assert call_set_direction[0].data[ATTR_DIRECTION] == DIRECTION_FORWARD
    assert len(events) == 1
    assert events[-1].data[ATTR_VALUE] == DIRECTION_FORWARD

    hk_driver.set_characteristics(
        {
            HAP_REPR_CHARS: [
                {
                    HAP_REPR_AID: acc.aid,
                    HAP_REPR_IID: char_direction_iid,
                    HAP_REPR_VALUE: 1,
                },
            ]
        },
        "mock_addr",
    )
    await hass.async_add_executor_job(acc.char_direction.client_update_value, 1)
    await hass.async_block_till_done()
    assert call_set_direction[1]
    assert call_set_direction[1].data[ATTR_ENTITY_ID] == entity_id
    assert call_set_direction[1].data[ATTR_DIRECTION] == DIRECTION_REVERSE
    assert len(events) == 2
    assert events[-1].data[ATTR_VALUE] == DIRECTION_REVERSE


async def test_fan_oscillate(hass, hk_driver, events):
    """Test fan with oscillate."""
    entity_id = "fan.demo"

    hass.states.async_set(
        entity_id,
        STATE_ON,
        {ATTR_SUPPORTED_FEATURES: SUPPORT_OSCILLATE, ATTR_OSCILLATING: False},
    )
    await hass.async_block_till_done()
    acc = Fan(hass, hk_driver, "Fan", entity_id, 1, None)
    hk_driver.add_accessory(acc)

    assert acc.char_swing.value == 0

    await acc.run_handler()
    await hass.async_block_till_done()
    assert acc.char_swing.value == 0

    hass.states.async_set(entity_id, STATE_ON, {ATTR_OSCILLATING: True})
    await hass.async_block_till_done()
    assert acc.char_swing.value == 1

    # Set from HomeKit
    call_oscillate = async_mock_service(hass, DOMAIN, "oscillate")

    char_swing_iid = acc.char_swing.to_HAP()[HAP_REPR_IID]

    hk_driver.set_characteristics(
        {
            HAP_REPR_CHARS: [
                {
                    HAP_REPR_AID: acc.aid,
                    HAP_REPR_IID: char_swing_iid,
                    HAP_REPR_VALUE: 0,
                },
            ]
        },
        "mock_addr",
    )
    await hass.async_add_executor_job(acc.char_swing.client_update_value, 0)
    await hass.async_block_till_done()
    assert call_oscillate[0]
    assert call_oscillate[0].data[ATTR_ENTITY_ID] == entity_id
    assert call_oscillate[0].data[ATTR_OSCILLATING] is False
    assert len(events) == 1
    assert events[-1].data[ATTR_VALUE] is False

    hk_driver.set_characteristics(
        {
            HAP_REPR_CHARS: [
                {
                    HAP_REPR_AID: acc.aid,
                    HAP_REPR_IID: char_swing_iid,
                    HAP_REPR_VALUE: 1,
                },
            ]
        },
        "mock_addr",
    )
    await hass.async_add_executor_job(acc.char_swing.client_update_value, 1)
    await hass.async_block_till_done()
    assert call_oscillate[1]
    assert call_oscillate[1].data[ATTR_ENTITY_ID] == entity_id
    assert call_oscillate[1].data[ATTR_OSCILLATING] is True
    assert len(events) == 2
    assert events[-1].data[ATTR_VALUE] is True


async def test_fan_speed(hass, hk_driver, events):
    """Test fan with speed."""
    entity_id = "fan.demo"

    hass.states.async_set(
        entity_id,
        STATE_ON,
        {
            ATTR_SUPPORTED_FEATURES: SUPPORT_SET_SPEED,
            ATTR_PERCENTAGE: 0,
        },
    )
    await hass.async_block_till_done()
    acc = Fan(hass, hk_driver, "Fan", entity_id, 1, None)
    hk_driver.add_accessory(acc)

    # Initial value can be anything but 0. If it is 0, it might cause HomeKit to set the
    # speed to 100 when turning on a fan on a freshly booted up server.
    assert acc.char_speed.value != 0

    await acc.run_handler()
    await hass.async_block_till_done()

    hass.states.async_set(entity_id, STATE_ON, {ATTR_PERCENTAGE: 100})
    await hass.async_block_till_done()
    assert acc.char_speed.value == 100

    # Set from HomeKit
    call_set_percentage = async_mock_service(hass, DOMAIN, "set_percentage")

    char_speed_iid = acc.char_speed.to_HAP()[HAP_REPR_IID]
    char_active_iid = acc.char_active.to_HAP()[HAP_REPR_IID]

    hk_driver.set_characteristics(
        {
            HAP_REPR_CHARS: [
                {
                    HAP_REPR_AID: acc.aid,
                    HAP_REPR_IID: char_speed_iid,
                    HAP_REPR_VALUE: 42,
                },
            ]
        },
        "mock_addr",
    )
    await hass.async_add_executor_job(acc.char_speed.client_update_value, 42)
    await hass.async_block_till_done()
    assert acc.char_speed.value == 42
    assert acc.char_active.value == 1

    assert call_set_percentage[0]
    assert call_set_percentage[0].data[ATTR_ENTITY_ID] == entity_id
    assert call_set_percentage[0].data[ATTR_PERCENTAGE] == 42
    assert len(events) == 1
    assert events[-1].data[ATTR_VALUE] == 42

    # Verify speed is preserved from off to on
    hass.states.async_set(entity_id, STATE_OFF, {ATTR_PERCENTAGE: 42})
    await hass.async_block_till_done()
    assert acc.char_speed.value == 42
    assert acc.char_active.value == 0

    hk_driver.set_characteristics(
        {
            HAP_REPR_CHARS: [
                {
                    HAP_REPR_AID: acc.aid,
                    HAP_REPR_IID: char_active_iid,
                    HAP_REPR_VALUE: 1,
                },
            ]
        },
        "mock_addr",
    )
    await hass.async_block_till_done()
    assert acc.char_speed.value == 42
    assert acc.char_active.value == 1


async def test_fan_set_all_one_shot(hass, hk_driver, events):
    """Test fan with speed."""
    entity_id = "fan.demo"

    hass.states.async_set(
        entity_id,
        STATE_ON,
        {
            ATTR_SUPPORTED_FEATURES: SUPPORT_SET_SPEED
            | SUPPORT_OSCILLATE
            | SUPPORT_DIRECTION,
            ATTR_PERCENTAGE: 0,
            ATTR_OSCILLATING: False,
            ATTR_DIRECTION: DIRECTION_FORWARD,
        },
    )
    await hass.async_block_till_done()
    acc = Fan(hass, hk_driver, "Fan", entity_id, 1, None)
    hk_driver.add_accessory(acc)

    # Initial value can be anything but 0. If it is 0, it might cause HomeKit to set the
    # speed to 100 when turning on a fan on a freshly booted up server.
    assert acc.char_speed.value != 0
    await acc.run_handler()
    await hass.async_block_till_done()

    hass.states.async_set(
        entity_id,
        STATE_OFF,
        {
            ATTR_SUPPORTED_FEATURES: SUPPORT_SET_SPEED
            | SUPPORT_OSCILLATE
            | SUPPORT_DIRECTION,
            ATTR_PERCENTAGE: 0,
            ATTR_OSCILLATING: False,
            ATTR_DIRECTION: DIRECTION_FORWARD,
        },
    )
    await hass.async_block_till_done()
    assert hass.states.get(entity_id).state == STATE_OFF

    # Set from HomeKit
    call_set_percentage = async_mock_service(hass, DOMAIN, "set_percentage")
    call_oscillate = async_mock_service(hass, DOMAIN, "oscillate")
    call_set_direction = async_mock_service(hass, DOMAIN, "set_direction")
    call_turn_on = async_mock_service(hass, DOMAIN, "turn_on")
    call_turn_off = async_mock_service(hass, DOMAIN, "turn_off")

    char_active_iid = acc.char_active.to_HAP()[HAP_REPR_IID]
    char_direction_iid = acc.char_direction.to_HAP()[HAP_REPR_IID]
    char_swing_iid = acc.char_swing.to_HAP()[HAP_REPR_IID]
    char_speed_iid = acc.char_speed.to_HAP()[HAP_REPR_IID]

    hk_driver.set_characteristics(
        {
            HAP_REPR_CHARS: [
                {
                    HAP_REPR_AID: acc.aid,
                    HAP_REPR_IID: char_active_iid,
                    HAP_REPR_VALUE: 1,
                },
                {
                    HAP_REPR_AID: acc.aid,
                    HAP_REPR_IID: char_speed_iid,
                    HAP_REPR_VALUE: 42,
                },
                {
                    HAP_REPR_AID: acc.aid,
                    HAP_REPR_IID: char_swing_iid,
                    HAP_REPR_VALUE: 1,
                },
                {
                    HAP_REPR_AID: acc.aid,
                    HAP_REPR_IID: char_direction_iid,
                    HAP_REPR_VALUE: 1,
                },
            ]
        },
        "mock_addr",
    )
    await hass.async_block_till_done()
    assert not call_turn_on
    assert call_set_percentage[0]
    assert call_set_percentage[0].data[ATTR_ENTITY_ID] == entity_id
    assert call_set_percentage[0].data[ATTR_PERCENTAGE] == 42
    assert call_oscillate[0]
    assert call_oscillate[0].data[ATTR_ENTITY_ID] == entity_id
    assert call_oscillate[0].data[ATTR_OSCILLATING] is True
    assert call_set_direction[0]
    assert call_set_direction[0].data[ATTR_ENTITY_ID] == entity_id
    assert call_set_direction[0].data[ATTR_DIRECTION] == DIRECTION_REVERSE
    assert len(events) == 3

    assert events[0].data[ATTR_VALUE] is True
    assert events[1].data[ATTR_VALUE] == DIRECTION_REVERSE
    assert events[2].data[ATTR_VALUE] == 42

    hass.states.async_set(
        entity_id,
        STATE_ON,
        {
            ATTR_SUPPORTED_FEATURES: SUPPORT_SET_SPEED
            | SUPPORT_OSCILLATE
            | SUPPORT_DIRECTION,
            ATTR_PERCENTAGE: 0,
            ATTR_OSCILLATING: False,
            ATTR_DIRECTION: DIRECTION_FORWARD,
        },
    )
    await hass.async_block_till_done()

    hk_driver.set_characteristics(
        {
            HAP_REPR_CHARS: [
                {
                    HAP_REPR_AID: acc.aid,
                    HAP_REPR_IID: char_active_iid,
                    HAP_REPR_VALUE: 1,
                },
                {
                    HAP_REPR_AID: acc.aid,
                    HAP_REPR_IID: char_speed_iid,
                    HAP_REPR_VALUE: 42,
                },
                {
                    HAP_REPR_AID: acc.aid,
                    HAP_REPR_IID: char_swing_iid,
                    HAP_REPR_VALUE: 1,
                },
                {
                    HAP_REPR_AID: acc.aid,
                    HAP_REPR_IID: char_direction_iid,
                    HAP_REPR_VALUE: 1,
                },
            ]
        },
        "mock_addr",
    )
    # Turn on should not be called if its already on
    # and we set a fan speed
    await hass.async_block_till_done()
    assert len(events) == 6
    assert call_set_percentage[1]
    assert call_set_percentage[1].data[ATTR_ENTITY_ID] == entity_id
    assert call_set_percentage[1].data[ATTR_PERCENTAGE] == 42
    assert call_oscillate[1]
    assert call_oscillate[1].data[ATTR_ENTITY_ID] == entity_id
    assert call_oscillate[1].data[ATTR_OSCILLATING] is True
    assert call_set_direction[1]
    assert call_set_direction[1].data[ATTR_ENTITY_ID] == entity_id
    assert call_set_direction[1].data[ATTR_DIRECTION] == DIRECTION_REVERSE

    assert events[-3].data[ATTR_VALUE] is True
    assert events[-2].data[ATTR_VALUE] == DIRECTION_REVERSE
    assert events[-1].data[ATTR_VALUE] == 42

    hk_driver.set_characteristics(
        {
            HAP_REPR_CHARS: [
                {
                    HAP_REPR_AID: acc.aid,
                    HAP_REPR_IID: char_active_iid,
                    HAP_REPR_VALUE: 0,
                },
                {
                    HAP_REPR_AID: acc.aid,
                    HAP_REPR_IID: char_speed_iid,
                    HAP_REPR_VALUE: 42,
                },
                {
                    HAP_REPR_AID: acc.aid,
                    HAP_REPR_IID: char_swing_iid,
                    HAP_REPR_VALUE: 1,
                },
                {
                    HAP_REPR_AID: acc.aid,
                    HAP_REPR_IID: char_direction_iid,
                    HAP_REPR_VALUE: 1,
                },
            ]
        },
        "mock_addr",
    )
    await hass.async_block_till_done()

    assert len(events) == 7
    assert call_turn_off
    assert call_turn_off[0].data[ATTR_ENTITY_ID] == entity_id
    assert len(call_set_percentage) == 2
    assert len(call_oscillate) == 2
    assert len(call_set_direction) == 2


async def test_fan_restore(hass, hk_driver, events):
    """Test setting up an entity from state in the event registry."""
    hass.state = CoreState.not_running

    registry = await entity_registry.async_get_registry(hass)

    registry.async_get_or_create(
        "fan",
        "generic",
        "1234",
        suggested_object_id="simple",
    )
    registry.async_get_or_create(
        "fan",
        "generic",
        "9012",
        suggested_object_id="all_info_set",
        capabilities={"speed_list": ["off", "low", "medium", "high"]},
        supported_features=SUPPORT_SET_SPEED | SUPPORT_OSCILLATE | SUPPORT_DIRECTION,
        device_class="mock-device-class",
    )

    hass.bus.async_fire(EVENT_HOMEASSISTANT_START, {})
    await hass.async_block_till_done()

    acc = Fan(hass, hk_driver, "Fan", "fan.simple", 2, None)
    assert acc.category == 3
    assert acc.char_active is not None
    assert acc.char_direction is None
    assert acc.char_speed is None
    assert acc.char_swing is None

    acc = Fan(hass, hk_driver, "Fan", "fan.all_info_set", 2, None)
    assert acc.category == 3
    assert acc.char_active is not None
    assert acc.char_direction is not None
    assert acc.char_speed is not None
    assert acc.char_swing is not None<|MERGE_RESOLUTION|>--- conflicted
+++ resolved
@@ -14,10 +14,6 @@
     SUPPORT_SET_SPEED,
 )
 from homeassistant.components.homekit.const import ATTR_VALUE
-<<<<<<< HEAD
-=======
-from homeassistant.components.homekit.type_fans import Fan
->>>>>>> 73d7d807
 from homeassistant.const import (
     ATTR_ENTITY_ID,
     ATTR_SUPPORTED_FEATURES,
