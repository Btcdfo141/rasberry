--- conflicted
+++ resolved
@@ -182,17 +182,12 @@
         [
             StatisticsSensor(
                 source_entity_id=str(config.get(CONF_ENTITY_ID)),
-                name=config.get(CONF_NAME),
-                unique_id=config.get(CONF_UNIQUE_ID),
-<<<<<<< HEAD
+                name=str(config.get(CONF_NAME)),
+                unique_id=str(config.get(CONF_UNIQUE_ID)),
                 state_characteristic=str(config.get(CONF_STATE_CHARACTERISTIC)),
                 samples_max_buffer_size=cast(
                     int, config.get(CONF_SAMPLES_MAX_BUFFER_SIZE)
                 ),
-=======
-                state_characteristic=config.get(CONF_STATE_CHARACTERISTIC),
-                samples_max_buffer_size=config.get(CONF_SAMPLES_MAX_BUFFER_SIZE),
->>>>>>> c44eaca5
                 samples_max_age=config.get(CONF_MAX_AGE),
                 precision=cast(int, config.get(CONF_PRECISION)),
                 quantile_intervals=cast(int, config.get(CONF_QUANTILE_INTERVALS)),
@@ -209,7 +204,6 @@
 
     def __init__(
         self,
-<<<<<<< HEAD
         source_entity_id: str,
         name: str | None,
         unique_id: str | None,
@@ -228,24 +222,6 @@
         self._source_entity_id: str = source_entity_id
         self.is_binary: bool = self._source_entity_id.split(".")[0] == "binary_sensor"
         self._state_characteristic: str = state_characteristic
-=======
-        source_entity_id,
-        name,
-        unique_id,
-        state_characteristic,
-        samples_max_buffer_size,
-        samples_max_age,
-        precision,
-        quantile_intervals,
-        quantile_method,
-    ):
-        """Initialize the Statistics sensor."""
-        self._source_entity_id = source_entity_id
-        self.is_binary = self._source_entity_id.split(".")[0] == "binary_sensor"
-        self._name = name
-        self._unique_id = unique_id
-        self._state_characteristic = state_characteristic
->>>>>>> c44eaca5
         if self._state_characteristic == STAT_DEFAULT:
             self._state_characteristic = STAT_COUNT if self.is_binary else STAT_MEAN
             _LOGGER.warning(DEPRECATION_WARNING, self._state_characteristic, name)
@@ -377,21 +353,7 @@
         return unit
 
     @property
-<<<<<<< HEAD
     def state_class(self) -> Literal["measurement"] | None:
-=======
-    def name(self):
-        """Return the name of the sensor."""
-        return self._name
-
-    @property
-    def unique_id(self):
-        """Return the unique id of the sensor."""
-        return self._unique_id
-
-    @property
-    def state_class(self):
->>>>>>> c44eaca5
         """Return the state class of this entity."""
         if self._state_characteristic in STATS_NOT_A_NUMBER:
             return None
