--- conflicted
+++ resolved
@@ -14,11 +14,7 @@
 from .const import DOMAIN, QUERY_INTERVAL, RUN_TIMEOUT
 from .models import BAFData
 
-<<<<<<< HEAD
-PLATFORMS: list[Platform] = [Platform.FAN, Platform.SWITCH]
-=======
 PLATFORMS: list[Platform] = [Platform.FAN, Platform.LIGHT, Platform.SWITCH]
->>>>>>> b95bc2fb
 
 
 async def async_setup_entry(hass: HomeAssistant, entry: ConfigEntry) -> bool:
