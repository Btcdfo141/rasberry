--- conflicted
+++ resolved
@@ -794,8 +794,6 @@
         )
         await async_recorder_block_till_done(hass, instance)
         await async_wait_purge_done(hass, instance)
-<<<<<<< HEAD
-=======
 
 
 async def test_purge_without_state_attributes_filtered_states_to_empty(
@@ -860,7 +858,6 @@
         )
         await async_recorder_block_till_done(hass, instance)
         await async_wait_purge_done(hass, instance)
->>>>>>> 45f7c059
 
 
 async def test_purge_filtered_events(
