--- conflicted
+++ resolved
@@ -279,12 +279,8 @@
 
     _attr_icon = "mdi:thermometer"
     _attr_device_class = SensorDeviceClass.TEMPERATURE
-<<<<<<< HEAD
     _attr_state_class = SensorStateClass.MEASUREMENT
-    _attr_native_unit_of_measurement = TEMP_CELSIUS
-=======
     _attr_native_unit_of_measurement = UnitOfTemperature.CELSIUS
->>>>>>> 1b9c2dfb
 
     def __init__(
         self,
