--- conflicted
+++ resolved
@@ -808,86 +808,4 @@
         entry.entity_id
         for entry in er.async_entries_for_device(entity_registry, device.id)
     ]
-<<<<<<< HEAD
-    assert TEST_ENTITY_ID_1 in entities_from_device
-=======
-    assert TEST_PRIORITY_LIGHT_ENTITY_ID_1 in entities_from_device
-    assert TEST_ENTITY_ID_1 in entities_from_device
-
-
-async def test_lights_can_be_enabled(hass: HomeAssistant) -> None:
-    """Verify lights can be enabled."""
-    client = create_mock_client()
-    await setup_test_config_entry(hass, hyperion_client=client)
-
-    entity_registry = er.async_get(hass)
-    entry = entity_registry.async_get(TEST_PRIORITY_LIGHT_ENTITY_ID_1)
-    assert entry
-    assert entry.disabled
-    assert entry.disabled_by is er.RegistryEntryDisabler.INTEGRATION
-    entity_state = hass.states.get(TEST_PRIORITY_LIGHT_ENTITY_ID_1)
-    assert not entity_state
-
-    with patch(
-        "homeassistant.components.hyperion.client.HyperionClient",
-        return_value=client,
-    ):
-        updated_entry = entity_registry.async_update_entity(
-            TEST_PRIORITY_LIGHT_ENTITY_ID_1, disabled_by=None
-        )
-        assert not updated_entry.disabled
-        await hass.async_block_till_done()
-
-        async_fire_time_changed(
-            hass,
-            dt.utcnow() + timedelta(seconds=RELOAD_AFTER_UPDATE_DELAY + 1),
-        )
-        await hass.async_block_till_done()
-
-    entity_state = hass.states.get(TEST_PRIORITY_LIGHT_ENTITY_ID_1)
-    assert entity_state
-
-
-async def test_deprecated_effect_names(
-    caplog: pytest.LogCaptureFixture, hass: HomeAssistant
-) -> None:
-    """Test deprecated effects function and issue a warning."""
-    client = create_mock_client()
-    client.async_send_clear = AsyncMock(return_value=True)
-    client.async_send_set_component = AsyncMock(return_value=True)
-
-    await setup_test_config_entry(hass, hyperion_client=client)
-
-    for component in const.KEY_COMPONENTID_EXTERNAL_SOURCES:
-        await hass.services.async_call(
-            LIGHT_DOMAIN,
-            SERVICE_TURN_ON,
-            {ATTR_ENTITY_ID: TEST_ENTITY_ID_1, ATTR_EFFECT: component},
-            blocking=True,
-        )
-        assert f"Use of Hyperion effect '{component}' is deprecated" in caplog.text
-
-        # Simulate a state callback from Hyperion.
-        client.visible_priority = {
-            const.KEY_COMPONENTID: component,
-        }
-        call_registered_callback(client, "priorities-update")
-
-        entity_state = hass.states.get(TEST_ENTITY_ID_1)
-        assert entity_state
-        assert (
-            entity_state.attributes["effect"]
-            == const.KEY_COMPONENTID_TO_NAME[component]
-        )
-
-
-async def test_deprecated_effect_names_not_in_effect_list(
-    hass: HomeAssistant,
-) -> None:
-    """Test deprecated effects are not in shown effect list."""
-    await setup_test_config_entry(hass)
-    entity_state = hass.states.get(TEST_ENTITY_ID_1)
-    assert entity_state
-    for component in const.KEY_COMPONENTID_EXTERNAL_SOURCES:
-        assert component not in entity_state.attributes["effect_list"]
->>>>>>> edb06c58
+    assert TEST_ENTITY_ID_1 in entities_from_device