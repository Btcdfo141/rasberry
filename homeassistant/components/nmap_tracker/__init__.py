--- conflicted
+++ resolved
@@ -149,12 +149,8 @@
                     online_devices,
                     offline_devices,
                 ) = await self._hass.async_add_executor_job(self._run_nmap_scan)
-<<<<<<< HEAD
-            except PortScannerError:
-=======
             except PortScannerError as ex:
                 _LOGGER.error("nmap scanning failed: %s", ex)
->>>>>>> a15ae889
                 return
 
             for device in online_devices:
