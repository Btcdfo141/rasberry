{
  "config": {
    "step": {
      "user": {
        "data": {
          "host": "[%key:common::config_flow::data::host%]"
        }
      }
    },
    "abort": {
      "already_configured": "[%key:common::config_flow::abort::already_configured_service%]",
      "cannot_connect": "[%key:common::config_flow::error::cannot_connect%]",
      "invalid_host": "[%key:common::config_flow::error::invalid_host%]",
      "unknown": "[%key:common::config_flow::error::unknown%]"
    },
    "error": {
      "cannot_connect": "[%key:common::config_flow::error::cannot_connect%]",
      "invalid_host": "[%key:common::config_flow::error::invalid_host%]",
      "unknown": "[%key:common::config_flow::error::unknown%]"
    }
  },
<<<<<<< HEAD
  "entity": {
    "binary_sensor": {
      "post_heater": {
        "name": "Post heater"
      }
    },
    "number": {
      "supply_air_target_home": {
        "name": "Supply air temperature (Home)"
      },
      "supply_air_target_away": {
        "name": "Supply air temperature (Away)"
      },
      "supply_air_target_boost": {
        "name": "Supply air temperature (Boost)"
      }
    },
    "sensor": {
      "current_profile": {
        "name": "Current profile"
      },
      "fan_speed": {
        "name": "Fan speed"
      },
      "extract_fan_speed": {
        "name": "Extract fan speed"
      },
      "supply_fan_speed": {
        "name": "Supply fan speed"
      },
      "remaining_time_for_filter": {
        "name": "Remaining time for filter"
      },
      "cell_state": {
        "name": "Cell state"
      },
      "extract_air": {
        "name": "Extract air"
      },
      "exhaust_air": {
        "name": "Exhaust air"
      },
      "outdoor_air": {
        "name": "Outdoor air"
      },
      "supply_air": {
        "name": "Supply air"
      },
      "supply_cell_air": {
        "name": "Supply cell air"
      },
      "optional_air": {
        "name": "Optional air"
      },
      "efficiency": {
        "name": "Efficiency"
      }
    },
    "switch": {
      "bypass_locked": {
        "name": "Bypass locked"
=======
  "services": {
    "set_profile_fan_speed_home": {
      "name": "Set profile fan speed home",
      "description": "Sets the fan speed of the Home profile.",
      "fields": {
        "fan_speed": {
          "name": "Fan speed",
          "description": "Fan speed."
        }
      }
    },
    "set_profile_fan_speed_away": {
      "name": "Set profile fan speed away",
      "description": "Sets the fan speed of the Away profile.",
      "fields": {
        "fan_speed": {
          "name": "Fan speed",
          "description": "[%key:component::vallox::services::set_profile_fan_speed_home::fields::fan_speed::description%]"
        }
      }
    },
    "set_profile_fan_speed_boost": {
      "name": "Set profile fan speed boost",
      "description": "Sets the fan speed of the Boost profile.",
      "fields": {
        "fan_speed": {
          "name": "Fan speed",
          "description": "[%key:component::vallox::services::set_profile_fan_speed_home::fields::fan_speed::description%]"
        }
>>>>>>> 3b80deb2
      }
    }
  }
}<|MERGE_RESOLUTION|>--- conflicted
+++ resolved
@@ -19,7 +19,6 @@
       "unknown": "[%key:common::config_flow::error::unknown%]"
     }
   },
-<<<<<<< HEAD
   "entity": {
     "binary_sensor": {
       "post_heater": {
@@ -81,7 +80,9 @@
     "switch": {
       "bypass_locked": {
         "name": "Bypass locked"
-=======
+      }
+    }
+  },
   "services": {
     "set_profile_fan_speed_home": {
       "name": "Set profile fan speed home",
@@ -111,7 +112,6 @@
           "name": "Fan speed",
           "description": "[%key:component::vallox::services::set_profile_fan_speed_home::fields::fan_speed::description%]"
         }
->>>>>>> 3b80deb2
       }
     }
   }
