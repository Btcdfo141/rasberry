"""Purge old data helper."""
from __future__ import annotations

from collections.abc import Callable, Iterable
from datetime import datetime
from itertools import zip_longest
import logging
from typing import TYPE_CHECKING, Final

from sqlalchemy import func, lambda_stmt, select, union_all
from sqlalchemy.orm.session import Session
from sqlalchemy.sql.expression import distinct
from sqlalchemy.sql.lambdas import StatementLambdaElement

from homeassistant.const import EVENT_STATE_CHANGED

from .const import MAX_ROWS_TO_PURGE
from .models import (
    Events,
    RecorderRuns,
    StateAttributes,
    States,
    StatisticsRuns,
    StatisticsShortTerm,
)
from .repack import repack_database
from .util import retryable_database_job, session_scope

if TYPE_CHECKING:
    from . import Recorder

_LOGGER = logging.getLogger(__name__)


@retryable_database_job("purge")
def purge_old_data(
    instance: Recorder, purge_before: datetime, repack: bool, apply_filter: bool = False
) -> bool:
    """Purge events and states older than purge_before.

    Cleans up an timeframe of an hour, based on the oldest record.
    """
    _LOGGER.debug(
        "Purging states and events before target %s",
        purge_before.isoformat(sep=" ", timespec="seconds"),
    )
    using_sqlite = instance.using_sqlite()

    with session_scope(session=instance.get_session()) as session:  # type: ignore[misc]
        # Purge a max of MAX_ROWS_TO_PURGE, based on the oldest states or events record
        (
            event_ids,
            state_ids,
            attributes_ids,
        ) = _select_event_state_and_attributes_ids_to_purge(session, purge_before)
        statistics_runs = _select_statistics_runs_to_purge(session, purge_before)
        short_term_statistics = _select_short_term_statistics_to_purge(
            session, purge_before
        )

        if state_ids:
            _purge_state_ids(instance, session, state_ids)

        if unused_attribute_ids_set := _select_unused_attributes_ids(
            session, attributes_ids, using_sqlite
        ):
            _purge_attributes_ids(instance, session, unused_attribute_ids_set)

        if event_ids:
            _purge_event_ids(session, event_ids)

        if statistics_runs:
            _purge_statistics_runs(session, statistics_runs)

        if short_term_statistics:
            _purge_short_term_statistics(session, short_term_statistics)

        if event_ids or statistics_runs or short_term_statistics:
            # Return false, as we might not be done yet.
            _LOGGER.debug("Purging hasn't fully completed yet")
            return False

        if apply_filter and _purge_filtered_data(instance, session) is False:
            _LOGGER.debug("Cleanup filtered data hasn't fully completed yet")
            return False

        _purge_old_recorder_runs(instance, session, purge_before)
    if repack:
        repack_database(instance)
    return True


def _select_event_state_and_attributes_ids_to_purge(
    session: Session, purge_before: datetime
) -> tuple[set[int], set[int], set[int]]:
    """Return a list of event, state, and attribute ids to purge."""
    events = (
        session.query(Events.event_id, States.state_id, States.attributes_id)
        .outerjoin(States, Events.event_id == States.event_id)
        .filter(Events.time_fired < purge_before)
        .limit(MAX_ROWS_TO_PURGE)
        .all()
    )
    _LOGGER.debug("Selected %s event ids to remove", len(events))
    event_ids = set()
    state_ids = set()
    attributes_ids = set()
    for event in events:
        event_ids.add(event.event_id)
        if event.state_id:
            state_ids.add(event.state_id)
        if event.attributes_id:
            attributes_ids.add(event.attributes_id)
    return event_ids, state_ids, attributes_ids


STATE_ATTRS_ID: Final = States.attributes_id


def _generate_find_attr_lambda(
    attr1: int,
<<<<<<< HEAD
    attr2: int,
    attr3: int,
    attr4: int,
    attr5: int,
    attr6: int,
    attr7: int,
    attr8: int,
    attr9: int,
    attr10: int,
    attr11: int,
    attr12: int,
    attr13: int,
    attr14: int,
    attr15: int,
    attr16: int,
    attr17: int,
    attr18: int,
    attr19: int,
    attr20: int,
    attr21: int,
    attr22: int,
    attr23: int,
    attr24: int,
    attr25: int,
    attr26: int,
    attr27: int,
    attr28: int,
    attr29: int,
    attr30: int,
    attr31: int,
    attr32: int,
    attr33: int,
    attr34: int,
    attr35: int,
    attr36: int,
    attr37: int,
    attr38: int,
    attr39: int,
    attr40: int,
    attr41: int,
    attr42: int,
    attr43: int,
    attr44: int,
    attr45: int,
    attr46: int,
    attr47: int,
    attr48: int,
    attr49: int,
    attr50: int,
    attr51: int,
    attr52: int,
    attr53: int,
    attr54: int,
    attr55: int,
    attr56: int,
    attr57: int,
    attr58: int,
    attr59: int,
    attr60: int,
    attr61: int,
    attr62: int,
    attr63: int,
    attr64: int,
    attr65: int,
    attr66: int,
    attr67: int,
    attr68: int,
    attr69: int,
    attr70: int,
    attr71: int,
    attr72: int,
    attr73: int,
    attr74: int,
    attr75: int,
    attr76: int,
    attr77: int,
    attr78: int,
    attr79: int,
    attr80: int,
    attr81: int,
    attr82: int,
    attr83: int,
    attr84: int,
    attr85: int,
    attr86: int,
    attr87: int,
    attr88: int,
    attr89: int,
    attr90: int,
    attr91: int,
    attr92: int,
    attr93: int,
    attr94: int,
    attr95: int,
    attr96: int,
    attr97: int,
    attr98: int,
    attr99: int,
    attr100: int,
=======
    attr2: int | None,
    attr3: int | None,
    attr4: int | None,
    attr5: int | None,
    attr6: int | None,
    attr7: int | None,
    attr8: int | None,
    attr9: int | None,
    attr10: int | None,
    attr11: int | None,
    attr12: int | None,
    attr13: int | None,
    attr14: int | None,
    attr15: int | None,
    attr16: int | None,
    attr17: int | None,
    attr18: int | None,
    attr19: int | None,
    attr20: int | None,
    attr21: int | None,
    attr22: int | None,
    attr23: int | None,
    attr24: int | None,
    attr25: int | None,
    attr26: int | None,
    attr27: int | None,
    attr28: int | None,
    attr29: int | None,
    attr30: int | None,
    attr31: int | None,
    attr32: int | None,
    attr33: int | None,
    attr34: int | None,
    attr35: int | None,
    attr36: int | None,
    attr37: int | None,
    attr38: int | None,
    attr39: int | None,
    attr40: int | None,
    attr41: int | None,
    attr42: int | None,
    attr43: int | None,
    attr44: int | None,
    attr45: int | None,
    attr46: int | None,
    attr47: int | None,
    attr48: int | None,
    attr49: int | None,
    attr50: int | None,
    attr51: int | None,
    attr52: int | None,
    attr53: int | None,
    attr54: int | None,
    attr55: int | None,
    attr56: int | None,
    attr57: int | None,
    attr58: int | None,
    attr59: int | None,
    attr60: int | None,
    attr61: int | None,
    attr62: int | None,
    attr63: int | None,
    attr64: int | None,
    attr65: int | None,
    attr66: int | None,
    attr67: int | None,
    attr68: int | None,
    attr69: int | None,
    attr70: int | None,
    attr71: int | None,
    attr72: int | None,
    attr73: int | None,
    attr74: int | None,
    attr75: int | None,
    attr76: int | None,
    attr77: int | None,
    attr78: int | None,
    attr79: int | None,
    attr80: int | None,
    attr81: int | None,
    attr82: int | None,
    attr83: int | None,
    attr84: int | None,
    attr85: int | None,
    attr86: int | None,
    attr87: int | None,
    attr88: int | None,
    attr89: int | None,
    attr90: int | None,
    attr91: int | None,
    attr92: int | None,
    attr93: int | None,
    attr94: int | None,
    attr95: int | None,
    attr96: int | None,
    attr97: int | None,
    attr98: int | None,
    attr99: int | None,
    attr100: int | None,
>>>>>>> db25f239
) -> StatementLambdaElement:
    """Generate the find attributes select only once."""
    return lambda_stmt(
        lambda: union_all(
            select(func.min(STATE_ATTRS_ID)).where(STATE_ATTRS_ID == attr1),
            select(func.min(STATE_ATTRS_ID)).where(STATE_ATTRS_ID == attr2),
            select(func.min(STATE_ATTRS_ID)).where(STATE_ATTRS_ID == attr3),
            select(func.min(STATE_ATTRS_ID)).where(STATE_ATTRS_ID == attr4),
            select(func.min(STATE_ATTRS_ID)).where(STATE_ATTRS_ID == attr5),
            select(func.min(STATE_ATTRS_ID)).where(STATE_ATTRS_ID == attr6),
            select(func.min(STATE_ATTRS_ID)).where(STATE_ATTRS_ID == attr7),
            select(func.min(STATE_ATTRS_ID)).where(STATE_ATTRS_ID == attr8),
            select(func.min(STATE_ATTRS_ID)).where(STATE_ATTRS_ID == attr9),
            select(func.min(STATE_ATTRS_ID)).where(STATE_ATTRS_ID == attr10),
            select(func.min(STATE_ATTRS_ID)).where(STATE_ATTRS_ID == attr11),
            select(func.min(STATE_ATTRS_ID)).where(STATE_ATTRS_ID == attr12),
            select(func.min(STATE_ATTRS_ID)).where(STATE_ATTRS_ID == attr13),
            select(func.min(STATE_ATTRS_ID)).where(STATE_ATTRS_ID == attr14),
            select(func.min(STATE_ATTRS_ID)).where(STATE_ATTRS_ID == attr15),
            select(func.min(STATE_ATTRS_ID)).where(STATE_ATTRS_ID == attr16),
            select(func.min(STATE_ATTRS_ID)).where(STATE_ATTRS_ID == attr17),
            select(func.min(STATE_ATTRS_ID)).where(STATE_ATTRS_ID == attr18),
            select(func.min(STATE_ATTRS_ID)).where(STATE_ATTRS_ID == attr19),
            select(func.min(STATE_ATTRS_ID)).where(STATE_ATTRS_ID == attr20),
            select(func.min(STATE_ATTRS_ID)).where(STATE_ATTRS_ID == attr21),
            select(func.min(STATE_ATTRS_ID)).where(STATE_ATTRS_ID == attr22),
            select(func.min(STATE_ATTRS_ID)).where(STATE_ATTRS_ID == attr23),
            select(func.min(STATE_ATTRS_ID)).where(STATE_ATTRS_ID == attr24),
            select(func.min(STATE_ATTRS_ID)).where(STATE_ATTRS_ID == attr25),
            select(func.min(STATE_ATTRS_ID)).where(STATE_ATTRS_ID == attr26),
            select(func.min(STATE_ATTRS_ID)).where(STATE_ATTRS_ID == attr27),
            select(func.min(STATE_ATTRS_ID)).where(STATE_ATTRS_ID == attr28),
            select(func.min(STATE_ATTRS_ID)).where(STATE_ATTRS_ID == attr29),
            select(func.min(STATE_ATTRS_ID)).where(STATE_ATTRS_ID == attr30),
            select(func.min(STATE_ATTRS_ID)).where(STATE_ATTRS_ID == attr31),
            select(func.min(STATE_ATTRS_ID)).where(STATE_ATTRS_ID == attr32),
            select(func.min(STATE_ATTRS_ID)).where(STATE_ATTRS_ID == attr33),
            select(func.min(STATE_ATTRS_ID)).where(STATE_ATTRS_ID == attr34),
            select(func.min(STATE_ATTRS_ID)).where(STATE_ATTRS_ID == attr35),
            select(func.min(STATE_ATTRS_ID)).where(STATE_ATTRS_ID == attr36),
            select(func.min(STATE_ATTRS_ID)).where(STATE_ATTRS_ID == attr37),
            select(func.min(STATE_ATTRS_ID)).where(STATE_ATTRS_ID == attr38),
            select(func.min(STATE_ATTRS_ID)).where(STATE_ATTRS_ID == attr39),
            select(func.min(STATE_ATTRS_ID)).where(STATE_ATTRS_ID == attr40),
            select(func.min(STATE_ATTRS_ID)).where(STATE_ATTRS_ID == attr41),
            select(func.min(STATE_ATTRS_ID)).where(STATE_ATTRS_ID == attr42),
            select(func.min(STATE_ATTRS_ID)).where(STATE_ATTRS_ID == attr43),
            select(func.min(STATE_ATTRS_ID)).where(STATE_ATTRS_ID == attr44),
            select(func.min(STATE_ATTRS_ID)).where(STATE_ATTRS_ID == attr45),
            select(func.min(STATE_ATTRS_ID)).where(STATE_ATTRS_ID == attr46),
            select(func.min(STATE_ATTRS_ID)).where(STATE_ATTRS_ID == attr47),
            select(func.min(STATE_ATTRS_ID)).where(STATE_ATTRS_ID == attr48),
            select(func.min(STATE_ATTRS_ID)).where(STATE_ATTRS_ID == attr49),
            select(func.min(STATE_ATTRS_ID)).where(STATE_ATTRS_ID == attr50),
            select(func.min(STATE_ATTRS_ID)).where(STATE_ATTRS_ID == attr51),
            select(func.min(STATE_ATTRS_ID)).where(STATE_ATTRS_ID == attr52),
            select(func.min(STATE_ATTRS_ID)).where(STATE_ATTRS_ID == attr53),
            select(func.min(STATE_ATTRS_ID)).where(STATE_ATTRS_ID == attr54),
            select(func.min(STATE_ATTRS_ID)).where(STATE_ATTRS_ID == attr55),
            select(func.min(STATE_ATTRS_ID)).where(STATE_ATTRS_ID == attr56),
            select(func.min(STATE_ATTRS_ID)).where(STATE_ATTRS_ID == attr57),
            select(func.min(STATE_ATTRS_ID)).where(STATE_ATTRS_ID == attr58),
            select(func.min(STATE_ATTRS_ID)).where(STATE_ATTRS_ID == attr59),
            select(func.min(STATE_ATTRS_ID)).where(STATE_ATTRS_ID == attr60),
            select(func.min(STATE_ATTRS_ID)).where(STATE_ATTRS_ID == attr61),
            select(func.min(STATE_ATTRS_ID)).where(STATE_ATTRS_ID == attr62),
            select(func.min(STATE_ATTRS_ID)).where(STATE_ATTRS_ID == attr63),
            select(func.min(STATE_ATTRS_ID)).where(STATE_ATTRS_ID == attr64),
            select(func.min(STATE_ATTRS_ID)).where(STATE_ATTRS_ID == attr65),
            select(func.min(STATE_ATTRS_ID)).where(STATE_ATTRS_ID == attr66),
            select(func.min(STATE_ATTRS_ID)).where(STATE_ATTRS_ID == attr67),
            select(func.min(STATE_ATTRS_ID)).where(STATE_ATTRS_ID == attr68),
            select(func.min(STATE_ATTRS_ID)).where(STATE_ATTRS_ID == attr69),
            select(func.min(STATE_ATTRS_ID)).where(STATE_ATTRS_ID == attr70),
            select(func.min(STATE_ATTRS_ID)).where(STATE_ATTRS_ID == attr71),
            select(func.min(STATE_ATTRS_ID)).where(STATE_ATTRS_ID == attr72),
            select(func.min(STATE_ATTRS_ID)).where(STATE_ATTRS_ID == attr73),
            select(func.min(STATE_ATTRS_ID)).where(STATE_ATTRS_ID == attr74),
            select(func.min(STATE_ATTRS_ID)).where(STATE_ATTRS_ID == attr75),
            select(func.min(STATE_ATTRS_ID)).where(STATE_ATTRS_ID == attr76),
            select(func.min(STATE_ATTRS_ID)).where(STATE_ATTRS_ID == attr77),
            select(func.min(STATE_ATTRS_ID)).where(STATE_ATTRS_ID == attr78),
            select(func.min(STATE_ATTRS_ID)).where(STATE_ATTRS_ID == attr79),
            select(func.min(STATE_ATTRS_ID)).where(STATE_ATTRS_ID == attr80),
            select(func.min(STATE_ATTRS_ID)).where(STATE_ATTRS_ID == attr81),
            select(func.min(STATE_ATTRS_ID)).where(STATE_ATTRS_ID == attr82),
            select(func.min(STATE_ATTRS_ID)).where(STATE_ATTRS_ID == attr83),
            select(func.min(STATE_ATTRS_ID)).where(STATE_ATTRS_ID == attr84),
            select(func.min(STATE_ATTRS_ID)).where(STATE_ATTRS_ID == attr85),
            select(func.min(STATE_ATTRS_ID)).where(STATE_ATTRS_ID == attr86),
            select(func.min(STATE_ATTRS_ID)).where(STATE_ATTRS_ID == attr87),
            select(func.min(STATE_ATTRS_ID)).where(STATE_ATTRS_ID == attr88),
            select(func.min(STATE_ATTRS_ID)).where(STATE_ATTRS_ID == attr89),
            select(func.min(STATE_ATTRS_ID)).where(STATE_ATTRS_ID == attr90),
            select(func.min(STATE_ATTRS_ID)).where(STATE_ATTRS_ID == attr91),
            select(func.min(STATE_ATTRS_ID)).where(STATE_ATTRS_ID == attr92),
            select(func.min(STATE_ATTRS_ID)).where(STATE_ATTRS_ID == attr93),
            select(func.min(STATE_ATTRS_ID)).where(STATE_ATTRS_ID == attr94),
            select(func.min(STATE_ATTRS_ID)).where(STATE_ATTRS_ID == attr95),
            select(func.min(STATE_ATTRS_ID)).where(STATE_ATTRS_ID == attr96),
            select(func.min(STATE_ATTRS_ID)).where(STATE_ATTRS_ID == attr97),
            select(func.min(STATE_ATTRS_ID)).where(STATE_ATTRS_ID == attr98),
            select(func.min(STATE_ATTRS_ID)).where(STATE_ATTRS_ID == attr99),
            select(func.min(STATE_ATTRS_ID)).where(STATE_ATTRS_ID == attr100),
        )
    )


def _select_unused_attributes_ids(
    session: Session, attributes_ids: set[int], using_sqlite: bool
) -> set[int]:
    """Return a set of attributes ids that are not used by any states in the database."""
    if not attributes_ids:
        return set()

    if using_sqlite:
        #
        # SQLite has a superior query optimizer for the distinct query below as it uses the
        # covering index without having to examine the rows directly for both of the queries
        # below.
        #
        # We use the distinct query for SQLite since the query in the other branch can
        # generate more than 500 unions which SQLite does not support.
        #
        # How MariaDB's query optimizer handles this query:
        # > explain select distinct attributes_id from states where attributes_id in (136723);
        # ...Using index
        #
        seen_ids = {
            state[0]
            for state in session.query(distinct(States.attributes_id))
            .filter(States.attributes_id.in_(attributes_ids))
            .all()
        }
    else:
        #
        # This branch is for DBMS that cannot optimize the distinct query well and has to examine
        # all the rows that match.
        #
        # This branch uses a union of simple queries, as each query is optimized away as the answer
        # to the query can be found in the index.
        #
        # The below query works for SQLite as long as there are no more than 500 attributes_id
        # to be selected. We currently do not have MySQL or PostgreSQL servers running in the
        # test suite; we test this path using SQLite when there are less than 500 attributes_id.
        #
        # How MariaDB's query optimizer handles this query:
        # > explain select min(attributes_id) from states where attributes_id = 136723;
        # ...Select tables optimized away
        #
        # We used to generate a query based on how many attribute_ids to find but
        # that meant sqlalchemy Transparent SQL Compilation Caching was working against
        # us by cached up to MAX_ROWS_TO_PURGE different statements.
        #
        # We now generate a single query and fill the attributes ids we do not need
        # with NULL values so sqlalchemy does not end up with MAX_ROWS_TO_PURGE
        # different queries in the cache.
        #
        seen_ids = set()
        groups = [iter(attributes_ids)] * 100
        for attr_ids in zip_longest(*groups, fillvalue=None):
            seen_ids |= {
                state[0]
                for state in session.execute(
                    _generate_find_attr_lambda(*attr_ids)
                ).all()
                if state[0] is not None
            }
    to_remove = attributes_ids - seen_ids
    _LOGGER.debug(
        "Selected %s shared attributes to remove",
        len(to_remove),
    )
    return to_remove


def _select_statistics_runs_to_purge(
    session: Session, purge_before: datetime
) -> list[int]:
    """Return a list of statistic runs to purge, but take care to keep the newest run."""
    statistic_runs = (
        session.query(StatisticsRuns.run_id)
        .filter(StatisticsRuns.start < purge_before)
        .limit(MAX_ROWS_TO_PURGE)
        .all()
    )
    statistic_runs_list = [run.run_id for run in statistic_runs]
    # Exclude the newest statistics run
    if (
        last_run := session.query(func.max(StatisticsRuns.run_id)).scalar()
    ) and last_run in statistic_runs_list:
        statistic_runs_list.remove(last_run)

    _LOGGER.debug("Selected %s statistic runs to remove", len(statistic_runs))
    return statistic_runs_list


def _select_short_term_statistics_to_purge(
    session: Session, purge_before: datetime
) -> list[int]:
    """Return a list of short term statistics to purge."""
    statistics = (
        session.query(StatisticsShortTerm.id)
        .filter(StatisticsShortTerm.start < purge_before)
        .limit(MAX_ROWS_TO_PURGE)
        .all()
    )
    _LOGGER.debug("Selected %s short term statistics to remove", len(statistics))
    return [statistic.id for statistic in statistics]


def _purge_state_ids(instance: Recorder, session: Session, state_ids: set[int]) -> None:
    """Disconnect states and delete by state id."""

    # Update old_state_id to NULL before deleting to ensure
    # the delete does not fail due to a foreign key constraint
    # since some databases (MSSQL) cannot do the ON DELETE SET NULL
    # for us.
    disconnected_rows = (
        session.query(States)
        .filter(States.old_state_id.in_(state_ids))
        .update({"old_state_id": None}, synchronize_session=False)
    )
    _LOGGER.debug("Updated %s states to remove old_state_id", disconnected_rows)

    deleted_rows = (
        session.query(States)
        .filter(States.state_id.in_(state_ids))
        .delete(synchronize_session=False)
    )
    _LOGGER.debug("Deleted %s states", deleted_rows)

    # Evict eny entries in the old_states cache referring to a purged state
    _evict_purged_states_from_old_states_cache(instance, state_ids)


def _evict_purged_states_from_old_states_cache(
    instance: Recorder, purged_state_ids: set[int]
) -> None:
    """Evict purged states from the old states cache."""
    # Make a map from old_state_id to entity_id
    old_states = instance._old_states  # pylint: disable=protected-access
    old_state_reversed = {
        old_state.state_id: entity_id
        for entity_id, old_state in old_states.items()
        if old_state.state_id
    }

    # Evict any purged state from the old states cache
    for purged_state_id in purged_state_ids.intersection(old_state_reversed):
        old_states.pop(old_state_reversed[purged_state_id], None)


def _evict_purged_attributes_from_attributes_cache(
    instance: Recorder, purged_attributes_ids: set[int]
) -> None:
    """Evict purged attribute ids from the attribute ids cache."""
    # Make a map from attributes_id to the attributes json
    state_attributes_ids = (
        instance._state_attributes_ids  # pylint: disable=protected-access
    )
    state_attributes_ids_reversed = {
        attributes_id: attributes
        for attributes, attributes_id in state_attributes_ids.items()
    }

    # Evict any purged attributes from the state_attributes_ids cache
    for purged_attribute_id in purged_attributes_ids.intersection(
        state_attributes_ids_reversed
    ):
        state_attributes_ids.pop(
            state_attributes_ids_reversed[purged_attribute_id], None
        )


def _purge_attributes_ids(
    instance: Recorder, session: Session, attributes_ids: set[int]
) -> None:
    """Delete old attributes ids."""

    deleted_rows = (
        session.query(StateAttributes)
        .filter(StateAttributes.attributes_id.in_(attributes_ids))
        .delete(synchronize_session=False)
    )
    _LOGGER.debug("Deleted %s attribute states", deleted_rows)

    # Evict any entries in the state_attributes_ids cache referring to a purged state
    _evict_purged_attributes_from_attributes_cache(instance, attributes_ids)


def _purge_statistics_runs(session: Session, statistics_runs: list[int]) -> None:
    """Delete by run_id."""
    deleted_rows = (
        session.query(StatisticsRuns)
        .filter(StatisticsRuns.run_id.in_(statistics_runs))
        .delete(synchronize_session=False)
    )
    _LOGGER.debug("Deleted %s statistic runs", deleted_rows)


def _purge_short_term_statistics(
    session: Session, short_term_statistics: list[int]
) -> None:
    """Delete by id."""
    deleted_rows = (
        session.query(StatisticsShortTerm)
        .filter(StatisticsShortTerm.id.in_(short_term_statistics))
        .delete(synchronize_session=False)
    )
    _LOGGER.debug("Deleted %s short term statistics", deleted_rows)


def _purge_event_ids(session: Session, event_ids: Iterable[int]) -> None:
    """Delete by event id."""
    deleted_rows = (
        session.query(Events)
        .filter(Events.event_id.in_(event_ids))
        .delete(synchronize_session=False)
    )
    _LOGGER.debug("Deleted %s events", deleted_rows)


def _purge_old_recorder_runs(
    instance: Recorder, session: Session, purge_before: datetime
) -> None:
    """Purge all old recorder runs."""
    # Recorder runs is small, no need to batch run it
    deleted_rows = (
        session.query(RecorderRuns)
        .filter(RecorderRuns.start < purge_before)
        .filter(RecorderRuns.run_id != instance.run_history.current.run_id)
        .delete(synchronize_session=False)
    )
    _LOGGER.debug("Deleted %s recorder_runs", deleted_rows)


def _purge_filtered_data(instance: Recorder, session: Session) -> bool:
    """Remove filtered states and events that shouldn't be in the database."""
    _LOGGER.debug("Cleanup filtered data")
    using_sqlite = instance.using_sqlite()

    # Check if excluded entity_ids are in database
    excluded_entity_ids: list[str] = [
        entity_id
        for (entity_id,) in session.query(distinct(States.entity_id)).all()
        if not instance.entity_filter(entity_id)
    ]
    if len(excluded_entity_ids) > 0:
        _purge_filtered_states(instance, session, excluded_entity_ids, using_sqlite)
        return False

    # Check if excluded event_types are in database
    excluded_event_types: list[str] = [
        event_type
        for (event_type,) in session.query(distinct(Events.event_type)).all()
        if event_type in instance.exclude_t
    ]
    if len(excluded_event_types) > 0:
        _purge_filtered_events(instance, session, excluded_event_types)
        return False

    return True


def _purge_filtered_states(
    instance: Recorder,
    session: Session,
    excluded_entity_ids: list[str],
    using_sqlite: bool,
) -> None:
    """Remove filtered states and linked events."""
    state_ids: list[int]
    attributes_ids: list[int]
    event_ids: list[int]
    state_ids, attributes_ids, event_ids = zip(
        *(
            session.query(States.state_id, States.attributes_id, States.event_id)
            .filter(States.entity_id.in_(excluded_entity_ids))
            .limit(MAX_ROWS_TO_PURGE)
            .all()
        )
    )
    event_ids = [id_ for id_ in event_ids if id_ is not None]
    _LOGGER.debug(
        "Selected %s state_ids to remove that should be filtered", len(state_ids)
    )
    _purge_state_ids(instance, session, set(state_ids))
    _purge_event_ids(session, event_ids)
    unused_attribute_ids_set = _select_unused_attributes_ids(
        session, {id_ for id_ in attributes_ids if id_ is not None}, using_sqlite
    )
    _purge_attributes_ids(instance, session, unused_attribute_ids_set)


def _purge_filtered_events(
    instance: Recorder, session: Session, excluded_event_types: list[str]
) -> None:
    """Remove filtered events and linked states."""
    events: list[Events] = (
        session.query(Events.event_id)
        .filter(Events.event_type.in_(excluded_event_types))
        .limit(MAX_ROWS_TO_PURGE)
        .all()
    )
    event_ids: list[int] = [
        event.event_id for event in events if event.event_id is not None
    ]
    _LOGGER.debug(
        "Selected %s event_ids to remove that should be filtered", len(event_ids)
    )
    states: list[States] = (
        session.query(States.state_id).filter(States.event_id.in_(event_ids)).all()
    )
    state_ids: set[int] = {state.state_id for state in states}
    _purge_state_ids(instance, session, state_ids)
    _purge_event_ids(session, event_ids)
    if EVENT_STATE_CHANGED in excluded_event_types:
        session.query(StateAttributes).delete(synchronize_session=False)
        instance._state_attributes_ids = {}  # pylint: disable=protected-access


@retryable_database_job("purge")
def purge_entity_data(instance: Recorder, entity_filter: Callable[[str], bool]) -> bool:
    """Purge states and events of specified entities."""
    using_sqlite = instance.using_sqlite()
    with session_scope(session=instance.get_session()) as session:  # type: ignore[misc]
        selected_entity_ids: list[str] = [
            entity_id
            for (entity_id,) in session.query(distinct(States.entity_id)).all()
            if entity_filter(entity_id)
        ]
        _LOGGER.debug("Purging entity data for %s", selected_entity_ids)
        if len(selected_entity_ids) > 0:
            # Purge a max of MAX_ROWS_TO_PURGE, based on the oldest states or events record
            _purge_filtered_states(instance, session, selected_entity_ids, using_sqlite)
            _LOGGER.debug("Purging entity data hasn't fully completed yet")
            return False

    return True<|MERGE_RESOLUTION|>--- conflicted
+++ resolved
@@ -119,107 +119,6 @@
 
 def _generate_find_attr_lambda(
     attr1: int,
-<<<<<<< HEAD
-    attr2: int,
-    attr3: int,
-    attr4: int,
-    attr5: int,
-    attr6: int,
-    attr7: int,
-    attr8: int,
-    attr9: int,
-    attr10: int,
-    attr11: int,
-    attr12: int,
-    attr13: int,
-    attr14: int,
-    attr15: int,
-    attr16: int,
-    attr17: int,
-    attr18: int,
-    attr19: int,
-    attr20: int,
-    attr21: int,
-    attr22: int,
-    attr23: int,
-    attr24: int,
-    attr25: int,
-    attr26: int,
-    attr27: int,
-    attr28: int,
-    attr29: int,
-    attr30: int,
-    attr31: int,
-    attr32: int,
-    attr33: int,
-    attr34: int,
-    attr35: int,
-    attr36: int,
-    attr37: int,
-    attr38: int,
-    attr39: int,
-    attr40: int,
-    attr41: int,
-    attr42: int,
-    attr43: int,
-    attr44: int,
-    attr45: int,
-    attr46: int,
-    attr47: int,
-    attr48: int,
-    attr49: int,
-    attr50: int,
-    attr51: int,
-    attr52: int,
-    attr53: int,
-    attr54: int,
-    attr55: int,
-    attr56: int,
-    attr57: int,
-    attr58: int,
-    attr59: int,
-    attr60: int,
-    attr61: int,
-    attr62: int,
-    attr63: int,
-    attr64: int,
-    attr65: int,
-    attr66: int,
-    attr67: int,
-    attr68: int,
-    attr69: int,
-    attr70: int,
-    attr71: int,
-    attr72: int,
-    attr73: int,
-    attr74: int,
-    attr75: int,
-    attr76: int,
-    attr77: int,
-    attr78: int,
-    attr79: int,
-    attr80: int,
-    attr81: int,
-    attr82: int,
-    attr83: int,
-    attr84: int,
-    attr85: int,
-    attr86: int,
-    attr87: int,
-    attr88: int,
-    attr89: int,
-    attr90: int,
-    attr91: int,
-    attr92: int,
-    attr93: int,
-    attr94: int,
-    attr95: int,
-    attr96: int,
-    attr97: int,
-    attr98: int,
-    attr99: int,
-    attr100: int,
-=======
     attr2: int | None,
     attr3: int | None,
     attr4: int | None,
@@ -319,9 +218,11 @@
     attr98: int | None,
     attr99: int | None,
     attr100: int | None,
->>>>>>> db25f239
 ) -> StatementLambdaElement:
-    """Generate the find attributes select only once."""
+    """Generate the find attributes select only once.
+
+    https://docs.sqlalchemy.org/en/14/core/connections.html#quick-guidelines-for-lambdas
+    """
     return lambda_stmt(
         lambda: union_all(
             select(func.min(STATE_ATTRS_ID)).where(STATE_ATTRS_ID == attr1),
@@ -472,11 +373,11 @@
         #
         # We used to generate a query based on how many attribute_ids to find but
         # that meant sqlalchemy Transparent SQL Compilation Caching was working against
-        # us by cached up to MAX_ROWS_TO_PURGE different statements.
-        #
-        # We now generate a single query and fill the attributes ids we do not need
-        # with NULL values so sqlalchemy does not end up with MAX_ROWS_TO_PURGE
-        # different queries in the cache.
+        # us by cached up to MAX_ROWS_TO_PURGE different statements which could be
+        # up to 800MB for large database due to the complexity of the ORM objects.
+        #
+        # We now break the query into groups of 100 and use a lambda_stmt to ensure
+        # that the query is only cached once.
         #
         seen_ids = set()
         groups = [iter(attributes_ids)] * 100
