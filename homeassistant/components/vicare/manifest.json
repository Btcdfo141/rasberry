{
  "domain": "vicare",
  "name": "Viessmann ViCare",
  "documentation": "https://www.home-assistant.io/integrations/vicare",
  "codeowners": ["@oischinger"],
<<<<<<< HEAD
  "requirements": ["PyViCare==0.2.4"]
=======
  "requirements": ["PyViCare==0.2.5"]
>>>>>>> 6f5e80b3
}<|MERGE_RESOLUTION|>--- conflicted
+++ resolved
@@ -3,9 +3,5 @@
   "name": "Viessmann ViCare",
   "documentation": "https://www.home-assistant.io/integrations/vicare",
   "codeowners": ["@oischinger"],
-<<<<<<< HEAD
-  "requirements": ["PyViCare==0.2.4"]
-=======
   "requirements": ["PyViCare==0.2.5"]
->>>>>>> 6f5e80b3
 }