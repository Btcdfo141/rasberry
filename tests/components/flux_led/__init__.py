--- conflicted
+++ resolved
@@ -163,28 +163,16 @@
     async def _discovery(*args, **kwargs):
         if no_device:
             raise OSError
-<<<<<<< HEAD
-        return [FLUX_DISCOVERY]
-=======
         return [] if no_device else [device or FLUX_DISCOVERY]
->>>>>>> b5c55280
 
     @contextmanager
     def _patcher():
         with patch(
-<<<<<<< HEAD
-            "homeassistant.components.flux_led.discovery.AIOBulbScanner.async_scan",
+            "homeassistant.components.flux_led.AIOBulbScanner.discovery.async_scan",
             new=_discovery,
         ), patch(
-            "homeassistant.components.flux_led.discovery.AIOBulbScanner.getBulbInfo",
-            return_value=[] if no_device else [FLUX_DISCOVERY],
-=======
-            "homeassistant.components.flux_led.AIOBulbScanner.async_scan",
-            new=_discovery,
-        ), patch(
-            "homeassistant.components.flux_led.AIOBulbScanner.getBulbInfo",
+            "homeassistant.components.flux_led.AIOBulbScanner.discovery.getBulbInfo",
             return_value=[] if no_device else [device or FLUX_DISCOVERY],
->>>>>>> b5c55280
         ):
             yield
 
