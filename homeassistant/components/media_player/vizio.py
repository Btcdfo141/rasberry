--- conflicted
+++ resolved
@@ -75,14 +75,9 @@
         return False
 
     if config.get(CONF_SUPPRESS_WARNING):
-<<<<<<< HEAD
         import requests
         from requests.packages import urllib3
         urllib3.exceptions.InsecureRequestWarning
-=======
-        import urllib3
-        from urllib3.exceptions import InsecureRequestWarning
->>>>>>> 587a0bcc
         _LOGGER.warning('InsecureRequestWarning is disabled '
                         'because of Vizio platform configuration.')
         urllib3.disable_warnings(InsecureRequestWarning)
