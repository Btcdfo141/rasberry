--- conflicted
+++ resolved
@@ -38,16 +38,6 @@
     "homeassistant.components.deconz.services",
     "homeassistant.components.deconz.siren",
     "homeassistant.components.deconz.switch",
-<<<<<<< HEAD
-    "homeassistant.components.demo",
-=======
-    "homeassistant.components.demo.fan",
-    "homeassistant.components.demo.light",
-    "homeassistant.components.demo.number",
-    "homeassistant.components.demo.remote",
-    "homeassistant.components.demo.siren",
-    "homeassistant.components.demo.switch",
->>>>>>> f17d6622
     "homeassistant.components.denonavr.config_flow",
     "homeassistant.components.denonavr.media_player",
     "homeassistant.components.denonavr.receiver",
