"""
Support for Tahoma devices.

For more details about this component, please refer to the documentation at
https://home-assistant.io/components/tahoma/
"""
from collections import defaultdict
import logging
import voluptuous as vol
from requests.exceptions import RequestException

from homeassistant.const import CONF_USERNAME, CONF_PASSWORD, CONF_EXCLUDE
from homeassistant.helpers import discovery
from homeassistant.helpers import config_validation as cv
from homeassistant.helpers.entity import Entity

REQUIREMENTS = ['tahoma-api==0.0.13']

_LOGGER = logging.getLogger(__name__)

DOMAIN = 'tahoma'

TAHOMA_ID_FORMAT = '{}_{}'

CONFIG_SCHEMA = vol.Schema({
    DOMAIN: vol.Schema({
        vol.Required(CONF_USERNAME): cv.string,
        vol.Required(CONF_PASSWORD): cv.string,
        vol.Optional(CONF_EXCLUDE, default=[]):
            vol.All(cv.ensure_list, [cv.string]),
    }),
}, extra=vol.ALLOW_EXTRA)

TAHOMA_COMPONENTS = [
    'scene', 'sensor', 'cover', 'switch', 'binary_sensor'
]

TAHOMA_TYPES = {
    'rts:RollerShutterRTSComponent': 'cover',
    'rts:CurtainRTSComponent': 'cover',
    'rts:BlindRTSComponent': 'cover',
    'rts:VenetianBlindRTSComponent': 'cover',
    'rts:DualCurtainRTSComponent': 'cover',
    'rts:ExteriorVenetianBlindRTSComponent': 'cover',
    'io:ExteriorVenetianBlindIOComponent': 'cover',
    'io:RollerShutterUnoIOComponent': 'cover',
    'io:RollerShutterWithLowSpeedManagementIOComponent': 'cover',
    'io:RollerShutterVeluxIOComponent': 'cover',
    'io:RollerShutterGenericIOComponent': 'cover',
    'io:WindowOpenerVeluxIOComponent': 'cover',
    'io:LightIOSystemSensor': 'sensor',
    'rts:GarageDoor4TRTSComponent': 'switch',
<<<<<<< HEAD
    'io:VerticalExteriorAwningIOComponent': 'cover',
    'io:HorizontalAwningIOComponent': 'cover',
=======
    'io:OnOffLightIOComponent': 'switch',
>>>>>>> 7bae632b
    'rtds:RTDSSmokeSensor': 'smoke',
}


def setup(hass, config):
    """Activate Tahoma component."""
    from tahoma_api import TahomaApi

    conf = config[DOMAIN]
    username = conf.get(CONF_USERNAME)
    password = conf.get(CONF_PASSWORD)
    exclude = conf.get(CONF_EXCLUDE)
    try:
        api = TahomaApi(username, password)
    except RequestException:
        _LOGGER.exception("Error when trying to log in to the Tahoma API")
        return False

    try:
        api.get_setup()
        devices = api.get_devices()
        scenes = api.get_action_groups()
    except RequestException:
        _LOGGER.exception("Error when getting devices from the Tahoma API")
        return False

    hass.data[DOMAIN] = {
        'controller': api,
        'devices': defaultdict(list),
        'scenes': []
    }

    for device in devices:
        _device = api.get_device(device)
        if all(ext not in _device.type for ext in exclude):
            device_type = map_tahoma_device(_device)
            if device_type is None:
                _LOGGER.warning('Unsupported type %s for Tahoma device %s',
                                _device.type, _device.label)
                continue
            hass.data[DOMAIN]['devices'][device_type].append(_device)

    for scene in scenes:
        hass.data[DOMAIN]['scenes'].append(scene)

    for component in TAHOMA_COMPONENTS:
        discovery.load_platform(hass, component, DOMAIN, {}, config)

    return True


def map_tahoma_device(tahoma_device):
    """Map Tahoma device types to Home Assistant components."""
    return TAHOMA_TYPES.get(tahoma_device.type)


class TahomaDevice(Entity):
    """Representation of a Tahoma device entity."""

    def __init__(self, tahoma_device, controller):
        """Initialize the device."""
        self.tahoma_device = tahoma_device
        self.controller = controller
        self._name = self.tahoma_device.label

    @property
    def name(self):
        """Return the name of the device."""
        return self._name

    @property
    def device_state_attributes(self):
        """Return the state attributes of the device."""
        return {'tahoma_device_id': self.tahoma_device.url}

    def apply_action(self, cmd_name, *args):
        """Apply Action to Device."""
        from tahoma_api import Action
        action = Action(self.tahoma_device.url)
        action.add_command(cmd_name, *args)
        self.controller.apply_actions('HomeAssistant', [action])<|MERGE_RESOLUTION|>--- conflicted
+++ resolved
@@ -50,12 +50,9 @@
     'io:WindowOpenerVeluxIOComponent': 'cover',
     'io:LightIOSystemSensor': 'sensor',
     'rts:GarageDoor4TRTSComponent': 'switch',
-<<<<<<< HEAD
     'io:VerticalExteriorAwningIOComponent': 'cover',
     'io:HorizontalAwningIOComponent': 'cover',
-=======
     'io:OnOffLightIOComponent': 'switch',
->>>>>>> 7bae632b
     'rtds:RTDSSmokeSensor': 'smoke',
 }
 
