--- conflicted
+++ resolved
@@ -4,11 +4,8 @@
 from pyspcwebgw.const import ZoneInput, ZoneType
 
 from homeassistant.components.binary_sensor import (
-<<<<<<< HEAD
     DEVICE_CLASS_MOTION,
-=======
     DEVICE_CLASS_SMOKE,
->>>>>>> 6b966e2c
     BinarySensorEntity,
 )
 from homeassistant.core import callback
