"""Support for Google - Calendar Event Devices."""
from datetime import datetime, timedelta, timezone
from enum import Enum
import logging
import os

from googleapiclient import discovery as google_discovery
import httplib2
from oauth2client.client import (
    FlowExchangeError,
    OAuth2DeviceCodeError,
    OAuth2WebServerFlow,
)
from oauth2client.file import Storage
import voluptuous as vol
from voluptuous.error import Error as VoluptuousError
import yaml

from homeassistant.components import persistent_notification
from homeassistant.const import (
    CONF_CLIENT_ID,
    CONF_CLIENT_SECRET,
    CONF_DEVICE_ID,
    CONF_ENTITIES,
    CONF_NAME,
    CONF_OFFSET,
    Platform,
)
from homeassistant.core import HomeAssistant, ServiceCall
from homeassistant.helpers import discovery
import homeassistant.helpers.config_validation as cv
from homeassistant.helpers.entity import generate_entity_id
from homeassistant.helpers.event import track_utc_time_change
from homeassistant.helpers.typing import ConfigType
from homeassistant.util import convert

_LOGGER = logging.getLogger(__name__)

DOMAIN = "google"
ENTITY_ID_FORMAT = DOMAIN + ".{}"

CONF_TRACK_NEW = "track_new_calendar"

CONF_CAL_ID = "cal_id"
CONF_TRACK = "track"
CONF_SEARCH = "search"
CONF_IGNORE_AVAILABILITY = "ignore_availability"
CONF_MAX_RESULTS = "max_results"
CONF_CALENDAR_ACCESS = "calendar_access"

DEFAULT_CONF_TRACK_NEW = True
DEFAULT_CONF_OFFSET = "!!"

EVENT_CALENDAR_ID = "calendar_id"
EVENT_DESCRIPTION = "description"
EVENT_END_CONF = "end"
EVENT_END_DATE = "end_date"
EVENT_END_DATETIME = "end_date_time"
EVENT_IN = "in"
EVENT_IN_DAYS = "days"
EVENT_IN_WEEKS = "weeks"
EVENT_START_CONF = "start"
EVENT_START_DATE = "start_date"
EVENT_START_DATETIME = "start_date_time"
EVENT_SUMMARY = "summary"
EVENT_TYPES_CONF = "event_types"

NOTIFICATION_ID = "google_calendar_notification"
NOTIFICATION_TITLE = "Google Calendar Setup"
GROUP_NAME_ALL_CALENDARS = "Google Calendar Sensors"

SERVICE_SCAN_CALENDARS = "scan_for_calendars"
SERVICE_FOUND_CALENDARS = "found_calendar"
SERVICE_ADD_EVENT = "add_event"

DATA_INDEX = "google_calendars"

YAML_DEVICES = f"{DOMAIN}_calendars.yaml"

TOKEN_FILE = f".{DOMAIN}.token"


class FeatureAccess(Enum):
    """Class to represent different access scopes."""

    read_only = "https://www.googleapis.com/auth/calendar.readonly"
    read_write = "https://www.googleapis.com/auth/calendar"

    def __init__(self, scope: str) -> None:
        """Init instance."""
        self._scope = scope

    @property
    def scope(self) -> str:
        """Google calendar scope for the feature."""
        return self._scope


CONFIG_SCHEMA = vol.Schema(
    {
        DOMAIN: vol.Schema(
            {
                vol.Required(CONF_CLIENT_ID): cv.string,
                vol.Required(CONF_CLIENT_SECRET): cv.string,
                vol.Optional(CONF_TRACK_NEW): cv.boolean,
                vol.Optional(CONF_CALENDAR_ACCESS, default="read_write"): cv.enum(
                    FeatureAccess
                ),
            }
        )
    },
    extra=vol.ALLOW_EXTRA,
)

_SINGLE_CALSEARCH_CONFIG = vol.All(
    cv.deprecated(CONF_MAX_RESULTS),
    vol.Schema(
        {
            vol.Required(CONF_NAME): cv.string,
            vol.Required(CONF_DEVICE_ID): cv.string,
            vol.Optional(CONF_IGNORE_AVAILABILITY, default=True): cv.boolean,
            vol.Optional(CONF_OFFSET): cv.string,
            vol.Optional(CONF_SEARCH): cv.string,
            vol.Optional(CONF_TRACK): cv.boolean,
            vol.Optional(CONF_MAX_RESULTS): cv.positive_int,  # Now unused
        }
    ),
)

DEVICE_SCHEMA = vol.Schema(
    {
        vol.Required(CONF_CAL_ID): cv.string,
        vol.Required(CONF_ENTITIES, None): vol.All(
            cv.ensure_list, [_SINGLE_CALSEARCH_CONFIG]
        ),
    },
    extra=vol.ALLOW_EXTRA,
)

_EVENT_IN_TYPES = vol.Schema(
    {
        vol.Exclusive(EVENT_IN_DAYS, EVENT_TYPES_CONF): cv.positive_int,
        vol.Exclusive(EVENT_IN_WEEKS, EVENT_TYPES_CONF): cv.positive_int,
    }
)

ADD_EVENT_SERVICE_SCHEMA = vol.Schema(
    {
        vol.Required(EVENT_CALENDAR_ID): cv.string,
        vol.Required(EVENT_SUMMARY): cv.string,
        vol.Optional(EVENT_DESCRIPTION, default=""): cv.string,
        vol.Exclusive(EVENT_START_DATE, EVENT_START_CONF): cv.date,
        vol.Exclusive(EVENT_END_DATE, EVENT_END_CONF): cv.date,
        vol.Exclusive(EVENT_START_DATETIME, EVENT_START_CONF): cv.datetime,
        vol.Exclusive(EVENT_END_DATETIME, EVENT_END_CONF): cv.datetime,
        vol.Exclusive(EVENT_IN, EVENT_START_CONF, EVENT_END_CONF): _EVENT_IN_TYPES,
    }
)


def do_authentication(hass, hass_config, config):
    """Notify user of actions and authenticate.

    Notify user of user_code and verification_url then poll
    until we have an access token.
    """
    # get the credentials from AIS dom
    if config[CONF_CLIENT_ID] == "ASK_AIS_DOM":
        # TODO show only disco for user
        return True

    # oAuth
    oauth = OAuth2WebServerFlow(
        client_id=config[CONF_CLIENT_ID],
        client_secret=config[CONF_CLIENT_SECRET],
        scope=config[CONF_CALENDAR_ACCESS].scope,
        redirect_uri="Home-Assistant.io",
    )
    try:
        dev_flow = oauth.step1_get_device_and_user_codes()
    except OAuth2DeviceCodeError as err:
        persistent_notification.create(
            hass,
            f"Error: {err}<br />You will need to restart hass after fixing." "",
            title=NOTIFICATION_TITLE,
            notification_id=NOTIFICATION_ID,
        )
        return False

    persistent_notification.create(
        hass,
        (
            f"Aby zezwolić Asystentowi domowemu przeglądanie Twoich kalendarzy"
            f' kliknij <a href="{dev_flow.verification_url}" target="_blank">{dev_flow.verification_url}</a> '
            f" i wpisz kod: {dev_flow.user_code}"
        ),
        title=NOTIFICATION_TITLE,
        notification_id=NOTIFICATION_ID,
    )

    def step2_exchange(now):
        """Keep trying to validate the user_code until it expires."""

        # For some reason, oauth.step1_get_device_and_user_codes() returns a datetime
        # object without tzinfo. For the comparison below to work, it needs one.
        user_code_expiry = dev_flow.user_code_expiry.replace(tzinfo=timezone.utc)

        if now >= user_code_expiry:
            persistent_notification.create(
                hass,
                "Authentication code expired, please restart "
                "Home-Assistant and try again",
                title=NOTIFICATION_TITLE,
                notification_id=NOTIFICATION_ID,
            )
            listener()

        try:
            credentials = oauth.step2_exchange(device_flow_info=dev_flow)
        except FlowExchangeError:
            # not ready yet, call again
            return

        storage = Storage(hass.config.path(TOKEN_FILE))
        storage.put(credentials)
        do_setup(hass, hass_config, config)
        listener()
        persistent_notification.create(
            hass,
            (
                f"OK, wszystko gotowe, twoje kalendarze zostały dodane do aplikacji, "
                f" konfiguracja kalendarzy przechowywana jest w pliku {YAML_DEVICES} "
            ),
            title=NOTIFICATION_TITLE,
            notification_id=NOTIFICATION_ID,
        )

    listener = track_utc_time_change(
        hass, step2_exchange, second=range(0, 60, dev_flow.interval)
    )

    return True


<<<<<<< HEAD
# ais
async def async_setup_entry(hass, config):
    """Set up google calendar config entry."""
    return True


async def async_unload_entry(hass, config_entry):
    # remove token from ais
    from homeassistant.components import ais_cloud

    ais_dom = ais_cloud.AisCloudWS(hass)
    j_ret = await ais_dom.async_delete_oauth("google_calendar_callback")
    _LOGGER.info(str(j_ret))

    # delete token and calendar file
    if os.path.isfile(hass.config.path(YAML_DEVICES)):
        await hass.async_add_executor_job(os.remove, hass.config.path(YAML_DEVICES))
    if os.path.isfile(hass.config.path(TOKEN_FILE)):
        await hass.async_add_executor_job(os.remove, hass.config.path(TOKEN_FILE))
    hass.components.frontend.async_remove_panel("calendar")
    return False


def setup(hass, config):
=======
def setup(hass: HomeAssistant, config: ConfigType) -> bool:
>>>>>>> 50825827
    """Set up the Google platform."""
    if DATA_INDEX not in hass.data:
        hass.data[DATA_INDEX] = {}

    if not (conf := config.get(DOMAIN, {})):
        # component is set up by tts platform
        return True

    token_file = hass.config.path(TOKEN_FILE)
    if not os.path.isfile(token_file):
        do_authentication(hass, config, conf)
    else:
        if not check_correct_scopes(token_file, conf):
            do_authentication(hass, config, conf)
        else:
            do_setup(hass, config, conf)

    return True


def check_correct_scopes(token_file, config):
    """Check for the correct scopes in file."""
    with open(token_file, encoding="utf8") as tokenfile:
        contents = tokenfile.read()

        # Check for quoted scope as our scopes can be subsets of other scopes
        target_scope = f'"{config.get(CONF_CALENDAR_ACCESS).scope}"'
        if target_scope not in contents:
            _LOGGER.warning("Please re-authenticate with Google")
            return False
    return True


# ais async_setup_services
async def async_setup_services(
    hass, hass_config, track_new_found_calendars, calendar_service
):
    """Set up the service listeners."""

    async def _async_found_calendar(call):
        """Check if we know about a calendar and generate PLATFORM_DISCOVER."""
        calendar = get_calendar_info(hass, call.data)
        if hass.data[DATA_INDEX].get(calendar[CONF_CAL_ID]) is not None:
            return

        hass.data[DATA_INDEX].update({calendar[CONF_CAL_ID]: calendar})

        update_config(
            hass.config.path(YAML_DEVICES), hass.data[DATA_INDEX][calendar[CONF_CAL_ID]]
        )
        await discovery.async_load_platform(
            hass,
            "calendar",
            DOMAIN,
            hass.data[DATA_INDEX][calendar[CONF_CAL_ID]],
            hass_config,
        )

    hass.services.async_register(DOMAIN, SERVICE_FOUND_CALENDARS, _async_found_calendar)

    async def _async_scan_for_calendars(service):
        """Scan for new calendars."""
        service = calendar_service.get()
        cal_list = service.calendarList()
        calendars = cal_list.list().execute()["items"]
        for calendar in calendars:
            calendar["track"] = track_new_found_calendars
            await hass.services.async_call(DOMAIN, SERVICE_FOUND_CALENDARS, calendar)

    hass.services.async_register(
        DOMAIN, SERVICE_SCAN_CALENDARS, _async_scan_for_calendars
    )

    def _add_event(call):
        """Add a new event to calendar."""
        service = calendar_service.get()
        start = {}
        end = {}

        if EVENT_IN in call.data:
            if EVENT_IN_DAYS in call.data[EVENT_IN]:
                now = datetime.now()

                start_in = now + timedelta(days=call.data[EVENT_IN][EVENT_IN_DAYS])
                end_in = start_in + timedelta(days=1)

                start = {"date": start_in.strftime("%Y-%m-%d")}
                end = {"date": end_in.strftime("%Y-%m-%d")}

            elif EVENT_IN_WEEKS in call.data[EVENT_IN]:
                now = datetime.now()

                start_in = now + timedelta(weeks=call.data[EVENT_IN][EVENT_IN_WEEKS])
                end_in = start_in + timedelta(days=1)

                start = {"date": start_in.strftime("%Y-%m-%d")}
                end = {"date": end_in.strftime("%Y-%m-%d")}

        elif EVENT_START_DATE in call.data:
            start = {"date": str(call.data[EVENT_START_DATE])}
            end = {"date": str(call.data[EVENT_END_DATE])}

        elif EVENT_START_DATETIME in call.data:
            start_dt = str(
                call.data[EVENT_START_DATETIME].strftime("%Y-%m-%dT%H:%M:%S")
            )
            end_dt = str(call.data[EVENT_END_DATETIME].strftime("%Y-%m-%dT%H:%M:%S"))
            start = {"dateTime": start_dt, "timeZone": str(hass.config.time_zone)}
            end = {"dateTime": end_dt, "timeZone": str(hass.config.time_zone)}

        event = {
            "summary": call.data[EVENT_SUMMARY],
            "description": call.data[EVENT_DESCRIPTION],
            "start": start,
            "end": end,
        }
        service_data = {"calendarId": call.data[EVENT_CALENDAR_ID], "body": event}
        event = service.events().insert(**service_data).execute()

    hass.services.async_register(
        DOMAIN, SERVICE_ADD_EVENT, _add_event, schema=ADD_EVENT_SERVICE_SCHEMA
    )
    return True


def setup_services(
    hass, hass_config, config, track_new_found_calendars, calendar_service
):
    """Set up the service listeners."""

    def _found_calendar(call: ServiceCall) -> None:
        """Check if we know about a calendar and generate PLATFORM_DISCOVER."""
        calendar = get_calendar_info(hass, call.data)
        if hass.data[DATA_INDEX].get(calendar[CONF_CAL_ID]) is not None:
            return

        hass.data[DATA_INDEX].update({calendar[CONF_CAL_ID]: calendar})

        update_config(
            hass.config.path(YAML_DEVICES), hass.data[DATA_INDEX][calendar[CONF_CAL_ID]]
        )
        discovery.load_platform(
            hass,
            Platform.CALENDAR,
            DOMAIN,
            hass.data[DATA_INDEX][calendar[CONF_CAL_ID]],
            hass_config,
        )

    hass.services.register(DOMAIN, SERVICE_FOUND_CALENDARS, _found_calendar)

    def _scan_for_calendars(call: ServiceCall) -> None:
        """Scan for new calendars."""
        service = calendar_service.get()
        cal_list = service.calendarList()
        calendars = cal_list.list().execute()["items"]
        for calendar in calendars:
            calendar["track"] = track_new_found_calendars
            hass.services.call(DOMAIN, SERVICE_FOUND_CALENDARS, calendar)

    hass.services.register(DOMAIN, SERVICE_SCAN_CALENDARS, _scan_for_calendars)

    def _add_event(call: ServiceCall) -> None:
        """Add a new event to calendar."""
        service = calendar_service.get()
        start = {}
        end = {}

        if EVENT_IN in call.data:
            if EVENT_IN_DAYS in call.data[EVENT_IN]:
                now = datetime.now()

                start_in = now + timedelta(days=call.data[EVENT_IN][EVENT_IN_DAYS])
                end_in = start_in + timedelta(days=1)

                start = {"date": start_in.strftime("%Y-%m-%d")}
                end = {"date": end_in.strftime("%Y-%m-%d")}

            elif EVENT_IN_WEEKS in call.data[EVENT_IN]:
                now = datetime.now()

                start_in = now + timedelta(weeks=call.data[EVENT_IN][EVENT_IN_WEEKS])
                end_in = start_in + timedelta(days=1)

                start = {"date": start_in.strftime("%Y-%m-%d")}
                end = {"date": end_in.strftime("%Y-%m-%d")}

        elif EVENT_START_DATE in call.data:
            start = {"date": str(call.data[EVENT_START_DATE])}
            end = {"date": str(call.data[EVENT_END_DATE])}

        elif EVENT_START_DATETIME in call.data:
            start_dt = str(
                call.data[EVENT_START_DATETIME].strftime("%Y-%m-%dT%H:%M:%S")
            )
            end_dt = str(call.data[EVENT_END_DATETIME].strftime("%Y-%m-%dT%H:%M:%S"))
            start = {"dateTime": start_dt, "timeZone": str(hass.config.time_zone)}
            end = {"dateTime": end_dt, "timeZone": str(hass.config.time_zone)}

        event = {
            "summary": call.data[EVENT_SUMMARY],
            "description": call.data[EVENT_DESCRIPTION],
            "start": start,
            "end": end,
        }
        service_data = {"calendarId": call.data[EVENT_CALENDAR_ID], "body": event}
        event = service.events().insert(**service_data).execute()

    # Only expose the add event service if we have the correct permissions
    if config.get(CONF_CALENDAR_ACCESS) is FeatureAccess.read_write:
        hass.services.register(
            DOMAIN, SERVICE_ADD_EVENT, _add_event, schema=ADD_EVENT_SERVICE_SCHEMA
        )
    return True


# ais async
async def async_do_setup(hass, hass_config):
    """Run the setup after we have everything configured."""
    # Load calendars the user has configured
    hass.data[DATA_INDEX] = load_config(hass.config.path(YAML_DEVICES))
    if DATA_INDEX not in hass.data:
        hass.data[DATA_INDEX] = {}

    calendar_service = GoogleCalendarService(hass.config.path(TOKEN_FILE))
    await async_setup_services(hass, hass_config, True, calendar_service)

    # Look for any calendars
    service = calendar_service.get()
    cal_list = service.calendarList()
    calendars = cal_list.list().execute()["items"]
    for google_calendars in calendars:
        google_calendars["track"] = True
        calendar = get_calendar_info(hass, google_calendars)
        if hass.data[DATA_INDEX].get(calendar[CONF_CAL_ID]) is not None:
            return
        hass.data[DATA_INDEX].update({calendar[CONF_CAL_ID]: calendar})
        update_config(
            hass.config.path(YAML_DEVICES), hass.data[DATA_INDEX][calendar[CONF_CAL_ID]]
        )
        await discovery.async_load_platform(
            hass,
            "calendar",
            DOMAIN,
            hass.data[DATA_INDEX][calendar[CONF_CAL_ID]],
            hass_config,
        )

    return True


def do_setup(hass, hass_config, config):
    """Run the setup after we have everything configured."""
    # Load calendars the user has configured
    hass.data[DATA_INDEX] = load_config(hass.config.path(YAML_DEVICES))

    calendar_service = GoogleCalendarService(hass.config.path(TOKEN_FILE))
    track_new_found_calendars = convert(
        config.get(CONF_TRACK_NEW), bool, DEFAULT_CONF_TRACK_NEW
    )
    setup_services(
        hass, hass_config, config, track_new_found_calendars, calendar_service
    )

    for calendar in hass.data[DATA_INDEX].values():
        discovery.load_platform(hass, Platform.CALENDAR, DOMAIN, calendar, hass_config)

    # Look for any new calendars
    hass.services.call(DOMAIN, SERVICE_SCAN_CALENDARS, None)

    return True


class GoogleCalendarService:
    """Calendar service interface to Google."""

    def __init__(self, token_file):
        """Init the Google Calendar service."""
        self.token_file = token_file

    def get(self):
        """Get the calendar service from the storage file token."""
        credentials = Storage(self.token_file).get()
        http = credentials.authorize(httplib2.Http())
        service = google_discovery.build(
            "calendar", "v3", http=http, cache_discovery=False
        )
        return service


def get_calendar_info(hass, calendar):
    """Convert data from Google into DEVICE_SCHEMA."""
    calendar_info = DEVICE_SCHEMA(
        {
            CONF_CAL_ID: calendar["id"],
            CONF_ENTITIES: [
                {
                    CONF_TRACK: calendar["track"],
                    CONF_NAME: calendar["summary"],
                    CONF_DEVICE_ID: generate_entity_id(
                        "{}", calendar["summary"], hass=hass
                    ),
                }
            ],
        }
    )
    return calendar_info


def load_config(path):
    """Load the google_calendar_devices.yaml."""
    calendars = {}
    try:
        with open(path, encoding="utf8") as file:
            data = yaml.safe_load(file)
            for calendar in data:
                try:
                    calendars.update({calendar[CONF_CAL_ID]: DEVICE_SCHEMA(calendar)})
                except VoluptuousError as exception:
                    # keep going
                    _LOGGER.warning("Calendar Invalid Data: %s", exception)
    except FileNotFoundError:
        # When YAML file could not be loaded/did not contain a dict
        return {}

    return calendars


def update_config(path, calendar):
    """Write the google_calendar_devices.yaml."""
    with open(path, "a", encoding="utf8") as out:
        out.write("\n")
        yaml.dump([calendar], out, default_flow_style=False)<|MERGE_RESOLUTION|>--- conflicted
+++ resolved
@@ -242,7 +242,6 @@
     return True
 
 
-<<<<<<< HEAD
 # ais
 async def async_setup_entry(hass, config):
     """Set up google calendar config entry."""
@@ -266,10 +265,7 @@
     return False
 
 
-def setup(hass, config):
-=======
 def setup(hass: HomeAssistant, config: ConfigType) -> bool:
->>>>>>> 50825827
     """Set up the Google platform."""
     if DATA_INDEX not in hass.data:
         hass.data[DATA_INDEX] = {}
