--- conflicted
+++ resolved
@@ -328,12 +328,7 @@
         if result is shutdown_task:
             # Make sure we cleanly close the run if
             # we restart before startup finishes
-<<<<<<< HEAD
             self._shutdown()
-=======
-            self._close_run()
-            self._close_connection()
->>>>>>> 77bd419a
             return
 
         # Start periodic purge
@@ -349,10 +344,7 @@
                 async_purge, hour=4, minute=12, second=0
             )
 
-<<<<<<< HEAD
         _LOGGER.debug("Recorder processing the queue")
-=======
->>>>>>> 77bd419a
         # Use a session for the event read loop
         # with a commit every time the event time
         # has changed. This reduces the disk io.
