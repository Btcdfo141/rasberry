--- conflicted
+++ resolved
@@ -1,15 +1,9 @@
 """Support for Efergy sensors."""
 from __future__ import annotations
 
-<<<<<<< HEAD
 from re import sub
 
 from pyefergy import Efergy
-=======
-import logging
-
-from pyefergy import Efergy, exceptions
->>>>>>> b2cfbb7d
 import voluptuous as vol
 
 from homeassistant.components.efergy import EfergyEntity
@@ -30,31 +24,17 @@
     POWER_WATT,
 )
 from homeassistant.core import HomeAssistant
-<<<<<<< HEAD
 from homeassistant.helpers import entity_platform
-=======
-from homeassistant.exceptions import PlatformNotReady
-from homeassistant.helpers.aiohttp_client import async_get_clientsession
->>>>>>> b2cfbb7d
 import homeassistant.helpers.config_validation as cv
 from homeassistant.helpers.entity_platform import AddEntitiesCallback
 from homeassistant.helpers.typing import ConfigType, DiscoveryInfoType
 
 from .const import CONF_APPTOKEN, CONF_CURRENT_VALUES, DATA_KEY_API, DOMAIN
 
-<<<<<<< HEAD
 SENSOR_TYPES: tuple[SensorEntityDescription, ...] = (
     SensorEntityDescription(
         key="instant_readings",
         name="Power Usage",
-=======
-_LOGGER = logging.getLogger(__name__)
-
-SENSOR_TYPES: dict[str, SensorEntityDescription] = {
-    CONF_INSTANT: SensorEntityDescription(
-        key=CONF_INSTANT,
-        name="Energy Usage",
->>>>>>> b2cfbb7d
         device_class=DEVICE_CLASS_POWER,
         native_unit_of_measurement=POWER_WATT,
     ),
@@ -157,7 +137,6 @@
         )
     )
 
-<<<<<<< HEAD
 
 async def async_setup_entry(
     hass: HomeAssistant,
@@ -183,17 +162,6 @@
             description.entity_registry_enabled_default = len(sids) != 1
             for sid in sids:
                 sensors.append(
-=======
-    dev = []
-    try:
-        sensors = await api.get_sids()
-    except (exceptions.DataError, exceptions.ConnectTimeout) as ex:
-        raise PlatformNotReady("Error getting data from Efergy:") from ex
-    for variable in config[CONF_MONITORED_VARIABLES]:
-        if variable[CONF_TYPE] == CONF_CURRENT_VALUES:
-            for sensor in sensors:
-                dev.append(
->>>>>>> b2cfbb7d
                     EfergySensor(
                         api,
                         description,
