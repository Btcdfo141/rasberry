--- conflicted
+++ resolved
@@ -55,7 +55,6 @@
         [ToonDisplayDeviceSensor(coordinator, key="current_display_temperature")]
     )
 
-<<<<<<< HEAD
     if coordinator.data.gas_usage:
         sensors.extend(
             [
@@ -70,9 +69,7 @@
                 )
             ]
         )
-        
-    if coordinator.data.water_usage:
-        sensors.extend(
+    sensors.extend(
             [
                 ToonWaterMeterDeviceSensor(coordinator, key=key)
                 for key in (
@@ -83,22 +80,8 @@
                     "water_value",
                 )
             ]
-        )
-=======
-    sensors.extend(
-        [
-            ToonGasMeterDeviceSensor(coordinator, key=key)
-            for key in (
-                "gas_average_daily",
-                "gas_average",
-                "gas_daily_cost",
-                "gas_daily_usage",
-                "gas_meter_reading",
-                "gas_value",
-            )
-        ]
     )
->>>>>>> c3724186
+
 
     if coordinator.data.agreement.is_toon_solar:
         sensors.extend(
