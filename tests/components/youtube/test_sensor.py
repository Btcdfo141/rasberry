"""Sensor tests for the YouTube integration."""
from datetime import timedelta
from unittest.mock import patch

from google.auth.exceptions import RefreshError
import pytest
from syrupy import SnapshotAssertion

from homeassistant import config_entries
from homeassistant.components.youtube import DOMAIN
from homeassistant.core import HomeAssistant
from homeassistant.util import dt as dt_util

from . import MockService
from .conftest import TOKEN, ComponentSetup

from tests.common import async_fire_time_changed


async def test_sensor(
    hass: HomeAssistant, snapshot: SnapshotAssertion, setup_integration: ComponentSetup
) -> None:
    """Test sensor."""
    await setup_integration()

    state = hass.states.get("sensor.google_for_developers_latest_upload")
<<<<<<< HEAD
    assert state
    assert state.name == "Google for Developers Latest upload"
    assert state.state == "What's new in Google Home in less than 1 minute"
    assert (
        state.attributes["entity_picture"]
        == "https://i.ytimg.com/vi/wysukDrMdqU/sddefault.jpg"
    )
    assert state.attributes["video_id"] == "wysukDrMdqU"
    assert state.attributes["published_at"] == "2023-05-11T00:20:46Z"
=======
    assert state == snapshot
>>>>>>> 4fa9f25e

    state = hass.states.get("sensor.google_for_developers_subscribers")
    assert state == snapshot


async def test_sensor_updating(
    hass: HomeAssistant, setup_integration: ComponentSetup
) -> None:
    """Test updating sensor."""
    await setup_integration()

    state = hass.states.get("sensor.google_for_developers_latest_upload")
    assert state
    assert state.attributes["video_id"] == "wysukDrMdqU"

    with patch(
        "homeassistant.components.youtube.api.build",
        return_value=MockService(
            playlist_items_fixture="youtube/get_playlist_items_2.json"
        ),
    ):
        future = dt_util.utcnow() + timedelta(minutes=15)
        async_fire_time_changed(hass, future)
        await hass.async_block_till_done()
    state = hass.states.get("sensor.google_for_developers_latest_upload")
    assert state
    assert state.name == "Google for Developers Latest upload"
    assert state.state == "Google I/O 2023 Developer Keynote in 5 minutes"
    assert (
        state.attributes["entity_picture"]
        == "https://i.ytimg.com/vi/hleLlcHwQLM/sddefault.jpg"
    )
    assert state.attributes["video_id"] == "hleLlcHwQLM"


async def test_sensor_reauth_trigger(
    hass: HomeAssistant, setup_integration: ComponentSetup
) -> None:
    """Test reauth is triggered after a refresh error."""
    await setup_integration()

    with patch(TOKEN, side_effect=RefreshError):
        future = dt_util.utcnow() + timedelta(minutes=15)
        async_fire_time_changed(hass, future)
        await hass.async_block_till_done()

    flows = hass.config_entries.flow.async_progress()

    assert len(flows) == 1
    flow = flows[0]
    assert flow["step_id"] == "reauth_confirm"
    assert flow["handler"] == DOMAIN
    assert flow["context"]["source"] == config_entries.SOURCE_REAUTH


@pytest.mark.parametrize(
    ("fixture", "url", "has_entity_picture"),
    [
        ("standard", "https://i.ytimg.com/vi/wysukDrMdqU/sddefault.jpg", True),
        ("high", "https://i.ytimg.com/vi/wysukDrMdqU/hqdefault.jpg", True),
        ("medium", "https://i.ytimg.com/vi/wysukDrMdqU/mqdefault.jpg", True),
        ("default", "https://i.ytimg.com/vi/wysukDrMdqU/default.jpg", True),
        ("none", None, False),
    ],
)
async def test_thumbnail(
    hass: HomeAssistant,
    setup_integration: ComponentSetup,
    fixture: str,
    url: str | None,
    has_entity_picture: bool,
) -> None:
    """Test if right thumbnail is selected."""
    await setup_integration()

    with patch(
        "homeassistant.components.youtube.api.build",
        return_value=MockService(
            playlist_items_fixture=f"youtube/thumbnail/{fixture}.json"
        ),
    ):
        future = dt_util.utcnow() + timedelta(minutes=15)
        async_fire_time_changed(hass, future)
        await hass.async_block_till_done()
    state = hass.states.get("sensor.google_for_developers_latest_upload")
    assert state
    assert ("entity_picture" in state.attributes) is has_entity_picture
    assert state.attributes.get("entity_picture") == url<|MERGE_RESOLUTION|>--- conflicted
+++ resolved
@@ -24,19 +24,7 @@
     await setup_integration()
 
     state = hass.states.get("sensor.google_for_developers_latest_upload")
-<<<<<<< HEAD
-    assert state
-    assert state.name == "Google for Developers Latest upload"
-    assert state.state == "What's new in Google Home in less than 1 minute"
-    assert (
-        state.attributes["entity_picture"]
-        == "https://i.ytimg.com/vi/wysukDrMdqU/sddefault.jpg"
-    )
-    assert state.attributes["video_id"] == "wysukDrMdqU"
-    assert state.attributes["published_at"] == "2023-05-11T00:20:46Z"
-=======
     assert state == snapshot
->>>>>>> 4fa9f25e
 
     state = hass.states.get("sensor.google_for_developers_subscribers")
     assert state == snapshot
