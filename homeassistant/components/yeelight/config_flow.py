"""Config flow for Yeelight integration."""
import logging

import voluptuous as vol
import yeelight

from homeassistant import config_entries, exceptions
from homeassistant.components.dhcp import IP_ADDRESS
from homeassistant.const import CONF_DEVICE, CONF_HOST, CONF_ID, CONF_NAME
from homeassistant.core import callback
from homeassistant.data_entry_flow import AbortFlow
import homeassistant.helpers.config_validation as cv

from . import (
    CONF_MODE_MUSIC,
    CONF_MODEL,
    CONF_NIGHTLIGHT_SWITCH,
    CONF_NIGHTLIGHT_SWITCH_TYPE,
    CONF_SAVE_ON_CHANGE,
    CONF_TRANSITION,
    DOMAIN,
    NIGHTLIGHT_SWITCH_TYPE_LIGHT,
    _async_unique_name,
)

MODEL_UNKNOWN = "unknown"

_LOGGER = logging.getLogger(__name__)


class ConfigFlow(config_entries.ConfigFlow, domain=DOMAIN):
    """Handle a config flow for Yeelight."""

    VERSION = 1

    @staticmethod
    @callback
    def async_get_options_flow(config_entry):
        """Return the options flow."""
        return OptionsFlowHandler(config_entry)

    def __init__(self):
        """Initialize the config flow."""
        self._discovered_devices = {}
        self._discovered_model = None
        self._discovered_ip = None

    async def async_step_homekit(self, discovery_info):
        """Handle discovery from homekit."""
        self._discovered_ip = discovery_info["host"]
        return await self._async_handle_discovery()

    async def async_step_dhcp(self, discovery_info):
        """Handle discovery from dhcp."""
        self._discovered_ip = discovery_info[IP_ADDRESS]
        return await self._async_handle_discovery()

    async def _async_handle_discovery(self):
        """Handle any discovery."""
        self.context[CONF_HOST] = self._discovered_ip
        for progress in self._async_in_progress():
            if progress.get("context", {}).get(CONF_HOST) == self._discovered_ip:
                return self.async_abort(reason="already_in_progress")

        self._discovered_model = await self._async_try_connect(self._discovered_ip)
        if not self.unique_id:
            return self.async_abort(reason="cannot_connect")

        self._abort_if_unique_id_configured(updates={CONF_HOST: self._discovered_ip})
        return await self.async_step_discovery_confirm()

    async def async_step_discovery_confirm(self, user_input=None):
        """Confirm discovery."""
        if user_input is not None:
            return self.async_create_entry(
                title=f"{self._discovered_model} {self.unique_id}",
                data={CONF_ID: self.unique_id, CONF_HOST: self._discovered_ip},
            )

        self._set_confirm_only()
        placeholders = {
            "model": self._discovered_model,
            "host": self._discovered_ip,
        }
        self.context["title_placeholders"] = placeholders
        return self.async_show_form(
            step_id="discovery_confirm", description_placeholders=placeholders
        )

    async def async_step_user(self, user_input=None):
        """Handle the initial step."""
        errors = {}
        if user_input is not None:
            if user_input.get(CONF_HOST):
                try:
                    model = await self._async_try_connect(user_input[CONF_HOST])
                except CannotConnect:
                    errors["base"] = "cannot_connect"
                else:
                    self._abort_if_unique_id_configured()
                    return self.async_create_entry(
                        title=f"{model} {self.unique_id}",
                        data=user_input,
                    )
            else:
                return await self.async_step_pick_device()

        user_input = user_input or {}
        return self.async_show_form(
            step_id="user",
            data_schema=vol.Schema(
                {vol.Optional(CONF_HOST, default=user_input.get(CONF_HOST, "")): str}
            ),
            errors=errors,
        )

    async def async_step_pick_device(self, user_input=None):
        """Handle the step to pick discovered device."""
        if user_input is not None:
            unique_id = user_input[CONF_DEVICE]
            capabilities = self._discovered_devices[unique_id]
            await self.async_set_unique_id(unique_id)
            self._abort_if_unique_id_configured()
            return self.async_create_entry(
                title=_async_unique_name(capabilities),
                data={CONF_ID: unique_id},
            )

        configured_devices = {
            entry.data[CONF_ID]
            for entry in self._async_current_entries()
            if entry.data[CONF_ID]
        }
        devices_name = {}
        # Run 3 times as packets can get lost
        for _ in range(3):
            devices = await self.hass.async_add_executor_job(yeelight.discover_bulbs)
            for device in devices:
                capabilities = device["capabilities"]
                unique_id = capabilities["id"]
                if unique_id in configured_devices:
                    continue  # ignore configured devices
                model = capabilities["model"]
                host = device["ip"]
                name = f"{host} {model} {unique_id}"
                self._discovered_devices[unique_id] = capabilities
                devices_name[unique_id] = name

        # Check if there is at least one device
        if not devices_name:
            return self.async_abort(reason="no_devices_found")
        return self.async_show_form(
            step_id="pick_device",
            data_schema=vol.Schema({vol.Required(CONF_DEVICE): vol.In(devices_name)}),
        )

    async def async_step_import(self, user_input=None):
        """Handle import step."""
        host = user_input[CONF_HOST]
        try:
            await self._async_try_connect(host)
        except CannotConnect:
            _LOGGER.error("Failed to import %s: cannot connect", host)
            return self.async_abort(reason="cannot_connect")
        if CONF_NIGHTLIGHT_SWITCH_TYPE in user_input:
            user_input[CONF_NIGHTLIGHT_SWITCH] = (
                user_input.pop(CONF_NIGHTLIGHT_SWITCH_TYPE)
                == NIGHTLIGHT_SWITCH_TYPE_LIGHT
            )
        self._abort_if_unique_id_configured()
        return self.async_create_entry(title=user_input[CONF_NAME], data=user_input)

    async def _async_try_connect(self, host):
        """Set up with options."""
<<<<<<< HEAD
        self._async_abort_entries_match({CONF_HOST: host})
=======
        for entry in self._async_current_entries():
            if entry.data.get(CONF_HOST) == host:
                raise AbortFlow("already_configured")
>>>>>>> 2b93ee0b

        bulb = yeelight.Bulb(host)
        try:
            capabilities = await self.hass.async_add_executor_job(bulb.get_capabilities)
            if capabilities is None:  # timeout
                _LOGGER.debug("Failed to get capabilities from %s: timeout", host)
            else:
                _LOGGER.debug("Get capabilities: %s", capabilities)
                await self.async_set_unique_id(capabilities["id"])
                return capabilities["model"]
        except OSError as err:
            _LOGGER.debug("Failed to get capabilities from %s: %s", host, err)
            # Ignore the error since get_capabilities uses UDP discovery packet
            # which does not work in all network environments

        # Fallback to get properties
        try:
            await self.hass.async_add_executor_job(bulb.get_properties)
        except yeelight.BulbException as err:
            _LOGGER.error("Failed to get properties from %s: %s", host, err)
            raise CannotConnect from err
        _LOGGER.debug("Get properties: %s", bulb.last_properties)
        return MODEL_UNKNOWN


class OptionsFlowHandler(config_entries.OptionsFlow):
    """Handle a option flow for Yeelight."""

    def __init__(self, config_entry):
        """Initialize the option flow."""
        self._config_entry = config_entry

    async def async_step_init(self, user_input=None):
        """Handle the initial step."""
        if user_input is not None:
            options = {**self._config_entry.options}
            options.update(user_input)
            return self.async_create_entry(title="", data=options)

        options = self._config_entry.options
        return self.async_show_form(
            step_id="init",
            data_schema=vol.Schema(
                {
                    vol.Optional(CONF_MODEL, default=options[CONF_MODEL]): str,
                    vol.Required(
                        CONF_TRANSITION,
                        default=options[CONF_TRANSITION],
                    ): cv.positive_int,
                    vol.Required(
                        CONF_MODE_MUSIC, default=options[CONF_MODE_MUSIC]
                    ): bool,
                    vol.Required(
                        CONF_SAVE_ON_CHANGE,
                        default=options[CONF_SAVE_ON_CHANGE],
                    ): bool,
                    vol.Required(
                        CONF_NIGHTLIGHT_SWITCH,
                        default=options[CONF_NIGHTLIGHT_SWITCH],
                    ): bool,
                }
            ),
        )


class CannotConnect(exceptions.HomeAssistantError):
    """Error to indicate we cannot connect."""<|MERGE_RESOLUTION|>--- conflicted
+++ resolved
@@ -172,13 +172,9 @@
 
     async def _async_try_connect(self, host):
         """Set up with options."""
-<<<<<<< HEAD
-        self._async_abort_entries_match({CONF_HOST: host})
-=======
         for entry in self._async_current_entries():
             if entry.data.get(CONF_HOST) == host:
                 raise AbortFlow("already_configured")
->>>>>>> 2b93ee0b
 
         bulb = yeelight.Bulb(host)
         try:
