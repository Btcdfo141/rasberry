{
  "integration": {
    "3_day_blinds": {
      "name": "3 Day Blinds",
      "integration_type": "virtual",
      "supported_by": "motion_blinds"
    },
    "abode": {
      "name": "Abode",
      "integration_type": "hub",
      "config_flow": true,
      "iot_class": "cloud_push"
    },
    "accuweather": {
      "name": "AccuWeather",
      "integration_type": "service",
      "config_flow": true,
      "iot_class": "cloud_polling"
    },
    "acer_projector": {
      "name": "Acer Projector",
      "integration_type": "hub",
      "config_flow": false,
      "iot_class": "local_polling"
    },
    "acmeda": {
      "name": "Rollease Acmeda Automate",
      "integration_type": "hub",
      "config_flow": true,
      "iot_class": "local_push"
    },
    "actiontec": {
      "name": "Actiontec",
      "integration_type": "hub",
      "config_flow": false,
      "iot_class": "local_polling"
    },
    "adax": {
      "name": "Adax",
      "integration_type": "hub",
      "config_flow": true,
      "iot_class": "local_polling"
    },
    "adguard": {
      "name": "AdGuard Home",
      "integration_type": "service",
      "config_flow": true,
      "iot_class": "local_polling"
    },
    "ads": {
      "name": "ADS",
      "integration_type": "hub",
      "config_flow": false,
      "iot_class": "local_push"
    },
    "advantage_air": {
      "name": "Advantage Air",
      "integration_type": "hub",
      "config_flow": true,
      "iot_class": "local_polling"
    },
    "aemet": {
      "name": "AEMET OpenData",
      "integration_type": "hub",
      "config_flow": true,
      "iot_class": "cloud_polling"
    },
    "aftership": {
      "name": "AfterShip",
      "integration_type": "hub",
      "config_flow": false,
      "iot_class": "cloud_polling"
    },
    "agent_dvr": {
      "name": "Agent DVR",
      "integration_type": "hub",
      "config_flow": true,
      "iot_class": "local_polling"
    },
    "airly": {
      "name": "Airly",
      "integration_type": "service",
      "config_flow": true,
      "iot_class": "cloud_polling"
    },
    "airnow": {
      "name": "AirNow",
      "integration_type": "hub",
      "config_flow": true,
      "iot_class": "cloud_polling"
    },
    "airq": {
      "name": "air-Q",
      "integration_type": "hub",
      "config_flow": true,
      "iot_class": "local_polling"
    },
    "airthings": {
      "name": "Airthings",
      "integrations": {
        "airthings": {
          "integration_type": "hub",
          "config_flow": true,
          "iot_class": "cloud_polling",
          "name": "Airthings"
        },
        "airthings_ble": {
          "integration_type": "hub",
          "config_flow": true,
          "iot_class": "local_polling",
          "name": "Airthings BLE"
        }
      }
    },
    "airtouch4": {
      "name": "AirTouch 4",
      "integration_type": "hub",
      "config_flow": true,
      "iot_class": "local_polling"
    },
    "airvisual": {
      "name": "AirVisual",
      "integrations": {
        "airvisual": {
          "integration_type": "service",
          "config_flow": true,
          "iot_class": "cloud_polling",
          "name": "AirVisual Cloud"
        },
        "airvisual_pro": {
          "integration_type": "device",
          "config_flow": true,
          "iot_class": "local_polling",
          "name": "AirVisual Pro"
        }
      }
    },
    "airzone": {
      "name": "Airzone",
      "integration_type": "hub",
      "config_flow": true,
      "iot_class": "local_polling"
    },
    "aladdin_connect": {
      "name": "Aladdin Connect",
      "integration_type": "hub",
      "config_flow": true,
      "iot_class": "cloud_polling"
    },
    "alarmdecoder": {
      "name": "AlarmDecoder",
      "integration_type": "hub",
      "config_flow": true,
      "iot_class": "local_push"
    },
    "alert": {
      "integration_type": "hub",
      "config_flow": false,
      "iot_class": "local_push"
    },
    "alpha_vantage": {
      "name": "Alpha Vantage",
      "integration_type": "hub",
      "config_flow": false,
      "iot_class": "cloud_polling"
    },
    "amazon": {
      "name": "Amazon",
      "integrations": {
        "alexa": {
          "integration_type": "hub",
          "config_flow": false,
          "iot_class": "cloud_push",
          "name": "Amazon Alexa"
        },
        "amazon_polly": {
          "integration_type": "hub",
          "config_flow": false,
          "iot_class": "cloud_push",
          "name": "Amazon Polly"
        },
        "aws": {
          "integration_type": "hub",
          "config_flow": false,
          "iot_class": "cloud_push",
          "name": "Amazon Web Services (AWS)"
        },
        "fire_tv": {
          "integration_type": "virtual",
          "config_flow": false,
          "supported_by": "androidtv",
          "name": "Amazon Fire TV"
        },
        "route53": {
          "integration_type": "hub",
          "config_flow": false,
          "iot_class": "cloud_push",
          "name": "AWS Route53"
        }
      }
    },
    "amberelectric": {
      "name": "Amber Electric",
      "integration_type": "hub",
      "config_flow": true,
      "iot_class": "cloud_polling"
    },
    "ambiclimate": {
      "name": "Ambiclimate",
      "integration_type": "hub",
      "config_flow": true,
      "iot_class": "cloud_polling"
    },
    "ambient_station": {
      "name": "Ambient Weather Station",
      "integration_type": "hub",
      "config_flow": true,
      "iot_class": "cloud_push"
    },
    "amcrest": {
      "name": "Amcrest",
      "integration_type": "hub",
      "config_flow": false,
      "iot_class": "local_polling"
    },
    "amp_motorization": {
      "name": "AMP Motorization",
      "integration_type": "virtual",
      "supported_by": "motion_blinds"
    },
    "ampio": {
      "name": "Ampio Smart Smog System",
      "integration_type": "hub",
      "config_flow": false,
      "iot_class": "cloud_polling"
    },
    "android_ip_webcam": {
      "name": "Android IP Webcam",
      "integration_type": "hub",
      "config_flow": true,
      "iot_class": "local_polling"
    },
    "androidtv": {
      "name": "Android TV",
      "integration_type": "device",
      "config_flow": true,
      "iot_class": "local_polling"
    },
    "anel_pwrctrl": {
      "name": "Anel NET-PwrCtrl",
      "integration_type": "hub",
      "config_flow": false,
      "iot_class": "local_polling"
    },
    "anthemav": {
      "name": "Anthem A/V Receivers",
      "integration_type": "hub",
      "config_flow": true,
      "iot_class": "local_push"
    },
    "anwb_energie": {
      "name": "ANWB Energie",
      "integration_type": "virtual",
      "supported_by": "energyzero"
    },
    "apache_kafka": {
      "name": "Apache Kafka",
      "integration_type": "hub",
      "config_flow": false,
      "iot_class": "local_push"
    },
    "apcupsd": {
      "name": "APC UPS Daemon",
      "integration_type": "hub",
      "config_flow": true,
      "iot_class": "local_polling"
    },
    "apple": {
      "name": "Apple",
      "integrations": {
        "apple_tv": {
          "integration_type": "hub",
          "config_flow": true,
          "iot_class": "local_push",
          "name": "Apple TV"
        },
        "homekit_controller": {
          "integration_type": "hub",
          "config_flow": true,
          "iot_class": "local_push"
        },
        "homekit": {
          "integration_type": "hub",
          "config_flow": true,
          "iot_class": "local_push",
          "name": "HomeKit"
        },
        "ibeacon": {
          "integration_type": "hub",
          "config_flow": true,
          "iot_class": "local_push",
          "name": "iBeacon Tracker"
        },
        "icloud": {
          "integration_type": "hub",
          "config_flow": true,
          "iot_class": "cloud_polling",
          "name": "Apple iCloud"
        },
        "itunes": {
          "integration_type": "hub",
          "config_flow": false,
          "iot_class": "local_polling",
          "name": "Apple iTunes"
        }
      }
    },
    "apprise": {
      "name": "Apprise",
      "integration_type": "hub",
      "config_flow": false,
      "iot_class": "cloud_push"
    },
    "aprs": {
      "name": "APRS",
      "integration_type": "hub",
      "config_flow": false,
      "iot_class": "cloud_push"
    },
    "aqualogic": {
      "name": "AquaLogic",
      "integration_type": "hub",
      "config_flow": false,
      "iot_class": "local_push"
    },
    "aquostv": {
      "name": "Sharp Aquos TV",
      "integration_type": "hub",
      "config_flow": false,
      "iot_class": "local_polling"
    },
    "aranet": {
      "name": "Aranet",
      "integration_type": "device",
      "config_flow": true,
      "iot_class": "local_push"
    },
    "arcam_fmj": {
      "name": "Arcam FMJ Receivers",
      "integration_type": "hub",
      "config_flow": true,
      "iot_class": "local_polling"
    },
    "arest": {
      "name": "aREST",
      "integration_type": "hub",
      "config_flow": false,
      "iot_class": "local_polling"
    },
    "arris_tg2492lg": {
      "name": "Arris TG2492LG",
      "integration_type": "hub",
      "config_flow": false,
      "iot_class": "local_polling"
    },
    "aruba": {
      "name": "Aruba",
      "integrations": {
        "aruba": {
          "integration_type": "hub",
          "config_flow": false,
          "iot_class": "local_polling",
          "name": "Aruba"
        },
        "cppm_tracker": {
          "integration_type": "hub",
          "config_flow": false,
          "iot_class": "local_polling",
          "name": "Aruba ClearPass"
        }
      }
    },
    "arwn": {
      "name": "Ambient Radio Weather Network",
      "integration_type": "hub",
      "config_flow": false,
      "iot_class": "local_polling"
    },
    "aseko_pool_live": {
      "name": "Aseko Pool Live",
      "integration_type": "hub",
      "config_flow": true,
      "iot_class": "cloud_polling"
    },
    "asterisk": {
      "name": "Asterisk",
      "integrations": {
        "asterisk_cdr": {
          "integration_type": "hub",
          "config_flow": false,
          "iot_class": "local_polling",
          "name": "Asterisk Call Detail Records"
        },
        "asterisk_mbox": {
          "integration_type": "hub",
          "config_flow": false,
          "iot_class": "local_push",
          "name": "Asterisk Voicemail"
        }
      }
    },
    "asuswrt": {
      "name": "ASUSWRT",
      "integration_type": "hub",
      "config_flow": true,
      "iot_class": "local_polling"
    },
    "atag": {
      "name": "Atag",
      "integration_type": "hub",
      "config_flow": true,
      "iot_class": "local_polling"
    },
    "aten_pe": {
      "name": "ATEN Rack PDU",
      "integration_type": "hub",
      "config_flow": false,
      "iot_class": "local_polling"
    },
    "atome": {
      "name": "Atome Linky",
      "integration_type": "hub",
      "config_flow": false,
      "iot_class": "cloud_polling"
    },
    "august": {
      "name": "August Home",
      "integrations": {
        "august": {
          "integration_type": "hub",
          "config_flow": true,
          "iot_class": "cloud_push",
          "name": "August"
        },
        "yalexs_ble": {
          "integration_type": "hub",
          "config_flow": true,
          "iot_class": "local_push",
          "name": "Yale Access Bluetooth"
        }
      }
    },
    "august_ble": {
      "name": "August Bluetooth",
      "integration_type": "virtual",
      "supported_by": "yalexs_ble"
    },
    "aurora": {
      "integration_type": "hub",
      "config_flow": true,
      "iot_class": "cloud_polling"
    },
    "aurora_abb_powerone": {
      "name": "Aurora ABB PowerOne Solar PV",
      "integration_type": "hub",
      "config_flow": true,
      "iot_class": "local_polling"
    },
    "aussie_broadband": {
      "name": "Aussie Broadband",
      "integration_type": "hub",
      "config_flow": true,
      "iot_class": "cloud_polling"
    },
    "avion": {
      "name": "Avi-on",
      "integration_type": "hub",
      "config_flow": false,
      "iot_class": "assumed_state"
    },
    "awair": {
      "name": "Awair",
      "integration_type": "hub",
      "config_flow": true,
      "iot_class": "local_polling"
    },
    "axis": {
      "name": "Axis",
      "integration_type": "device",
      "config_flow": true,
      "iot_class": "local_push"
    },
    "baf": {
      "name": "Big Ass Fans",
      "integration_type": "hub",
      "config_flow": true,
      "iot_class": "local_push"
    },
    "baidu": {
      "name": "Baidu",
      "integration_type": "hub",
      "config_flow": false,
      "iot_class": "cloud_push"
    },
    "balboa": {
      "name": "Balboa Spa Client",
      "integration_type": "hub",
      "config_flow": true,
      "iot_class": "local_push"
    },
    "bayesian": {
      "name": "Bayesian",
      "integration_type": "hub",
      "config_flow": false,
      "iot_class": "local_polling"
    },
    "bbox": {
      "name": "Bbox",
      "integration_type": "hub",
      "config_flow": false,
      "iot_class": "local_polling"
    },
    "beewi_smartclim": {
      "name": "BeeWi SmartClim BLE sensor",
      "integration_type": "hub",
      "config_flow": false,
      "iot_class": "local_polling"
    },
    "bitcoin": {
      "name": "Bitcoin",
      "integration_type": "hub",
      "config_flow": false,
      "iot_class": "cloud_polling"
    },
    "bizkaibus": {
      "name": "Bizkaibus",
      "integration_type": "hub",
      "config_flow": false,
      "iot_class": "cloud_polling"
    },
    "blackbird": {
      "name": "Monoprice Blackbird Matrix Switch",
      "integration_type": "hub",
      "config_flow": false,
      "iot_class": "local_polling"
    },
    "blebox": {
      "name": "BleBox devices",
      "integration_type": "hub",
      "config_flow": true,
      "iot_class": "local_polling"
    },
    "blink": {
      "name": "Blink",
      "integration_type": "hub",
      "config_flow": true,
      "iot_class": "cloud_polling"
    },
    "blinksticklight": {
      "name": "BlinkStick",
      "integration_type": "hub",
      "config_flow": false,
      "iot_class": "local_polling"
    },
    "bliss_automation": {
      "name": "Bliss Automation",
      "integration_type": "virtual",
      "supported_by": "motion_blinds"
    },
    "bloc_blinds": {
      "name": "Bloc Blinds",
      "integration_type": "virtual",
      "supported_by": "motion_blinds"
    },
    "blockchain": {
      "name": "Blockchain.com",
      "integration_type": "hub",
      "config_flow": false,
      "iot_class": "cloud_polling"
    },
    "bloomsky": {
      "name": "BloomSky",
      "integration_type": "hub",
      "config_flow": false,
      "iot_class": "cloud_polling"
    },
    "bluemaestro": {
      "name": "BlueMaestro",
      "integration_type": "hub",
      "config_flow": true,
      "iot_class": "local_push"
    },
    "bluesound": {
      "name": "Bluesound",
      "integration_type": "hub",
      "config_flow": false,
      "iot_class": "local_polling"
    },
    "bluetooth": {
      "name": "Bluetooth",
      "integration_type": "hub",
      "config_flow": true,
      "iot_class": "local_push"
    },
    "bluetooth_le_tracker": {
      "name": "Bluetooth LE Tracker",
      "integration_type": "hub",
      "config_flow": false,
      "iot_class": "local_push"
    },
    "bluetooth_tracker": {
      "name": "Bluetooth Tracker",
      "integration_type": "hub",
      "config_flow": false,
      "iot_class": "local_polling"
    },
    "bmw_connected_drive": {
      "name": "BMW Connected Drive",
      "integration_type": "hub",
      "config_flow": true,
      "iot_class": "cloud_polling"
    },
    "bond": {
      "name": "Bond",
      "integration_type": "hub",
      "config_flow": true,
      "iot_class": "local_push"
    },
    "bosch_shc": {
      "name": "Bosch SHC",
      "integration_type": "hub",
      "config_flow": true,
      "iot_class": "local_push"
    },
    "brandt": {
      "name": "Brandt Smart Control",
      "integration_type": "virtual",
      "supported_by": "overkiz"
    },
    "brel_home": {
      "name": "Brel Home",
      "integration_type": "virtual",
      "supported_by": "motion_blinds"
    },
    "broadlink": {
      "name": "Broadlink",
      "integration_type": "hub",
      "config_flow": true,
      "iot_class": "local_polling"
    },
    "brother": {
      "name": "Brother Printer",
      "integration_type": "device",
      "config_flow": true,
      "iot_class": "local_polling"
    },
    "brottsplatskartan": {
      "name": "Brottsplatskartan",
      "integration_type": "hub",
      "config_flow": false,
      "iot_class": "cloud_polling"
    },
    "browser": {
      "name": "Browser",
      "integration_type": "hub",
      "config_flow": false,
      "iot_class": "local_push"
    },
    "brunt": {
      "name": "Brunt Blind Engine",
      "integration_type": "hub",
      "config_flow": true,
      "iot_class": "cloud_polling"
    },
    "bsblan": {
      "name": "BSB-Lan",
      "integration_type": "hub",
      "config_flow": true,
      "iot_class": "local_polling"
    },
    "bswitch": {
      "name": "BSwitch",
      "integration_type": "virtual",
      "supported_by": "switchbee"
    },
    "bt_home_hub_5": {
      "name": "BT Home Hub 5",
      "integration_type": "hub",
      "config_flow": false,
      "iot_class": "local_polling"
    },
    "bt_smarthub": {
      "name": "BT Smart Hub",
      "integration_type": "hub",
      "config_flow": false,
      "iot_class": "local_polling"
    },
    "bthome": {
      "name": "BTHome",
      "integration_type": "hub",
      "config_flow": true,
      "iot_class": "local_push"
    },
    "bticino": {
      "name": "BTicino",
      "integration_type": "virtual",
      "supported_by": "netatmo"
    },
    "bubendorff": {
      "name": "Bubendorff",
      "integration_type": "virtual",
      "supported_by": "netatmo"
    },
    "buienradar": {
      "name": "Buienradar",
      "integration_type": "hub",
      "config_flow": true,
      "iot_class": "cloud_polling"
    },
    "caldav": {
      "name": "CalDAV",
      "integration_type": "hub",
      "config_flow": false,
      "iot_class": "cloud_polling"
    },
    "canary": {
      "name": "Canary",
      "integration_type": "hub",
      "config_flow": true,
      "iot_class": "cloud_polling"
    },
    "cert_expiry": {
      "integration_type": "hub",
      "config_flow": true,
      "iot_class": "cloud_polling"
    },
    "channels": {
      "name": "Channels",
      "integration_type": "hub",
      "config_flow": false,
      "iot_class": "local_polling"
    },
    "circuit": {
      "name": "Unify Circuit",
      "integration_type": "hub",
      "config_flow": false,
      "iot_class": "cloud_push"
    },
    "cisco": {
      "name": "Cisco",
      "integrations": {
        "cisco_ios": {
          "integration_type": "hub",
          "config_flow": false,
          "iot_class": "local_polling",
          "name": "Cisco IOS"
        },
        "cisco_mobility_express": {
          "integration_type": "hub",
          "config_flow": false,
          "iot_class": "local_polling",
          "name": "Cisco Mobility Express"
        },
        "cisco_webex_teams": {
          "integration_type": "hub",
          "config_flow": false,
          "iot_class": "cloud_push",
          "name": "Cisco Webex Teams"
        }
      }
    },
    "citybikes": {
      "name": "CityBikes",
      "integration_type": "hub",
      "config_flow": false,
      "iot_class": "cloud_polling"
    },
    "clementine": {
      "name": "Clementine Music Player",
      "integration_type": "hub",
      "config_flow": false,
      "iot_class": "local_polling"
    },
    "clickatell": {
      "name": "Clickatell",
      "integration_type": "hub",
      "config_flow": false,
      "iot_class": "cloud_push"
    },
    "clicksend": {
      "name": "ClickSend",
      "integrations": {
        "clicksend": {
          "integration_type": "hub",
          "config_flow": false,
          "iot_class": "cloud_push",
          "name": "ClickSend SMS"
        },
        "clicksend_tts": {
          "integration_type": "hub",
          "config_flow": false,
          "iot_class": "cloud_push",
          "name": "ClickSend TTS"
        }
      }
    },
    "cloudflare": {
      "name": "Cloudflare",
      "integration_type": "hub",
      "config_flow": true,
      "iot_class": "cloud_push"
    },
    "cmus": {
      "name": "cmus",
      "integration_type": "hub",
      "config_flow": false,
      "iot_class": "local_polling"
    },
    "co2signal": {
      "name": "CO2 Signal",
      "integration_type": "hub",
      "config_flow": true,
      "iot_class": "cloud_polling"
    },
    "coinbase": {
      "name": "Coinbase",
      "integration_type": "hub",
      "config_flow": true,
      "iot_class": "cloud_polling"
    },
    "color_extractor": {
      "name": "ColorExtractor",
      "integration_type": "hub",
      "config_flow": false
    },
    "comed_hourly_pricing": {
      "name": "ComEd Hourly Pricing",
      "integration_type": "hub",
      "config_flow": false,
      "iot_class": "cloud_polling"
    },
    "comfoconnect": {
      "name": "Zehnder ComfoAir Q",
      "integration_type": "hub",
      "config_flow": false,
      "iot_class": "local_push"
    },
    "command_line": {
      "name": "Command Line",
      "integration_type": "hub",
      "config_flow": false,
      "iot_class": "local_polling"
    },
    "compensation": {
      "name": "Compensation",
      "integration_type": "hub",
      "config_flow": false,
      "iot_class": "calculated"
    },
    "concord232": {
      "name": "Concord232",
      "integration_type": "hub",
      "config_flow": false,
      "iot_class": "local_polling"
    },
    "control4": {
      "name": "Control4",
      "integration_type": "hub",
      "config_flow": true,
      "iot_class": "local_polling"
    },
    "coolmaster": {
      "name": "CoolMasterNet",
      "integration_type": "hub",
      "config_flow": true,
      "iot_class": "local_polling"
    },
    "coronavirus": {
      "name": "Coronavirus (COVID-19)",
      "integration_type": "hub",
      "config_flow": true,
      "iot_class": "cloud_polling"
    },
    "cozytouch": {
      "name": "Atlantic Cozytouch",
      "integration_type": "virtual",
      "supported_by": "overkiz"
    },
    "cpuspeed": {
      "integration_type": "device",
      "config_flow": true,
      "iot_class": "local_push"
    },
    "crownstone": {
      "name": "Crownstone",
      "integration_type": "hub",
      "config_flow": true,
      "iot_class": "cloud_push"
    },
    "cups": {
      "name": "CUPS",
      "integration_type": "hub",
      "config_flow": false,
      "iot_class": "local_polling"
    },
    "currencylayer": {
      "name": "currencylayer",
      "integration_type": "hub",
      "config_flow": false,
      "iot_class": "cloud_polling"
    },
    "dacia": {
      "name": "Dacia",
      "integration_type": "virtual",
      "supported_by": "renault"
    },
    "daikin": {
      "name": "Daikin AC",
      "integration_type": "hub",
      "config_flow": true,
      "iot_class": "local_polling"
    },
    "danfoss_air": {
      "name": "Danfoss Air",
      "integration_type": "hub",
      "config_flow": false,
      "iot_class": "local_polling"
    },
    "darksky": {
      "name": "Dark Sky",
      "integration_type": "hub",
      "config_flow": false,
      "iot_class": "cloud_polling"
    },
    "datadog": {
      "name": "Datadog",
      "integration_type": "hub",
      "config_flow": false,
      "iot_class": "local_push"
    },
    "ddwrt": {
      "name": "DD-WRT",
      "integration_type": "hub",
      "config_flow": false,
      "iot_class": "local_polling"
    },
    "debugpy": {
      "name": "Remote Python Debugger",
      "integration_type": "service",
      "config_flow": false,
      "iot_class": "local_push"
    },
    "deconz": {
      "name": "deCONZ",
      "integration_type": "hub",
      "config_flow": true,
      "iot_class": "local_push"
    },
    "decora": {
      "name": "Leviton Decora",
      "integration_type": "hub",
      "config_flow": false,
      "iot_class": "local_polling"
    },
    "decora_wifi": {
      "name": "Leviton Decora Wi-Fi",
      "integration_type": "hub",
      "config_flow": false,
      "iot_class": "cloud_polling"
    },
    "delijn": {
      "name": "De Lijn",
      "integration_type": "hub",
      "config_flow": false,
      "iot_class": "cloud_polling"
    },
    "deluge": {
      "name": "Deluge",
      "integration_type": "service",
      "config_flow": true,
      "iot_class": "local_polling"
    },
    "demo": {
      "integration_type": "hub",
      "config_flow": false,
      "iot_class": "calculated"
    },
    "denon": {
      "name": "Denon",
      "integrations": {
        "denon": {
          "integration_type": "hub",
          "config_flow": false,
          "iot_class": "local_polling",
          "name": "Denon Network Receivers"
        },
        "denonavr": {
          "integration_type": "hub",
          "config_flow": true,
          "iot_class": "local_polling",
          "name": "Denon AVR Network Receivers"
        },
        "heos": {
          "integration_type": "hub",
          "config_flow": true,
          "iot_class": "local_push",
          "name": "Denon HEOS"
        }
      }
    },
    "device_sun_light_trigger": {
      "name": "Presence-based Lights",
      "integration_type": "hub",
      "config_flow": false,
      "iot_class": "calculated"
    },
    "devolo": {
      "name": "devolo",
      "integrations": {
        "devolo_home_control": {
          "integration_type": "hub",
          "config_flow": true,
          "iot_class": "local_push",
          "name": "devolo Home Control"
        },
        "devolo_home_network": {
          "integration_type": "device",
          "config_flow": true,
          "iot_class": "local_polling",
          "name": "devolo Home Network"
        }
      },
      "iot_standards": [
        "zwave"
      ]
    },
    "dexcom": {
      "name": "Dexcom",
      "integration_type": "hub",
      "config_flow": true,
      "iot_class": "cloud_polling"
    },
    "diaz": {
      "name": "Diaz",
      "integration_type": "virtual",
      "supported_by": "motion_blinds"
    },
    "digital_loggers": {
      "name": "Digital Loggers",
      "integration_type": "virtual",
      "supported_by": "wemo"
    },
    "digital_ocean": {
      "name": "Digital Ocean",
      "integration_type": "hub",
      "config_flow": false,
      "iot_class": "local_polling"
    },
    "directv": {
      "name": "DirecTV",
      "integration_type": "hub",
      "config_flow": true,
      "iot_class": "local_polling"
    },
    "discogs": {
      "name": "Discogs",
      "integration_type": "hub",
      "config_flow": false,
      "iot_class": "cloud_polling"
    },
    "discord": {
      "name": "Discord",
      "integration_type": "service",
      "config_flow": true,
      "iot_class": "cloud_push"
    },
    "dlib_face_detect": {
      "name": "Dlib Face Detect",
      "integration_type": "hub",
      "config_flow": false,
      "iot_class": "local_push"
    },
    "dlib_face_identify": {
      "name": "Dlib Face Identify",
      "integration_type": "hub",
      "config_flow": false,
      "iot_class": "local_push"
    },
    "dlink": {
      "name": "D-Link Wi-Fi Smart Plugs",
      "integration_type": "device",
      "config_flow": true,
      "iot_class": "local_polling"
    },
    "dlna": {
      "name": "DLNA",
      "integrations": {
        "dlna_dmr": {
          "integration_type": "hub",
          "config_flow": true,
          "iot_class": "local_push",
          "name": "DLNA Digital Media Renderer"
        },
        "dlna_dms": {
          "integration_type": "hub",
          "config_flow": true,
          "iot_class": "local_polling",
          "name": "DLNA Digital Media Server"
        }
      }
    },
    "dnsip": {
      "name": "DNS IP",
      "integration_type": "hub",
      "config_flow": true,
      "iot_class": "cloud_polling"
    },
    "dominos": {
      "name": "Dominos Pizza",
      "integration_type": "hub",
      "config_flow": false,
      "iot_class": "cloud_polling"
    },
    "doods": {
      "name": "DOODS - Dedicated Open Object Detection Service",
      "integration_type": "hub",
      "config_flow": false,
      "iot_class": "local_polling"
    },
    "doorbird": {
      "name": "DoorBird",
      "integration_type": "hub",
      "config_flow": true,
      "iot_class": "local_push"
    },
    "dooya": {
      "name": "Dooya",
      "integration_type": "virtual",
      "supported_by": "motion_blinds"
    },
    "dovado": {
      "name": "Dovado",
      "integration_type": "hub",
      "config_flow": false,
      "iot_class": "local_polling"
    },
    "downloader": {
      "name": "Downloader",
      "integration_type": "hub",
      "config_flow": false
    },
    "dsmr": {
      "name": "DSMR Slimme Meter",
      "integration_type": "hub",
      "config_flow": true,
      "iot_class": "local_push"
    },
    "dsmr_reader": {
      "name": "DSMR Reader",
      "integration_type": "hub",
      "config_flow": true,
      "iot_class": "local_push"
    },
    "dte_energy_bridge": {
      "name": "DTE Energy Bridge",
      "integration_type": "hub",
      "config_flow": false,
      "iot_class": "local_polling"
    },
    "dublin_bus_transport": {
      "name": "Dublin Bus",
      "integration_type": "hub",
      "config_flow": false,
      "iot_class": "cloud_polling"
    },
    "duckdns": {
      "name": "Duck DNS",
      "integration_type": "hub",
      "config_flow": false,
      "iot_class": "cloud_polling"
    },
    "dunehd": {
      "name": "Dune HD",
      "integration_type": "hub",
      "config_flow": true,
      "iot_class": "local_polling"
    },
    "dwd_weather_warnings": {
      "name": "Deutscher Wetterdienst (DWD) Weather Warnings",
      "integration_type": "hub",
      "config_flow": false,
      "iot_class": "cloud_polling"
    },
    "dweet": {
      "name": "dweet.io",
      "integration_type": "hub",
      "config_flow": false,
      "iot_class": "cloud_polling"
    },
    "eafm": {
      "name": "Environment Agency Flood Gauges",
      "integration_type": "hub",
      "config_flow": true,
      "iot_class": "cloud_polling"
    },
    "easyenergy": {
      "name": "easyEnergy",
      "integration_type": "hub",
      "config_flow": true,
      "iot_class": "cloud_polling"
    },
    "ebox": {
      "name": "EBox",
      "integration_type": "hub",
      "config_flow": false,
      "iot_class": "cloud_polling"
    },
    "ebusd": {
      "name": "ebusd",
      "integration_type": "hub",
      "config_flow": false,
      "iot_class": "local_polling"
    },
    "ecoal_boiler": {
      "name": "eSterownik eCoal.pl Boiler",
      "integration_type": "hub",
      "config_flow": false,
      "iot_class": "local_polling"
    },
    "ecobee": {
      "name": "ecobee",
      "integration_type": "hub",
      "config_flow": true,
      "iot_class": "cloud_polling"
    },
    "econet": {
      "name": "Rheem EcoNet Products",
      "integration_type": "hub",
      "config_flow": true,
      "iot_class": "cloud_push"
    },
    "ecovacs": {
      "name": "Ecovacs",
      "integration_type": "hub",
      "config_flow": false,
      "iot_class": "cloud_push"
    },
    "ecowitt": {
      "name": "Ecowitt",
      "integration_type": "hub",
      "config_flow": true,
      "iot_class": "local_push"
    },
    "eddystone_temperature": {
      "name": "Eddystone",
      "integration_type": "hub",
      "config_flow": false,
      "iot_class": "local_polling"
    },
    "edimax": {
      "name": "Edimax",
      "integration_type": "hub",
      "config_flow": false,
      "iot_class": "local_polling"
    },
    "edl21": {
      "name": "EDL21",
      "integration_type": "hub",
      "config_flow": false,
      "iot_class": "local_push"
    },
    "efergy": {
      "name": "Efergy",
      "integration_type": "hub",
      "config_flow": true,
      "iot_class": "cloud_polling"
    },
    "egardia": {
      "name": "Egardia",
      "integration_type": "hub",
      "config_flow": false,
      "iot_class": "local_polling"
    },
    "eight_sleep": {
      "name": "Eight Sleep",
      "integration_type": "hub",
      "config_flow": true,
      "iot_class": "cloud_polling"
    },
    "elgato": {
      "name": "Elgato",
      "integrations": {
        "avea": {
          "integration_type": "hub",
          "config_flow": false,
          "iot_class": "local_polling",
          "name": "Elgato Avea"
        },
        "elgato": {
          "integration_type": "device",
          "config_flow": true,
          "iot_class": "local_polling",
          "name": "Elgato Light"
        }
      }
    },
    "eliqonline": {
      "name": "Eliqonline",
      "integration_type": "hub",
      "config_flow": false,
      "iot_class": "cloud_polling"
    },
    "elkm1": {
      "name": "Elk-M1 Control",
      "integration_type": "hub",
      "config_flow": true,
      "iot_class": "local_push"
    },
    "elmax": {
      "name": "Elmax",
      "integration_type": "hub",
      "config_flow": true,
      "iot_class": "cloud_polling"
    },
    "elv": {
      "name": "ELV PCA",
      "integration_type": "hub",
      "config_flow": false,
      "iot_class": "local_polling"
    },
    "emby": {
      "name": "Emby",
      "integration_type": "hub",
      "config_flow": false,
      "iot_class": "local_push"
    },
    "emoncms": {
      "name": "emoncms",
      "integrations": {
        "emoncms": {
          "integration_type": "hub",
          "config_flow": false,
          "iot_class": "local_polling",
          "name": "Emoncms"
        },
        "emoncms_history": {
          "integration_type": "hub",
          "config_flow": false,
          "iot_class": "local_polling",
          "name": "Emoncms History"
        }
      }
    },
    "emonitor": {
      "name": "SiteSage Emonitor",
      "integration_type": "hub",
      "config_flow": true,
      "iot_class": "local_polling"
    },
    "emulated_hue": {
      "name": "Emulated Hue",
      "integration_type": "hub",
      "config_flow": false,
      "iot_class": "local_push"
    },
    "emulated_kasa": {
      "name": "Emulated Kasa",
      "integration_type": "hub",
      "config_flow": false,
      "iot_class": "local_push"
    },
    "emulated_roku": {
      "integration_type": "hub",
      "config_flow": true,
      "iot_class": "local_push"
    },
    "energie_vanons": {
      "name": "Energie VanOns",
      "integration_type": "virtual",
      "supported_by": "energyzero"
    },
    "energyzero": {
      "name": "EnergyZero",
      "integration_type": "hub",
      "config_flow": true,
      "iot_class": "cloud_polling"
    },
    "enigma2": {
      "name": "Enigma2 (OpenWebif)",
      "integration_type": "hub",
      "config_flow": false,
      "iot_class": "local_polling"
    },
    "enocean": {
      "name": "EnOcean",
      "integration_type": "hub",
      "config_flow": true,
      "iot_class": "local_push"
    },
    "enphase_envoy": {
      "name": "Enphase Envoy",
      "integration_type": "hub",
      "config_flow": true,
      "iot_class": "local_polling"
    },
    "entur_public_transport": {
      "name": "Entur",
      "integration_type": "hub",
      "config_flow": false,
      "iot_class": "cloud_polling"
    },
    "environment_canada": {
      "name": "Environment Canada",
      "integration_type": "hub",
      "config_flow": true,
      "iot_class": "cloud_polling"
    },
    "envisalink": {
      "name": "Envisalink",
      "integration_type": "hub",
      "config_flow": false,
      "iot_class": "local_push"
    },
    "ephember": {
      "name": "EPH Controls",
      "integration_type": "hub",
      "config_flow": false,
      "iot_class": "local_polling"
    },
    "epson": {
      "name": "Epson",
      "integrations": {
        "epson": {
          "integration_type": "hub",
          "config_flow": true,
          "iot_class": "local_polling",
          "name": "Epson"
        },
        "epsonworkforce": {
          "integration_type": "hub",
          "config_flow": false,
          "iot_class": "local_polling",
          "name": "Epson Workforce"
        }
      }
    },
    "eq3": {
      "name": "eQ-3",
      "integrations": {
        "eq3btsmart": {
          "integration_type": "hub",
          "config_flow": false,
          "iot_class": "local_polling",
          "name": "eQ-3 Bluetooth Smart Thermostats"
        },
        "maxcube": {
          "integration_type": "hub",
          "config_flow": false,
          "iot_class": "local_polling",
          "name": "eQ-3 MAX!"
        }
      }
    },
    "escea": {
      "name": "Escea",
      "integration_type": "hub",
      "config_flow": true,
      "iot_class": "local_push"
    },
    "esphome": {
      "name": "ESPHome",
      "integration_type": "device",
      "config_flow": true,
      "iot_class": "local_push"
    },
    "etherscan": {
      "name": "Etherscan",
      "integration_type": "hub",
      "config_flow": false,
      "iot_class": "cloud_polling"
    },
    "eufy": {
      "name": "eufy",
      "integrations": {
        "eufy": {
          "integration_type": "hub",
          "config_flow": false,
          "iot_class": "local_polling",
          "name": "EufyHome"
        },
        "eufylife_ble": {
          "integration_type": "device",
          "config_flow": true,
          "iot_class": "local_push",
          "name": "EufyLife"
        }
      }
    },
    "everlights": {
      "name": "EverLights",
      "integration_type": "hub",
      "config_flow": false,
      "iot_class": "local_polling"
    },
    "evil_genius_labs": {
      "name": "Evil Genius Labs",
      "integration_type": "hub",
      "config_flow": true,
      "iot_class": "local_polling"
    },
    "ezviz": {
      "name": "EZVIZ",
      "integration_type": "hub",
      "config_flow": true,
      "iot_class": "cloud_polling"
    },
    "faa_delays": {
      "name": "FAA Delays",
      "integration_type": "hub",
      "config_flow": true,
      "iot_class": "cloud_polling"
    },
    "facebook": {
      "name": "Facebook Messenger",
      "integration_type": "hub",
      "config_flow": false,
      "iot_class": "cloud_push"
    },
    "facebox": {
      "name": "Facebox",
      "integration_type": "hub",
      "config_flow": false,
      "iot_class": "local_push"
    },
    "fail2ban": {
      "name": "Fail2Ban",
      "integration_type": "hub",
      "config_flow": false,
      "iot_class": "local_polling"
    },
    "fastdotcom": {
      "name": "Fast.com",
      "integration_type": "hub",
      "config_flow": false,
      "iot_class": "cloud_polling"
    },
    "feedreader": {
      "name": "Feedreader",
      "integration_type": "hub",
      "config_flow": false,
      "iot_class": "cloud_polling"
    },
    "ffmpeg": {
      "name": "FFmpeg",
      "integrations": {
        "ffmpeg": {
          "integration_type": "hub",
          "config_flow": false,
          "name": "FFmpeg"
        },
        "ffmpeg_motion": {
          "integration_type": "hub",
          "config_flow": false,
          "iot_class": "calculated",
          "name": "FFmpeg Motion"
        },
        "ffmpeg_noise": {
          "integration_type": "hub",
          "config_flow": false,
          "iot_class": "calculated",
          "name": "FFmpeg Noise"
        }
      }
    },
    "fibaro": {
      "name": "Fibaro",
      "integration_type": "hub",
      "config_flow": true,
      "iot_class": "local_push"
    },
    "fido": {
      "name": "Fido",
      "integration_type": "hub",
      "config_flow": false,
      "iot_class": "cloud_polling"
    },
    "file": {
      "name": "File",
      "integration_type": "hub",
      "config_flow": false,
      "iot_class": "local_polling"
    },
    "filesize": {
      "integration_type": "hub",
      "config_flow": true,
      "iot_class": "local_polling"
    },
    "filter": {
      "name": "Filter",
      "integration_type": "hub",
      "config_flow": false,
      "iot_class": "local_push"
    },
    "fints": {
      "name": "FinTS",
      "integration_type": "hub",
      "config_flow": false,
      "iot_class": "cloud_polling"
    },
    "fireservicerota": {
      "name": "FireServiceRota",
      "integration_type": "hub",
      "config_flow": true,
      "iot_class": "cloud_polling"
    },
    "firmata": {
      "name": "Firmata",
      "integration_type": "hub",
      "config_flow": false,
      "iot_class": "local_push"
    },
    "fitbit": {
      "name": "Fitbit",
      "integration_type": "hub",
      "config_flow": false,
      "iot_class": "cloud_polling"
    },
    "fivem": {
      "name": "FiveM",
      "integration_type": "hub",
      "config_flow": true,
      "iot_class": "local_polling"
    },
    "fixer": {
      "name": "Fixer",
      "integration_type": "hub",
      "config_flow": false,
      "iot_class": "cloud_polling"
    },
    "fjaraskupan": {
      "name": "Fj\u00e4r\u00e5skupan",
      "integration_type": "hub",
      "config_flow": true,
      "iot_class": "local_polling"
    },
    "fleetgo": {
      "name": "FleetGO",
      "integration_type": "hub",
      "config_flow": false,
      "iot_class": "cloud_polling"
    },
    "flexit": {
      "name": "Flexit",
      "integration_type": "hub",
      "config_flow": false,
      "iot_class": "local_polling"
    },
    "flexom": {
      "name": "Bouygues Flexom",
      "integration_type": "virtual",
      "supported_by": "overkiz"
    },
    "flic": {
      "name": "Flic",
      "integration_type": "hub",
      "config_flow": false,
      "iot_class": "local_push"
    },
    "flick_electric": {
      "name": "Flick Electric",
      "integration_type": "service",
      "config_flow": true,
      "iot_class": "cloud_polling"
    },
    "flipr": {
      "name": "Flipr",
      "integration_type": "hub",
      "config_flow": true,
      "iot_class": "cloud_polling"
    },
    "flo": {
      "name": "Flo",
      "integration_type": "hub",
      "config_flow": true,
      "iot_class": "cloud_polling"
    },
    "flock": {
      "name": "Flock",
      "integration_type": "hub",
      "config_flow": false,
      "iot_class": "cloud_push"
    },
    "flume": {
      "name": "Flume",
      "integration_type": "hub",
      "config_flow": true,
      "iot_class": "cloud_polling"
    },
    "flux": {
      "name": "Flux",
      "integration_type": "hub",
      "config_flow": false,
      "iot_class": "calculated"
    },
    "flux_led": {
      "name": "Magic Home",
      "integration_type": "hub",
      "config_flow": true,
      "iot_class": "local_push"
    },
    "folder": {
      "name": "Folder",
      "integration_type": "hub",
      "config_flow": false,
      "iot_class": "local_polling"
    },
    "folder_watcher": {
      "name": "Folder Watcher",
      "integration_type": "hub",
      "config_flow": false,
      "iot_class": "local_polling"
    },
    "foobot": {
      "name": "Foobot",
      "integration_type": "hub",
      "config_flow": false,
      "iot_class": "cloud_polling"
    },
    "forecast_solar": {
      "name": "Forecast.Solar",
      "integration_type": "service",
      "config_flow": true,
      "iot_class": "cloud_polling"
    },
    "forked_daapd": {
      "name": "Owntone",
      "integration_type": "hub",
      "config_flow": true,
      "iot_class": "local_push"
    },
    "fortios": {
      "name": "FortiOS",
      "integration_type": "hub",
      "config_flow": false,
      "iot_class": "local_polling"
    },
    "foscam": {
      "name": "Foscam",
      "integration_type": "hub",
      "config_flow": true,
      "iot_class": "local_polling"
    },
    "foursquare": {
      "name": "Foursquare",
      "integration_type": "hub",
      "config_flow": false,
      "iot_class": "cloud_push"
    },
    "free_mobile": {
      "name": "Free Mobile",
      "integration_type": "hub",
      "config_flow": false,
      "iot_class": "cloud_push"
    },
    "freebox": {
      "name": "Freebox",
      "integration_type": "hub",
      "config_flow": true,
      "iot_class": "local_polling"
    },
    "freedns": {
      "name": "FreeDNS",
      "integration_type": "hub",
      "config_flow": false,
      "iot_class": "cloud_push"
    },
    "freedompro": {
      "name": "Freedompro",
      "integration_type": "hub",
      "config_flow": true,
      "iot_class": "cloud_polling"
    },
    "fritzbox": {
      "name": "FRITZ!Box",
      "integrations": {
        "fritz": {
          "integration_type": "hub",
          "config_flow": true,
          "iot_class": "local_polling",
          "name": "AVM FRITZ!Box Tools"
        },
        "fritzbox": {
          "integration_type": "hub",
          "config_flow": true,
          "iot_class": "local_polling",
          "name": "AVM FRITZ!SmartHome"
        },
        "fritzbox_callmonitor": {
          "integration_type": "device",
          "config_flow": true,
          "iot_class": "local_polling",
          "name": "AVM FRITZ!Box Call Monitor"
        }
      }
    },
    "fronius": {
      "name": "Fronius",
      "integration_type": "hub",
      "config_flow": true,
      "iot_class": "local_polling"
    },
    "frontier_silicon": {
      "name": "Frontier Silicon",
      "integration_type": "hub",
      "config_flow": false,
      "iot_class": "local_polling"
    },
    "fully_kiosk": {
      "name": "Fully Kiosk Browser",
      "integration_type": "hub",
      "config_flow": true,
      "iot_class": "local_polling"
    },
    "futurenow": {
      "name": "P5 FutureNow",
      "integration_type": "hub",
      "config_flow": false,
      "iot_class": "local_polling"
    },
    "garadget": {
      "name": "Garadget",
      "integration_type": "hub",
      "config_flow": false,
      "iot_class": "cloud_polling"
    },
    "garages_amsterdam": {
      "integration_type": "hub",
      "config_flow": true,
      "iot_class": "cloud_polling"
    },
    "gaviota": {
      "name": "Gaviota",
      "integration_type": "virtual",
      "supported_by": "motion_blinds"
    },
    "gdacs": {
      "name": "Global Disaster Alert and Coordination System (GDACS)",
      "integration_type": "service",
      "config_flow": true,
      "iot_class": "cloud_polling"
    },
    "generic": {
      "name": "Generic Camera",
      "integration_type": "hub",
      "config_flow": true,
      "iot_class": "local_push"
    },
    "generic_hygrostat": {
      "name": "Generic hygrostat",
      "integration_type": "hub",
      "config_flow": false,
      "iot_class": "local_polling"
    },
    "generic_thermostat": {
      "name": "Generic Thermostat",
      "integration_type": "hub",
      "config_flow": false,
      "iot_class": "local_polling"
    },
    "geniushub": {
      "name": "Genius Hub",
      "integration_type": "hub",
      "config_flow": false,
      "iot_class": "local_polling"
    },
    "geo_json_events": {
      "name": "GeoJSON",
      "integration_type": "service",
      "config_flow": false,
      "iot_class": "cloud_polling"
    },
    "geo_rss_events": {
      "name": "GeoRSS",
      "integration_type": "hub",
      "config_flow": false,
      "iot_class": "cloud_polling"
    },
    "geocaching": {
      "name": "Geocaching",
      "integration_type": "hub",
      "config_flow": true,
      "iot_class": "cloud_polling"
    },
    "geofency": {
      "name": "Geofency",
      "integration_type": "hub",
      "config_flow": true,
      "iot_class": "cloud_push"
    },
    "geonet": {
      "name": "GeoNet",
      "integrations": {
        "geonetnz_quakes": {
          "integration_type": "service",
          "config_flow": true,
          "iot_class": "cloud_polling",
          "name": "GeoNet NZ Quakes"
        },
        "geonetnz_volcano": {
          "integration_type": "service",
          "config_flow": true,
          "iot_class": "cloud_polling",
          "name": "GeoNet NZ Volcano"
        }
      }
    },
    "gios": {
      "name": "GIO\u015a",
      "integration_type": "service",
      "config_flow": true,
      "iot_class": "cloud_polling"
    },
    "github": {
      "name": "GitHub",
      "integration_type": "hub",
      "config_flow": true,
      "iot_class": "cloud_polling"
    },
    "gitlab_ci": {
      "name": "GitLab-CI",
      "integration_type": "hub",
      "config_flow": false,
      "iot_class": "cloud_polling"
    },
    "gitter": {
      "name": "Gitter",
      "integration_type": "hub",
      "config_flow": false,
      "iot_class": "cloud_polling"
    },
    "glances": {
      "name": "Glances",
      "integration_type": "hub",
      "config_flow": true,
      "iot_class": "local_polling"
    },
    "globalcache": {
      "name": "Global Cach\u00e9",
      "integrations": {
        "gc100": {
          "integration_type": "hub",
          "config_flow": false,
          "iot_class": "local_polling",
          "name": "Global Cach\u00e9 GC-100"
        },
        "itach": {
          "integration_type": "hub",
          "config_flow": false,
          "iot_class": "assumed_state",
          "name": "Global Cach\u00e9 iTach TCP/IP to IR"
        }
      }
    },
    "goalfeed": {
      "name": "Goalfeed",
      "integration_type": "hub",
      "config_flow": false,
      "iot_class": "cloud_push"
    },
    "goalzero": {
      "name": "Goal Zero Yeti",
      "integration_type": "device",
      "config_flow": true,
      "iot_class": "local_polling"
    },
    "gogogate2": {
      "name": "Gogogate2 and ismartgate",
      "integration_type": "hub",
      "config_flow": true,
      "iot_class": "local_polling"
    },
    "goodwe": {
      "name": "GoodWe Inverter",
      "integration_type": "hub",
      "config_flow": true,
      "iot_class": "local_polling"
    },
    "google": {
      "name": "Google",
      "integrations": {
        "google_assistant": {
          "integration_type": "hub",
          "config_flow": false,
          "iot_class": "cloud_push",
          "name": "Google Assistant"
        },
        "google_assistant_sdk": {
          "integration_type": "service",
          "config_flow": true,
          "iot_class": "cloud_polling",
          "name": "Google Assistant SDK"
        },
        "google_cloud": {
          "integration_type": "hub",
          "config_flow": false,
          "iot_class": "cloud_push",
          "name": "Google Cloud Platform"
        },
        "google_domains": {
          "integration_type": "hub",
          "config_flow": false,
          "iot_class": "cloud_polling",
          "name": "Google Domains"
        },
        "google_mail": {
          "integration_type": "service",
          "config_flow": true,
          "iot_class": "cloud_polling",
          "name": "Google Mail"
        },
        "google_maps": {
          "integration_type": "hub",
          "config_flow": false,
          "iot_class": "cloud_polling",
          "name": "Google Maps"
        },
        "google_pubsub": {
          "integration_type": "hub",
          "config_flow": false,
          "iot_class": "cloud_push",
          "name": "Google Pub/Sub"
        },
        "google_sheets": {
          "integration_type": "service",
          "config_flow": true,
          "iot_class": "cloud_polling",
          "name": "Google Sheets"
        },
        "google_translate": {
          "integration_type": "hub",
          "config_flow": false,
          "iot_class": "cloud_push",
          "name": "Google Translate Text-to-Speech"
        },
        "google_travel_time": {
          "integration_type": "hub",
          "config_flow": true,
          "iot_class": "cloud_polling"
        },
        "google_wifi": {
          "integration_type": "hub",
          "config_flow": false,
          "iot_class": "local_polling",
          "name": "Google Wifi"
        },
        "google": {
          "integration_type": "hub",
          "config_flow": true,
          "iot_class": "cloud_polling",
          "name": "Google Calendar"
        },
        "nest": {
          "integration_type": "hub",
          "config_flow": true,
          "iot_class": "cloud_push",
          "name": "Google Nest"
        },
        "cast": {
          "integration_type": "hub",
          "config_flow": true,
          "iot_class": "local_polling",
          "name": "Google Cast"
        },
        "dialogflow": {
          "integration_type": "hub",
          "config_flow": true,
          "iot_class": "cloud_push",
          "name": "Dialogflow"
        }
      }
    },
    "govee_ble": {
      "name": "Govee Bluetooth",
      "integration_type": "hub",
      "config_flow": true,
      "iot_class": "local_push"
    },
    "gpsd": {
      "name": "GPSD",
      "integration_type": "hub",
      "config_flow": false,
      "iot_class": "local_polling"
    },
    "gpslogger": {
      "name": "GPSLogger",
      "integration_type": "hub",
      "config_flow": true,
      "iot_class": "cloud_push"
    },
    "graphite": {
      "name": "Graphite",
      "integration_type": "hub",
      "config_flow": false,
      "iot_class": "local_push"
    },
    "gree": {
      "name": "Gree Climate",
      "integration_type": "hub",
      "config_flow": true,
      "iot_class": "local_polling"
    },
    "greeneye_monitor": {
      "name": "GreenEye Monitor (GEM)",
      "integration_type": "hub",
      "config_flow": false,
      "iot_class": "local_push"
    },
    "greenwave": {
      "name": "Greenwave Reality",
      "integration_type": "hub",
      "config_flow": false,
      "iot_class": "local_polling"
    },
    "growatt_server": {
      "integration_type": "hub",
      "config_flow": true,
      "iot_class": "cloud_polling"
    },
    "gstreamer": {
      "name": "GStreamer",
      "integration_type": "hub",
      "config_flow": false,
      "iot_class": "local_push"
    },
    "gtfs": {
      "name": "General Transit Feed Specification (GTFS)",
      "integration_type": "hub",
      "config_flow": false,
      "iot_class": "local_polling"
    },
    "guardian": {
      "name": "Elexa Guardian",
      "integration_type": "device",
      "config_flow": true,
      "iot_class": "local_polling"
    },
    "habitica": {
      "name": "Habitica",
      "integration_type": "hub",
      "config_flow": true,
      "iot_class": "cloud_polling"
    },
    "harman_kardon_avr": {
      "name": "Harman Kardon AVR",
      "integration_type": "hub",
      "config_flow": false,
      "iot_class": "local_polling"
    },
    "hassio": {
      "name": "Home Assistant Supervisor",
      "integration_type": "hub",
      "config_flow": false,
      "iot_class": "local_polling"
    },
    "havana_shade": {
      "name": "Havana Shade",
      "integration_type": "virtual",
      "supported_by": "motion_blinds"
    },
    "haveibeenpwned": {
      "name": "HaveIBeenPwned",
      "integration_type": "hub",
      "config_flow": false,
      "iot_class": "cloud_polling"
    },
    "hddtemp": {
      "name": "hddtemp",
      "integration_type": "hub",
      "config_flow": false,
      "iot_class": "local_polling"
    },
    "hdmi_cec": {
      "name": "HDMI-CEC",
      "integration_type": "hub",
      "config_flow": false,
      "iot_class": "local_push"
    },
    "heatmiser": {
      "name": "Heatmiser",
      "integration_type": "hub",
      "config_flow": false,
      "iot_class": "local_polling"
    },
    "heiwa": {
      "name": "Heiwa",
      "integration_type": "virtual",
      "supported_by": "gree"
    },
    "here_travel_time": {
      "name": "HERE Travel Time",
      "integration_type": "hub",
      "config_flow": true,
      "iot_class": "cloud_polling"
    },
    "hexaom": {
      "name": "Hexaom Hexaconnect",
      "integration_type": "virtual",
      "supported_by": "overkiz"
    },
    "hi_kumo": {
      "name": "Hitachi Hi Kumo",
      "integration_type": "virtual",
      "supported_by": "overkiz"
    },
    "hikvision": {
      "name": "Hikvision",
      "integrations": {
        "hikvision": {
          "integration_type": "hub",
          "config_flow": false,
          "iot_class": "local_push",
          "name": "Hikvision"
        },
        "hikvisioncam": {
          "integration_type": "hub",
          "config_flow": false,
          "iot_class": "local_polling",
          "name": "Hikvision"
        }
      }
    },
    "hisense_aehw4a1": {
      "name": "Hisense AEH-W4A1",
      "integration_type": "hub",
      "config_flow": true,
      "iot_class": "local_polling"
    },
    "history_stats": {
      "name": "History Stats",
      "integration_type": "hub",
      "config_flow": false,
      "iot_class": "local_polling"
    },
    "hitron_coda": {
      "name": "Rogers Hitron CODA",
      "integration_type": "hub",
      "config_flow": false,
      "iot_class": "local_polling"
    },
    "hive": {
      "name": "Hive",
      "integration_type": "hub",
      "config_flow": true,
      "iot_class": "cloud_polling"
    },
    "hlk_sw16": {
      "name": "Hi-Link HLK-SW16",
      "integration_type": "hub",
      "config_flow": true,
      "iot_class": "local_push"
    },
    "home_connect": {
      "name": "Home Connect",
      "integration_type": "hub",
      "config_flow": true,
      "iot_class": "cloud_push"
    },
    "home_plus_control": {
      "name": "Legrand Home+ Control",
      "integration_type": "hub",
      "config_flow": true,
      "iot_class": "cloud_polling"
    },
    "homematic": {
      "name": "Homematic",
      "integrations": {
        "homematic": {
          "integration_type": "hub",
          "config_flow": false,
          "iot_class": "local_push",
          "name": "Homematic"
        },
        "homematicip_cloud": {
          "integration_type": "hub",
          "config_flow": true,
          "iot_class": "cloud_push",
          "name": "HomematicIP Cloud"
        }
      }
    },
    "homewizard": {
      "name": "HomeWizard Energy",
      "integration_type": "hub",
      "config_flow": true,
      "iot_class": "local_polling"
    },
    "honeywell": {
      "name": "Honeywell",
      "integrations": {
        "lyric": {
          "integration_type": "hub",
          "config_flow": true,
          "iot_class": "cloud_polling",
          "name": "Honeywell Lyric"
        },
        "evohome": {
          "integration_type": "hub",
          "config_flow": false,
          "iot_class": "cloud_polling",
          "name": "Honeywell Total Connect Comfort (Europe)"
        },
        "honeywell": {
          "integration_type": "hub",
          "config_flow": true,
          "iot_class": "cloud_polling",
          "name": "Honeywell Total Connect Comfort (US)"
        }
      }
    },
    "horizon": {
      "name": "Unitymedia Horizon HD Recorder",
      "integration_type": "hub",
      "config_flow": false,
      "iot_class": "local_polling"
    },
    "hp_ilo": {
      "name": "HP Integrated Lights-Out (ILO)",
      "integration_type": "hub",
      "config_flow": false,
      "iot_class": "local_polling"
    },
    "html5": {
      "name": "HTML5 Push Notifications",
      "integration_type": "hub",
      "config_flow": false,
      "iot_class": "cloud_push"
    },
    "huawei_lte": {
      "name": "Huawei LTE",
      "integration_type": "hub",
      "config_flow": true,
      "iot_class": "local_polling"
    },
    "huisbaasje": {
      "name": "Huisbaasje",
      "integration_type": "hub",
      "config_flow": true,
      "iot_class": "cloud_polling"
    },
    "hunterdouglas_powerview": {
      "name": "Hunter Douglas PowerView",
      "integration_type": "hub",
      "config_flow": true,
      "iot_class": "local_polling"
    },
    "hurrican_shutters_wholesale": {
      "name": "Hurrican Shutters Wholesale",
      "integration_type": "virtual",
      "supported_by": "motion_blinds"
    },
    "hvv_departures": {
      "name": "HVV Departures",
      "integration_type": "hub",
      "config_flow": true,
      "iot_class": "cloud_polling"
    },
    "hydrawise": {
      "name": "Hunter Hydrawise",
      "integration_type": "hub",
      "config_flow": false,
      "iot_class": "cloud_polling"
    },
    "hyperion": {
      "name": "Hyperion",
      "integration_type": "hub",
      "config_flow": true,
      "iot_class": "local_push"
    },
    "ialarm": {
      "name": "Antifurto365 iAlarm",
      "integration_type": "hub",
      "config_flow": true,
      "iot_class": "local_polling"
    },
    "iammeter": {
      "name": "IamMeter",
      "integration_type": "hub",
      "config_flow": false,
      "iot_class": "local_polling"
    },
    "iaqualink": {
      "name": "Jandy iAqualink",
      "integration_type": "hub",
      "config_flow": true,
      "iot_class": "cloud_polling"
    },
    "ibm": {
      "name": "IBM",
      "integrations": {
        "watson_iot": {
          "integration_type": "hub",
          "config_flow": false,
          "iot_class": "cloud_push",
          "name": "IBM Watson IoT Platform"
        },
        "watson_tts": {
          "integration_type": "hub",
          "config_flow": false,
          "iot_class": "cloud_push",
          "name": "IBM Watson TTS"
        }
      }
    },
    "idteck_prox": {
      "name": "IDTECK Proximity Reader",
      "integration_type": "hub",
      "config_flow": false,
      "iot_class": "local_push"
    },
    "ifttt": {
      "name": "IFTTT",
      "integration_type": "hub",
      "config_flow": true,
      "iot_class": "cloud_push"
    },
    "iglo": {
      "name": "iGlo",
      "integration_type": "hub",
      "config_flow": false,
      "iot_class": "local_polling"
    },
    "ign_sismologia": {
      "name": "IGN Sismolog\u00eda",
      "integration_type": "service",
      "config_flow": false,
      "iot_class": "cloud_polling"
    },
    "ihc": {
      "name": "IHC Controller",
      "integration_type": "hub",
      "config_flow": false,
      "iot_class": "local_push"
    },
    "ikea": {
      "name": "IKEA",
      "integrations": {
        "symfonisk": {
          "integration_type": "virtual",
          "config_flow": false,
          "supported_by": "sonos",
          "name": "IKEA SYMFONISK"
        },
        "tradfri": {
          "integration_type": "hub",
          "config_flow": true,
          "iot_class": "local_polling",
          "name": "IKEA TR\u00c5DFRI"
        }
      }
    },
    "imap": {
      "name": "IMAP",
      "integration_type": "hub",
      "config_flow": true,
      "iot_class": "cloud_push"
    },
    "imap_email_content": {
      "name": "IMAP Email Content",
      "integration_type": "hub",
      "config_flow": false,
      "iot_class": "cloud_push"
    },
    "incomfort": {
      "name": "Intergas InComfort/Intouch Lan2RF gateway",
      "integration_type": "hub",
      "config_flow": false,
      "iot_class": "local_polling"
    },
    "influxdb": {
      "name": "InfluxDB",
      "integration_type": "hub",
      "config_flow": false,
      "iot_class": "local_push"
    },
    "inkbird": {
      "name": "INKBIRD",
      "integration_type": "hub",
      "config_flow": true,
      "iot_class": "local_push"
    },
    "inovelli": {
      "name": "Inovelli",
      "iot_standards": [
        "zigbee",
        "zwave"
      ]
    },
    "inspired_shades": {
      "name": "Inspired Shades",
      "integration_type": "virtual",
      "supported_by": "motion_blinds"
    },
    "insteon": {
      "name": "Insteon",
      "integration_type": "hub",
      "config_flow": true,
      "iot_class": "local_push"
    },
    "intellifire": {
      "name": "IntelliFire",
      "integration_type": "hub",
      "config_flow": true,
      "iot_class": "local_polling"
    },
    "intent_script": {
      "name": "Intent Script",
      "integration_type": "hub",
      "config_flow": false
    },
    "intesishome": {
      "name": "IntesisHome",
      "integration_type": "hub",
      "config_flow": false,
      "iot_class": "cloud_push"
    },
    "ios": {
      "name": "Home Assistant iOS",
      "integration_type": "hub",
      "config_flow": true,
      "iot_class": "cloud_push"
    },
    "iotawatt": {
      "name": "IoTaWatt",
      "integration_type": "hub",
      "config_flow": true,
      "iot_class": "local_polling"
    },
    "iperf3": {
      "name": "Iperf3",
      "integration_type": "hub",
      "config_flow": false,
      "iot_class": "local_polling"
    },
    "ipma": {
      "name": "Instituto Portugu\u00eas do Mar e Atmosfera (IPMA)",
      "integration_type": "hub",
      "config_flow": true,
      "iot_class": "cloud_polling"
    },
    "ipp": {
      "name": "Internet Printing Protocol (IPP)",
      "integration_type": "device",
      "config_flow": true,
      "iot_class": "local_polling"
    },
    "iqvia": {
      "name": "IQVIA",
      "integration_type": "service",
      "config_flow": true,
      "iot_class": "cloud_polling"
    },
    "irish_rail_transport": {
      "name": "Irish Rail Transport",
      "integration_type": "hub",
      "config_flow": false,
      "iot_class": "cloud_polling"
    },
    "islamic_prayer_times": {
      "integration_type": "hub",
      "config_flow": true,
      "iot_class": "cloud_polling"
    },
    "ismartwindow": {
      "name": "iSmartWindow",
      "integration_type": "virtual",
      "supported_by": "motion_blinds"
    },
    "iss": {
      "name": "International Space Station (ISS)",
      "integration_type": "service",
      "config_flow": true,
      "iot_class": "cloud_polling"
    },
    "isy994": {
      "name": "Universal Devices ISY/IoX",
      "integration_type": "hub",
      "config_flow": true,
      "iot_class": "local_push"
    },
    "izone": {
      "name": "iZone",
      "integration_type": "hub",
      "config_flow": true,
      "iot_class": "local_polling"
    },
    "jasco": {
      "name": "Jasco",
      "iot_standards": [
        "zwave"
      ]
    },
    "jellyfin": {
      "name": "Jellyfin",
      "integration_type": "service",
      "config_flow": true,
      "iot_class": "local_polling"
    },
    "jewish_calendar": {
      "name": "Jewish Calendar",
      "integration_type": "hub",
      "config_flow": false,
      "iot_class": "calculated"
    },
    "joaoapps_join": {
      "name": "Joaoapps Join",
      "integration_type": "hub",
      "config_flow": false,
      "iot_class": "cloud_push"
    },
    "juicenet": {
      "name": "JuiceNet",
      "integration_type": "hub",
      "config_flow": true,
      "iot_class": "cloud_polling"
    },
    "justnimbus": {
      "name": "JustNimbus",
      "integration_type": "hub",
      "config_flow": true,
      "iot_class": "cloud_polling"
    },
    "kaiterra": {
      "name": "Kaiterra",
      "integration_type": "hub",
      "config_flow": false,
      "iot_class": "cloud_polling"
    },
    "kaleidescape": {
      "name": "Kaleidescape",
      "integration_type": "hub",
      "config_flow": true,
      "iot_class": "local_push"
    },
    "kankun": {
      "name": "Kankun",
      "integration_type": "hub",
      "config_flow": false,
      "iot_class": "local_polling"
    },
    "keba": {
      "name": "Keba Charging Station",
      "integration_type": "hub",
      "config_flow": false,
      "iot_class": "local_polling"
    },
    "keenetic_ndms2": {
      "name": "Keenetic NDMS2 Router",
      "integration_type": "hub",
      "config_flow": true,
      "iot_class": "local_polling"
    },
    "kef": {
      "name": "KEF",
      "integration_type": "hub",
      "config_flow": false,
      "iot_class": "local_polling"
    },
    "kegtron": {
      "name": "Kegtron",
      "integration_type": "hub",
      "config_flow": true,
      "iot_class": "local_push"
    },
    "keyboard": {
      "name": "Keyboard",
      "integration_type": "hub",
      "config_flow": false,
      "iot_class": "local_push"
    },
    "keyboard_remote": {
      "name": "Keyboard Remote",
      "integration_type": "hub",
      "config_flow": false,
      "iot_class": "local_push"
    },
    "keymitt_ble": {
      "name": "Keymitt MicroBot Push",
      "integration_type": "hub",
      "config_flow": true,
      "iot_class": "assumed_state"
    },
    "kira": {
      "name": "Kira",
      "integration_type": "hub",
      "config_flow": false,
      "iot_class": "local_push"
    },
    "kitchen_sink": {
      "name": "Everything but the Kitchen Sink",
      "integration_type": "hub",
      "config_flow": false,
      "iot_class": "calculated"
    },
    "kiwi": {
      "name": "KIWI",
      "integration_type": "hub",
      "config_flow": false,
      "iot_class": "cloud_polling"
    },
    "kmtronic": {
      "name": "KMtronic",
      "integration_type": "hub",
      "config_flow": true,
      "iot_class": "local_push"
    },
    "knx": {
      "name": "KNX",
      "integration_type": "hub",
      "config_flow": true,
      "iot_class": "local_push"
    },
    "kodi": {
      "name": "Kodi",
      "integration_type": "hub",
      "config_flow": true,
      "iot_class": "local_push"
    },
    "konnected": {
      "name": "Konnected.io",
      "integration_type": "hub",
      "config_flow": true,
      "iot_class": "local_push"
    },
    "kostal_plenticore": {
      "name": "Kostal Plenticore Solar Inverter",
      "integration_type": "hub",
      "config_flow": true,
      "iot_class": "local_polling"
    },
    "kraken": {
      "name": "Kraken",
      "integration_type": "hub",
      "config_flow": true,
      "iot_class": "cloud_polling"
    },
    "kulersky": {
      "name": "Kuler Sky",
      "integration_type": "hub",
      "config_flow": true,
      "iot_class": "local_polling"
    },
    "kwb": {
      "name": "KWB Easyfire",
      "integration_type": "hub",
      "config_flow": false,
      "iot_class": "local_polling"
    },
    "lacrosse": {
      "name": "LaCrosse",
      "integration_type": "hub",
      "config_flow": false,
      "iot_class": "local_polling"
    },
    "lacrosse_view": {
      "name": "LaCrosse View",
      "integration_type": "hub",
      "config_flow": true,
      "iot_class": "cloud_polling"
    },
    "lametric": {
      "name": "LaMetric",
      "integration_type": "device",
      "config_flow": true,
      "iot_class": "local_polling"
    },
    "landisgyr_heat_meter": {
      "name": "Landis+Gyr Heat Meter",
      "integration_type": "hub",
      "config_flow": true,
      "iot_class": "local_polling"
    },
    "lannouncer": {
      "name": "LANnouncer",
      "integration_type": "hub",
      "config_flow": false,
      "iot_class": "local_push"
    },
    "lastfm": {
      "name": "Last.fm",
      "integration_type": "hub",
      "config_flow": false,
      "iot_class": "cloud_polling"
    },
    "launch_library": {
      "name": "Launch Library",
      "integration_type": "service",
      "config_flow": true,
      "iot_class": "cloud_polling"
    },
    "laundrify": {
      "name": "laundrify",
      "integration_type": "hub",
      "config_flow": true,
      "iot_class": "cloud_polling"
    },
    "lcn": {
      "name": "LCN",
      "integration_type": "hub",
      "config_flow": false,
      "iot_class": "local_push"
    },
    "ld2410_ble": {
      "name": "LD2410 BLE",
      "integration_type": "device",
      "config_flow": true,
      "iot_class": "local_push"
    },
    "led_ble": {
      "name": "LED BLE",
      "integration_type": "hub",
      "config_flow": true,
      "iot_class": "local_polling"
    },
    "legrand": {
      "name": "Legrand",
      "integration_type": "virtual",
      "supported_by": "netatmo"
    },
    "leviton": {
      "name": "Leviton",
      "iot_standards": [
        "zwave"
      ]
    },
    "lg": {
      "name": "LG",
      "integrations": {
        "lg_netcast": {
          "integration_type": "hub",
          "config_flow": false,
          "iot_class": "local_polling",
          "name": "LG Netcast"
        },
        "lg_soundbar": {
          "integration_type": "hub",
          "config_flow": true,
          "iot_class": "local_polling",
          "name": "LG Soundbars"
        },
        "webostv": {
          "integration_type": "hub",
          "config_flow": true,
          "iot_class": "local_push",
          "name": "LG webOS Smart TV"
        }
      }
    },
    "lidarr": {
      "name": "Lidarr",
      "integration_type": "service",
      "config_flow": true,
      "iot_class": "local_polling"
    },
    "life360": {
      "name": "Life360",
      "integration_type": "hub",
      "config_flow": true,
      "iot_class": "cloud_polling"
    },
    "lifx": {
      "name": "LIFX",
      "integration_type": "hub",
      "config_flow": true,
      "iot_class": "local_polling"
    },
    "lifx_cloud": {
      "name": "LIFX Cloud",
      "integration_type": "hub",
      "config_flow": false,
      "iot_class": "cloud_push"
    },
    "lightwave": {
      "name": "Lightwave",
      "integration_type": "hub",
      "config_flow": false,
      "iot_class": "assumed_state"
    },
    "limitlessled": {
      "name": "LimitlessLED",
      "integration_type": "hub",
      "config_flow": false,
      "iot_class": "assumed_state"
    },
    "linksys_smart": {
      "name": "Linksys Smart Wi-Fi",
      "integration_type": "hub",
      "config_flow": false,
      "iot_class": "local_polling"
    },
    "linode": {
      "name": "Linode",
      "integration_type": "hub",
      "config_flow": false,
      "iot_class": "cloud_polling"
    },
    "linux_battery": {
      "name": "Linux Battery",
      "integration_type": "hub",
      "config_flow": false,
      "iot_class": "local_polling"
    },
    "lirc": {
      "name": "LIRC",
      "integration_type": "hub",
      "config_flow": false,
      "iot_class": "local_push"
    },
    "litejet": {
      "name": "LiteJet",
      "integration_type": "hub",
      "config_flow": true,
      "iot_class": "local_push"
    },
    "litterrobot": {
      "name": "Litter-Robot",
      "integration_type": "hub",
      "config_flow": true,
      "iot_class": "cloud_push"
    },
    "livisi": {
      "name": "LIVISI Smart Home",
      "integration_type": "hub",
      "config_flow": true,
      "iot_class": "local_polling"
    },
    "llamalab_automate": {
      "name": "LlamaLab Automate",
      "integration_type": "hub",
      "config_flow": false,
      "iot_class": "cloud_push"
    },
    "local_calendar": {
      "name": "Local Calendar",
      "integration_type": "hub",
      "config_flow": true,
      "iot_class": "local_polling"
    },
    "local_file": {
      "name": "Local File",
      "integration_type": "hub",
      "config_flow": false,
      "iot_class": "local_polling"
    },
    "local_ip": {
      "integration_type": "hub",
      "config_flow": true,
      "iot_class": "local_polling"
    },
    "locative": {
      "name": "Locative",
      "integration_type": "hub",
      "config_flow": true,
      "iot_class": "local_push"
    },
    "logentries": {
      "name": "Logentries",
      "integration_type": "hub",
      "config_flow": false,
      "iot_class": "cloud_push"
    },
    "logi_circle": {
      "name": "Logi Circle",
      "integration_type": "hub",
      "config_flow": true,
      "iot_class": "cloud_polling"
    },
    "logitech": {
      "name": "Logitech",
      "integrations": {
        "harmony": {
          "integration_type": "hub",
          "config_flow": true,
          "iot_class": "local_push",
          "name": "Logitech Harmony Hub"
        },
        "ue_smart_radio": {
          "integration_type": "hub",
          "config_flow": false,
          "iot_class": "cloud_polling",
          "name": "Logitech UE Smart Radio"
        },
        "squeezebox": {
          "integration_type": "hub",
          "config_flow": true,
          "iot_class": "local_polling",
          "name": "Squeezebox (Logitech Media Server)"
        }
      }
    },
    "london_air": {
      "name": "London Air",
      "integration_type": "hub",
      "config_flow": false,
      "iot_class": "cloud_polling"
    },
    "london_underground": {
      "name": "London Underground",
      "integration_type": "hub",
      "config_flow": false,
      "iot_class": "cloud_polling"
    },
    "lookin": {
      "name": "LOOKin",
      "integration_type": "hub",
      "config_flow": true,
      "iot_class": "local_push"
    },
    "luftdaten": {
      "name": "Sensor.Community",
      "integration_type": "device",
      "config_flow": true,
      "iot_class": "cloud_polling"
    },
    "lupusec": {
      "name": "Lupus Electronics LUPUSEC",
      "integration_type": "hub",
      "config_flow": false,
      "iot_class": "local_polling"
    },
    "lutron": {
      "name": "Lutron",
      "integrations": {
        "lutron": {
          "integration_type": "hub",
          "config_flow": false,
          "iot_class": "local_polling",
          "name": "Lutron"
        },
        "lutron_caseta": {
          "integration_type": "hub",
          "config_flow": true,
          "iot_class": "local_push",
          "name": "Lutron Cas\u00e9ta"
        },
        "homeworks": {
          "integration_type": "hub",
          "config_flow": false,
          "iot_class": "local_push",
          "name": "Lutron Homeworks"
        }
      }
    },
    "luxaflex": {
      "name": "Luxaflex",
      "integration_type": "virtual",
      "supported_by": "hunterdouglas_powerview"
    },
    "lw12wifi": {
      "name": "LAGUTE LW-12",
      "integration_type": "hub",
      "config_flow": false,
      "iot_class": "local_polling"
    },
    "magicseaweed": {
      "name": "Magicseaweed",
      "integration_type": "hub",
      "config_flow": false,
      "iot_class": "cloud_polling"
    },
    "mailgun": {
      "name": "Mailgun",
      "integration_type": "hub",
      "config_flow": true,
      "iot_class": "cloud_push"
    },
    "manual": {
      "name": "Manual Alarm Control Panel",
      "integration_type": "hub",
      "config_flow": false,
      "iot_class": "calculated"
    },
    "marantz": {
      "name": "Marantz",
      "integration_type": "virtual",
      "supported_by": "denonavr"
    },
    "martec": {
      "name": "Martec",
      "integration_type": "virtual",
      "supported_by": "motion_blinds"
    },
    "marytts": {
      "name": "MaryTTS",
      "integration_type": "hub",
      "config_flow": false,
      "iot_class": "local_push"
    },
    "mastodon": {
      "name": "Mastodon",
      "integration_type": "hub",
      "config_flow": false,
      "iot_class": "cloud_push"
    },
    "matrix": {
      "name": "Matrix",
      "integration_type": "hub",
      "config_flow": false,
      "iot_class": "cloud_push"
    },
    "matter": {
      "name": "Matter (BETA)",
      "integration_type": "hub",
      "config_flow": true,
      "iot_class": "local_push"
    },
    "mazda": {
      "name": "Mazda Connected Services",
      "integration_type": "hub",
      "config_flow": true,
      "iot_class": "cloud_polling"
    },
    "meater": {
      "name": "Meater",
      "integration_type": "hub",
      "config_flow": true,
      "iot_class": "cloud_polling"
    },
    "media_extractor": {
      "name": "Media Extractor",
      "integration_type": "hub",
      "config_flow": false,
      "iot_class": "calculated"
    },
    "mediaroom": {
      "name": "Mediaroom",
      "integration_type": "hub",
      "config_flow": false,
      "iot_class": "local_polling"
    },
    "melcloud": {
      "name": "MELCloud",
      "integration_type": "hub",
      "config_flow": true,
      "iot_class": "cloud_polling"
    },
    "melissa": {
      "name": "Melissa",
      "integration_type": "hub",
      "config_flow": false,
      "iot_class": "cloud_polling"
    },
    "melnor": {
      "name": "Melnor",
      "integrations": {
        "melnor": {
          "integration_type": "hub",
          "config_flow": true,
          "iot_class": "local_polling",
          "name": "Melnor Bluetooth"
        },
        "raincloud": {
          "integration_type": "hub",
          "config_flow": false,
          "iot_class": "cloud_polling",
          "name": "Melnor RainCloud"
        }
      }
    },
    "meraki": {
      "name": "Meraki",
      "integration_type": "hub",
      "config_flow": false,
      "iot_class": "cloud_polling"
    },
    "message_bird": {
      "name": "MessageBird",
      "integration_type": "hub",
      "config_flow": false,
      "iot_class": "cloud_push"
    },
    "met": {
      "name": "Meteorologisk institutt (Met.no)",
      "integration_type": "hub",
      "config_flow": true,
      "iot_class": "cloud_polling"
    },
    "met_eireann": {
      "name": "Met \u00c9ireann",
      "integration_type": "hub",
      "config_flow": true,
      "iot_class": "cloud_polling"
    },
    "meteo_france": {
      "name": "M\u00e9t\u00e9o-France",
      "integration_type": "hub",
      "config_flow": true,
      "iot_class": "cloud_polling"
    },
    "meteoalarm": {
      "name": "MeteoAlarm",
      "integration_type": "hub",
      "config_flow": false,
      "iot_class": "cloud_polling"
    },
    "meteoclimatic": {
      "name": "Meteoclimatic",
      "integration_type": "hub",
      "config_flow": true,
      "iot_class": "cloud_polling"
    },
    "metoffice": {
      "name": "Met Office",
      "integration_type": "hub",
      "config_flow": true,
      "iot_class": "cloud_polling"
    },
    "mfi": {
      "name": "Ubiquiti mFi mPort",
      "integration_type": "hub",
      "config_flow": false,
      "iot_class": "local_polling"
    },
    "microsoft": {
      "name": "Microsoft",
      "integrations": {
        "azure_devops": {
          "integration_type": "hub",
          "config_flow": true,
          "iot_class": "cloud_polling",
          "name": "Azure DevOps"
        },
        "azure_event_hub": {
          "integration_type": "hub",
          "config_flow": true,
          "iot_class": "cloud_push",
          "name": "Azure Event Hub"
        },
        "azure_service_bus": {
          "integration_type": "hub",
          "config_flow": false,
          "iot_class": "cloud_push",
          "name": "Azure Service Bus"
        },
        "microsoft_face_detect": {
          "integration_type": "hub",
          "config_flow": false,
          "iot_class": "cloud_push",
          "name": "Microsoft Face Detect"
        },
        "microsoft_face_identify": {
          "integration_type": "hub",
          "config_flow": false,
          "iot_class": "cloud_push",
          "name": "Microsoft Face Identify"
        },
        "microsoft_face": {
          "integration_type": "hub",
          "config_flow": false,
          "iot_class": "cloud_push",
          "name": "Microsoft Face"
        },
        "microsoft": {
          "integration_type": "hub",
          "config_flow": false,
          "iot_class": "cloud_push",
          "name": "Microsoft Text-to-Speech (TTS)"
        },
        "msteams": {
          "integration_type": "hub",
          "config_flow": false,
          "iot_class": "cloud_push",
          "name": "Microsoft Teams"
        },
        "xbox": {
          "integration_type": "hub",
          "config_flow": true,
          "iot_class": "cloud_polling",
          "name": "Xbox"
        },
        "xbox_live": {
          "integration_type": "hub",
          "config_flow": false,
          "iot_class": "cloud_polling",
          "name": "Xbox Live"
        }
      }
    },
    "miflora": {
      "name": "Mi Flora",
      "integration_type": "hub",
      "config_flow": false,
      "iot_class": "local_polling"
    },
    "mijndomein_energie": {
      "name": "Mijndomein Energie",
      "integration_type": "virtual",
      "supported_by": "energyzero"
    },
    "mikrotik": {
      "name": "Mikrotik",
      "integration_type": "hub",
      "config_flow": true,
      "iot_class": "local_polling"
    },
    "mill": {
      "name": "Mill",
      "integration_type": "hub",
      "config_flow": true,
      "iot_class": "local_polling"
    },
    "minecraft_server": {
      "name": "Minecraft Server",
      "integration_type": "hub",
      "config_flow": true,
      "iot_class": "local_polling"
    },
    "minio": {
      "name": "Minio",
      "integration_type": "hub",
      "config_flow": false,
      "iot_class": "cloud_push"
    },
    "mitemp_bt": {
      "name": "Xiaomi Mijia BLE Temperature and Humidity Sensor",
      "integration_type": "hub",
      "config_flow": false,
      "iot_class": "local_polling"
    },
    "mjpeg": {
      "name": "MJPEG IP Camera",
      "integration_type": "hub",
      "config_flow": true,
      "iot_class": "local_push"
    },
    "moat": {
      "name": "Moat",
      "integration_type": "hub",
      "config_flow": true,
      "iot_class": "local_push"
    },
    "mobile_app": {
      "integration_type": "hub",
      "config_flow": true,
      "iot_class": "local_push"
    },
    "mochad": {
      "name": "Mochad",
      "integration_type": "hub",
      "config_flow": false,
      "iot_class": "local_polling"
    },
    "modbus": {
      "name": "Modbus",
      "integration_type": "hub",
      "config_flow": false,
      "iot_class": "local_polling"
    },
    "modem_callerid": {
      "name": "Phone Modem",
      "integration_type": "device",
      "config_flow": true,
      "iot_class": "local_polling"
    },
    "modern_forms": {
      "name": "Modern Forms",
      "integration_type": "hub",
      "config_flow": true,
      "iot_class": "local_polling"
    },
    "moehlenhoff_alpha2": {
      "integration_type": "hub",
      "config_flow": true,
      "iot_class": "local_push"
    },
    "mold_indicator": {
      "name": "Mold Indicator",
      "integration_type": "hub",
      "config_flow": false,
      "iot_class": "local_polling"
    },
    "monoprice": {
      "name": "Monoprice 6-Zone Amplifier",
      "integration_type": "hub",
      "config_flow": true,
      "iot_class": "local_polling"
    },
    "moon": {
      "integration_type": "service",
      "config_flow": true,
      "iot_class": "local_polling"
    },
    "mopeka": {
      "name": "Mopeka",
      "integration_type": "device",
      "config_flow": true,
      "iot_class": "local_push"
    },
    "motion_blinds": {
      "name": "Motion Blinds",
      "integration_type": "hub",
      "config_flow": true,
      "iot_class": "local_push"
    },
    "motioneye": {
      "name": "motionEye",
      "integration_type": "hub",
      "config_flow": true,
      "iot_class": "local_polling"
    },
    "mpd": {
      "name": "Music Player Daemon (MPD)",
      "integration_type": "hub",
      "config_flow": false,
      "iot_class": "local_polling"
    },
    "mqtt": {
      "name": "MQTT",
      "integrations": {
        "manual_mqtt": {
          "integration_type": "hub",
          "config_flow": false,
          "iot_class": "local_push",
          "name": "Manual MQTT Alarm Control Panel"
        },
        "mqtt": {
          "integration_type": "hub",
          "config_flow": true,
          "iot_class": "local_push",
          "name": "MQTT"
        },
        "mqtt_eventstream": {
          "integration_type": "hub",
          "config_flow": false,
          "iot_class": "local_polling",
          "name": "MQTT Eventstream"
        },
        "mqtt_json": {
          "integration_type": "hub",
          "config_flow": false,
          "iot_class": "local_push",
          "name": "MQTT JSON"
        },
        "mqtt_room": {
          "integration_type": "hub",
          "config_flow": false,
          "iot_class": "local_push",
          "name": "MQTT Room Presence"
        },
        "mqtt_statestream": {
          "integration_type": "hub",
          "config_flow": false,
          "iot_class": "local_push",
          "name": "MQTT Statestream"
        }
      }
    },
    "mullvad": {
      "name": "Mullvad VPN",
      "integration_type": "hub",
      "config_flow": true,
      "iot_class": "cloud_polling"
    },
    "mutesync": {
      "name": "mutesync",
      "integration_type": "hub",
      "config_flow": true,
      "iot_class": "local_polling"
    },
    "mvglive": {
      "name": "MVG",
      "integration_type": "hub",
      "config_flow": false,
      "iot_class": "cloud_polling"
    },
    "mycroft": {
      "name": "Mycroft",
      "integration_type": "hub",
      "config_flow": false,
      "iot_class": "local_push"
    },
    "myq": {
      "name": "MyQ",
      "integration_type": "hub",
      "config_flow": true,
      "iot_class": "cloud_polling"
    },
    "mysensors": {
      "name": "MySensors",
      "integration_type": "hub",
      "config_flow": true,
      "iot_class": "local_push"
    },
    "mystrom": {
      "name": "myStrom",
      "integration_type": "hub",
      "config_flow": false,
      "iot_class": "local_polling"
    },
    "mythicbeastsdns": {
      "name": "Mythic Beasts DNS",
      "integration_type": "hub",
      "config_flow": false,
      "iot_class": "cloud_push"
    },
    "nad": {
      "name": "NAD",
      "integration_type": "hub",
      "config_flow": false,
      "iot_class": "local_polling"
    },
    "nam": {
      "name": "Nettigo Air Monitor",
      "integration_type": "device",
      "config_flow": true,
      "iot_class": "local_polling"
    },
    "namecheapdns": {
      "name": "Namecheap FreeDNS",
      "integration_type": "hub",
      "config_flow": false,
      "iot_class": "cloud_push"
    },
    "nanoleaf": {
      "name": "Nanoleaf",
      "integration_type": "hub",
      "config_flow": true,
      "iot_class": "local_push"
    },
    "neato": {
      "name": "Neato Botvac",
      "integration_type": "hub",
      "config_flow": true,
      "iot_class": "cloud_polling"
    },
    "nederlandse_spoorwegen": {
      "name": "Nederlandse Spoorwegen (NS)",
      "integration_type": "hub",
      "config_flow": false,
      "iot_class": "cloud_polling"
    },
    "ness_alarm": {
      "name": "Ness Alarm",
      "integration_type": "hub",
      "config_flow": false,
      "iot_class": "local_push"
    },
    "netatmo": {
      "name": "Netatmo",
      "integration_type": "hub",
      "config_flow": true,
      "iot_class": "cloud_polling"
    },
    "netdata": {
      "name": "Netdata",
      "integration_type": "hub",
      "config_flow": false,
      "iot_class": "local_polling"
    },
    "netgear": {
      "name": "NETGEAR",
      "integrations": {
        "netgear": {
          "integration_type": "hub",
          "config_flow": true,
          "iot_class": "local_polling",
          "name": "NETGEAR"
        },
        "netgear_lte": {
          "integration_type": "hub",
          "config_flow": false,
          "iot_class": "local_polling",
          "name": "NETGEAR LTE"
        }
      }
    },
    "netio": {
      "name": "Netio",
      "integration_type": "hub",
      "config_flow": false,
      "iot_class": "local_polling"
    },
    "neurio_energy": {
      "name": "Neurio energy",
      "integration_type": "hub",
      "config_flow": false,
      "iot_class": "cloud_polling"
    },
    "nexia": {
      "name": "Nexia/American Standard/Trane",
      "integration_type": "hub",
      "config_flow": true,
      "iot_class": "cloud_polling"
    },
    "nexity": {
      "name": "Nexity Eug\u00e9nie",
      "integration_type": "virtual",
      "supported_by": "overkiz"
    },
    "nextbus": {
      "name": "NextBus",
      "integration_type": "hub",
      "config_flow": false,
      "iot_class": "local_polling"
    },
    "nextcloud": {
      "name": "Nextcloud",
      "integration_type": "hub",
      "config_flow": false,
      "iot_class": "cloud_polling"
    },
    "nextdns": {
      "name": "NextDNS",
      "integration_type": "service",
      "config_flow": true,
      "iot_class": "cloud_polling"
    },
    "nfandroidtv": {
      "name": "Notifications for Android TV / Fire TV",
      "integration_type": "service",
      "config_flow": true,
      "iot_class": "local_push"
    },
    "nibe_heatpump": {
      "name": "Nibe Heat Pump",
      "integration_type": "hub",
      "config_flow": true,
      "iot_class": "local_polling"
    },
    "nightscout": {
      "name": "Nightscout",
      "integration_type": "hub",
      "config_flow": true,
      "iot_class": "cloud_polling"
    },
    "niko_home_control": {
      "name": "Niko Home Control",
      "integration_type": "hub",
      "config_flow": false,
      "iot_class": "local_polling"
    },
    "nilu": {
      "name": "Norwegian Institute for Air Research (NILU)",
      "integration_type": "hub",
      "config_flow": false,
      "iot_class": "cloud_polling"
    },
    "nina": {
      "name": "NINA",
      "integration_type": "hub",
      "config_flow": true,
      "iot_class": "cloud_polling"
    },
    "nissan_leaf": {
      "name": "Nissan Leaf",
      "integration_type": "hub",
      "config_flow": false,
      "iot_class": "cloud_polling"
    },
    "nmap_tracker": {
      "integration_type": "hub",
      "config_flow": true,
      "iot_class": "local_polling"
    },
    "nmbs": {
      "name": "NMBS",
      "integration_type": "hub",
      "config_flow": false,
      "iot_class": "cloud_polling"
    },
    "no_ip": {
      "name": "No-IP.com",
      "integration_type": "hub",
      "config_flow": false,
      "iot_class": "cloud_polling"
    },
    "noaa_tides": {
      "name": "NOAA Tides",
      "integration_type": "hub",
      "config_flow": false,
      "iot_class": "cloud_polling"
    },
    "nobo_hub": {
      "name": "Nob\u00f8 Ecohub",
      "integration_type": "hub",
      "config_flow": true,
      "iot_class": "local_push"
    },
    "norway_air": {
      "name": "Om Luftkvalitet i Norge (Norway Air)",
      "integration_type": "hub",
      "config_flow": false,
      "iot_class": "cloud_polling"
    },
    "notify_events": {
      "name": "Notify.Events",
      "integration_type": "hub",
      "config_flow": false,
      "iot_class": "cloud_push"
    },
    "notion": {
      "name": "Notion",
      "integration_type": "hub",
      "config_flow": true,
      "iot_class": "cloud_polling"
    },
    "nsw_fuel_station": {
      "name": "NSW Fuel Station Price",
      "integration_type": "hub",
      "config_flow": false,
      "iot_class": "cloud_polling"
    },
    "nsw_rural_fire_service_feed": {
      "name": "NSW Rural Fire Service Incidents",
      "integration_type": "service",
      "config_flow": false,
      "iot_class": "cloud_polling"
    },
    "nuheat": {
      "name": "NuHeat",
      "integration_type": "hub",
      "config_flow": true,
      "iot_class": "cloud_polling"
    },
    "nuki": {
      "name": "Nuki",
      "integration_type": "hub",
      "config_flow": true,
      "iot_class": "local_polling"
    },
    "numato": {
      "name": "Numato USB GPIO Expander",
      "integration_type": "hub",
      "config_flow": false,
      "iot_class": "local_push"
    },
    "nut": {
      "name": "Network UPS Tools (NUT)",
      "integration_type": "device",
      "config_flow": true,
      "iot_class": "local_polling"
    },
    "nutrichef": {
      "name": "Nutrichef",
      "integration_type": "virtual",
      "supported_by": "inkbird"
    },
    "nws": {
      "name": "National Weather Service (NWS)",
      "integration_type": "hub",
      "config_flow": true,
      "iot_class": "cloud_polling"
    },
    "nx584": {
      "name": "NX584",
      "integration_type": "hub",
      "config_flow": false,
      "iot_class": "local_push"
    },
    "nzbget": {
      "name": "NZBGet",
      "integration_type": "hub",
      "config_flow": true,
      "iot_class": "local_polling"
    },
    "oasa_telematics": {
      "name": "OASA Telematics",
      "integration_type": "hub",
      "config_flow": false,
      "iot_class": "cloud_polling"
    },
    "obihai": {
      "name": "Obihai",
      "integration_type": "hub",
      "config_flow": false,
      "iot_class": "local_polling"
    },
    "octoprint": {
      "name": "OctoPrint",
      "integration_type": "hub",
      "config_flow": true,
      "iot_class": "local_polling"
    },
    "oem": {
      "name": "OpenEnergyMonitor WiFi Thermostat",
      "integration_type": "hub",
      "config_flow": false,
      "iot_class": "local_polling"
    },
    "ohmconnect": {
      "name": "OhmConnect",
      "integration_type": "hub",
      "config_flow": false,
      "iot_class": "cloud_polling"
    },
    "ombi": {
      "name": "Ombi",
      "integration_type": "hub",
      "config_flow": false,
      "iot_class": "local_polling"
    },
    "omnilogic": {
      "name": "Hayward Omnilogic",
      "integration_type": "hub",
      "config_flow": true,
      "iot_class": "cloud_polling"
    },
    "oncue": {
      "name": "Oncue by Kohler",
      "integration_type": "hub",
      "config_flow": true,
      "iot_class": "cloud_polling"
    },
    "ondilo_ico": {
      "name": "Ondilo ICO",
      "integration_type": "hub",
      "config_flow": true,
      "iot_class": "cloud_polling"
    },
    "onewire": {
      "name": "1-Wire",
      "integration_type": "hub",
      "config_flow": true,
      "iot_class": "local_polling"
    },
    "onkyo": {
      "name": "Onkyo",
      "integration_type": "hub",
      "config_flow": false,
      "iot_class": "local_polling"
    },
    "onvif": {
      "name": "ONVIF",
      "integration_type": "hub",
      "config_flow": true,
      "iot_class": "local_push"
    },
    "open_meteo": {
      "name": "Open-Meteo",
      "integration_type": "service",
      "config_flow": true,
      "iot_class": "cloud_polling"
    },
    "openai_conversation": {
      "name": "OpenAI Conversation",
      "integration_type": "service",
      "config_flow": true,
      "iot_class": "cloud_polling"
    },
    "openalpr_cloud": {
      "name": "OpenALPR Cloud",
      "integration_type": "hub",
      "config_flow": false,
      "iot_class": "cloud_push"
    },
    "opencv": {
      "name": "OpenCV",
      "integration_type": "hub",
      "config_flow": false,
      "iot_class": "local_push"
    },
    "openerz": {
      "name": "Open ERZ",
      "integration_type": "hub",
      "config_flow": false,
      "iot_class": "cloud_polling"
    },
    "openevse": {
      "name": "OpenEVSE",
      "integration_type": "hub",
      "config_flow": false,
      "iot_class": "local_polling"
    },
    "openexchangerates": {
      "name": "Open Exchange Rates",
      "integration_type": "hub",
      "config_flow": true,
      "iot_class": "cloud_polling"
    },
    "opengarage": {
      "name": "OpenGarage",
      "integration_type": "hub",
      "config_flow": true,
      "iot_class": "local_polling"
    },
    "openhardwaremonitor": {
      "name": "Open Hardware Monitor",
      "integration_type": "hub",
      "config_flow": false,
      "iot_class": "local_polling"
    },
    "openhome": {
      "name": "Linn / OpenHome",
      "integration_type": "hub",
      "config_flow": false,
      "iot_class": "local_polling"
    },
    "opensensemap": {
      "name": "openSenseMap",
      "integration_type": "hub",
      "config_flow": false,
      "iot_class": "cloud_polling"
    },
    "opensky": {
      "name": "OpenSky Network",
      "integration_type": "hub",
      "config_flow": false,
      "iot_class": "cloud_polling"
    },
    "opentherm_gw": {
      "name": "OpenTherm Gateway",
      "integration_type": "hub",
      "config_flow": true,
      "iot_class": "local_push"
    },
    "openuv": {
      "name": "OpenUV",
      "integration_type": "service",
      "config_flow": true,
      "iot_class": "cloud_polling"
    },
    "openweathermap": {
      "name": "OpenWeatherMap",
      "integration_type": "hub",
      "config_flow": true,
      "iot_class": "cloud_polling"
    },
    "openwrt": {
      "name": "OpenWrt",
      "integrations": {
        "luci": {
          "integration_type": "hub",
          "config_flow": false,
          "iot_class": "local_polling",
          "name": "OpenWrt (luci)"
        },
        "ubus": {
          "integration_type": "hub",
          "config_flow": false,
          "iot_class": "local_polling",
          "name": "OpenWrt (ubus)"
        }
      }
    },
    "opnsense": {
      "name": "OPNSense",
      "integration_type": "hub",
      "config_flow": false,
      "iot_class": "local_polling"
    },
    "opple": {
      "name": "Opple",
      "integration_type": "hub",
      "config_flow": false,
      "iot_class": "local_polling"
    },
    "oralb": {
      "name": "Oral-B",
      "integration_type": "hub",
      "config_flow": true,
      "iot_class": "local_push"
    },
    "oru": {
      "name": "Orange and Rockland Utility (ORU)",
      "integration_type": "hub",
      "config_flow": false,
      "iot_class": "cloud_polling"
    },
    "orvibo": {
      "name": "Orvibo",
      "integration_type": "hub",
      "config_flow": false,
      "iot_class": "local_push"
    },
    "osramlightify": {
      "name": "Osramlightify",
      "integration_type": "hub",
      "config_flow": false,
      "iot_class": "local_polling"
    },
    "otbr": {
      "name": "Open Thread Border Router",
      "integration_type": "service",
      "config_flow": true,
      "iot_class": "local_polling"
    },
    "otp": {
      "name": "One-Time Password (OTP)",
      "integration_type": "hub",
      "config_flow": false,
      "iot_class": "local_polling"
    },
    "overkiz": {
      "name": "Overkiz",
      "integration_type": "hub",
      "config_flow": true,
      "iot_class": "cloud_polling"
    },
    "ovo_energy": {
      "name": "OVO Energy",
      "integration_type": "service",
      "config_flow": true,
      "iot_class": "cloud_polling"
    },
    "owntracks": {
      "name": "OwnTracks",
      "integration_type": "hub",
      "config_flow": true,
      "iot_class": "local_push"
    },
    "p1_monitor": {
      "name": "P1 Monitor",
      "integration_type": "hub",
      "config_flow": true,
      "iot_class": "local_polling"
    },
    "panasonic": {
      "name": "Panasonic",
      "integrations": {
        "panasonic_bluray": {
          "integration_type": "hub",
          "config_flow": false,
          "iot_class": "local_polling",
          "name": "Panasonic Blu-Ray Player"
        },
        "panasonic_viera": {
          "integration_type": "hub",
          "config_flow": true,
          "iot_class": "local_polling",
          "name": "Panasonic Viera"
        }
      }
    },
    "pandora": {
      "name": "Pandora",
      "integration_type": "hub",
      "config_flow": false,
      "iot_class": "local_polling"
    },
    "panel_custom": {
      "name": "Custom Panel",
      "integration_type": "hub",
      "config_flow": false
    },
    "panel_iframe": {
      "name": "iframe Panel",
      "integration_type": "hub",
      "config_flow": false
    },
    "pcs_lighting": {
      "name": "PCS Lighting",
      "integration_type": "virtual",
      "supported_by": "upb"
    },
    "peco": {
      "name": "PECO Outage Counter",
      "integration_type": "hub",
      "config_flow": true,
      "iot_class": "cloud_polling"
    },
    "pencom": {
      "name": "Pencom",
      "integration_type": "hub",
      "config_flow": false,
      "iot_class": "local_polling"
    },
    "philips": {
      "name": "Philips",
      "integrations": {
        "dynalite": {
          "integration_type": "hub",
          "config_flow": true,
          "iot_class": "local_push",
          "name": "Philips Dynalite"
        },
        "hue": {
          "integration_type": "hub",
          "config_flow": true,
          "iot_class": "local_push",
          "name": "Philips Hue"
        },
        "philips_js": {
          "integration_type": "hub",
          "config_flow": true,
          "iot_class": "local_polling",
          "name": "Philips TV"
        }
      }
    },
    "pi_hole": {
      "name": "Pi-hole",
      "integration_type": "hub",
      "config_flow": true,
      "iot_class": "local_polling"
    },
    "picnic": {
      "name": "Picnic",
      "integration_type": "hub",
      "config_flow": true,
      "iot_class": "cloud_polling"
    },
    "picotts": {
      "name": "Pico TTS",
      "integration_type": "hub",
      "config_flow": false,
      "iot_class": "local_push"
    },
    "pilight": {
      "name": "Pilight",
      "integration_type": "hub",
      "config_flow": false,
      "iot_class": "local_push"
    },
    "ping": {
      "name": "Ping (ICMP)",
      "integration_type": "hub",
      "config_flow": false,
      "iot_class": "local_polling"
    },
    "pioneer": {
      "name": "Pioneer",
      "integration_type": "hub",
      "config_flow": false,
      "iot_class": "local_polling"
    },
    "pjlink": {
      "name": "PJLink",
      "integration_type": "hub",
      "config_flow": false,
      "iot_class": "local_polling"
    },
    "plaato": {
      "name": "Plaato",
      "integration_type": "hub",
      "config_flow": true,
      "iot_class": "cloud_push"
    },
    "plant": {
      "integration_type": "hub",
      "config_flow": false
    },
    "plex": {
      "name": "Plex Media Server",
      "integration_type": "hub",
      "config_flow": true,
      "iot_class": "local_push"
    },
    "plugwise": {
      "name": "Plugwise",
      "integration_type": "hub",
      "config_flow": true,
      "iot_class": "local_polling"
    },
    "plum_lightpad": {
      "name": "Plum Lightpad",
      "integration_type": "hub",
      "config_flow": true,
      "iot_class": "local_push"
    },
    "pocketcasts": {
      "name": "Pocket Casts",
      "integration_type": "hub",
      "config_flow": false,
      "iot_class": "cloud_polling"
    },
    "point": {
      "name": "Minut Point",
      "integration_type": "hub",
      "config_flow": true,
      "iot_class": "cloud_polling"
    },
    "poolsense": {
      "name": "PoolSense",
      "integration_type": "hub",
      "config_flow": true,
      "iot_class": "cloud_polling"
    },
    "profiler": {
      "name": "Profiler",
      "integration_type": "hub",
      "config_flow": true
    },
    "progettihwsw": {
      "name": "ProgettiHWSW Automation",
      "integration_type": "hub",
      "config_flow": true,
      "iot_class": "local_polling"
    },
    "proliphix": {
      "name": "Proliphix",
      "integration_type": "hub",
      "config_flow": false,
      "iot_class": "local_polling"
    },
    "prometheus": {
      "name": "Prometheus",
      "integration_type": "hub",
      "config_flow": false,
      "iot_class": "assumed_state"
    },
    "prosegur": {
      "name": "Prosegur Alarm",
      "integration_type": "hub",
      "config_flow": true,
      "iot_class": "cloud_polling"
    },
    "prowl": {
      "name": "Prowl",
      "integration_type": "hub",
      "config_flow": false,
      "iot_class": "cloud_push"
    },
    "proximity": {
      "integration_type": "hub",
      "config_flow": false,
      "iot_class": "calculated"
    },
    "proxmoxve": {
      "name": "Proxmox VE",
      "integration_type": "hub",
      "config_flow": false,
      "iot_class": "local_polling"
    },
    "proxy": {
      "name": "Camera Proxy",
      "integration_type": "hub",
      "config_flow": false
    },
    "prusalink": {
      "name": "PrusaLink",
      "integration_type": "hub",
      "config_flow": true,
      "iot_class": "local_polling"
    },
    "pulseaudio_loopback": {
      "name": "PulseAudio Loopback",
      "integration_type": "hub",
      "config_flow": false,
      "iot_class": "local_polling"
    },
    "pure_energie": {
      "name": "Pure Energie",
      "integration_type": "hub",
      "config_flow": true,
      "iot_class": "local_polling"
    },
    "purpleair": {
      "name": "PurpleAir",
      "integration_type": "hub",
      "config_flow": true,
      "iot_class": "cloud_polling"
    },
    "push": {
      "name": "Push",
      "integration_type": "hub",
      "config_flow": false,
      "iot_class": "local_push"
    },
    "pushbullet": {
      "name": "Pushbullet",
      "integration_type": "hub",
      "config_flow": true,
      "iot_class": "cloud_polling"
    },
    "pushover": {
      "name": "Pushover",
      "integration_type": "hub",
      "config_flow": true,
      "iot_class": "cloud_push"
    },
    "pushsafer": {
      "name": "Pushsafer",
      "integration_type": "hub",
      "config_flow": false,
      "iot_class": "cloud_push"
    },
    "pvoutput": {
      "name": "PVOutput",
      "integration_type": "device",
      "config_flow": true,
      "iot_class": "cloud_polling"
    },
    "pvpc_hourly_pricing": {
      "name": "Spain electricity hourly pricing (PVPC)",
      "integration_type": "hub",
      "config_flow": true,
      "iot_class": "cloud_polling"
    },
    "pyload": {
      "name": "pyLoad",
      "integration_type": "hub",
      "config_flow": false,
      "iot_class": "local_polling"
    },
    "python_script": {
      "name": "Python Scripts",
      "integration_type": "hub",
      "config_flow": false
    },
    "qbittorrent": {
      "name": "qBittorrent",
      "integration_type": "hub",
      "config_flow": false,
      "iot_class": "local_polling"
    },
    "qingping": {
      "name": "Qingping",
      "integration_type": "hub",
      "config_flow": true,
      "iot_class": "local_push"
    },
    "qld_bushfire": {
      "name": "Queensland Bushfire Alert",
      "integration_type": "service",
      "config_flow": false,
      "iot_class": "cloud_polling"
    },
    "qnap": {
      "name": "QNAP",
      "integrations": {
        "qnap": {
          "integration_type": "hub",
          "config_flow": false,
          "iot_class": "local_polling",
          "name": "QNAP"
        },
        "qnap_qsw": {
          "integration_type": "hub",
          "config_flow": true,
          "iot_class": "local_polling",
          "name": "QNAP QSW"
        }
      }
    },
    "qrcode": {
      "name": "QR Code",
      "integration_type": "hub",
      "config_flow": false,
      "iot_class": "calculated"
    },
    "quantum_gateway": {
      "name": "Quantum Gateway",
      "integration_type": "hub",
      "config_flow": false,
      "iot_class": "local_polling"
    },
    "qvr_pro": {
      "name": "QVR Pro",
      "integration_type": "hub",
      "config_flow": false,
      "iot_class": "local_polling"
    },
    "qwikswitch": {
      "name": "QwikSwitch QSUSB",
      "integration_type": "hub",
      "config_flow": false,
      "iot_class": "local_push"
    },
    "rachio": {
      "name": "Rachio",
      "integration_type": "hub",
      "config_flow": true,
      "iot_class": "cloud_push"
    },
    "radarr": {
      "name": "Radarr",
      "integration_type": "service",
      "config_flow": true,
      "iot_class": "local_polling"
    },
    "radio_browser": {
      "name": "Radio Browser",
      "integration_type": "service",
      "config_flow": true,
      "iot_class": "cloud_polling"
    },
    "radiotherm": {
      "name": "Radio Thermostat",
      "integration_type": "hub",
      "config_flow": true,
      "iot_class": "local_polling"
    },
    "rainbird": {
      "name": "Rain Bird",
      "integration_type": "hub",
      "config_flow": true,
      "iot_class": "local_polling"
    },
<<<<<<< HEAD
    "rainforest": {
      "name": "Rainforest Automation",
      "integrations": {
        "rainforest_eagle": {
          "config_flow": true,
          "iot_class": "local_polling",
          "name": "Rainforest Eagle"
        },
        "rainforest_raven": {
          "config_flow": true,
          "iot_class": "local_polling",
          "name": "Rainforest RAVEn"
        }
      }
=======
    "rainforest_eagle": {
      "name": "Rainforest Eagle",
      "integration_type": "hub",
      "config_flow": true,
      "iot_class": "local_polling"
>>>>>>> a385a00d
    },
    "rainmachine": {
      "name": "RainMachine",
      "integration_type": "device",
      "config_flow": true,
      "iot_class": "local_polling"
    },
    "random": {
      "name": "Random",
      "integration_type": "hub",
      "config_flow": false,
      "iot_class": "local_polling"
    },
    "raspberry_pi": {
      "name": "Raspberry Pi",
      "integrations": {
        "rpi_camera": {
          "integration_type": "hub",
          "config_flow": false,
          "iot_class": "local_polling",
          "name": "Raspberry Pi Camera"
        },
        "rpi_power": {
          "integration_type": "hub",
          "config_flow": true,
          "iot_class": "local_polling"
        },
        "remote_rpi_gpio": {
          "integration_type": "hub",
          "config_flow": false,
          "iot_class": "local_push",
          "name": "Raspberry Pi Remote GPIO"
        }
      }
    },
    "raspyrfm": {
      "name": "RaspyRFM",
      "integration_type": "hub",
      "config_flow": false,
      "iot_class": "assumed_state"
    },
    "raven_rock_mfg": {
      "name": "Raven Rock MFG",
      "integration_type": "virtual",
      "supported_by": "motion_blinds"
    },
    "rdw": {
      "name": "RDW",
      "integration_type": "service",
      "config_flow": true,
      "iot_class": "cloud_polling"
    },
    "recollect_waste": {
      "name": "ReCollect Waste",
      "integration_type": "service",
      "config_flow": true,
      "iot_class": "cloud_polling"
    },
    "recswitch": {
      "name": "Ankuoo REC Switch",
      "integration_type": "hub",
      "config_flow": false,
      "iot_class": "local_polling"
    },
    "reddit": {
      "name": "Reddit",
      "integration_type": "hub",
      "config_flow": false,
      "iot_class": "cloud_polling"
    },
    "rejseplanen": {
      "name": "Rejseplanen",
      "integration_type": "hub",
      "config_flow": false,
      "iot_class": "cloud_polling"
    },
    "remember_the_milk": {
      "name": "Remember The Milk",
      "integration_type": "hub",
      "config_flow": false,
      "iot_class": "cloud_push"
    },
    "renault": {
      "name": "Renault",
      "integration_type": "hub",
      "config_flow": true,
      "iot_class": "cloud_polling"
    },
    "reolink": {
      "name": "Reolink IP NVR/camera",
      "integration_type": "hub",
      "config_flow": true,
      "iot_class": "local_push"
    },
    "repetier": {
      "name": "Repetier-Server",
      "integration_type": "hub",
      "config_flow": false,
      "iot_class": "local_polling"
    },
    "rest": {
      "name": "RESTful",
      "integration_type": "hub",
      "config_flow": false,
      "iot_class": "local_polling"
    },
    "rest_command": {
      "name": "RESTful Command",
      "integration_type": "hub",
      "config_flow": false,
      "iot_class": "local_push"
    },
    "rexel": {
      "name": "Rexel Energeasy Connect",
      "integration_type": "virtual",
      "supported_by": "overkiz"
    },
    "rflink": {
      "name": "RFLink",
      "integration_type": "hub",
      "config_flow": false,
      "iot_class": "assumed_state"
    },
    "rfxtrx": {
      "name": "RFXCOM RFXtrx",
      "integration_type": "hub",
      "config_flow": true,
      "iot_class": "local_push"
    },
    "rhasspy": {
      "name": "Rhasspy",
      "integration_type": "hub",
      "config_flow": true,
      "iot_class": "local_push"
    },
    "ridwell": {
      "name": "Ridwell",
      "integration_type": "service",
      "config_flow": true,
      "iot_class": "cloud_polling"
    },
    "ring": {
      "name": "Ring",
      "integration_type": "hub",
      "config_flow": true,
      "iot_class": "cloud_polling"
    },
    "ripple": {
      "name": "Ripple",
      "integration_type": "hub",
      "config_flow": false,
      "iot_class": "cloud_polling"
    },
    "risco": {
      "name": "Risco",
      "integration_type": "hub",
      "config_flow": true,
      "iot_class": "local_push"
    },
    "rituals_perfume_genie": {
      "name": "Rituals Perfume Genie",
      "integration_type": "hub",
      "config_flow": true,
      "iot_class": "cloud_polling"
    },
    "rmvtransport": {
      "name": "RMV",
      "integration_type": "hub",
      "config_flow": false,
      "iot_class": "cloud_polling"
    },
    "roborock": {
      "name": "Roborock",
      "integration_type": "virtual",
      "supported_by": "xiaomi_miio"
    },
    "rocketchat": {
      "name": "Rocket.Chat",
      "integration_type": "hub",
      "config_flow": false,
      "iot_class": "cloud_push"
    },
    "roku": {
      "name": "Roku",
      "integration_type": "device",
      "config_flow": true,
      "iot_class": "local_polling"
    },
    "roomba": {
      "name": "iRobot Roomba and Braava",
      "integration_type": "hub",
      "config_flow": true,
      "iot_class": "local_push"
    },
    "roon": {
      "name": "RoonLabs music player",
      "integration_type": "hub",
      "config_flow": true,
      "iot_class": "local_push"
    },
    "rova": {
      "name": "ROVA",
      "integration_type": "hub",
      "config_flow": false,
      "iot_class": "cloud_polling"
    },
    "rss_feed_template": {
      "name": "RSS Feed Template",
      "integration_type": "hub",
      "config_flow": false,
      "iot_class": "local_push"
    },
    "rtorrent": {
      "name": "rTorrent",
      "integration_type": "hub",
      "config_flow": false,
      "iot_class": "local_polling"
    },
    "rtsp_to_webrtc": {
      "name": "RTSPtoWebRTC",
      "integration_type": "hub",
      "config_flow": true,
      "iot_class": "local_push"
    },
    "ruckus_unleashed": {
      "name": "Ruckus Unleashed",
      "integration_type": "hub",
      "config_flow": true,
      "iot_class": "local_polling"
    },
    "russound": {
      "name": "Russound",
      "integrations": {
        "russound_rio": {
          "integration_type": "hub",
          "config_flow": false,
          "iot_class": "local_push",
          "name": "Russound RIO"
        },
        "russound_rnet": {
          "integration_type": "hub",
          "config_flow": false,
          "iot_class": "local_polling",
          "name": "Russound RNET"
        }
      }
    },
    "ruuvi_gateway": {
      "name": "Ruuvi Gateway",
      "integration_type": "hub",
      "config_flow": true,
      "iot_class": "local_polling"
    },
    "ruuvitag_ble": {
      "name": "RuuviTag BLE",
      "integration_type": "hub",
      "config_flow": true,
      "iot_class": "local_push"
    },
    "rympro": {
      "name": "Read Your Meter Pro",
      "integration_type": "hub",
      "config_flow": true,
      "iot_class": "cloud_polling"
    },
    "sabnzbd": {
      "name": "SABnzbd",
      "integration_type": "hub",
      "config_flow": true,
      "iot_class": "local_polling"
    },
    "saj": {
      "name": "SAJ Solar Inverter",
      "integration_type": "hub",
      "config_flow": false,
      "iot_class": "local_polling"
    },
    "samsung": {
      "name": "Samsung",
      "integrations": {
        "familyhub": {
          "integration_type": "hub",
          "config_flow": false,
          "iot_class": "local_polling",
          "name": "Samsung Family Hub"
        },
        "samsungtv": {
          "integration_type": "device",
          "config_flow": true,
          "iot_class": "local_push",
          "name": "Samsung Smart TV"
        },
        "syncthru": {
          "integration_type": "hub",
          "config_flow": true,
          "iot_class": "local_polling",
          "name": "Samsung SyncThru Printer"
        }
      }
    },
    "satel_integra": {
      "name": "Satel Integra",
      "integration_type": "hub",
      "config_flow": false,
      "iot_class": "local_push"
    },
    "schluter": {
      "name": "Schluter",
      "integration_type": "hub",
      "config_flow": false,
      "iot_class": "cloud_polling"
    },
    "scrape": {
      "name": "Scrape",
      "integration_type": "hub",
      "config_flow": true,
      "iot_class": "cloud_polling"
    },
    "screenaway": {
      "name": "ScreenAway",
      "integration_type": "virtual",
      "supported_by": "motion_blinds"
    },
    "screenlogic": {
      "name": "Pentair ScreenLogic",
      "integration_type": "hub",
      "config_flow": true,
      "iot_class": "local_push"
    },
    "scsgate": {
      "name": "SCSGate",
      "integration_type": "hub",
      "config_flow": false,
      "iot_class": "local_polling"
    },
    "season": {
      "name": "Season",
      "integration_type": "service",
      "config_flow": true,
      "iot_class": "local_polling"
    },
    "sendgrid": {
      "name": "SendGrid",
      "integration_type": "hub",
      "config_flow": false,
      "iot_class": "cloud_push"
    },
    "sense": {
      "name": "Sense",
      "integration_type": "hub",
      "config_flow": true,
      "iot_class": "cloud_polling"
    },
    "senseme": {
      "name": "SenseME",
      "integration_type": "hub",
      "config_flow": true,
      "iot_class": "local_push"
    },
    "sensibo": {
      "name": "Sensibo",
      "integration_type": "hub",
      "config_flow": true,
      "iot_class": "cloud_polling"
    },
    "sensirion_ble": {
      "name": "Sensirion BLE",
      "integration_type": "hub",
      "config_flow": true,
      "iot_class": "local_push"
    },
    "sensorblue": {
      "name": "SensorBlue",
      "integration_type": "virtual",
      "supported_by": "thermobeacon"
    },
    "sensorpro": {
      "name": "SensorPro",
      "integration_type": "hub",
      "config_flow": true,
      "iot_class": "local_push"
    },
    "sensorpush": {
      "name": "SensorPush",
      "integration_type": "hub",
      "config_flow": true,
      "iot_class": "local_push"
    },
    "sentry": {
      "name": "Sentry",
      "integration_type": "service",
      "config_flow": true,
      "iot_class": "cloud_polling"
    },
    "senz": {
      "name": "nVent RAYCHEM SENZ",
      "integration_type": "hub",
      "config_flow": true,
      "iot_class": "cloud_polling"
    },
    "serial": {
      "name": "Serial",
      "integration_type": "hub",
      "config_flow": false,
      "iot_class": "local_polling"
    },
    "serial_pm": {
      "name": "Serial Particulate Matter",
      "integration_type": "hub",
      "config_flow": false,
      "iot_class": "local_polling"
    },
    "sesame": {
      "name": "Sesame Smart Lock",
      "integration_type": "hub",
      "config_flow": false,
      "iot_class": "cloud_polling"
    },
    "seven_segments": {
      "name": "Seven Segments OCR",
      "integration_type": "hub",
      "config_flow": false,
      "iot_class": "local_polling"
    },
    "seventeentrack": {
      "name": "17TRACK",
      "integration_type": "hub",
      "config_flow": false,
      "iot_class": "cloud_polling"
    },
    "sfr_box": {
      "name": "SFR Box",
      "integration_type": "device",
      "config_flow": true,
      "iot_class": "local_polling"
    },
    "sharkiq": {
      "name": "Shark IQ",
      "integration_type": "hub",
      "config_flow": true,
      "iot_class": "cloud_polling"
    },
    "shell_command": {
      "name": "Shell Command",
      "integration_type": "hub",
      "config_flow": false,
      "iot_class": "local_push"
    },
    "shelly": {
      "name": "Shelly",
      "integration_type": "device",
      "config_flow": true,
      "iot_class": "local_push"
    },
    "shiftr": {
      "name": "shiftr.io",
      "integration_type": "hub",
      "config_flow": false,
      "iot_class": "cloud_push"
    },
    "shodan": {
      "name": "Shodan",
      "integration_type": "hub",
      "config_flow": false,
      "iot_class": "cloud_polling"
    },
    "shopping_list": {
      "integration_type": "hub",
      "config_flow": true,
      "iot_class": "local_push"
    },
    "sia": {
      "name": "SIA Alarm Systems",
      "integration_type": "hub",
      "config_flow": true,
      "iot_class": "local_push"
    },
    "sigfox": {
      "name": "Sigfox",
      "integration_type": "hub",
      "config_flow": false,
      "iot_class": "cloud_polling"
    },
    "sighthound": {
      "name": "Sighthound",
      "integration_type": "hub",
      "config_flow": false,
      "iot_class": "cloud_polling"
    },
    "signal_messenger": {
      "name": "Signal Messenger",
      "integration_type": "hub",
      "config_flow": false,
      "iot_class": "cloud_push"
    },
    "simplepush": {
      "name": "Simplepush",
      "integration_type": "hub",
      "config_flow": true,
      "iot_class": "cloud_polling"
    },
    "simplisafe": {
      "name": "SimpliSafe",
      "integration_type": "hub",
      "config_flow": true,
      "iot_class": "cloud_polling"
    },
    "simply_automated": {
      "name": "Simply Automated",
      "integration_type": "virtual",
      "supported_by": "upb"
    },
    "simu": {
      "name": "SIMU LiveIn2",
      "integration_type": "virtual",
      "supported_by": "overkiz"
    },
    "simulated": {
      "name": "Simulated",
      "integration_type": "hub",
      "config_flow": false,
      "iot_class": "local_polling"
    },
    "sinch": {
      "name": "Sinch SMS",
      "integration_type": "hub",
      "config_flow": false,
      "iot_class": "cloud_push"
    },
    "sisyphus": {
      "name": "Sisyphus",
      "integration_type": "hub",
      "config_flow": false,
      "iot_class": "local_push"
    },
    "sky_hub": {
      "name": "Sky Hub",
      "integration_type": "hub",
      "config_flow": false,
      "iot_class": "local_polling"
    },
    "skybeacon": {
      "name": "Skybeacon",
      "integration_type": "hub",
      "config_flow": false,
      "iot_class": "local_polling"
    },
    "skybell": {
      "name": "SkyBell",
      "integration_type": "hub",
      "config_flow": true,
      "iot_class": "cloud_polling"
    },
    "slack": {
      "name": "Slack",
      "integration_type": "service",
      "config_flow": true,
      "iot_class": "cloud_push"
    },
    "sleepiq": {
      "name": "SleepIQ",
      "integration_type": "hub",
      "config_flow": true,
      "iot_class": "cloud_polling"
    },
    "slide": {
      "name": "Slide",
      "integration_type": "hub",
      "config_flow": false,
      "iot_class": "cloud_polling"
    },
    "slimproto": {
      "name": "SlimProto (Squeezebox players)",
      "integration_type": "hub",
      "config_flow": true,
      "iot_class": "local_push"
    },
    "sma": {
      "name": "SMA Solar",
      "integration_type": "hub",
      "config_flow": true,
      "iot_class": "local_polling"
    },
    "smappee": {
      "name": "Smappee",
      "integration_type": "hub",
      "config_flow": true,
      "iot_class": "cloud_polling"
    },
    "smart_blinds": {
      "name": "Smart Blinds",
      "integration_type": "virtual",
      "supported_by": "motion_blinds"
    },
    "smart_home": {
      "name": "Smart Home",
      "integration_type": "virtual",
      "supported_by": "motion_blinds"
    },
    "smart_meter_texas": {
      "name": "Smart Meter Texas",
      "integration_type": "hub",
      "config_flow": true,
      "iot_class": "cloud_polling"
    },
    "smarther": {
      "name": "Smarther",
      "integration_type": "virtual",
      "supported_by": "netatmo"
    },
    "smartthings": {
      "name": "SmartThings",
      "integration_type": "hub",
      "config_flow": true,
      "iot_class": "cloud_push"
    },
    "smarttub": {
      "name": "SmartTub",
      "integration_type": "hub",
      "config_flow": true,
      "iot_class": "cloud_polling"
    },
    "smarty": {
      "name": "Salda Smarty",
      "integration_type": "hub",
      "config_flow": false,
      "iot_class": "local_polling"
    },
    "smhi": {
      "name": "SMHI",
      "integration_type": "hub",
      "config_flow": true,
      "iot_class": "cloud_polling"
    },
    "sms": {
      "name": "SMS notifications via GSM-modem",
      "integration_type": "hub",
      "config_flow": true,
      "iot_class": "local_polling"
    },
    "smtp": {
      "name": "SMTP",
      "integration_type": "hub",
      "config_flow": false,
      "iot_class": "cloud_push"
    },
    "snapcast": {
      "name": "Snapcast",
      "integration_type": "hub",
      "config_flow": false,
      "iot_class": "local_polling"
    },
    "snips": {
      "name": "Snips",
      "integration_type": "hub",
      "config_flow": false,
      "iot_class": "local_push"
    },
    "snmp": {
      "name": "SNMP",
      "integration_type": "hub",
      "config_flow": false,
      "iot_class": "local_polling"
    },
    "snooz": {
      "name": "Snooz",
      "integration_type": "hub",
      "config_flow": true,
      "iot_class": "local_push"
    },
    "solaredge": {
      "name": "SolarEdge",
      "integrations": {
        "solaredge": {
          "integration_type": "device",
          "config_flow": true,
          "iot_class": "cloud_polling",
          "name": "SolarEdge"
        },
        "solaredge_local": {
          "integration_type": "hub",
          "config_flow": false,
          "iot_class": "local_polling",
          "name": "SolarEdge Local"
        }
      }
    },
    "solarlog": {
      "name": "Solar-Log",
      "integration_type": "hub",
      "config_flow": true,
      "iot_class": "local_polling"
    },
    "solax": {
      "name": "SolaX Power",
      "integration_type": "hub",
      "config_flow": true,
      "iot_class": "local_polling"
    },
    "soma": {
      "name": "Soma Connect",
      "integration_type": "hub",
      "config_flow": true,
      "iot_class": "local_polling"
    },
    "somfy": {
      "name": "Somfy",
      "integration_type": "virtual",
      "supported_by": "overkiz"
    },
    "somfy_mylink": {
      "name": "Somfy MyLink",
      "integration_type": "hub",
      "config_flow": true,
      "iot_class": "assumed_state"
    },
    "sonarr": {
      "name": "Sonarr",
      "integration_type": "hub",
      "config_flow": true,
      "iot_class": "local_polling"
    },
    "sonos": {
      "name": "Sonos",
      "integration_type": "hub",
      "config_flow": true,
      "iot_class": "local_push"
    },
    "sony": {
      "name": "Sony",
      "integrations": {
        "braviatv": {
          "integration_type": "device",
          "config_flow": true,
          "iot_class": "local_polling",
          "name": "Sony Bravia TV"
        },
        "ps4": {
          "integration_type": "hub",
          "config_flow": true,
          "iot_class": "local_polling",
          "name": "Sony PlayStation 4"
        },
        "sony_projector": {
          "integration_type": "hub",
          "config_flow": false,
          "iot_class": "local_polling",
          "name": "Sony Projector"
        },
        "songpal": {
          "integration_type": "hub",
          "config_flow": true,
          "iot_class": "local_push",
          "name": "Sony Songpal"
        }
      }
    },
    "soundtouch": {
      "name": "Bose SoundTouch",
      "integration_type": "hub",
      "config_flow": true,
      "iot_class": "local_polling"
    },
    "spaceapi": {
      "name": "Space API",
      "integration_type": "hub",
      "config_flow": false,
      "iot_class": "cloud_polling"
    },
    "spc": {
      "name": "Vanderbilt SPC",
      "integration_type": "hub",
      "config_flow": false,
      "iot_class": "local_push"
    },
    "speedtestdotnet": {
      "name": "Speedtest.net",
      "integration_type": "hub",
      "config_flow": true,
      "iot_class": "cloud_polling"
    },
    "spider": {
      "name": "Itho Daalderop Spider",
      "integration_type": "hub",
      "config_flow": true,
      "iot_class": "cloud_polling"
    },
    "splunk": {
      "name": "Splunk",
      "integration_type": "hub",
      "config_flow": false,
      "iot_class": "local_push"
    },
    "spotify": {
      "name": "Spotify",
      "integration_type": "service",
      "config_flow": true,
      "iot_class": "cloud_polling"
    },
    "sql": {
      "name": "SQL",
      "integration_type": "hub",
      "config_flow": true,
      "iot_class": "local_polling"
    },
    "srp_energy": {
      "name": "SRP Energy",
      "integration_type": "hub",
      "config_flow": true,
      "iot_class": "cloud_polling"
    },
    "starline": {
      "name": "StarLine",
      "integration_type": "hub",
      "config_flow": true,
      "iot_class": "cloud_polling"
    },
    "starlingbank": {
      "name": "Starling Bank",
      "integration_type": "hub",
      "config_flow": false,
      "iot_class": "cloud_polling"
    },
    "starlink": {
      "name": "Starlink",
      "integration_type": "hub",
      "config_flow": true,
      "iot_class": "local_polling"
    },
    "startca": {
      "name": "Start.ca",
      "integration_type": "hub",
      "config_flow": false,
      "iot_class": "cloud_polling"
    },
    "statistics": {
      "name": "Statistics",
      "integration_type": "hub",
      "config_flow": false,
      "iot_class": "local_polling"
    },
    "statsd": {
      "name": "StatsD",
      "integration_type": "hub",
      "config_flow": false,
      "iot_class": "local_push"
    },
    "steam_online": {
      "name": "Steam",
      "integration_type": "service",
      "config_flow": true,
      "iot_class": "cloud_polling"
    },
    "steamist": {
      "name": "Steamist",
      "integration_type": "hub",
      "config_flow": true,
      "iot_class": "local_polling"
    },
    "stiebel_eltron": {
      "name": "STIEBEL ELTRON",
      "integration_type": "hub",
      "config_flow": false,
      "iot_class": "local_polling"
    },
    "stookalert": {
      "name": "RIVM Stookalert",
      "integration_type": "service",
      "config_flow": true,
      "iot_class": "cloud_polling"
    },
    "stookwijzer": {
      "name": "Stookwijzer",
      "integration_type": "service",
      "config_flow": true,
      "iot_class": "cloud_polling"
    },
    "streamlabswater": {
      "name": "StreamLabs",
      "integration_type": "hub",
      "config_flow": false,
      "iot_class": "cloud_polling"
    },
    "subaru": {
      "name": "Subaru",
      "integration_type": "hub",
      "config_flow": true,
      "iot_class": "cloud_polling"
    },
    "suez_water": {
      "name": "Suez Water",
      "integration_type": "hub",
      "config_flow": false,
      "iot_class": "cloud_polling"
    },
    "sun": {
      "integration_type": "hub",
      "config_flow": true,
      "iot_class": "calculated"
    },
    "supervisord": {
      "name": "Supervisord",
      "integration_type": "hub",
      "config_flow": false,
      "iot_class": "local_polling"
    },
    "supla": {
      "name": "Supla",
      "integration_type": "hub",
      "config_flow": false,
      "iot_class": "cloud_polling"
    },
    "surepetcare": {
      "name": "Sure Petcare",
      "integration_type": "hub",
      "config_flow": true,
      "iot_class": "cloud_polling"
    },
    "swiss_hydrological_data": {
      "name": "Swiss Hydrological Data",
      "integration_type": "hub",
      "config_flow": false,
      "iot_class": "cloud_polling"
    },
    "swiss_public_transport": {
      "name": "Swiss public transport",
      "integration_type": "hub",
      "config_flow": false,
      "iot_class": "cloud_polling"
    },
    "swisscom": {
      "name": "Swisscom Internet-Box",
      "integration_type": "hub",
      "config_flow": false,
      "iot_class": "local_polling"
    },
    "switchbee": {
      "name": "SwitchBee",
      "integration_type": "hub",
      "config_flow": true,
      "iot_class": "local_push"
    },
    "switchbot": {
      "name": "SwitchBot",
      "integration_type": "hub",
      "config_flow": true,
      "iot_class": "local_push"
    },
    "switcher_kis": {
      "name": "Switcher",
      "integration_type": "hub",
      "config_flow": true,
      "iot_class": "local_push"
    },
    "switchmate": {
      "name": "Switchmate SimplySmart Home",
      "integration_type": "hub",
      "config_flow": false,
      "iot_class": "local_polling"
    },
    "syncthing": {
      "name": "Syncthing",
      "integration_type": "hub",
      "config_flow": true,
      "iot_class": "local_polling"
    },
    "synology": {
      "name": "Synology",
      "integrations": {
        "synology_chat": {
          "integration_type": "hub",
          "config_flow": false,
          "iot_class": "cloud_push",
          "name": "Synology Chat"
        },
        "synology_dsm": {
          "integration_type": "hub",
          "config_flow": true,
          "iot_class": "local_polling",
          "name": "Synology DSM"
        },
        "synology_srm": {
          "integration_type": "hub",
          "config_flow": false,
          "iot_class": "local_polling",
          "name": "Synology SRM"
        }
      }
    },
    "syslog": {
      "name": "Syslog",
      "integration_type": "hub",
      "config_flow": false,
      "iot_class": "local_push"
    },
    "system_bridge": {
      "name": "System Bridge",
      "integration_type": "device",
      "config_flow": true,
      "iot_class": "local_push"
    },
    "systemmonitor": {
      "name": "System Monitor",
      "integration_type": "hub",
      "config_flow": false,
      "iot_class": "local_push"
    },
    "tado": {
      "name": "Tado",
      "integration_type": "hub",
      "config_flow": true,
      "iot_class": "cloud_polling"
    },
    "tag": {
      "integration_type": "hub",
      "config_flow": false
    },
    "tailscale": {
      "name": "Tailscale",
      "integration_type": "hub",
      "config_flow": true,
      "iot_class": "cloud_polling"
    },
    "tank_utility": {
      "name": "Tank Utility",
      "integration_type": "hub",
      "config_flow": false,
      "iot_class": "cloud_polling"
    },
    "tankerkoenig": {
      "name": "Tankerkoenig",
      "integration_type": "hub",
      "config_flow": true,
      "iot_class": "cloud_polling"
    },
    "tapsaff": {
      "name": "Taps Aff",
      "integration_type": "hub",
      "config_flow": false,
      "iot_class": "local_polling"
    },
    "tasmota": {
      "name": "Tasmota",
      "integration_type": "hub",
      "config_flow": true,
      "iot_class": "local_push"
    },
    "tautulli": {
      "name": "Tautulli",
      "integration_type": "hub",
      "config_flow": true,
      "iot_class": "local_polling"
    },
    "tcp": {
      "name": "TCP",
      "integration_type": "hub",
      "config_flow": false,
      "iot_class": "local_polling"
    },
    "ted5000": {
      "name": "The Energy Detective TED5000",
      "integration_type": "hub",
      "config_flow": false,
      "iot_class": "local_polling"
    },
    "telegram": {
      "name": "Telegram",
      "integrations": {
        "telegram": {
          "integration_type": "hub",
          "config_flow": false,
          "iot_class": "cloud_polling",
          "name": "Telegram"
        },
        "telegram_bot": {
          "integration_type": "hub",
          "config_flow": false,
          "iot_class": "cloud_push",
          "name": "Telegram bot"
        }
      }
    },
    "telldus": {
      "name": "Telldus",
      "integrations": {
        "tellduslive": {
          "integration_type": "hub",
          "config_flow": true,
          "iot_class": "cloud_polling",
          "name": "Telldus Live"
        },
        "tellstick": {
          "integration_type": "hub",
          "config_flow": false,
          "iot_class": "assumed_state",
          "name": "TellStick"
        }
      }
    },
    "telnet": {
      "name": "Telnet",
      "integration_type": "hub",
      "config_flow": false,
      "iot_class": "local_polling"
    },
    "temper": {
      "name": "TEMPer",
      "integration_type": "hub",
      "config_flow": false,
      "iot_class": "local_polling"
    },
    "template": {
      "name": "Template",
      "integration_type": "hub",
      "config_flow": false,
      "iot_class": "local_push"
    },
    "tensorflow": {
      "name": "TensorFlow",
      "integration_type": "hub",
      "config_flow": false,
      "iot_class": "local_polling"
    },
    "tesla": {
      "name": "Tesla",
      "integrations": {
        "powerwall": {
          "integration_type": "hub",
          "config_flow": true,
          "iot_class": "local_polling",
          "name": "Tesla Powerwall"
        },
        "tesla_wall_connector": {
          "integration_type": "hub",
          "config_flow": true,
          "iot_class": "local_polling",
          "name": "Tesla Wall Connector"
        }
      }
    },
    "tfiac": {
      "name": "Tfiac",
      "integration_type": "hub",
      "config_flow": false,
      "iot_class": "local_polling"
    },
    "thermobeacon": {
      "name": "ThermoBeacon",
      "integration_type": "hub",
      "config_flow": true,
      "iot_class": "local_push"
    },
    "thermoplus": {
      "name": "ThermoPlus",
      "integration_type": "virtual",
      "supported_by": "thermobeacon"
    },
    "thermopro": {
      "name": "ThermoPro",
      "integration_type": "hub",
      "config_flow": true,
      "iot_class": "local_push"
    },
    "thermoworks_smoke": {
      "name": "ThermoWorks Smoke",
      "integration_type": "hub",
      "config_flow": false,
      "iot_class": "cloud_polling"
    },
    "thethingsnetwork": {
      "name": "The Things Network",
      "integration_type": "hub",
      "config_flow": false,
      "iot_class": "local_push"
    },
    "thingspeak": {
      "name": "ThingSpeak",
      "integration_type": "hub",
      "config_flow": false,
      "iot_class": "cloud_push"
    },
    "thinkingcleaner": {
      "name": "Thinking Cleaner",
      "integration_type": "hub",
      "config_flow": false,
      "iot_class": "local_polling"
    },
    "third_reality": {
      "name": "Third Reality",
      "iot_standards": [
        "zigbee"
      ]
    },
    "thomson": {
      "name": "Thomson",
      "integration_type": "hub",
      "config_flow": false,
      "iot_class": "local_polling"
    },
    "thread": {
      "name": "Thread",
      "integration_type": "service",
      "config_flow": true,
      "iot_class": "local_polling"
    },
    "tibber": {
      "name": "Tibber",
      "integration_type": "hub",
      "config_flow": true,
      "iot_class": "cloud_polling"
    },
    "tikteck": {
      "name": "Tikteck",
      "integration_type": "hub",
      "config_flow": false,
      "iot_class": "local_polling"
    },
    "tile": {
      "name": "Tile",
      "integration_type": "hub",
      "config_flow": true,
      "iot_class": "cloud_polling"
    },
    "tilt_ble": {
      "name": "Tilt Hydrometer BLE",
      "integration_type": "hub",
      "config_flow": true,
      "iot_class": "local_push"
    },
    "time_date": {
      "name": "Time & Date",
      "integration_type": "hub",
      "config_flow": false,
      "iot_class": "local_push"
    },
    "tmb": {
      "name": "Transports Metropolitans de Barcelona",
      "integration_type": "hub",
      "config_flow": false,
      "iot_class": "local_polling"
    },
    "todoist": {
      "name": "Todoist",
      "integration_type": "hub",
      "config_flow": false,
      "iot_class": "cloud_polling"
    },
    "tolo": {
      "name": "TOLO Sauna",
      "integration_type": "hub",
      "config_flow": true,
      "iot_class": "local_polling"
    },
    "tomato": {
      "name": "Tomato",
      "integration_type": "hub",
      "config_flow": false,
      "iot_class": "local_polling"
    },
    "tomorrowio": {
      "name": "Tomorrow.io",
      "integration_type": "service",
      "config_flow": true,
      "iot_class": "cloud_polling"
    },
    "toon": {
      "name": "Toon",
      "integration_type": "hub",
      "config_flow": true,
      "iot_class": "cloud_push"
    },
    "torque": {
      "name": "Torque",
      "integration_type": "hub",
      "config_flow": false,
      "iot_class": "local_push"
    },
    "totalconnect": {
      "name": "Total Connect",
      "integration_type": "hub",
      "config_flow": true,
      "iot_class": "cloud_polling"
    },
    "touchline": {
      "name": "Roth Touchline",
      "integration_type": "hub",
      "config_flow": false,
      "iot_class": "local_polling"
    },
    "tplink": {
      "name": "TP-Link",
      "integrations": {
        "tplink": {
          "integration_type": "hub",
          "config_flow": true,
          "iot_class": "local_polling",
          "name": "TP-Link Kasa Smart"
        },
        "tplink_omada": {
          "integration_type": "hub",
          "config_flow": true,
          "iot_class": "local_polling",
          "name": "TP-Link Omada"
        },
        "tplink_lte": {
          "integration_type": "hub",
          "config_flow": false,
          "iot_class": "local_polling",
          "name": "TP-Link LTE"
        }
      },
      "iot_standards": [
        "matter"
      ]
    },
    "traccar": {
      "name": "Traccar",
      "integration_type": "hub",
      "config_flow": true,
      "iot_class": "local_polling"
    },
    "tractive": {
      "name": "Tractive",
      "integration_type": "device",
      "config_flow": true,
      "iot_class": "cloud_push"
    },
    "trafikverket": {
      "name": "Trafikverket",
      "integrations": {
        "trafikverket_ferry": {
          "integration_type": "hub",
          "config_flow": true,
          "iot_class": "cloud_polling",
          "name": "Trafikverket Ferry"
        },
        "trafikverket_train": {
          "integration_type": "hub",
          "config_flow": true,
          "iot_class": "cloud_polling",
          "name": "Trafikverket Train"
        },
        "trafikverket_weatherstation": {
          "integration_type": "hub",
          "config_flow": true,
          "iot_class": "cloud_polling",
          "name": "Trafikverket Weather Station"
        }
      }
    },
    "transmission": {
      "name": "Transmission",
      "integration_type": "hub",
      "config_flow": true,
      "iot_class": "local_polling"
    },
    "transport_nsw": {
      "name": "Transport NSW",
      "integration_type": "hub",
      "config_flow": false,
      "iot_class": "cloud_polling"
    },
    "travisci": {
      "name": "Travis-CI",
      "integration_type": "hub",
      "config_flow": false,
      "iot_class": "cloud_polling"
    },
    "trend": {
      "name": "Trend",
      "integration_type": "hub",
      "config_flow": false,
      "iot_class": "local_push"
    },
    "tuya": {
      "name": "Tuya",
      "integration_type": "hub",
      "config_flow": true,
      "iot_class": "cloud_push"
    },
    "twentemilieu": {
      "name": "Twente Milieu",
      "integration_type": "service",
      "config_flow": true,
      "iot_class": "cloud_polling"
    },
    "twilio": {
      "name": "Twilio",
      "integrations": {
        "twilio": {
          "integration_type": "hub",
          "config_flow": true,
          "iot_class": "cloud_push",
          "name": "Twilio"
        },
        "twilio_call": {
          "integration_type": "hub",
          "config_flow": false,
          "iot_class": "cloud_push",
          "name": "Twilio Call"
        },
        "twilio_sms": {
          "integration_type": "hub",
          "config_flow": false,
          "iot_class": "cloud_push",
          "name": "Twilio SMS"
        }
      }
    },
    "twinkly": {
      "name": "Twinkly",
      "integration_type": "hub",
      "config_flow": true,
      "iot_class": "local_polling"
    },
    "twitch": {
      "name": "Twitch",
      "integration_type": "hub",
      "config_flow": false,
      "iot_class": "cloud_polling"
    },
    "twitter": {
      "name": "Twitter",
      "integration_type": "hub",
      "config_flow": false,
      "iot_class": "cloud_push"
    },
    "u_tec": {
      "name": "U-tec",
      "integrations": {
        "ultraloq": {
          "integration_type": "virtual",
          "config_flow": false,
          "iot_standards": [
            "zwave"
          ],
          "name": "Ultraloq"
        }
      }
    },
    "ubiquiti": {
      "name": "Ubiquiti",
      "integrations": {
        "unifi": {
          "integration_type": "hub",
          "config_flow": true,
          "iot_class": "local_push",
          "name": "UniFi Network"
        },
        "unifi_direct": {
          "integration_type": "hub",
          "config_flow": false,
          "iot_class": "local_polling",
          "name": "UniFi AP"
        },
        "unifiled": {
          "integration_type": "hub",
          "config_flow": false,
          "iot_class": "local_polling",
          "name": "UniFi LED"
        },
        "unifiprotect": {
          "integration_type": "hub",
          "config_flow": true,
          "iot_class": "local_push",
          "name": "UniFi Protect"
        }
      }
    },
    "ubiwizz": {
      "name": "Ubiwizz",
      "integration_type": "virtual",
      "supported_by": "overkiz"
    },
    "uk_transport": {
      "name": "UK Transport",
      "integration_type": "hub",
      "config_flow": false,
      "iot_class": "cloud_polling"
    },
    "ukraine_alarm": {
      "name": "Ukraine Alarm",
      "integration_type": "hub",
      "config_flow": true,
      "iot_class": "cloud_polling"
    },
    "universal": {
      "name": "Universal Media Player",
      "integration_type": "hub",
      "config_flow": false,
      "iot_class": "calculated"
    },
    "upb": {
      "name": "Universal Powerline Bus (UPB)",
      "integration_type": "hub",
      "config_flow": true,
      "iot_class": "local_push"
    },
    "upc_connect": {
      "name": "UPC Connect Box",
      "integration_type": "hub",
      "config_flow": false,
      "iot_class": "local_polling"
    },
    "upcloud": {
      "name": "UpCloud",
      "integration_type": "hub",
      "config_flow": true,
      "iot_class": "cloud_polling"
    },
    "upnp": {
      "name": "UPnP/IGD",
      "integration_type": "device",
      "config_flow": true,
      "iot_class": "local_polling"
    },
    "uprise_smart_shades": {
      "name": "Uprise Smart Shades",
      "integration_type": "virtual",
      "supported_by": "motion_blinds"
    },
    "uptime": {
      "integration_type": "service",
      "config_flow": true,
      "iot_class": "local_push"
    },
    "uptimerobot": {
      "name": "UptimeRobot",
      "integration_type": "hub",
      "config_flow": true,
      "iot_class": "cloud_polling"
    },
    "usgs_earthquakes_feed": {
      "name": "U.S. Geological Survey Earthquake Hazards (USGS)",
      "integration_type": "service",
      "config_flow": false,
      "iot_class": "cloud_polling"
    },
    "uvc": {
      "name": "Ubiquiti UniFi Video",
      "integration_type": "hub",
      "config_flow": false,
      "iot_class": "local_polling"
    },
    "vallox": {
      "name": "Vallox",
      "integration_type": "hub",
      "config_flow": true,
      "iot_class": "local_polling"
    },
    "vasttrafik": {
      "name": "V\u00e4sttrafik",
      "integration_type": "hub",
      "config_flow": false,
      "iot_class": "cloud_polling"
    },
    "velbus": {
      "name": "Velbus",
      "integration_type": "hub",
      "config_flow": true,
      "iot_class": "local_push"
    },
    "velux": {
      "name": "Velux",
      "integration_type": "hub",
      "config_flow": false,
      "iot_class": "local_polling"
    },
    "venstar": {
      "name": "Venstar",
      "integration_type": "hub",
      "config_flow": true,
      "iot_class": "local_polling"
    },
    "vera": {
      "name": "Vera",
      "integration_type": "hub",
      "config_flow": true,
      "iot_class": "local_polling"
    },
    "verisure": {
      "name": "Verisure",
      "integration_type": "hub",
      "config_flow": true,
      "iot_class": "cloud_polling"
    },
    "versasense": {
      "name": "VersaSense",
      "integration_type": "hub",
      "config_flow": false,
      "iot_class": "local_polling"
    },
    "version": {
      "name": "Version",
      "integration_type": "hub",
      "config_flow": true,
      "iot_class": "local_push"
    },
    "vesync": {
      "name": "VeSync",
      "integration_type": "hub",
      "config_flow": true,
      "iot_class": "cloud_polling"
    },
    "viaggiatreno": {
      "name": "Trenitalia ViaggiaTreno",
      "integration_type": "hub",
      "config_flow": false,
      "iot_class": "cloud_polling"
    },
    "vicare": {
      "name": "Viessmann ViCare",
      "integration_type": "hub",
      "config_flow": true,
      "iot_class": "cloud_polling"
    },
    "vilfo": {
      "name": "Vilfo Router",
      "integration_type": "hub",
      "config_flow": true,
      "iot_class": "local_polling"
    },
    "vivotek": {
      "name": "VIVOTEK",
      "integration_type": "hub",
      "config_flow": false,
      "iot_class": "local_polling"
    },
    "vizio": {
      "name": "VIZIO SmartCast",
      "integration_type": "hub",
      "config_flow": true,
      "iot_class": "local_polling"
    },
    "vlc": {
      "name": "VideoLAN",
      "integrations": {
        "vlc": {
          "integration_type": "hub",
          "config_flow": false,
          "iot_class": "local_polling",
          "name": "VLC media player"
        },
        "vlc_telnet": {
          "integration_type": "hub",
          "config_flow": true,
          "iot_class": "local_polling",
          "name": "VLC media player via Telnet"
        }
      }
    },
    "voicerss": {
      "name": "VoiceRSS",
      "integration_type": "hub",
      "config_flow": false,
      "iot_class": "cloud_push"
    },
    "volkszaehler": {
      "name": "Volkszaehler",
      "integration_type": "hub",
      "config_flow": false,
      "iot_class": "local_polling"
    },
    "volumio": {
      "name": "Volumio",
      "integration_type": "hub",
      "config_flow": true,
      "iot_class": "local_polling"
    },
    "volvooncall": {
      "name": "Volvo On Call",
      "integration_type": "hub",
      "config_flow": true,
      "iot_class": "cloud_polling"
    },
    "vulcan": {
      "name": "Uonet+ Vulcan",
      "integration_type": "hub",
      "config_flow": true,
      "iot_class": "cloud_polling"
    },
    "vultr": {
      "name": "Vultr",
      "integration_type": "hub",
      "config_flow": false,
      "iot_class": "cloud_polling"
    },
    "w800rf32": {
      "name": "WGL Designs W800RF32",
      "integration_type": "hub",
      "config_flow": false,
      "iot_class": "local_push"
    },
    "wake_on_lan": {
      "name": "Wake on LAN",
      "integration_type": "hub",
      "config_flow": false,
      "iot_class": "local_push"
    },
    "wallbox": {
      "name": "Wallbox",
      "integration_type": "hub",
      "config_flow": true,
      "iot_class": "cloud_polling"
    },
    "waqi": {
      "name": "World Air Quality Index (WAQI)",
      "integration_type": "hub",
      "config_flow": false,
      "iot_class": "cloud_polling"
    },
    "waterfurnace": {
      "name": "WaterFurnace",
      "integration_type": "hub",
      "config_flow": false,
      "iot_class": "cloud_polling"
    },
    "watttime": {
      "name": "WattTime",
      "integration_type": "service",
      "config_flow": true,
      "iot_class": "cloud_polling"
    },
    "waze_travel_time": {
      "integration_type": "hub",
      "config_flow": true,
      "iot_class": "cloud_polling"
    },
    "webhook": {
      "name": "Webhook",
      "integration_type": "hub",
      "config_flow": false
    },
    "wemo": {
      "name": "Belkin WeMo",
      "integration_type": "hub",
      "config_flow": true,
      "iot_class": "local_push"
    },
    "whirlpool": {
      "name": "Whirlpool Appliances",
      "integration_type": "hub",
      "config_flow": true,
      "iot_class": "cloud_push"
    },
    "whois": {
      "name": "Whois",
      "integration_type": "service",
      "config_flow": true,
      "iot_class": "cloud_polling"
    },
    "wiffi": {
      "name": "Wiffi",
      "integration_type": "hub",
      "config_flow": true,
      "iot_class": "local_push"
    },
    "wilight": {
      "name": "WiLight",
      "integration_type": "hub",
      "config_flow": true,
      "iot_class": "local_polling"
    },
    "wirelesstag": {
      "name": "Wireless Sensor Tags",
      "integration_type": "hub",
      "config_flow": false,
      "iot_class": "cloud_push"
    },
    "withings": {
      "name": "Withings",
      "integration_type": "hub",
      "config_flow": true,
      "iot_class": "cloud_polling"
    },
    "wiz": {
      "name": "WiZ",
      "integration_type": "hub",
      "config_flow": true,
      "iot_class": "local_push"
    },
    "wled": {
      "name": "WLED",
      "integration_type": "device",
      "config_flow": true,
      "iot_class": "local_push"
    },
    "wolflink": {
      "name": "Wolf SmartSet Service",
      "integration_type": "hub",
      "config_flow": true,
      "iot_class": "cloud_polling"
    },
    "workday": {
      "name": "Workday",
      "integration_type": "hub",
      "config_flow": false,
      "iot_class": "local_polling"
    },
    "worldclock": {
      "name": "Worldclock",
      "integration_type": "hub",
      "config_flow": false,
      "iot_class": "local_push"
    },
    "worldtidesinfo": {
      "name": "World Tides",
      "integration_type": "hub",
      "config_flow": false,
      "iot_class": "cloud_polling"
    },
    "worxlandroid": {
      "name": "Worx Landroid",
      "integration_type": "hub",
      "config_flow": false,
      "iot_class": "local_polling"
    },
    "ws66i": {
      "name": "Soundavo WS66i 6-Zone Amplifier",
      "integration_type": "hub",
      "config_flow": true,
      "iot_class": "local_polling"
    },
    "wsdot": {
      "name": "Washington State Department of Transportation (WSDOT)",
      "integration_type": "hub",
      "config_flow": false,
      "iot_class": "cloud_polling"
    },
    "x10": {
      "name": "Heyu X10",
      "integration_type": "hub",
      "config_flow": false,
      "iot_class": "local_polling"
    },
    "xeoma": {
      "name": "Xeoma",
      "integration_type": "hub",
      "config_flow": false,
      "iot_class": "local_polling"
    },
    "xiaomi": {
      "name": "Xiaomi",
      "integrations": {
        "xiaomi_aqara": {
          "integration_type": "hub",
          "config_flow": true,
          "iot_class": "local_push",
          "name": "Xiaomi Gateway (Aqara)"
        },
        "xiaomi_ble": {
          "integration_type": "hub",
          "config_flow": true,
          "iot_class": "local_push",
          "name": "Xiaomi BLE"
        },
        "xiaomi_miio": {
          "integration_type": "hub",
          "config_flow": true,
          "iot_class": "local_polling",
          "name": "Xiaomi Miio"
        },
        "xiaomi_tv": {
          "integration_type": "hub",
          "config_flow": false,
          "iot_class": "assumed_state",
          "name": "Xiaomi TV"
        },
        "xiaomi": {
          "integration_type": "hub",
          "config_flow": false,
          "iot_class": "local_polling",
          "name": "Xiaomi"
        }
      }
    },
    "xmpp": {
      "name": "Jabber (XMPP)",
      "integration_type": "hub",
      "config_flow": false,
      "iot_class": "cloud_push"
    },
    "xs1": {
      "name": "EZcontrol XS1",
      "integration_type": "hub",
      "config_flow": false,
      "iot_class": "local_polling"
    },
    "yale": {
      "name": "Yale",
      "integrations": {
        "august": {
          "integration_type": "hub",
          "config_flow": true,
          "iot_class": "cloud_push",
          "name": "August"
        },
        "yale_smart_alarm": {
          "integration_type": "hub",
          "config_flow": true,
          "iot_class": "cloud_polling",
          "name": "Yale Smart Living"
        },
        "yalexs_ble": {
          "integration_type": "hub",
          "config_flow": true,
          "iot_class": "local_push",
          "name": "Yale Access Bluetooth"
        }
      }
    },
    "yamaha": {
      "name": "Yamaha",
      "integrations": {
        "yamaha": {
          "integration_type": "hub",
          "config_flow": false,
          "iot_class": "local_polling",
          "name": "Yamaha Network Receivers"
        },
        "yamaha_musiccast": {
          "integration_type": "hub",
          "config_flow": true,
          "iot_class": "local_push",
          "name": "MusicCast"
        }
      }
    },
    "yandex": {
      "name": "Yandex",
      "integrations": {
        "yandex_transport": {
          "integration_type": "hub",
          "config_flow": false,
          "iot_class": "cloud_polling",
          "name": "Yandex Transport"
        },
        "yandextts": {
          "integration_type": "hub",
          "config_flow": false,
          "iot_class": "cloud_push",
          "name": "Yandex TTS"
        }
      }
    },
    "yeelight": {
      "name": "Yeelight",
      "integrations": {
        "yeelight": {
          "integration_type": "hub",
          "config_flow": true,
          "iot_class": "local_push",
          "name": "Yeelight"
        },
        "yeelightsunflower": {
          "integration_type": "hub",
          "config_flow": false,
          "iot_class": "local_polling",
          "name": "Yeelight Sunflower"
        }
      }
    },
    "yi": {
      "name": "Yi Home Cameras",
      "integration_type": "device",
      "config_flow": false,
      "iot_class": "local_polling"
    },
    "yolink": {
      "name": "YoLink",
      "integration_type": "hub",
      "config_flow": true,
      "iot_class": "cloud_push"
    },
    "youless": {
      "name": "YouLess",
      "integration_type": "hub",
      "config_flow": true,
      "iot_class": "local_polling"
    },
    "zabbix": {
      "name": "Zabbix",
      "integration_type": "hub",
      "config_flow": false,
      "iot_class": "local_polling"
    },
    "zamg": {
      "name": "Zentralanstalt f\u00fcr Meteorologie und Geodynamik (ZAMG)",
      "integration_type": "hub",
      "config_flow": true,
      "iot_class": "cloud_polling"
    },
    "zengge": {
      "name": "Zengge",
      "integration_type": "hub",
      "config_flow": false,
      "iot_class": "local_polling"
    },
    "zerproc": {
      "name": "Zerproc",
      "integration_type": "hub",
      "config_flow": true,
      "iot_class": "local_polling"
    },
    "zestimate": {
      "name": "Zestimate",
      "integration_type": "hub",
      "config_flow": false,
      "iot_class": "cloud_polling"
    },
    "zeversolar": {
      "name": "Zeversolar",
      "integration_type": "device",
      "config_flow": true,
      "iot_class": "local_polling"
    },
    "zha": {
      "name": "Zigbee Home Automation",
      "integration_type": "hub",
      "config_flow": true,
      "iot_class": "local_polling"
    },
    "zhong_hong": {
      "name": "ZhongHong",
      "integration_type": "hub",
      "config_flow": false,
      "iot_class": "local_push"
    },
    "ziggo_mediabox_xl": {
      "name": "Ziggo Mediabox XL",
      "integration_type": "hub",
      "config_flow": false,
      "iot_class": "local_polling"
    },
    "zodiac": {
      "name": "Zodiac",
      "integration_type": "hub",
      "config_flow": false,
      "iot_class": "local_polling"
    },
    "zoneminder": {
      "name": "ZoneMinder",
      "integration_type": "hub",
      "config_flow": false,
      "iot_class": "local_polling"
    },
    "zooz": {
      "name": "Zooz",
      "iot_standards": [
        "zwave"
      ]
    },
    "zwave_js": {
      "name": "Z-Wave",
      "integration_type": "hub",
      "config_flow": true,
      "iot_class": "local_push"
    },
    "zwave_me": {
      "name": "Z-Wave.Me",
      "integration_type": "hub",
      "config_flow": true,
      "iot_class": "local_push"
    }
  },
  "helper": {
    "counter": {
      "name": "Counter",
      "integration_type": "helper",
      "config_flow": false
    },
    "derivative": {
      "integration_type": "helper",
      "config_flow": true,
      "iot_class": "calculated"
    },
    "group": {
      "integration_type": "helper",
      "config_flow": true,
      "iot_class": "calculated"
    },
    "input_boolean": {
      "integration_type": "helper",
      "config_flow": false
    },
    "input_button": {
      "name": "Input Button",
      "integration_type": "helper",
      "config_flow": false
    },
    "input_datetime": {
      "integration_type": "helper",
      "config_flow": false
    },
    "input_number": {
      "integration_type": "helper",
      "config_flow": false
    },
    "input_select": {
      "integration_type": "helper",
      "config_flow": false
    },
    "input_text": {
      "integration_type": "helper",
      "config_flow": false
    },
    "integration": {
      "integration_type": "helper",
      "config_flow": true,
      "iot_class": "local_push"
    },
    "min_max": {
      "integration_type": "helper",
      "config_flow": true,
      "iot_class": "calculated"
    },
    "schedule": {
      "integration_type": "helper",
      "config_flow": false
    },
    "switch_as_x": {
      "integration_type": "helper",
      "config_flow": true,
      "iot_class": "calculated"
    },
    "threshold": {
      "integration_type": "helper",
      "config_flow": true,
      "iot_class": "local_polling"
    },
    "timer": {
      "name": "Timer",
      "integration_type": "helper",
      "config_flow": false
    },
    "tod": {
      "integration_type": "helper",
      "config_flow": true,
      "iot_class": "local_push"
    },
    "utility_meter": {
      "integration_type": "helper",
      "config_flow": true,
      "iot_class": "local_push"
    }
  },
  "translated_name": [
    "alert",
    "aurora",
    "cert_expiry",
    "cpuspeed",
    "demo",
    "derivative",
    "emulated_roku",
    "filesize",
    "garages_amsterdam",
    "google_travel_time",
    "group",
    "growatt_server",
    "homekit_controller",
    "input_boolean",
    "input_datetime",
    "input_number",
    "input_select",
    "input_text",
    "integration",
    "islamic_prayer_times",
    "local_ip",
    "min_max",
    "mobile_app",
    "moehlenhoff_alpha2",
    "moon",
    "nmap_tracker",
    "plant",
    "proximity",
    "rpi_power",
    "schedule",
    "shopping_list",
    "sun",
    "switch_as_x",
    "tag",
    "threshold",
    "tod",
    "uptime",
    "utility_meter",
    "waze_travel_time"
  ]
}<|MERGE_RESOLUTION|>--- conflicted
+++ resolved
@@ -4385,28 +4385,22 @@
       "config_flow": true,
       "iot_class": "local_polling"
     },
-<<<<<<< HEAD
     "rainforest": {
       "name": "Rainforest Automation",
       "integrations": {
         "rainforest_eagle": {
-          "config_flow": true,
-          "iot_class": "local_polling",
-          "name": "Rainforest Eagle"
+          "name": "Rainforest Eagle",
+          "integration_type": "hub",
+          "config_flow": true,
+          "iot_class": "local_polling"
         },
         "rainforest_raven": {
-          "config_flow": true,
-          "iot_class": "local_polling",
-          "name": "Rainforest RAVEn"
+          "name": "Rainforest RAVEn",
+          "integration_type": "hub",
+          "config_flow": true,
+          "iot_class": "local_polling"
         }
       }
-=======
-    "rainforest_eagle": {
-      "name": "Rainforest Eagle",
-      "integration_type": "hub",
-      "config_flow": true,
-      "iot_class": "local_polling"
->>>>>>> a385a00d
     },
     "rainmachine": {
       "name": "RainMachine",
