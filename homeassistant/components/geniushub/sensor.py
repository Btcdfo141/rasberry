"""
Supports Genius hub to provide room sensor and TRV information


For more details about this component, please refer to the documentation at
https://home-assistant.io/components/sensor.geniushub/
"""
from homeassistant.components.geniushub import GENIUS_HUB
from homeassistant.const import (
    ATTR_BATTERY_LEVEL, ATTR_TEMPERATURE)
from homeassistant.helpers.entity import Entity

DOMAIN = 'geniushub'


async def async_setup_platform(hass, config,
                               async_add_entities, discovery_info=None):
    """Set up the Demo climate devices."""
    genius_hub = hass.data[GENIUS_HUB]
    await genius_hub.getjson('/zones')

    # Get sensors
    for sensor in genius_hub.getSensorList():
        async_add_entities([GeniusSensor(genius_hub, sensor)])

    # Get TRVs
    for trv in genius_hub.getTRVList():
        async_add_entities([GeniusTRV(genius_hub, trv)])


class GeniusSensor(Entity):
    """Representation of a Wall Sensor."""

    def __init__(self, genius_hub, sensor):
        """Initialize the Wall sensor."""
        GeniusSensor._genius_hub = genius_hub
<<<<<<< HEAD
        self._name = sensor['name'] + ' sensor ' + str(sensor['index'])
=======
        self._name = sensor['name'] + '_sensor_' + str(sensor['index'])
>>>>>>> 2a9c8d54
        self._device_id = sensor['iID']
        self._device_addr = sensor['addr']
        self._battery = sensor['Battery']
        self._temperature = sensor['TEMPERATURE']
        self._luminance = sensor['LUMINANCE']
        self._motion = sensor['Motion']

    @property
    def name(self):
        """Return the name of the sensor."""
        return self._name

    @property
    def state(self):
        """Return the state of the sensor."""
        return self._temperature

    @property
    def device_class(self):
        """Return the class of this sensor."""
        return "genius_wall_sensor"

    @property
    def force_update(self):
        """Force update."""
        return True

    @property
    def device_state_attributes(self):
        """Return the state attributes."""
        return {
            ATTR_BATTERY_LEVEL: self._battery,
            'luminance': self._luminance,
            'motion': self._motion,
            ATTR_TEMPERATURE: self._temperature
        }

    async def async_update(self):
        """Get the latest data."""
        device = GeniusSensor._genius_hub.getDevice(
            self._device_id, self._device_addr)
        data = GeniusSensor._genius_hub.getSensor(device)
        self._battery = data['Battery']
        self._temperature = data['TEMPERATURE']
        self._luminance = data['LUMINANCE']
        self._motion = data['Motion']


class GeniusTRV(Entity):
    """Representation of a TRV Sensor."""

    def __init__(self, genius_hub, trv):
        """Initialize the TRV sensor."""
        GeniusSensor._genius_hub = genius_hub
<<<<<<< HEAD
        self._name = trv['name'] + ' TRV ' + str(trv['index'])
=======
        self._name = trv['name'] + '_TRV_' + str(trv['index'])
>>>>>>> 2a9c8d54
        self._device_id = trv['iID']
        self._device_addr = trv['addr']
        self._battery = trv['Battery']
        self._temperature = trv['TEMPERATURE']

    @property
    def name(self):
        """Return the name of the sensor."""
        return self._name

    @property
    def state(self):
        """Return the state of the sensor."""
        return self._temperature

    @property
    def device_class(self):
        """Return the class of this sensor."""
        return "genius_trv"

    @property
    def force_update(self):
        """Force update."""
        return True

    @property
    def device_state_attributes(self):
        """Return the state attributes."""
        return {
            ATTR_BATTERY_LEVEL: self._battery,
            ATTR_TEMPERATURE: self._temperature
        }

    async def async_update(self):
        """Get the latest data."""
        device = GeniusSensor._genius_hub.getDevice(
            self._device_id, self._device_addr)
        data = GeniusSensor._genius_hub.getTRV(device)
        self._battery = data['Battery']
        self._temperature = data['TEMPERATURE']<|MERGE_RESOLUTION|>--- conflicted
+++ resolved
@@ -34,11 +34,7 @@
     def __init__(self, genius_hub, sensor):
         """Initialize the Wall sensor."""
         GeniusSensor._genius_hub = genius_hub
-<<<<<<< HEAD
-        self._name = sensor['name'] + ' sensor ' + str(sensor['index'])
-=======
         self._name = sensor['name'] + '_sensor_' + str(sensor['index'])
->>>>>>> 2a9c8d54
         self._device_id = sensor['iID']
         self._device_addr = sensor['addr']
         self._battery = sensor['Battery']
@@ -93,11 +89,7 @@
     def __init__(self, genius_hub, trv):
         """Initialize the TRV sensor."""
         GeniusSensor._genius_hub = genius_hub
-<<<<<<< HEAD
-        self._name = trv['name'] + ' TRV ' + str(trv['index'])
-=======
         self._name = trv['name'] + '_TRV_' + str(trv['index'])
->>>>>>> 2a9c8d54
         self._device_id = trv['iID']
         self._device_addr = trv['addr']
         self._battery = trv['Battery']
