"""The Bluetooth integration."""
from __future__ import annotations

from collections.abc import Callable, Mapping
import dataclasses
import logging
from typing import Any, Generic, TypeVar

from home_assistant_bluetooth import BluetoothServiceInfo

from homeassistant.const import ATTR_IDENTIFIERS, ATTR_NAME
from homeassistant.core import CALLBACK_TYPE, HomeAssistant, callback
from homeassistant.helpers.entity import DeviceInfo, Entity, EntityDescription
from homeassistant.helpers.entity_platform import AddEntitiesCallback

from . import (
    BluetoothCallbackMatcher,
    BluetoothChange,
    async_register_callback,
    async_track_unavailable,
)
from .const import DOMAIN


@dataclasses.dataclass(frozen=True)
class PassiveBluetoothEntityKey:
    """Key for a passive bluetooth entity.

    Example:
    key: temperature
    device_id: outdoor_sensor_1
    """

    key: str
    device_id: str | None


_T = TypeVar("_T")


@dataclasses.dataclass(frozen=True)
class PassiveBluetoothDataUpdate(Generic[_T]):
    """Generic bluetooth data."""

    devices: dict[str | None, DeviceInfo] = dataclasses.field(default_factory=dict)
    entity_descriptions: Mapping[
        PassiveBluetoothEntityKey, EntityDescription
    ] = dataclasses.field(default_factory=dict)
    entity_names: Mapping[PassiveBluetoothEntityKey, str | None] = dataclasses.field(
        default_factory=dict
    )
    entity_data: Mapping[PassiveBluetoothEntityKey, _T] = dataclasses.field(
        default_factory=dict
    )


_PassiveBluetoothDataUpdateCoordinatorT = TypeVar(
    "_PassiveBluetoothDataUpdateCoordinatorT",
    bound="PassiveBluetoothDataUpdateCoordinator[Any]",
)


class PassiveBluetoothDataUpdateCoordinator(Generic[_T]):
    """Passive bluetooth data update coordinator for bluetooth advertisements.

    The coordinator is responsible for keeping track of the bluetooth data,
    updating subscribers, and device availability.

    The update_method must return a PassiveBluetoothDataUpdate object. Callers
    are responsible for formatting the data returned from their parser into
    the appropriate format.

    The coordinator will call the update_method every time the bluetooth device
    receives a new advertisement with the following signature:

    update_method(service_info: BluetoothServiceInfo) -> PassiveBluetoothDataUpdate

    As the size of each advertisement is limited, the update_method should
    return a PassiveBluetoothDataUpdate object that contains only data that
    should be updated. The coordinator will then dispatch subscribers based
    on the data in the PassiveBluetoothDataUpdate object. The accumulated data
    is available in the devices, entity_data, and entity_descriptions attributes.
    """

    def __init__(
        self,
        hass: HomeAssistant,
        logger: logging.Logger,
        address: str,
        update_method: Callable[[BluetoothServiceInfo], PassiveBluetoothDataUpdate[_T]],
    ) -> None:
        """Initialize the coordinator."""
        self.hass = hass
        self.logger = logger
        self.name: str | None = None
        self.address = address
        self._listeners: list[
            Callable[[PassiveBluetoothDataUpdate[_T] | None], None]
        ] = []
        self._entity_key_listeners: dict[
            PassiveBluetoothEntityKey,
            list[Callable[[PassiveBluetoothDataUpdate[_T] | None], None]],
        ] = {}
        self.update_method = update_method

        self.entity_names: dict[PassiveBluetoothEntityKey, str | None] = {}
        self.entity_data: dict[PassiveBluetoothEntityKey, _T] = {}
        self.entity_descriptions: dict[
            PassiveBluetoothEntityKey, EntityDescription
        ] = {}
        self.devices: dict[str | None, DeviceInfo] = {}

        self.last_update_success = True
        self._cancel_track_unavailable: CALLBACK_TYPE | None = None
        self._cancel_bluetooth_advertisements: CALLBACK_TYPE | None = None
        self._present = False

    @property
    def available(self) -> bool:
        """Return if the device is available."""
        return self._present and self.last_update_success

    @callback
<<<<<<< HEAD
    def _async_handle_unavailable(self) -> None:
=======
    def _async_handle_unavailable(self, _address: str) -> None:
>>>>>>> c3c52966
        """Handle the device going unavailable."""
        self._present = False
        self.async_update_listeners(None)

    @callback
    def _async_start(self) -> None:
        """Start the callbacks."""
        self._cancel_bluetooth_advertisements = async_register_callback(
            self.hass,
            self._async_handle_bluetooth_event,
            BluetoothCallbackMatcher(address=self.address),
        )
        self._cancel_track_unavailable = async_track_unavailable(
            self.hass,
            self._async_handle_unavailable,
            self.address,
        )

    @callback
    def _async_stop(self) -> None:
        """Stop the callbacks."""
        if self._cancel_bluetooth_advertisements is not None:
            self._cancel_bluetooth_advertisements()
            self._cancel_bluetooth_advertisements = None
        if self._cancel_track_unavailable is not None:
            self._cancel_track_unavailable()
            self._cancel_track_unavailable = None

    @callback
    def async_add_entities_listener(
        self,
        entity_class: type[PassiveBluetoothCoordinatorEntity],
        async_add_entites: AddEntitiesCallback,
    ) -> Callable[[], None]:
        """Add a listener for new entities."""
        created: set[PassiveBluetoothEntityKey] = set()

        @callback
        def _async_add_or_update_entities(
            data: PassiveBluetoothDataUpdate[_T] | None,
        ) -> None:
            """Listen for new entities."""
            if data is None:
                return
            entities: list[PassiveBluetoothCoordinatorEntity] = []
            for entity_key, description in data.entity_descriptions.items():
                if entity_key not in created:
                    entities.append(entity_class(self, entity_key, description))
                    created.add(entity_key)
            if entities:
                async_add_entites(entities)

        return self.async_add_listener(_async_add_or_update_entities)

    @callback
    def async_add_listener(
        self,
        update_callback: Callable[[PassiveBluetoothDataUpdate[_T] | None], None],
    ) -> Callable[[], None]:
        """Listen for all updates."""

        @callback
        def remove_listener() -> None:
            """Remove update listener."""
            self._listeners.remove(update_callback)
            self._async_handle_listeners_changed()

        self._listeners.append(update_callback)
        self._async_handle_listeners_changed()
        return remove_listener

    @callback
    def _async_handle_listeners_changed(self) -> None:
        """Handle listeners changed."""
        listener_count = len(self._listeners) + len(self._entity_key_listeners)
        running = bool(self._cancel_bluetooth_advertisements)
        if listener_count == 0 and running:
            self._async_stop()
        elif not running:
            self._async_start()

    @callback
    def async_add_entity_key_listener(
        self,
        update_callback: Callable[[PassiveBluetoothDataUpdate[_T] | None], None],
        entity_key: PassiveBluetoothEntityKey,
    ) -> Callable[[], None]:
        """Listen for updates by device key."""

        @callback
        def remove_listener() -> None:
            """Remove update listener."""
            self._entity_key_listeners[entity_key].remove(update_callback)
            if not self._entity_key_listeners[entity_key]:
                del self._entity_key_listeners[entity_key]
            self._async_handle_listeners_changed()

        self._entity_key_listeners.setdefault(entity_key, []).append(update_callback)
        self._async_handle_listeners_changed()
        return remove_listener

    @callback
    def async_update_listeners(
        self, data: PassiveBluetoothDataUpdate[_T] | None
    ) -> None:
        """Update all registered listeners."""
        # Dispatch to listeners without a filter key
        for update_callback in self._listeners:
            update_callback(data)

        # Dispatch to listeners with a filter key
        for listeners in self._entity_key_listeners.values():
            for update_callback in listeners:
                update_callback(data)

    @callback
    def _async_handle_bluetooth_event(
        self,
        service_info: BluetoothServiceInfo,
        change: BluetoothChange,
    ) -> None:
        """Handle a Bluetooth event."""
        self.name = service_info.name
        self._present = True
        if self.hass.is_stopping:
            return

        try:
            new_data = self.update_method(service_info)
        except Exception as err:  # pylint: disable=broad-except
            self.last_update_success = False
            self.logger.exception(
                "Unexpected error updating %s data: %s", self.name, err
            )
            return

        if not isinstance(new_data, PassiveBluetoothDataUpdate):
            self.last_update_success = False  # type: ignore[unreachable]
            raise ValueError(
                f"The update_method for {self.name} returned {new_data} instead of a PassiveBluetoothDataUpdate"
            )

        if not self.last_update_success:
            self.last_update_success = True
            self.logger.info("Processing %s data recovered", self.name)

        self.devices.update(new_data.devices)
        self.entity_descriptions.update(new_data.entity_descriptions)
        self.entity_data.update(new_data.entity_data)
        self.entity_names.update(new_data.entity_names)
        self.async_update_listeners(new_data)


class PassiveBluetoothCoordinatorEntity(
    Entity, Generic[_PassiveBluetoothDataUpdateCoordinatorT]
):
    """A class for entities using PassiveBluetoothDataUpdateCoordinator."""

    _attr_has_entity_name = True
    _attr_should_poll = False

    def __init__(
        self,
        coordinator: _PassiveBluetoothDataUpdateCoordinatorT,
        entity_key: PassiveBluetoothEntityKey,
        description: EntityDescription,
        context: Any = None,
    ) -> None:
        """Create the entity with a PassiveBluetoothDataUpdateCoordinator."""
        self.entity_description = description
        self.entity_key = entity_key
        self.coordinator = coordinator
        self.coordinator_context = context
        address = coordinator.address
        device_id = entity_key.device_id
        devices = coordinator.devices
        key = entity_key.key
        if device_id in devices:
            base_device_info = devices[device_id]
        else:
            base_device_info = DeviceInfo({})
        if device_id:
            self._attr_device_info = base_device_info | DeviceInfo(
                {ATTR_IDENTIFIERS: {(DOMAIN, f"{address}-{device_id}")}}
            )
            self._attr_unique_id = f"{address}-{key}-{device_id}"
        else:
            self._attr_device_info = base_device_info | DeviceInfo(
                {ATTR_IDENTIFIERS: {(DOMAIN, address)}}
            )
            self._attr_unique_id = f"{address}-{key}"
        if ATTR_NAME not in self._attr_device_info:
            self._attr_device_info[ATTR_NAME] = self.coordinator.name
        self._attr_name = coordinator.entity_names.get(entity_key)

    @property
    def available(self) -> bool:
        """Return if entity is available."""
        return self.coordinator.available

    async def async_added_to_hass(self) -> None:
        """When entity is added to hass."""
        await super().async_added_to_hass()
        self.async_on_remove(
            self.coordinator.async_add_entity_key_listener(
                self._handle_coordinator_update, self.entity_key
            )
        )

    @callback
    def _handle_coordinator_update(
        self, new_data: PassiveBluetoothDataUpdate | None
    ) -> None:
        """Handle updated data from the coordinator."""
        self.async_write_ha_state()<|MERGE_RESOLUTION|>--- conflicted
+++ resolved
@@ -121,11 +121,7 @@
         return self._present and self.last_update_success
 
     @callback
-<<<<<<< HEAD
-    def _async_handle_unavailable(self) -> None:
-=======
     def _async_handle_unavailable(self, _address: str) -> None:
->>>>>>> c3c52966
         """Handle the device going unavailable."""
         self._present = False
         self.async_update_listeners(None)
