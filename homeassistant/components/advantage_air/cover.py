"""Cover platform for Advantage Air integration."""
from typing import Any

from homeassistant.components.cover import (
    ATTR_POSITION,
    CoverDeviceClass,
    CoverEntity,
    CoverEntityFeature,
)
from homeassistant.config_entries import ConfigEntry
from homeassistant.core import HomeAssistant
from homeassistant.helpers.entity_platform import AddEntitiesCallback

from .const import (
    ADVANTAGE_AIR_STATE_CLOSE,
    ADVANTAGE_AIR_STATE_OPEN,
    DOMAIN as ADVANTAGE_AIR_DOMAIN,
)
from .entity import AdvantageAirThingEntity, AdvantageAirZoneEntity

PARALLEL_UPDATES = 0


async def async_setup_entry(
    hass: HomeAssistant,
    config_entry: ConfigEntry,
    async_add_entities: AddEntitiesCallback,
) -> None:
    """Set up AdvantageAir cover platform."""

    instance = hass.data[ADVANTAGE_AIR_DOMAIN][config_entry.entry_id]

    entities: list[CoverEntity] = []
    if aircons := instance["coordinator"].data.get("aircons"):
        for ac_key, ac_device in aircons.items():
            for zone_key, zone in ac_device["zones"].items():
                # Only add zone vent controls when zone in vent control mode.
                if zone["type"] == 0:
                    entities.append(AdvantageAirZoneVent(instance, ac_key, zone_key))
    if things := instance["coordinator"].data.get("myThings"):
        for thing in things["things"].values():
            if thing["channelDipState"] in [1, 2]:  # 1 = "Blind", 2 = "Blind 2"
                entities.append(
                    AdvantageAirThingCover(instance, thing, CoverDeviceClass.BLIND)
                )
            elif thing["channelDipState"] == 3:  # 3 = "Garage door"
                entities.append(
                    AdvantageAirThingCover(instance, thing, CoverDeviceClass.GARAGE)
                )
    async_add_entities(entities)


class AdvantageAirZoneVent(AdvantageAirZoneEntity, CoverEntity):
    """Advantage Air Zone Vent."""

    _attr_device_class = CoverDeviceClass.DAMPER
    _attr_supported_features = (
        CoverEntityFeature.OPEN
        | CoverEntityFeature.CLOSE
        | CoverEntityFeature.SET_POSITION
    )

    def __init__(self, instance: dict[str, Any], ac_key: str, zone_key: str) -> None:
        """Initialize an Advantage Air Zone Vent."""
        super().__init__(instance, ac_key, zone_key)
        self._attr_name = self._zone["name"]

    @property
    def is_closed(self) -> bool:
        """Return if vent is fully closed."""
        return self._zone["state"] == ADVANTAGE_AIR_STATE_CLOSE

    @property
    def current_cover_position(self) -> int:
        """Return vents current position as a percentage."""
        if self._zone["state"] == ADVANTAGE_AIR_STATE_OPEN:
            return self._zone["value"]
        return 0

    async def async_open_cover(self, **kwargs: Any) -> None:
        """Fully open zone vent."""
        await self.async_update_zone(
            {"state": ADVANTAGE_AIR_STATE_OPEN, "value": 100},
        )

    async def async_close_cover(self, **kwargs: Any) -> None:
        """Fully close zone vent."""
        await self.async_update_zone({"state": ADVANTAGE_AIR_STATE_CLOSE})

    async def async_set_cover_position(self, **kwargs: Any) -> None:
        """Change vent position."""
        position = round(kwargs[ATTR_POSITION] / 5) * 5
        if position == 0:
            await self.async_update_zone({"state": ADVANTAGE_AIR_STATE_CLOSE})
        else:
            await self.async_update_zone(
                {
                    "state": ADVANTAGE_AIR_STATE_OPEN,
                    "value": position,
                }
            )


class AdvantageAirThingCover(AdvantageAirThingEntity, CoverEntity):
    """Representation of Advantage Air Cover controlled by MyPlace."""

    _attr_supported_features = CoverEntityFeature.OPEN | CoverEntityFeature.CLOSE

    def __init__(
        self,
        instance: dict[str, Any],
        thing: dict[str, Any],
        device_class: CoverDeviceClass,
    ) -> None:
        """Initialize an Advantage Air Things Cover."""
        super().__init__(instance, thing)
        self._attr_device_class = device_class

    @property
    def is_closed(self) -> bool:
        """Return if cover is fully closed."""
        return self._data["value"] == 0

<<<<<<< HEAD
    @property
    def current_cover_position(self) -> int:
        """Return covers current position as a percentage."""
        return self._data["value"]

=======
>>>>>>> 26390184
    async def async_open_cover(self, **kwargs: Any) -> None:
        """Fully open zone vent."""
        return await self.async_turn_on()

    async def async_close_cover(self, **kwargs: Any) -> None:
        """Fully close zone vent."""
        return await self.async_turn_off()<|MERGE_RESOLUTION|>--- conflicted
+++ resolved
@@ -121,14 +121,6 @@
         """Return if cover is fully closed."""
         return self._data["value"] == 0
 
-<<<<<<< HEAD
-    @property
-    def current_cover_position(self) -> int:
-        """Return covers current position as a percentage."""
-        return self._data["value"]
-
-=======
->>>>>>> 26390184
     async def async_open_cover(self, **kwargs: Any) -> None:
         """Fully open zone vent."""
         return await self.async_turn_on()
