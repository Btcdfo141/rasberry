"""Helpers to help with integration platforms."""
from __future__ import annotations

import asyncio
from collections.abc import Awaitable, Callable
from dataclasses import dataclass
import logging
from typing import Any

from homeassistant.const import EVENT_COMPONENT_LOADED
from homeassistant.core import Event, HomeAssistant
from homeassistant.loader import async_get_integration, bind_hass
from homeassistant.setup import ATTR_COMPONENT

_LOGGER = logging.getLogger(__name__)
DATA_INTEGRATION_PLATFORMS = "integration_platforms"


@dataclass(frozen=True)
class IntegrationPlatform:
    """An integration platform."""

    platform_name: str
    process_platform: Callable[[HomeAssistant, str, Any], Awaitable[None]]
    seen_components: set[str]


async def _async_process_single_integration_platform(
    hass: HomeAssistant, component_name: str, integration_platform: IntegrationPlatform
) -> None:
    """Process a single integration platform."""
    if component_name in integration_platform.seen_components:
        return
    integration_platform.seen_components.add(component_name)

    integration = await async_get_integration(hass, component_name)
    platform_name = integration_platform.platform_name

    try:
        platform = integration.get_platform(platform_name)
    except ImportError as err:
        if f"{component_name}.{platform_name}" not in str(err):
            _LOGGER.exception(
                "Unexpected error importing %s/%s.py",
                component_name,
                platform_name,
            )
        return

    try:
        await integration_platform.process_platform(hass, component_name, platform)  # type: ignore[misc,operator] # https://github.com/python/mypy/issues/5485
    except Exception:  # pylint: disable=broad-except
        _LOGGER.exception(
            "Error processing platform %s.%s", component_name, platform_name
        )


async def async_process_integration_platform(
    hass: HomeAssistant, component_name: str
) -> None:
    """Process integration platforms on demand.

    This function will load the integration platforms
    for an integration instead of waiting for the EVENT_COMPONENT_LOADED
    event to be fired for the integration.

    When the integration will create entities before
    it has finished setting up; call this function to ensure
    that the integration platforms are loaded before the entities
    are created.
    """
<<<<<<< HEAD
=======
    if DATA_INTEGRATION_PLATFORMS not in hass.data:
        # There are no integraton platforms loaded yet
        return
>>>>>>> bc7d52da
    integration_platforms: list[IntegrationPlatform] = hass.data[
        DATA_INTEGRATION_PLATFORMS
    ]
    await asyncio.gather(
        *[
            _async_process_single_integration_platform(
                hass, component_name, integration_platform
            )
            for integration_platform in integration_platforms
        ]
    )


@bind_hass
async def async_process_integration_platforms(
    hass: HomeAssistant,
    platform_name: str,
    # Any = platform.
    process_platform: Callable[[HomeAssistant, str, Any], Awaitable[None]],
) -> None:
    """Process a specific platform for all current and future loaded integrations."""
    if DATA_INTEGRATION_PLATFORMS not in hass.data:
        hass.data[DATA_INTEGRATION_PLATFORMS] = []

        async def _async_component_loaded(event: Event) -> None:
            """Handle a new component loaded."""
            comp = event.data[ATTR_COMPONENT]
            if "." not in comp:
                await async_process_integration_platform(hass, comp)

        hass.bus.async_listen(EVENT_COMPONENT_LOADED, _async_component_loaded)

    integration_platforms: list[IntegrationPlatform] = hass.data[
        DATA_INTEGRATION_PLATFORMS
    ]
    integration_platform = IntegrationPlatform(platform_name, process_platform, set())
    integration_platforms.append(integration_platform)
    if top_level_components := (
        comp for comp in hass.config.components if "." not in comp
    ):
        await asyncio.gather(
            *[
                _async_process_single_integration_platform(
                    hass, comp, integration_platform
                )
                for comp in top_level_components
            ]
        )<|MERGE_RESOLUTION|>--- conflicted
+++ resolved
@@ -69,12 +69,9 @@
     that the integration platforms are loaded before the entities
     are created.
     """
-<<<<<<< HEAD
-=======
     if DATA_INTEGRATION_PLATFORMS not in hass.data:
         # There are no integraton platforms loaded yet
         return
->>>>>>> bc7d52da
     integration_platforms: list[IntegrationPlatform] = hass.data[
         DATA_INTEGRATION_PLATFORMS
     ]
