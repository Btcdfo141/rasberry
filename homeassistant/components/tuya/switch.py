"""Support for Tuya switches."""
from __future__ import annotations

from typing import Any

from tuya_iot import TuyaDevice, TuyaDeviceManager

from homeassistant.components.switch import (
    DEVICE_CLASS_OUTLET,
    SwitchEntity,
    SwitchEntityDescription,
)
from homeassistant.config_entries import ConfigEntry
from homeassistant.const import ENTITY_CATEGORY_CONFIG
from homeassistant.core import HomeAssistant, callback
from homeassistant.helpers.dispatcher import async_dispatcher_connect
from homeassistant.helpers.entity_platform import AddEntitiesCallback

from . import HomeAssistantTuyaData
from .base import TuyaEntity
from .const import DOMAIN, TUYA_DISCOVERY_NEW, DPCode

# All descriptions can be found here. Mostly the Boolean data types in the
# default instruction set of each category end up being a Switch.
# https://developer.tuya.com/en/docs/iot/standarddescription?id=K9i5ql6waswzq
SWITCHES: dict[str, tuple[SwitchEntityDescription, ...]] = {
    # Smart Kettle
    # https://developer.tuya.com/en/docs/iot/fbh?id=K9gf484m21yq7
    "bh": (
        SwitchEntityDescription(
            key=DPCode.START,
            name="Start",
            icon="mdi:kettle-steam",
        ),
        SwitchEntityDescription(
            key=DPCode.WARM,
            name="Heat Preservation",
            entity_category=ENTITY_CATEGORY_CONFIG,
        ),
    ),
    # Pet Water Feeder
    # https://developer.tuya.com/en/docs/iot/f?id=K9gf46aewxem5
    "cwysj": (
        SwitchEntityDescription(
            key=DPCode.FILTER_RESET,
            name="Filter reset",
            icon="mdi:filter",
            entity_category=ENTITY_CATEGORY_CONFIG,
        ),
        SwitchEntityDescription(
            key=DPCode.PUMP_RESET,
            name="Water pump reset",
            icon="mdi:pump",
            entity_category=ENTITY_CATEGORY_CONFIG,
        ),
        SwitchEntityDescription(
            key=DPCode.SWITCH,
            name="Power",
        ),
        SwitchEntityDescription(
            key=DPCode.WATER_RESET,
            name="Reset of water usage days",
            icon="mdi:water-sync",
            entity_category=ENTITY_CATEGORY_CONFIG,
        ),
    ),
    # Light
    # https://developer.tuya.com/en/docs/iot/f?id=K9i5ql3v98hn3
    "dj": (
        # There are sockets available with an RGB light
        # that advertise as `dj`, but provide an additional
        # switch to control the plug.
        SwitchEntityDescription(
            key=DPCode.SWITCH,
            name="Plug",
        ),
    ),
    # Cirquit Breaker
    "dlq": (
        SwitchEntityDescription(
            key=DPCode.CHILD_LOCK,
            name="Child Lock",
            icon="mdi:account-lock",
            entity_category=ENTITY_CATEGORY_CONFIG,
        ),
        SwitchEntityDescription(
            key=DPCode.SWITCH_1,
            name="Switch",
        ),
    ),
    # Switch
    # https://developer.tuya.com/en/docs/iot/s?id=K9gf7o5prgf7s
    "kg": (
        SwitchEntityDescription(
            key=DPCode.CHILD_LOCK,
            name="Child Lock",
            icon="mdi:account-lock",
            entity_category=ENTITY_CATEGORY_CONFIG,
        ),
        SwitchEntityDescription(
            key=DPCode.SWITCH_1,
            name="Switch 1",
            device_class=DEVICE_CLASS_OUTLET,
        ),
        SwitchEntityDescription(
            key=DPCode.SWITCH_2,
            name="Switch 2",
            device_class=DEVICE_CLASS_OUTLET,
        ),
        SwitchEntityDescription(
            key=DPCode.SWITCH_3,
            name="Switch 3",
            device_class=DEVICE_CLASS_OUTLET,
        ),
        SwitchEntityDescription(
            key=DPCode.SWITCH_4,
            name="Switch 4",
            device_class=DEVICE_CLASS_OUTLET,
        ),
        SwitchEntityDescription(
            key=DPCode.SWITCH_5,
            name="Switch 5",
            device_class=DEVICE_CLASS_OUTLET,
        ),
        SwitchEntityDescription(
            key=DPCode.SWITCH_6,
            name="Switch 6",
            device_class=DEVICE_CLASS_OUTLET,
        ),
        SwitchEntityDescription(
            key=DPCode.SWITCH_USB1,
            name="USB 1",
        ),
        SwitchEntityDescription(
            key=DPCode.SWITCH_USB2,
            name="USB 2",
        ),
        SwitchEntityDescription(
            key=DPCode.SWITCH_USB3,
            name="USB 3",
        ),
        SwitchEntityDescription(
            key=DPCode.SWITCH_USB4,
            name="USB 4",
        ),
        SwitchEntityDescription(
            key=DPCode.SWITCH_USB5,
            name="USB 5",
        ),
        SwitchEntityDescription(
            key=DPCode.SWITCH_USB6,
            name="USB 6",
        ),
        SwitchEntityDescription(
            key=DPCode.SWITCH,
            name="Switch",
            device_class=DEVICE_CLASS_OUTLET,
        ),
    ),
    # Air Purifier
    # https://developer.tuya.com/en/docs/iot/f?id=K9gf46h2s6dzm
    "kj": (
        SwitchEntityDescription(
            key=DPCode.ANION,
            name="Ionizer",
            icon="mdi:minus-circle-outline",
            entity_category=ENTITY_CATEGORY_CONFIG,
        ),
        SwitchEntityDescription(
            key=DPCode.FILTER_RESET,
            name="Filter cartridge reset",
            icon="mdi:filter",
            entity_category=ENTITY_CATEGORY_CONFIG,
        ),
        SwitchEntityDescription(
            key=DPCode.LOCK,
            name="Child lock",
            icon="mdi:account-lock",
            entity_category=ENTITY_CATEGORY_CONFIG,
        ),
        SwitchEntityDescription(
            key=DPCode.SWITCH,
            name="Power",
        ),
        SwitchEntityDescription(
            key=DPCode.WET,
            name="Humidification",
            icon="mdi:water-percent",
            entity_category=ENTITY_CATEGORY_CONFIG,
        ),
    ),
    # Air conditioner
    # https://developer.tuya.com/en/docs/iot/categorykt?id=Kaiuz0z71ov2n
    "kt": (
        SwitchEntityDescription(
            key=DPCode.ANION,
            name="Ionizer",
            icon="mdi:minus-circle-outline",
            entity_category=ENTITY_CATEGORY_CONFIG,
        ),
        SwitchEntityDescription(
            key=DPCode.LOCK,
            name="Child Lock",
            icon="mdi:account-lock",
            entity_category=ENTITY_CATEGORY_CONFIG,
        ),
    ),
    # Power Socket
    # https://developer.tuya.com/en/docs/iot/s?id=K9gf7o5prgf7s
    "pc": (
        SwitchEntityDescription(
            key=DPCode.CHILD_LOCK,
            name="Child Lock",
            icon="mdi:account-lock",
            entity_category=ENTITY_CATEGORY_CONFIG,
        ),
        SwitchEntityDescription(
            key=DPCode.SWITCH_1,
            name="Socket 1",
            device_class=DEVICE_CLASS_OUTLET,
        ),
        SwitchEntityDescription(
            key=DPCode.SWITCH_2,
            name="Socket 2",
            device_class=DEVICE_CLASS_OUTLET,
        ),
        SwitchEntityDescription(
            key=DPCode.SWITCH_3,
            name="Socket 3",
            device_class=DEVICE_CLASS_OUTLET,
        ),
        SwitchEntityDescription(
            key=DPCode.SWITCH_4,
            name="Socket 4",
            device_class=DEVICE_CLASS_OUTLET,
        ),
        SwitchEntityDescription(
            key=DPCode.SWITCH_5,
            name="Socket 5",
            device_class=DEVICE_CLASS_OUTLET,
        ),
        SwitchEntityDescription(
            key=DPCode.SWITCH_6,
            name="Socket 6",
            device_class=DEVICE_CLASS_OUTLET,
        ),
        SwitchEntityDescription(
            key=DPCode.SWITCH_USB1,
            name="USB 1",
        ),
        SwitchEntityDescription(
            key=DPCode.SWITCH_USB2,
            name="USB 2",
        ),
        SwitchEntityDescription(
            key=DPCode.SWITCH_USB3,
            name="USB 3",
        ),
        SwitchEntityDescription(
            key=DPCode.SWITCH_USB4,
            name="USB 4",
        ),
        SwitchEntityDescription(
            key=DPCode.SWITCH_USB5,
            name="USB 5",
        ),
        SwitchEntityDescription(
            key=DPCode.SWITCH_USB6,
            name="USB 6",
        ),
        SwitchEntityDescription(
            key=DPCode.SWITCH,
            name="Socket",
            device_class=DEVICE_CLASS_OUTLET,
        ),
    ),
    # Heater
    # https://developer.tuya.com/en/docs/iot/categoryqn?id=Kaiuz18kih0sm
    "qn": (
        SwitchEntityDescription(
            key=DPCode.ANION,
            name="Ionizer",
            icon="mdi:minus-circle-outline",
            entity_category=ENTITY_CATEGORY_CONFIG,
        ),
        SwitchEntityDescription(
            key=DPCode.LOCK,
            name="Child Lock",
            icon="mdi:account-lock",
            entity_category=ENTITY_CATEGORY_CONFIG,
        ),
    ),
    # Robot Vacuum
    # https://developer.tuya.com/en/docs/iot/fsd?id=K9gf487ck1tlo
    "sd": (
        SwitchEntityDescription(
            key=DPCode.SWITCH_DISTURB,
            name="Do Not Disturb",
            icon="mdi:minus-circle",
            entity_category=ENTITY_CATEGORY_CONFIG,
        ),
        SwitchEntityDescription(
            key=DPCode.VOICE_SWITCH,
            name="Voice",
            icon="mdi:account-voice",
            entity_category=ENTITY_CATEGORY_CONFIG,
        ),
    ),
    # Siren Alarm
    # https://developer.tuya.com/en/docs/iot/categorysgbj?id=Kaiuz37tlpbnu
    "sgbj": (
        SwitchEntityDescription(
            key=DPCode.MUFFLING,
            name="Mute",
            entity_category=ENTITY_CATEGORY_CONFIG,
        ),
    ),
    # Smart Camera
    # https://developer.tuya.com/en/docs/iot/categorysp?id=Kaiuz35leyo12
    "sp": (
        SwitchEntityDescription(
            key=DPCode.WIRELESS_BATTERYLOCK,
            name="Battery Lock",
            icon="mdi:battery-lock",
            entity_category=ENTITY_CATEGORY_CONFIG,
        ),
        SwitchEntityDescription(
            key=DPCode.CRY_DETECTION_SWITCH,
            icon="mdi:emoticon-cry",
            name="Cry Detection",
            entity_category=ENTITY_CATEGORY_CONFIG,
        ),
        SwitchEntityDescription(
            key=DPCode.DECIBEL_SWITCH,
            icon="mdi:microphone-outline",
            name="Sound Detection",
            entity_category=ENTITY_CATEGORY_CONFIG,
        ),
        SwitchEntityDescription(
            key=DPCode.RECORD_SWITCH,
            icon="mdi:record-rec",
            name="Video Recording",
            entity_category=ENTITY_CATEGORY_CONFIG,
        ),
        SwitchEntityDescription(
            key=DPCode.MOTION_RECORD,
            icon="mdi:record-rec",
            name="Motion Recording",
            entity_category=ENTITY_CATEGORY_CONFIG,
        ),
        SwitchEntityDescription(
            key=DPCode.BASIC_PRIVATE,
            icon="mdi:eye-off",
            name="Privacy Mode",
            entity_category=ENTITY_CATEGORY_CONFIG,
        ),
        SwitchEntityDescription(
            key=DPCode.BASIC_FLIP,
            icon="mdi:flip-horizontal",
            name="Flip",
            entity_category=ENTITY_CATEGORY_CONFIG,
        ),
        SwitchEntityDescription(
            key=DPCode.BASIC_OSD,
            icon="mdi:watermark",
            name="Time Watermark",
            entity_category=ENTITY_CATEGORY_CONFIG,
        ),
        SwitchEntityDescription(
            key=DPCode.BASIC_WDR,
            icon="mdi:watermark",
            name="Wide Dynamic Range",
            entity_category=ENTITY_CATEGORY_CONFIG,
        ),
        SwitchEntityDescription(
            key=DPCode.MOTION_TRACKING,
            icon="mdi:motion-sensor",
            name="Motion Tracking",
            entity_category=ENTITY_CATEGORY_CONFIG,
        ),
        SwitchEntityDescription(
            key=DPCode.MOTION_SWITCH,
            icon="mdi:motion-sensor",
            name="Motion Alarm",
            entity_category=ENTITY_CATEGORY_CONFIG,
        ),
    ),
    # IoT Switch?
    # Note: Undocumented
    "tdq": (
        SwitchEntityDescription(
            key=DPCode.SWITCH_1,
            name="Switch 1",
            device_class=DEVICE_CLASS_OUTLET,
        ),
        SwitchEntityDescription(
            key=DPCode.SWITCH_2,
            name="Switch 2",
            device_class=DEVICE_CLASS_OUTLET,
        ),
        SwitchEntityDescription(
            key=DPCode.SWITCH_3,
            name="Switch 3",
            device_class=DEVICE_CLASS_OUTLET,
        ),
        SwitchEntityDescription(
            key=DPCode.CHILD_LOCK,
            name="Child Lock",
            icon="mdi:account-lock",
            entity_category=ENTITY_CATEGORY_CONFIG,
        ),
    ),
    # Solar Light
    # https://developer.tuya.com/en/docs/iot/tynd?id=Kaof8j02e1t98
    "tyndj": (
        SwitchEntityDescription(
            key=DPCode.SWITCH_SAVE_ENERGY,
            name="Energy Saving",
            icon="mdi:leaf",
            entity_category=ENTITY_CATEGORY_CONFIG,
        ),
    ),
    # Ceiling Light
    # https://developer.tuya.com/en/docs/iot/ceiling-light?id=Kaiuz03xxfc4r
    "xdd": (
        SwitchEntityDescription(
            key=DPCode.DO_NOT_DISTURB,
            name="Do not disturb",
            icon="mdi:minus-circle-outline",
            entity_category=ENTITY_CATEGORY_CONFIG,
        ),
    ),
    # Diffuser
    # https://developer.tuya.com/en/docs/iot/categoryxxj?id=Kaiuz1f9mo6bl
    "xxj": (
        SwitchEntityDescription(
            key=DPCode.SWITCH,
            name="Power",
        ),
        SwitchEntityDescription(
            key=DPCode.SWITCH_SPRAY,
            name="Spray",
            icon="mdi:spray",
        ),
        SwitchEntityDescription(
            key=DPCode.SWITCH_VOICE,
            name="Voice",
            icon="mdi:account-voice",
            entity_category=ENTITY_CATEGORY_CONFIG,
        ),
    ),
<<<<<<< HEAD
    # Smart Electricity Meter
    # https://developer.tuya.com/en/docs/iot/smart-meter?id=Kaiuz4gv6ack7
    "zndb": (
        SwitchEntityDescription(
            key=DPCode.SWITCH,
            name="Switch",
=======
    # Fingerbot
    "szjqr": (
        SwitchEntityDescription(
            key=DPCode.SWITCH,
            name="Switch",
            icon="mdi:cursor-pointer",
>>>>>>> 7ece86ee
        ),
    ),
}

# Socket (duplicate of `pc`)
# https://developer.tuya.com/en/docs/iot/s?id=K9gf7o5prgf7s
SWITCHES["cz"] = SWITCHES["pc"]


async def async_setup_entry(
    hass: HomeAssistant, entry: ConfigEntry, async_add_entities: AddEntitiesCallback
) -> None:
    """Set up tuya sensors dynamically through tuya discovery."""
    hass_data: HomeAssistantTuyaData = hass.data[DOMAIN][entry.entry_id]

    @callback
    def async_discover_device(device_ids: list[str]) -> None:
        """Discover and add a discovered tuya sensor."""
        entities: list[TuyaSwitchEntity] = []
        for device_id in device_ids:
            device = hass_data.device_manager.device_map[device_id]
            if descriptions := SWITCHES.get(device.category):
                for description in descriptions:
                    if (
                        description.key in device.function
                        or description.key in device.status
                    ):
                        entities.append(
                            TuyaSwitchEntity(
                                device, hass_data.device_manager, description
                            )
                        )

        async_add_entities(entities)

    async_discover_device([*hass_data.device_manager.device_map])

    entry.async_on_unload(
        async_dispatcher_connect(hass, TUYA_DISCOVERY_NEW, async_discover_device)
    )


class TuyaSwitchEntity(TuyaEntity, SwitchEntity):
    """Tuya Switch Device."""

    def __init__(
        self,
        device: TuyaDevice,
        device_manager: TuyaDeviceManager,
        description: SwitchEntityDescription,
    ) -> None:
        """Init TuyaHaSwitch."""
        super().__init__(device, device_manager)
        self.entity_description = description
        self._attr_unique_id = f"{super().unique_id}{description.key}"

    @property
    def is_on(self) -> bool:
        """Return true if switch is on."""
        return self.device.status.get(self.entity_description.key, False)

    def turn_on(self, **kwargs: Any) -> None:
        """Turn the switch on."""
        self._send_command([{"code": self.entity_description.key, "value": True}])

    def turn_off(self, **kwargs: Any) -> None:
        """Turn the switch off."""
        self._send_command([{"code": self.entity_description.key, "value": False}])<|MERGE_RESOLUTION|>--- conflicted
+++ resolved
@@ -385,6 +385,14 @@
             entity_category=ENTITY_CATEGORY_CONFIG,
         ),
     ),
+    # Fingerbot
+    "szjqr": (
+        SwitchEntityDescription(
+            key=DPCode.SWITCH,
+            name="Switch",
+            icon="mdi:cursor-pointer",
+        ),
+    ),
     # IoT Switch?
     # Note: Undocumented
     "tdq": (
@@ -449,21 +457,12 @@
             entity_category=ENTITY_CATEGORY_CONFIG,
         ),
     ),
-<<<<<<< HEAD
     # Smart Electricity Meter
     # https://developer.tuya.com/en/docs/iot/smart-meter?id=Kaiuz4gv6ack7
     "zndb": (
         SwitchEntityDescription(
             key=DPCode.SWITCH,
             name="Switch",
-=======
-    # Fingerbot
-    "szjqr": (
-        SwitchEntityDescription(
-            key=DPCode.SWITCH,
-            name="Switch",
-            icon="mdi:cursor-pointer",
->>>>>>> 7ece86ee
         ),
     ),
 }
