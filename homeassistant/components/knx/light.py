--- conflicted
+++ resolved
@@ -385,29 +385,6 @@
             sat = round(hs_color[1])
             await self._device.set_hs_color((hue, sat))
 
-<<<<<<< HEAD
-        if brightness is not None:
-            # brightness: 1..255; 0 brightness will call async_turn_off()
-            if self._device.brightness.writable:
-                await self._device.set_brightness(brightness)
-                return
-            # brightness without color in kwargs; set via color
-            if self.color_mode == ColorMode.XY:
-                await self._device.set_xyy_color(XYYColor(brightness=brightness))
-                return
-            # default to white if color not known for RGB(W)
-            if self.color_mode == ColorMode.RGBW:
-                _rgbw = self.rgbw_color
-                if not _rgbw or not any(_rgbw):
-                    _rgbw = (0, 0, 0, 255)
-                await set_color(_rgbw[:3], _rgbw[3], brightness)
-                return
-            if self.color_mode == ColorMode.RGB:
-                _rgb = self.rgb_color
-                if not _rgb or not any(_rgb):
-                    _rgb = (255, 255, 255)
-                await set_color(_rgb, None, brightness)
-=======
         if brightness is None:
             return
 
@@ -417,7 +394,6 @@
             return
 
         await self._set_color_based_on_mode(brightness)
->>>>>>> e5494847
 
     async def async_turn_off(self, **kwargs: Any) -> None:
         """Turn the light off."""
