--- conflicted
+++ resolved
@@ -31,23 +31,6 @@
         return
 
     endpoint = discovery_info['endpoint']
-<<<<<<< HEAD
-    try:
-        discovery_info['color_capabilities'] \
-            = yield from endpoint.light_color['color_capabilities']
-    except (AttributeError, KeyError):
-        pass
-
-    if discovery_info.get('color_capabilities') is None:
-        # ZCL Version 4 devices don't support the color_capabilities attribute.
-        # In this version XY support is mandatory, but we need to probe to
-        # determine if the device supports color temperature.
-        discovery_info['color_capabilities'] = CAPABILITIES_COLOR_XY
-        result = yield from zha.get_attributes(
-            endpoint.light_color, ['color_temperature'])
-        if result.get('color_temperature') is not UNSUPPORTED_ATTRIBUTE:
-            discovery_info['color_capabilities'] |= CAPABILITIES_COLOR_TEMP
-=======
     if hasattr(endpoint, 'light_color'):
         caps = yield from zha.safe_read(
             endpoint.light_color, ['color_capabilities'])
@@ -61,7 +44,6 @@
                 endpoint.light_color, ['color_temperature'])
             if result.get('color_temperature') is not UNSUPPORTED_ATTRIBUTE:
                 discovery_info['color_capabilities'] |= CAPABILITIES_COLOR_TEMP
->>>>>>> d5f63eba
 
     async_add_devices([Light(**discovery_info)], update_before_add=True)
 
@@ -173,20 +155,6 @@
     @asyncio.coroutine
     def async_update(self):
         """Retrieve latest state."""
-<<<<<<< HEAD
-        result = yield from zha.get_attributes(self._endpoint.on_off,
-                                               ['on_off'])
-        self._state = result.get('on_off', self._state)
-
-        if self._supported_features & light.SUPPORT_BRIGHTNESS:
-            result = yield from zha.get_attributes(self._endpoint.level,
-                                                   ['current_level'])
-            self._brightness = result.get('current_level', self._brightness)
-
-        if self._supported_features & light.SUPPORT_COLOR_TEMP:
-            result = yield from zha.get_attributes(self._endpoint.light_color,
-                                                   ['color_temperature'])
-=======
         result = yield from zha.safe_read(self._endpoint.on_off, ['on_off'])
         self._state = result.get('on_off', self._state)
 
@@ -198,18 +166,12 @@
         if self._supported_features & light.SUPPORT_COLOR_TEMP:
             result = yield from zha.safe_read(self._endpoint.light_color,
                                               ['color_temperature'])
->>>>>>> d5f63eba
             self._color_temp = result.get('color_temperature',
                                           self._color_temp)
 
         if self._supported_features & light.SUPPORT_XY_COLOR:
-<<<<<<< HEAD
-            result = yield from zha.get_attributes(self._endpoint.light_color,
-                                                   ['current_x', 'current_y'])
-=======
             result = yield from zha.safe_read(self._endpoint.light_color,
                                               ['current_x', 'current_y'])
->>>>>>> d5f63eba
             if 'current_x' in result and 'current_y' in result:
                 self._xy_color = (result['current_x'], result['current_y'])
 
