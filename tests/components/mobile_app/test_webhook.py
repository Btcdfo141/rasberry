--- conflicted
+++ resolved
@@ -148,10 +148,7 @@
                                             encoder=Base64Encoder)
     decrypted_data = decrypted_data.decode("utf-8")
 
-<<<<<<< HEAD
     assert json.loads(decrypted_data) == {'one': 'Hello world'}
-=======
-    assert json.loads(decrypted_data) == {'rendered': 'Hello world'}
 
 
 async def test_webhook_requires_encryption(webhook_client):  # noqa: F811
@@ -166,5 +163,4 @@
     webhook_json = await resp.json()
     assert 'error' in webhook_json
     assert webhook_json['success'] is False
-    assert webhook_json['error']['code'] == 'encryption_required'
->>>>>>> acc44aaf
+    assert webhook_json['error']['code'] == 'encryption_required'