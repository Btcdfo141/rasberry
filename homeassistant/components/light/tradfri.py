--- conflicted
+++ resolved
@@ -153,26 +153,10 @@
         self._light_data = None
         self._name = None
         self._rgb_color = None
-<<<<<<< HEAD
-        self._features = SUPPORT_BRIGHTNESS
-        if self._light.device_info.manufacturer == IKEA:
-            if "WS" in self._light.device_info.model_number:
-                self._features |= SUPPORT_COLOR_TEMP
-            if "CWS" in self._light.device_info.model_number:
-                self._features |= SUPPORT_RGB_COLOR
-
-        if self._light_data.hex_color is not None and \
-                self._light.device_info.manufacturer != IKEA:
-            self._features |= SUPPORT_RGB_COLOR
-
-        self._ok_temps = \
-            self._light.device_info.manufacturer in ALLOWED_TEMPERATURES
-=======
         self._features = SUPPORTED_FEATURES
         self._temp_supported = False
 
         self._refresh(light)
->>>>>>> c1b5772f
 
     @property
     def min_mireds(self):
@@ -323,10 +307,13 @@
         self._rgb_color = None
         self._features = SUPPORTED_FEATURES
 
-        if self._light_data.hex_color is not None:
-            if self._light.device_info.manufacturer == IKEA:
+        if self._light.device_info.manufacturer == IKEA:
+            if "WS" in self._light.device_info.model_number:
                 self._features |= SUPPORT_COLOR_TEMP
-            else:
+            if "CWS" in self._light.device_info.model_number:
+                self._features |= SUPPORT_RGB_COLOR
+        else:
+            if self._light_data.hex_color is not None:
                 self._features |= SUPPORT_RGB_COLOR
 
         self._temp_supported = self._light.device_info.manufacturer \
