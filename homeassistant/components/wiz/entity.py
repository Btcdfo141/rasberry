--- conflicted
+++ resolved
@@ -23,18 +23,16 @@
         bulb_type: BulbType = self._device.bulbtype
         self._attr_unique_id = self._device.mac
         self._attr_name = name
+        hw_data = bulb_type.name.split("_")
+        model = hw_data[1]
+        hw_version = f"{hw_data[0]} {hw_data[2]}" if len(hw_data) == 3 else hw_data[0]
         self._attr_device_info = DeviceInfo(
             connections={(CONNECTION_NETWORK_MAC, self._device.mac)},
             name=name,
             manufacturer="WiZ",
-            model=bulb_type.name,
-<<<<<<< HEAD
-            sw_version=bulb_type.fw_version
-            if hasattr(bulb_type, "fw_version")
-            else None,
-=======
+            model=model,
+            hw_version=hw_version,
             sw_version=bulb_type.fw_version,
->>>>>>> 23218a11
         )
 
     @callback
