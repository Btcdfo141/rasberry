--- conflicted
+++ resolved
@@ -237,18 +237,7 @@
     return unload_ok
 
 
-<<<<<<< HEAD
-async def update_listener(hass: HomeAssistant, entry: ConfigEntry) -> None:
-    """Handle options update."""
-    await hass.config_entries.async_reload(entry.entry_id)
-
-
 async def async_subscribe_webhooks(client: WithingsClient, webhook_url: str) -> None:
-=======
-async def async_subscribe_webhooks(
-    client: ConfigEntryWithingsApi, webhook_url: str
-) -> None:
->>>>>>> 47cd9698
     """Subscribe to Withings webhooks."""
     await async_unsubscribe_webhooks(client)
 
