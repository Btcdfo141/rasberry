--- conflicted
+++ resolved
@@ -200,11 +200,7 @@
 
             device = NmapDevice(format_mac(mac), name, ipv4, dt_util.now())
             dispatches.append((self.signal_device_update(ipv4), True))
-<<<<<<< HEAD
-            if self.devices.tracked.setdefault(ipv4, device) == device:
-=======
             if self.devices.tracked.setdefault(ipv4, device) is device:
->>>>>>> bd91444c
                 dispatches.append((self.signal_device_new, ipv4))
             else:
                 self.devices.tracked[ipv4] = device
