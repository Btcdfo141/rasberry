--- conflicted
+++ resolved
@@ -4,11 +4,8 @@
 from pysmartthings import Attribute, Capability
 
 from homeassistant.components.binary_sensor import (
-<<<<<<< HEAD
     DEVICE_CLASS_MOTION,
-=======
     DEVICE_CLASS_OPENING,
->>>>>>> cee96ae2
     DEVICE_CLASS_SOUND,
     BinarySensorEntity,
 )
