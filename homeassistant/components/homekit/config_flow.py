--- conflicted
+++ resolved
@@ -9,11 +9,7 @@
 from homeassistant.components.camera import DOMAIN as CAMERA_DOMAIN
 from homeassistant.components.media_player import DOMAIN as MEDIA_PLAYER_DOMAIN
 from homeassistant.components.remote import DOMAIN as REMOTE_DOMAIN
-<<<<<<< HEAD
-from homeassistant.config_entries import SOURCE_IGNORE, SOURCE_IMPORT
-=======
 from homeassistant.config_entries import SOURCE_IMPORT
->>>>>>> 0de6b29d
 from homeassistant.const import (
     ATTR_FRIENDLY_NAME,
     CONF_DOMAINS,
@@ -227,13 +223,8 @@
         """Return a set of bridge names."""
         return {
             entry.data[CONF_NAME]
-<<<<<<< HEAD
-            for entry in self._async_current_entries()
-            if entry.source != SOURCE_IGNORE and CONF_NAME in entry.data
-=======
             for entry in self._async_current_entries(include_ignore=False)
             if CONF_NAME in entry.data
->>>>>>> 0de6b29d
         }
 
     @callback
@@ -260,12 +251,7 @@
         port = user_input[CONF_PORT]
         return not any(
             entry.data[CONF_NAME] == name or entry.data[CONF_PORT] == port
-<<<<<<< HEAD
-            for entry in self._async_current_entries()
-            if entry.source != SOURCE_IGNORE
-=======
             for entry in self._async_current_entries(include_ignore=False)
->>>>>>> 0de6b29d
         )
 
     @staticmethod
