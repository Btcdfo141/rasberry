"""A sensor for incoming calls using a USB modem that supports caller ID."""
import logging

import voluptuous as vol

from homeassistant.components.sensor import PLATFORM_SCHEMA, SensorEntity
from homeassistant.const import (
    ATTR_ENTITY_ID,
    CONF_DEVICE,
    CONF_NAME,
    EVENT_HOMEASSISTANT_STOP,
    STATE_IDLE,
)
<<<<<<< HEAD
from homeassistant.helpers import config_validation as cv, entity_platform
from homeassistant.helpers.entity import Entity
=======
import homeassistant.helpers.config_validation as cv
>>>>>>> cf6352e9

from .const import (
    DATA_KEY_API,
    DEFAULT_DEVICE,
    DEFAULT_NAME,
    DOMAIN,
    ICON,
    SERVICE_REJECT_CALL,
    STATE_CALLERID,
    STATE_RING,
)

PLATFORM_SCHEMA = PLATFORM_SCHEMA.extend(
    {
        vol.Optional(CONF_NAME, default=DEFAULT_NAME): cv.string,
        vol.Optional(CONF_DEVICE, default=DEFAULT_DEVICE): cv.string,
    }
)

SERVICE_SCHEMA = vol.Schema({vol.Optional(ATTR_ENTITY_ID): cv.comp_entity_ids})

_LOGGER = logging.getLogger(__name__)


async def async_setup_entry(hass, entry, async_add_entities):
    """Set up the Modem Caller ID sensor."""
    name = entry.data[CONF_NAME]
    device = entry.data[CONF_DEVICE]
    api = hass.data[DOMAIN][entry.entry_id][DATA_KEY_API]
    sensor = [
        ModemCalleridSensor(
            hass,
            api,
            name,
            device,
            entry.entry_id,
        )
    ]
    async_add_entities(sensor, True)

    platform = entity_platform.current_platform.get()

    platform.async_register_entity_service(
        SERVICE_REJECT_CALL, SERVICE_SCHEMA, "reject_call"
    )


class ModemCalleridSensor(SensorEntity):
    """Implementation of USB modem caller ID sensor."""

    def __init__(self, hass, api, name, device, server_unique_id):
        """Initialize the sensor."""
        self._attributes = {"cid_time": 0, "cid_number": "", "cid_name": ""}
        self._device_class = None
        self.device = device
        self.api = api
        self._state = STATE_IDLE
        self._name = name
        self._server_unique_id = server_unique_id
        api.registercallback(self._incomingcallcallback)

    def set_state(self, state):
        """Set the state."""
        self._state = state

    def set_attributes(self, attributes):
        """Set the state attributes."""
        self._attributes = attributes

    @property
    def should_poll(self):
        """No polling needed."""
        return False

    @property
    def icon(self):
        """Return icon."""
        return ICON

    @property
    def state(self):
        """Return the state of the device."""
        return self._state

    @property
    def name(self):
        """Return the name of the sensor."""
        return self._name

    @property
<<<<<<< HEAD
    def unique_id(self):
        """Return the unique id of the sensor."""
        return f"{self._server_unique_id}/{self._name}"

    @property
    def device_state_attributes(self):
=======
    def extra_state_attributes(self):
>>>>>>> cf6352e9
        """Return the state attributes."""
        return self._attributes

    def _incomingcallcallback(self, newstate):
        """Handle new states."""
        if newstate == self.api.STATE_RING:
            if self.state == self.api.STATE_IDLE:
                att = {
                    "cid_time": self.api.get_cidtime,
                    "cid_number": "",
                    "cid_name": "",
                }
                self.set_attributes(att)
            self._state = STATE_RING
            self.schedule_update_ha_state()
        elif newstate == self.api.STATE_CALLERID:
            att = {
                "cid_time": self.api.get_cidtime,
                "cid_number": self.api.get_cidnumber,
                "cid_name": self.api.get_cidname,
            }
            self.set_attributes(att)
            self._state = STATE_CALLERID
            self.schedule_update_ha_state()
        elif newstate == self.api.STATE_IDLE:
            self._state = STATE_IDLE
            self.schedule_update_ha_state()

    def reject_call(self) -> None:
        """Reject Incoming Call."""
        self.api.reject_call(self.device)


def setup(hass):
    """Shutdown modem with Home Assistant restart."""
    hass.bus.listen_once(EVENT_HOMEASSISTANT_STOP, _stop_modem)


def _stop_modem(self, event):
    """HA is shutting down, close modem port."""
    if self.api:
        self.api.close()
        self.api = None<|MERGE_RESOLUTION|>--- conflicted
+++ resolved
@@ -11,12 +11,7 @@
     EVENT_HOMEASSISTANT_STOP,
     STATE_IDLE,
 )
-<<<<<<< HEAD
-from homeassistant.helpers import config_validation as cv, entity_platform
-from homeassistant.helpers.entity import Entity
-=======
 import homeassistant.helpers.config_validation as cv
->>>>>>> cf6352e9
 
 from .const import (
     DATA_KEY_API,
@@ -107,16 +102,12 @@
         return self._name
 
     @property
-<<<<<<< HEAD
     def unique_id(self):
         """Return the unique id of the sensor."""
         return f"{self._server_unique_id}/{self._name}"
 
     @property
-    def device_state_attributes(self):
-=======
     def extra_state_attributes(self):
->>>>>>> cf6352e9
         """Return the state attributes."""
         return self._attributes
 
