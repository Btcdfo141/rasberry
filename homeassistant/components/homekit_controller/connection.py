"""Helpers for managing a pairing with a HomeKit accessory or bridge."""
from __future__ import annotations

import asyncio
from collections.abc import Callable
import datetime
import logging
from types import MappingProxyType
from typing import Any

from aiohomekit import Controller
from aiohomekit.exceptions import (
    AccessoryDisconnectedError,
    AccessoryNotFoundError,
    EncryptionError,
)
from aiohomekit.model import Accessories, Accessory
from aiohomekit.model.characteristics import Characteristic, CharacteristicsTypes
from aiohomekit.model.services import Service

from homeassistant.config_entries import ConfigEntry
from homeassistant.const import ATTR_VIA_DEVICE
from homeassistant.core import CALLBACK_TYPE, HomeAssistant, callback
from homeassistant.helpers import device_registry as dr
from homeassistant.helpers.dispatcher import async_dispatcher_send
from homeassistant.helpers.entity import DeviceInfo
from homeassistant.helpers.event import async_track_time_interval

from .const import (
    CHARACTERISTIC_PLATFORMS,
    CONTROLLER,
    DOMAIN,
    ENTITY_MAP,
    HOMEKIT_ACCESSORY_DISPATCH,
    IDENTIFIER_ACCESSORY_ID,
    IDENTIFIER_LEGACY_ACCESSORY_ID,
    IDENTIFIER_LEGACY_SERIAL_NUMBER,
    IDENTIFIER_SERIAL_NUMBER,
)
from .device_trigger import async_fire_triggers, async_setup_triggers_for_entry
from .storage import EntityMapStorage

DEFAULT_SCAN_INTERVAL = datetime.timedelta(seconds=60)
RETRY_INTERVAL = 60  # seconds
MAX_POLL_FAILURES_TO_DECLARE_UNAVAILABLE = 3

_LOGGER = logging.getLogger(__name__)

AddAccessoryCb = Callable[[Accessory], bool]
AddServiceCb = Callable[[Service], bool]
AddCharacteristicCb = Callable[[Characteristic], bool]


def valid_serial_number(serial: str) -> bool:
    """Return if the serial number appears to be valid."""
    if not serial:
        return False
    try:
        return float("".join(serial.rsplit(".", 1))) > 1
    except ValueError:
        return True


class HKDevice:
    """HomeKit device."""

    def __init__(
        self,
        hass: HomeAssistant,
        config_entry: ConfigEntry,
        pairing_data: MappingProxyType[str, Any],
    ) -> None:
        """Initialise a generic HomeKit device."""

        self.hass = hass
        self.config_entry = config_entry

        # We copy pairing_data because homekit_python may mutate it, but we
        # don't want to mutate a dict owned by a config entry.
        self.pairing_data = pairing_data.copy()

        connection: Controller = hass.data[CONTROLLER]

        self.pairing = connection.load_pairing(
            self.pairing_data["AccessoryPairingID"], self.pairing_data
        )

        # A list of callbacks that turn HK accessories into entities
        self.accessory_factories: list[AddAccessoryCb] = []

        # A list of callbacks that turn HK service metadata into entities
        self.listeners: list[AddServiceCb] = []

        # A list of callbacks that turn HK characteristics into entities
        self.char_factories: list[AddCharacteristicCb] = []

        # The platorms we have forwarded the config entry so far. If a new
        # accessory is added to a bridge we may have to load additional
        # platforms. We don't want to load all platforms up front if its just
        # a lightbulb. And we don't want to forward a config entry twice
        # (triggers a Config entry already set up error)
        self.platforms: set[str] = set()

        # This just tracks aid/iid pairs so we know if a HK service has been
        # mapped to a HA entity.
        self.entities: list[tuple[int, int | None, int | None]] = []

        # A map of aid -> device_id
        # Useful when routing events to triggers
        self.devices: dict[int, str] = {}

        self.available = False

        self.signal_state_updated = "_".join((DOMAIN, self.unique_id, "state_updated"))

        # Current values of all characteristics homekit_controller is tracking.
        # Key is a (accessory_id, characteristic_id) tuple.
        self.current_state: dict[tuple[int, int], Any] = {}

        self.pollable_characteristics: list[tuple[int, int]] = []

        # If this is set polling is active and can be disabled by calling
        # this method.
        self._polling_interval_remover: CALLBACK_TYPE | None = None

        # Never allow concurrent polling of the same accessory or bridge
        self._polling_lock = asyncio.Lock()
        self._polling_lock_warned = False
        self._poll_failures = 0

        # This is set to True if we can't rely on serial numbers to be unique
        self.unreliable_serial_numbers = False

        self.watchable_characteristics: list[tuple[int, int]] = []

        self.pairing.dispatcher_connect(self.process_new_events)
        self.pairing.dispatcher_connect_config_changed(self.process_config_changed)

    @property
    def entity_map(self) -> Accessories:
        """Return the accessories from the pairing."""
        return self.pairing.accessories_state.accessories

    @property
    def config_num(self) -> int:
        """Return the config num from the pairing."""
        return self.pairing.accessories_state.config_num

    def add_pollable_characteristics(
        self, characteristics: list[tuple[int, int]]
    ) -> None:
        """Add (aid, iid) pairs that we need to poll."""
        self.pollable_characteristics.extend(characteristics)

    def remove_pollable_characteristics(self, accessory_id: int) -> None:
        """Remove all pollable characteristics by accessory id."""
        self.pollable_characteristics = [
            char for char in self.pollable_characteristics if char[0] != accessory_id
        ]

    async def add_watchable_characteristics(
        self, characteristics: list[tuple[int, int]]
    ) -> None:
        """Add (aid, iid) pairs that we need to poll."""
        self.watchable_characteristics.extend(characteristics)
        await self.pairing.subscribe(characteristics)

    def remove_watchable_characteristics(self, accessory_id: int) -> None:
        """Remove all pollable characteristics by accessory id."""
        self.watchable_characteristics = [
            char for char in self.watchable_characteristics if char[0] != accessory_id
        ]

    @callback
    def async_set_available_state(self, available: bool) -> None:
        """Mark state of all entities on this connection when it becomes available or unavailable."""
        _LOGGER.debug(
            "Called async_set_available_state with %s for %s", available, self.unique_id
        )
        if self.available == available:
            return
        self.available = available
        async_dispatcher_send(self.hass, self.signal_state_updated)

    async def async_ensure_available(self) -> None:
        """Verify the accessory is available after processing the entity map."""
        if self.available:
            return
        if self.watchable_characteristics and self.pollable_characteristics:
            # We already tried, no need to try again
            return
        # We there are no watchable and not pollable characteristics,
        # we need to force a connection to the device to verify its alive.
        #
        # This is similar to iOS's behavior for keeping alive connections
        # to cameras.
        #
        primary = self.entity_map.accessories[0]
        aid = primary.aid
        iid = primary.accessory_information[CharacteristicsTypes.SERIAL_NUMBER].iid
        await self.pairing.get_characteristics([(aid, iid)])
        self.async_set_available_state(True)

    async def async_setup(self) -> None:
        """Prepare to use a paired HomeKit device in Home Assistant."""
        entity_storage: EntityMapStorage = self.hass.data[ENTITY_MAP]
        if cache := entity_storage.get_map(self.unique_id):
            self.pairing.restore_accessories_state(
                cache["accessories"], cache["config_num"]
            )

        # We need to force an update here to make sure we have
        # the latest values since the async_update we do in
        # async_process_entity_map will no values to poll yet
        # since entities are added via dispatching and then
        # they add the chars they are concerned about in
        # async_added_to_hass which is too late.
        #
        # Ideally we would know which entities we are about to add
        # so we only poll those chars but that is not possible
        # yet.
        await self.pairing.async_populate_accessories_state(force_update=True)

        await self.async_process_entity_map()

        await self.async_ensure_available()
<<<<<<< HEAD
=======

        if not cache:
            # If its missing from the cache, make sure we save it
            self.async_save_entity_map()
>>>>>>> 62dfd9ed
        # If everything is up to date, we can create the entities
        # since we know the data is not stale.
        await self.async_add_new_entities()
        self._polling_interval_remover = async_track_time_interval(
            self.hass, self.async_update, DEFAULT_SCAN_INTERVAL
        )

    async def async_add_new_entities(self) -> None:
        """Add new entities to Home Assistant."""
        await self.async_load_platforms()
        self.add_entities()

    def device_info_for_accessory(self, accessory: Accessory) -> DeviceInfo:
        """Build a DeviceInfo for a given accessory."""
        identifiers = {
            (
                IDENTIFIER_ACCESSORY_ID,
                f"{self.unique_id}:aid:{accessory.aid}",
            )
        }

        if not self.unreliable_serial_numbers:
            identifiers.add((IDENTIFIER_SERIAL_NUMBER, accessory.serial_number))

        device_info = DeviceInfo(
            identifiers=identifiers,
            name=accessory.name,
            manufacturer=accessory.manufacturer,
            model=accessory.model,
            sw_version=accessory.firmware_revision,
            hw_version=accessory.hardware_revision,
        )

        if accessory.aid != 1:
            # Every pairing has an accessory 1
            # It *doesn't* have a via_device, as it is the device we are connecting to
            # Every other accessory should use it as its via device.
            device_info[ATTR_VIA_DEVICE] = (
                IDENTIFIER_ACCESSORY_ID,
                f"{self.unique_id}:aid:1",
            )

        return device_info

    @callback
    def async_migrate_devices(self) -> None:
        """Migrate legacy device entries from 3-tuples to 2-tuples."""
        _LOGGER.debug(
            "Migrating device registry entries for pairing %s", self.unique_id
        )

        device_registry = dr.async_get(self.hass)

        for accessory in self.entity_map.accessories:
            identifiers = {
                (
                    DOMAIN,
                    IDENTIFIER_LEGACY_ACCESSORY_ID,
                    f"{self.unique_id}_{accessory.aid}",
                ),
            }

            if accessory.aid == 1:
                identifiers.add(
                    (DOMAIN, IDENTIFIER_LEGACY_ACCESSORY_ID, self.unique_id)
                )

            if valid_serial_number(accessory.serial_number):
                identifiers.add(
                    (DOMAIN, IDENTIFIER_LEGACY_SERIAL_NUMBER, accessory.serial_number)
                )

            device = device_registry.async_get_device(identifiers=identifiers)  # type: ignore[arg-type]
            if not device:
                continue

            if self.config_entry.entry_id not in device.config_entries:
                _LOGGER.info(
                    "Found candidate device for %s:aid:%s, but owned by a different config entry, skipping",
                    self.unique_id,
                    accessory.aid,
                )
                continue

            _LOGGER.info(
                "Migrating device identifiers for %s:aid:%s",
                self.unique_id,
                accessory.aid,
            )

            new_identifiers = {
                (
                    IDENTIFIER_ACCESSORY_ID,
                    f"{self.unique_id}:aid:{accessory.aid}",
                )
            }

            if not self.unreliable_serial_numbers:
                new_identifiers.add((IDENTIFIER_SERIAL_NUMBER, accessory.serial_number))
            else:
                _LOGGER.debug(
                    "Not migrating serial number identifier for %s:aid:%s (it is wrong, not unique or unreliable)",
                    self.unique_id,
                    accessory.aid,
                )

            device_registry.async_update_device(
                device.id, new_identifiers=new_identifiers
            )

    @callback
    def async_create_devices(self) -> None:
        """
        Build device registry entries for all accessories paired with the bridge.

        This is done as well as by the entities for 2 reasons. First, the bridge
        might not have any entities attached to it. Secondly there are stateless
        entities like doorbells and remote controls.
        """
        device_registry = dr.async_get(self.hass)

        devices = {}

        # Accessories need to be created in the correct order or setting up
        # relationships with ATTR_VIA_DEVICE may fail.
        for accessory in sorted(
            self.entity_map.accessories, key=lambda accessory: accessory.aid
        ):
            device_info = self.device_info_for_accessory(accessory)

            device = device_registry.async_get_or_create(
                config_entry_id=self.config_entry.entry_id,
                **device_info,
            )

            devices[accessory.aid] = device.id

        self.devices = devices

    @callback
    def async_detect_workarounds(self) -> None:
        """Detect any workarounds that are needed for this pairing."""
        unreliable_serial_numbers = False

        devices = set()

        for accessory in self.entity_map.accessories:
            if not valid_serial_number(accessory.serial_number):
                _LOGGER.debug(
                    "Serial number %r is not valid, it cannot be used as a unique identifier",
                    accessory.serial_number,
                )
                unreliable_serial_numbers = True

            elif accessory.serial_number in devices:
                _LOGGER.debug(
                    "Serial number %r is duplicated within this pairing, it cannot be used as a unique identifier",
                    accessory.serial_number,
                )
                unreliable_serial_numbers = True

            elif accessory.serial_number == accessory.hardware_revision:
                # This is a known bug with some devices (e.g. RYSE SmartShades)
                _LOGGER.debug(
                    "Serial number %r is actually the hardware revision, it cannot be used as a unique identifier",
                    accessory.serial_number,
                )
                unreliable_serial_numbers = True

            devices.add(accessory.serial_number)

        self.unreliable_serial_numbers = unreliable_serial_numbers

    async def async_process_entity_map(self) -> None:
        """
        Process the entity map and load any platforms or entities that need adding.

        This is idempotent and will be called at startup and when we detect metadata changes
        via the c# counter on the zeroconf record.
        """
        # Ensure the Pairing object has access to the latest version of the entity map. This
        # is especially important for BLE, as the Pairing instance relies on the entity map
        # to map aid/iid to GATT characteristics. So push it to there as well.
        self.async_detect_workarounds()

        # Migrate to new device ids
        self.async_migrate_devices()

        self.async_create_devices()

        # Load any triggers for this config entry
        await async_setup_triggers_for_entry(self.hass, self.config_entry)

    async def async_unload(self) -> None:
        """Stop interacting with device and prepare for removal from hass."""
        if self._polling_interval_remover:
            self._polling_interval_remover()

        await self.pairing.close()

        await self.hass.config_entries.async_unload_platforms(
            self.config_entry, self.platforms
        )

    def async_notify_config_changed(self, config_num: int) -> None:
        """Notify the pairing of a config change."""
        self.pairing.notify_config_changed(config_num)

    def process_config_changed(self, config_num: int) -> None:
        """Handle a config change notification from the pairing."""
        self.hass.async_create_task(self.async_update_new_accessories_state())

    async def async_update_new_accessories_state(self) -> None:
        """Process a change in the pairings accessories state."""
        self.async_save_entity_map()
        await self.async_process_entity_map()
        if self.watchable_characteristics:
            await self.pairing.subscribe(self.watchable_characteristics)
        await self.async_update()
        await self.async_add_new_entities()

    @callback
    def async_save_entity_map(self) -> None:
        """Save the entity map."""
        entity_storage: EntityMapStorage = self.hass.data[ENTITY_MAP]
        entity_storage.async_create_or_update_map(
            self.unique_id, self.config_num, self.entity_map.serialize()
        )

    def add_accessory_factory(self, add_entities_cb) -> None:
        """Add a callback to run when discovering new entities for accessories."""
        self.accessory_factories.append(add_entities_cb)
        self._add_new_entities_for_accessory([add_entities_cb])

    def _add_new_entities_for_accessory(self, handlers) -> None:
        for accessory in self.entity_map.accessories:
            for handler in handlers:
                if (accessory.aid, None, None) in self.entities:
                    continue
                if handler(accessory):
                    self.entities.append((accessory.aid, None, None))
                    break

    def add_char_factory(self, add_entities_cb) -> None:
        """Add a callback to run when discovering new entities for accessories."""
        self.char_factories.append(add_entities_cb)
        self._add_new_entities_for_char([add_entities_cb])

    def _add_new_entities_for_char(self, handlers) -> None:
        for accessory in self.entity_map.accessories:
            for service in accessory.services:
                for char in service.characteristics:
                    for handler in handlers:
                        if (accessory.aid, service.iid, char.iid) in self.entities:
                            continue
                        if handler(char):
                            self.entities.append((accessory.aid, service.iid, char.iid))
                            break

    def add_listener(self, add_entities_cb) -> None:
        """Add a callback to run when discovering new entities for services."""
        self.listeners.append(add_entities_cb)
        self._add_new_entities([add_entities_cb])

    def add_entities(self) -> None:
        """Process the entity map and create HA entities."""
        self._add_new_entities(self.listeners)
        self._add_new_entities_for_accessory(self.accessory_factories)
        self._add_new_entities_for_char(self.char_factories)

    def _add_new_entities(self, callbacks) -> None:
        for accessory in self.entity_map.accessories:
            aid = accessory.aid
            for service in accessory.services:
                iid = service.iid

                if (aid, None, iid) in self.entities:
                    # Don't add the same entity again
                    continue

                for listener in callbacks:
                    if listener(service):
                        self.entities.append((aid, None, iid))
                        break

    async def async_load_platform(self, platform: str) -> None:
        """Load a single platform idempotently."""
        if platform in self.platforms:
            return

        self.platforms.add(platform)
        try:
            await self.hass.config_entries.async_forward_entry_setup(
                self.config_entry, platform
            )
        except Exception:
            self.platforms.remove(platform)
            raise

    async def async_load_platforms(self) -> None:
        """Load any platforms needed by this HomeKit device."""
        tasks = []
        for accessory in self.entity_map.accessories:
            for service in accessory.services:
                if service.type in HOMEKIT_ACCESSORY_DISPATCH:
                    platform = HOMEKIT_ACCESSORY_DISPATCH[service.type]
                    if platform not in self.platforms:
                        tasks.append(self.async_load_platform(platform))

                for char in service.characteristics:
                    if char.type in CHARACTERISTIC_PLATFORMS:
                        platform = CHARACTERISTIC_PLATFORMS[char.type]
                        if platform not in self.platforms:
                            tasks.append(self.async_load_platform(platform))

        if tasks:
            await asyncio.gather(*tasks)

    async def async_update(self, now=None):
        """Poll state of all entities attached to this bridge/accessory."""
        if not self.pollable_characteristics:
            self.async_set_available_state(self.pairing.is_connected)
            _LOGGER.debug(
                "HomeKit connection not polling any characteristics: %s", self.unique_id
            )
            return

        if self._polling_lock.locked():
            if not self._polling_lock_warned:
                _LOGGER.warning(
                    "HomeKit controller update skipped as previous poll still in flight: %s",
                    self.unique_id,
                )
                self._polling_lock_warned = True
            return

        if self._polling_lock_warned:
            _LOGGER.info(
                "HomeKit controller no longer detecting back pressure - not skipping poll: %s",
                self.unique_id,
            )
            self._polling_lock_warned = False

        async with self._polling_lock:
            _LOGGER.debug("Starting HomeKit controller update: %s", self.unique_id)

            try:
                new_values_dict = await self.get_characteristics(
                    self.pollable_characteristics
                )
            except AccessoryNotFoundError:
                # Not only did the connection fail, but also the accessory is not
                # visible on the network.
                self.async_set_available_state(False)
                return
            except (AccessoryDisconnectedError, EncryptionError):
                # Temporary connection failure. Device may still available but our
                # connection was dropped or we are reconnecting
                self._poll_failures += 1
                if self._poll_failures >= MAX_POLL_FAILURES_TO_DECLARE_UNAVAILABLE:
                    self.async_set_available_state(False)
                return

            self._poll_failures = 0
            self.process_new_events(new_values_dict)

            _LOGGER.debug("Finished HomeKit controller update: %s", self.unique_id)

    def process_new_events(self, new_values_dict) -> None:
        """Process events from accessory into HA state."""
        self.async_set_available_state(True)

        # Process any stateless events (via device_triggers)
        async_fire_triggers(self, new_values_dict)

        for (aid, cid), value in new_values_dict.items():
            accessory = self.current_state.setdefault(aid, {})
            accessory[cid] = value

        # self.current_state will be replaced by entity_map in a future PR
        # For now we update both
        self.entity_map.process_changes(new_values_dict)

        async_dispatcher_send(self.hass, self.signal_state_updated)

    async def get_characteristics(self, *args, **kwargs) -> dict[str, Any]:
        """Read latest state from homekit accessory."""
        return await self.pairing.get_characteristics(*args, **kwargs)

    async def put_characteristics(self, characteristics) -> None:
        """Control a HomeKit device state from Home Assistant."""
        results = await self.pairing.put_characteristics(characteristics)

        # Feed characteristics back into HA and update the current state
        # results will only contain failures, so anythin in characteristics
        # but not in results was applied successfully - we can just have HA
        # reflect the change immediately.

        new_entity_state = {}
        for aid, iid, value in characteristics:
            key = (aid, iid)

            # If the key was returned by put_characteristics() then the
            # change didn't work
            if key in results:
                continue

            # Otherwise it was accepted and we can apply the change to
            # our state
            new_entity_state[key] = {"value": value}

        self.process_new_events(new_entity_state)

    @property
    def unique_id(self) -> str:
        """
        Return a unique id for this accessory or bridge.

        This id is random and will change if a device undergoes a hard reset.
        """
        return self.pairing_data["AccessoryPairingID"]<|MERGE_RESOLUTION|>--- conflicted
+++ resolved
@@ -224,13 +224,10 @@
         await self.async_process_entity_map()
 
         await self.async_ensure_available()
-<<<<<<< HEAD
-=======
 
         if not cache:
             # If its missing from the cache, make sure we save it
             self.async_save_entity_map()
->>>>>>> 62dfd9ed
         # If everything is up to date, we can create the entities
         # since we know the data is not stale.
         await self.async_add_new_entities()
