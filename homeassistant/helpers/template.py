"""Template helper methods for rendering strings with Home Assistant data."""
from __future__ import annotations

from ast import literal_eval
import asyncio
import base64
import collections.abc
from collections.abc import Callable, Collection, Generator, Iterable, MutableMapping
from contextlib import contextmanager, suppress
from contextvars import ContextVar
from datetime import datetime, timedelta
from functools import cache, lru_cache, partial, wraps
import json
import logging
import math
from operator import contains
import pathlib
import random
import re
import statistics
from struct import error as StructError, pack, unpack_from
import sys
from types import CodeType
from typing import (
    Any,
    Concatenate,
    Literal,
    NoReturn,
    ParamSpec,
    TypeVar,
    cast,
    overload,
)
from urllib.parse import urlencode as urllib_urlencode
import weakref

import async_timeout
from awesomeversion import AwesomeVersion
import jinja2
from jinja2 import pass_context, pass_environment, pass_eval_context
from jinja2.runtime import AsyncLoopContext, LoopContext
from jinja2.sandbox import ImmutableSandboxedEnvironment
from jinja2.utils import Namespace
from lru import LRU  # pylint: disable=no-name-in-module
import orjson
import voluptuous as vol

from homeassistant.const import (
    ATTR_ENTITY_ID,
    ATTR_LATITUDE,
    ATTR_LONGITUDE,
    ATTR_PERSONS,
    ATTR_UNIT_OF_MEASUREMENT,
    EVENT_HOMEASSISTANT_START,
    EVENT_HOMEASSISTANT_STOP,
    STATE_UNAVAILABLE,
    STATE_UNKNOWN,
    UnitOfLength,
)
from homeassistant.core import (
    Context,
    HomeAssistant,
    State,
    callback,
    split_entity_id,
    valid_domain,
    valid_entity_id,
)
from homeassistant.exceptions import TemplateError
from homeassistant.loader import bind_hass
from homeassistant.util import (
    convert,
    dt as dt_util,
    location as loc_util,
    slugify as slugify_util,
)
from homeassistant.util.async_ import run_callback_threadsafe
from homeassistant.util.json import JSON_DECODE_EXCEPTIONS, json_loads
from homeassistant.util.read_only_dict import ReadOnlyDict
from homeassistant.util.thread import ThreadWithException

from . import area_registry, device_registry, entity_registry, location as loc_helper
<<<<<<< HEAD
from .json import JSON_DECODE_EXCEPTIONS, json_loads
from .translation import get_cached_translations
=======
from .singleton import singleton
>>>>>>> c3936e6f
from .typing import TemplateVarsType

# mypy: allow-untyped-defs, no-check-untyped-defs

_LOGGER = logging.getLogger(__name__)
_SENTINEL = object()
DATE_STR_FORMAT = "%Y-%m-%d %H:%M:%S"

_ENVIRONMENT = "template.environment"
_ENVIRONMENT_LIMITED = "template.environment_limited"
_ENVIRONMENT_STRICT = "template.environment_strict"
_HASS_LOADER = "template.hass_loader"

_RE_JINJA_DELIMITERS = re.compile(r"\{%|\{\{|\{#")
# Match "simple" ints and floats. -1.0, 1, +5, 5.0
_IS_NUMERIC = re.compile(r"^[+-]?(?!0\d)\d*(?:\.\d*)?$")

_RESERVED_NAMES = {"contextfunction", "evalcontextfunction", "environmentfunction"}

_GROUP_DOMAIN_PREFIX = "group."
_ZONE_DOMAIN_PREFIX = "zone."

_COLLECTABLE_STATE_ATTRIBUTES = {
    "state",
    "attributes",
    "last_changed",
    "last_updated",
    "context",
    "domain",
    "object_id",
    "name",
}

_T = TypeVar("_T")
_R = TypeVar("_R")
_P = ParamSpec("_P")

ALL_STATES_RATE_LIMIT = timedelta(minutes=1)
DOMAIN_STATES_RATE_LIMIT = timedelta(seconds=1)

_render_info: ContextVar[RenderInfo | None] = ContextVar("_render_info", default=None)


template_cv: ContextVar[tuple[str, str] | None] = ContextVar(
    "template_cv", default=None
)

#
# CACHED_TEMPLATE_STATES is a rough estimate of the number of entities
# on a typical system. It is used as the initial size of the LRU cache
# for TemplateState objects.
#
# If the cache is too small we will end up creating and destroying
# TemplateState objects too often which will cause a lot of GC activity
# and slow down the system. For systems with a lot of entities and
# templates, this can reach 100000s of object creations and destructions
# per minute.
#
# Since entity counts may grow over time, we will increase
# the size if the number of entities grows via _async_adjust_lru_sizes
# at the start of the system and every 10 minutes if needed.
#
CACHED_TEMPLATE_STATES = 512
EVAL_CACHE_SIZE = 512

MAX_CUSTOM_TEMPLATE_SIZE = 5 * 1024 * 1024

CACHED_TEMPLATE_LRU: MutableMapping[State, TemplateState] = LRU(CACHED_TEMPLATE_STATES)
CACHED_TEMPLATE_NO_COLLECT_LRU: MutableMapping[State, TemplateState] = LRU(
    CACHED_TEMPLATE_STATES
)
ENTITY_COUNT_GROWTH_FACTOR = 1.2

ORJSON_PASSTHROUGH_OPTIONS = (
    orjson.OPT_PASSTHROUGH_DATACLASS | orjson.OPT_PASSTHROUGH_DATETIME
)


def _template_state_no_collect(hass: HomeAssistant, state: State) -> TemplateState:
    """Return a TemplateState for a state without collecting."""
    if template_state := CACHED_TEMPLATE_NO_COLLECT_LRU.get(state):
        return template_state
    template_state = _create_template_state_no_collect(hass, state)
    CACHED_TEMPLATE_NO_COLLECT_LRU[state] = template_state
    return template_state


def _template_state(hass: HomeAssistant, state: State) -> TemplateState:
    """Return a TemplateState for a state that collects."""
    if template_state := CACHED_TEMPLATE_LRU.get(state):
        return template_state
    template_state = TemplateState(hass, state)
    CACHED_TEMPLATE_LRU[state] = template_state
    return template_state


def async_setup(hass: HomeAssistant) -> bool:
    """Set up tracking the template LRUs."""

    @callback
    def _async_adjust_lru_sizes(_: Any) -> None:
        """Adjust the lru cache sizes."""
        new_size = int(
            round(hass.states.async_entity_ids_count() * ENTITY_COUNT_GROWTH_FACTOR)
        )
        for lru in (CACHED_TEMPLATE_LRU, CACHED_TEMPLATE_NO_COLLECT_LRU):
            # There is no typing for LRU
            current_size = lru.get_size()  # type: ignore[attr-defined]
            if new_size > current_size:
                lru.set_size(new_size)  # type: ignore[attr-defined]

    from .event import (  # pylint: disable=import-outside-toplevel
        async_track_time_interval,
    )

    cancel = async_track_time_interval(
        hass, _async_adjust_lru_sizes, timedelta(minutes=10)
    )
    hass.bus.async_listen_once(EVENT_HOMEASSISTANT_START, _async_adjust_lru_sizes)
    hass.bus.async_listen_once(EVENT_HOMEASSISTANT_STOP, callback(lambda _: cancel()))
    return True


@bind_hass
def attach(hass: HomeAssistant, obj: Any) -> None:
    """Recursively attach hass to all template instances in list and dict."""
    if isinstance(obj, list):
        for child in obj:
            attach(hass, child)
    elif isinstance(obj, collections.abc.Mapping):
        for child_key, child_value in obj.items():
            attach(hass, child_key)
            attach(hass, child_value)
    elif isinstance(obj, Template):
        obj.hass = hass


def render_complex(
    value: Any,
    variables: TemplateVarsType = None,
    limited: bool = False,
    parse_result: bool = True,
) -> Any:
    """Recursive template creator helper function."""
    if isinstance(value, list):
        return [
            render_complex(item, variables, limited, parse_result) for item in value
        ]
    if isinstance(value, collections.abc.Mapping):
        return {
            render_complex(key, variables, limited, parse_result): render_complex(
                item, variables, limited, parse_result
            )
            for key, item in value.items()
        }
    if isinstance(value, Template):
        return value.async_render(variables, limited=limited, parse_result=parse_result)

    return value


def is_complex(value: Any) -> bool:
    """Test if data structure is a complex template."""
    if isinstance(value, Template):
        return True
    if isinstance(value, list):
        return any(is_complex(val) for val in value)
    if isinstance(value, collections.abc.Mapping):
        return any(is_complex(val) for val in value) or any(
            is_complex(val) for val in value.values()
        )
    return False


def is_template_string(maybe_template: str) -> bool:
    """Check if the input is a Jinja2 template."""
    return _RE_JINJA_DELIMITERS.search(maybe_template) is not None


class ResultWrapper:
    """Result wrapper class to store render result."""

    render_result: str | None


def gen_result_wrapper(kls: type[dict | list | set]) -> type:
    """Generate a result wrapper."""

    class Wrapper(kls, ResultWrapper):  # type: ignore[valid-type,misc]
        """Wrapper of a kls that can store render_result."""

        def __init__(self, *args: Any, render_result: str | None = None) -> None:
            super().__init__(*args)
            self.render_result = render_result

        def __str__(self) -> str:
            if self.render_result is None:
                # Can't get set repr to work
                if kls is set:
                    return str(set(self))

                return kls.__str__(self)

            return self.render_result

    return Wrapper


class TupleWrapper(tuple, ResultWrapper):
    """Wrap a tuple."""

    # This is all magic to be allowed to subclass a tuple.

    def __new__(cls, value: tuple, *, render_result: str | None = None) -> TupleWrapper:
        """Create a new tuple class."""
        return super().__new__(cls, tuple(value))

    def __init__(self, value: tuple, *, render_result: str | None = None) -> None:
        """Initialize a new tuple class."""
        self.render_result = render_result

    def __str__(self) -> str:
        """Return string representation."""
        if self.render_result is None:
            return super().__str__()

        return self.render_result


_types: tuple[type[dict | list | set], ...] = (dict, list, set)
RESULT_WRAPPERS: dict[type, type] = {kls: gen_result_wrapper(kls) for kls in _types}
RESULT_WRAPPERS[tuple] = TupleWrapper


def _true(arg: str) -> bool:
    return True


def _false(arg: str) -> bool:
    return False


_cached_literal_eval = lru_cache(maxsize=EVAL_CACHE_SIZE)(literal_eval)


class RenderInfo:
    """Holds information about a template render."""

    __slots__ = (
        "template",
        "filter_lifecycle",
        "filter",
        "_result",
        "is_static",
        "exception",
        "all_states",
        "all_states_lifecycle",
        "domains",
        "domains_lifecycle",
        "entities",
        "rate_limit",
        "has_time",
    )

    def __init__(self, template: Template) -> None:
        """Initialise."""
        self.template = template
        # Will be set sensibly once frozen.
        self.filter_lifecycle: Callable[[str], bool] = _true
        self.filter: Callable[[str], bool] = _true
        self._result: str | None = None
        self.is_static = False
        self.exception: TemplateError | None = None
        self.all_states = False
        self.all_states_lifecycle = False
        self.domains: collections.abc.Set[str] = set()
        self.domains_lifecycle: collections.abc.Set[str] = set()
        self.entities: collections.abc.Set[str] = set()
        self.rate_limit: timedelta | None = None
        self.has_time = False

    def __repr__(self) -> str:
        """Representation of RenderInfo."""
        return (
            f"<RenderInfo {self.template}"
            f" all_states={self.all_states}"
            f" all_states_lifecycle={self.all_states_lifecycle}"
            f" domains={self.domains}"
            f" domains_lifecycle={self.domains_lifecycle}"
            f" entities={self.entities}"
            f" rate_limit={self.rate_limit}"
            f" has_time={self.has_time}"
            f" exception={self.exception}"
            f" is_static={self.is_static}"
            ">"
        )

    def _filter_domains_and_entities(self, entity_id: str) -> bool:
        """Template should re-render if the entity state changes.

        Only when we match specific domains or entities.
        """
        return (
            split_entity_id(entity_id)[0] in self.domains or entity_id in self.entities
        )

    def _filter_entities(self, entity_id: str) -> bool:
        """Template should re-render if the entity state changes.

        Only when we match specific entities.
        """
        return entity_id in self.entities

    def _filter_lifecycle_domains(self, entity_id: str) -> bool:
        """Template should re-render if the entity is added or removed.

        Only with domains watched.
        """
        return split_entity_id(entity_id)[0] in self.domains_lifecycle

    def result(self) -> str:
        """Results of the template computation."""
        if self.exception is not None:
            raise self.exception
        return cast(str, self._result)

    def _freeze_static(self) -> None:
        self.is_static = True
        self._freeze_sets()
        self.all_states = False

    def _freeze_sets(self) -> None:
        self.entities = frozenset(self.entities)
        self.domains = frozenset(self.domains)
        self.domains_lifecycle = frozenset(self.domains_lifecycle)

    def _freeze(self) -> None:
        self._freeze_sets()

        if self.rate_limit is None:
            if self.all_states or self.exception:
                self.rate_limit = ALL_STATES_RATE_LIMIT
            elif self.domains or self.domains_lifecycle:
                self.rate_limit = DOMAIN_STATES_RATE_LIMIT

        if self.exception:
            return

        if not self.all_states_lifecycle:
            if self.domains_lifecycle:
                self.filter_lifecycle = self._filter_lifecycle_domains
            else:
                self.filter_lifecycle = _false

        if self.all_states:
            return

        if self.domains:
            self.filter = self._filter_domains_and_entities
        elif self.entities:
            self.filter = self._filter_entities
        else:
            self.filter = _false


class Template:
    """Class to hold a template and manage caching and rendering."""

    __slots__ = (
        "__weakref__",
        "template",
        "hass",
        "is_static",
        "_compiled_code",
        "_compiled",
        "_exc_info",
        "_limited",
        "_strict",
        "_hash_cache",
        "_renders",
    )

    def __init__(self, template: str, hass: HomeAssistant | None = None) -> None:
        """Instantiate a template."""
        if not isinstance(template, str):
            raise TypeError("Expected template to be a string")

        self.template: str = template.strip()
        self._compiled_code: CodeType | None = None
        self._compiled: jinja2.Template | None = None
        self.hass = hass
        self.is_static = not is_template_string(template)
        self._exc_info: sys._OptExcInfo | None = None
        self._limited: bool | None = None
        self._strict: bool | None = None
        self._hash_cache: int = hash(self.template)
        self._renders: int = 0

    @property
    def _env(self) -> TemplateEnvironment:
        if self.hass is None:
            return _NO_HASS_ENV
        if self._limited:
            wanted_env = _ENVIRONMENT_LIMITED
        elif self._strict:
            wanted_env = _ENVIRONMENT_STRICT
        else:
            wanted_env = _ENVIRONMENT
        ret: TemplateEnvironment | None = self.hass.data.get(wanted_env)
        if ret is None:
            ret = self.hass.data[wanted_env] = TemplateEnvironment(
                self.hass,
                self._limited,  # type: ignore[no-untyped-call]
                self._strict,
            )
        return ret

    def ensure_valid(self) -> None:
        """Return if template is valid."""
        with set_template(self.template, "compiling"):
            if self.is_static or self._compiled_code is not None:
                return

            try:
                self._compiled_code = self._env.compile(self.template)
            except jinja2.TemplateError as err:
                raise TemplateError(err) from err

    def render(
        self,
        variables: TemplateVarsType = None,
        parse_result: bool = True,
        limited: bool = False,
        **kwargs: Any,
    ) -> Any:
        """Render given template.

        If limited is True, the template is not allowed to access any function
        or filter depending on hass or the state machine.
        """
        if self.is_static:
            if not parse_result or self.hass and self.hass.config.legacy_templates:
                return self.template
            return self._parse_result(self.template)
        assert self.hass is not None, "hass variable not set on template"
        return run_callback_threadsafe(
            self.hass.loop,
            partial(self.async_render, variables, parse_result, limited, **kwargs),
        ).result()

    @callback
    def async_render(
        self,
        variables: TemplateVarsType = None,
        parse_result: bool = True,
        limited: bool = False,
        strict: bool = False,
        **kwargs: Any,
    ) -> Any:
        """Render given template.

        This method must be run in the event loop.

        If limited is True, the template is not allowed to access any function
        or filter depending on hass or the state machine.
        """
        self._renders += 1

        if self.is_static:
            if not parse_result or self.hass and self.hass.config.legacy_templates:
                return self.template
            return self._parse_result(self.template)

        compiled = self._compiled or self._ensure_compiled(limited, strict)

        if variables is not None:
            kwargs.update(variables)

        try:
            render_result = _render_with_context(self.template, compiled, **kwargs)
        except Exception as err:
            raise TemplateError(err) from err

        render_result = render_result.strip()

        if not parse_result or self.hass and self.hass.config.legacy_templates:
            return render_result

        return self._parse_result(render_result)

    def _parse_result(self, render_result: str) -> Any:
        """Parse the result."""
        try:
            result = _cached_literal_eval(render_result)

            if type(result) in RESULT_WRAPPERS:
                result = RESULT_WRAPPERS[type(result)](
                    result, render_result=render_result
                )

            # If the literal_eval result is a string, use the original
            # render, by not returning right here. The evaluation of strings
            # resulting in strings impacts quotes, to avoid unexpected
            # output; use the original render instead of the evaluated one.
            # Complex and scientific values are also unexpected. Filter them out.
            if (
                # Filter out string and complex numbers
                not isinstance(result, (str, complex))
                and (
                    # Pass if not numeric and not a boolean
                    not isinstance(result, (int, float))
                    # Or it's a boolean (inherit from int)
                    or isinstance(result, bool)
                    # Or if it's a digit
                    or _IS_NUMERIC.match(render_result) is not None
                )
            ):
                return result
        except (ValueError, TypeError, SyntaxError, MemoryError):
            pass

        return render_result

    async def async_render_will_timeout(
        self,
        timeout: float,
        variables: TemplateVarsType = None,
        strict: bool = False,
        **kwargs: Any,
    ) -> bool:
        """Check to see if rendering a template will timeout during render.

        This is intended to check for expensive templates
        that will make the system unstable.  The template
        is rendered in the executor to ensure it does not
        tie up the event loop.

        This function is not a security control and is only
        intended to be used as a safety check when testing
        templates.

        This method must be run in the event loop.
        """
        self._renders += 1

        if self.is_static:
            return False

        compiled = self._compiled or self._ensure_compiled(strict=strict)

        if variables is not None:
            kwargs.update(variables)

        self._exc_info = None
        finish_event = asyncio.Event()

        def _render_template() -> None:
            assert self.hass is not None, "hass variable not set on template"
            try:
                _render_with_context(self.template, compiled, **kwargs)
            except TimeoutError:
                pass
            except Exception:  # pylint: disable=broad-except
                self._exc_info = sys.exc_info()
            finally:
                run_callback_threadsafe(self.hass.loop, finish_event.set)

        try:
            template_render_thread = ThreadWithException(target=_render_template)
            template_render_thread.start()
            async with async_timeout.timeout(timeout):
                await finish_event.wait()
            if self._exc_info:
                raise TemplateError(self._exc_info[1].with_traceback(self._exc_info[2]))
        except asyncio.TimeoutError:
            template_render_thread.raise_exc(TimeoutError)
            return True
        finally:
            template_render_thread.join()

        return False

    @callback
    def async_render_to_info(
        self, variables: TemplateVarsType = None, strict: bool = False, **kwargs: Any
    ) -> RenderInfo:
        """Render the template and collect an entity filter."""
        self._renders += 1
        assert self.hass and _render_info.get() is None

        render_info = RenderInfo(self)

        # pylint: disable=protected-access
        if self.is_static:
            render_info._result = self.template.strip()
            render_info._freeze_static()
            return render_info

        token = _render_info.set(render_info)
        try:
            render_info._result = self.async_render(variables, strict=strict, **kwargs)
        except TemplateError as ex:
            render_info.exception = ex
        finally:
            _render_info.reset(token)

        render_info._freeze()
        return render_info

    def render_with_possible_json_value(self, value, error_value=_SENTINEL):
        """Render template with value exposed.

        If valid JSON will expose value_json too.
        """
        if self.is_static:
            return self.template

        return run_callback_threadsafe(
            self.hass.loop,
            self.async_render_with_possible_json_value,
            value,
            error_value,
        ).result()

    @callback
    def async_render_with_possible_json_value(
        self,
        value: Any,
        error_value: Any = _SENTINEL,
        variables: dict[str, Any] | None = None,
    ) -> Any:
        """Render template with value exposed.

        If valid JSON will expose value_json too.

        This method must be run in the event loop.
        """
        self._renders += 1

        if self.is_static:
            return self.template

        compiled = self._compiled or self._ensure_compiled()

        variables = dict(variables or {})
        variables["value"] = value

        with suppress(*JSON_DECODE_EXCEPTIONS):
            variables["value_json"] = json_loads(value)

        try:
            return _render_with_context(self.template, compiled, **variables).strip()
        except jinja2.TemplateError as ex:
            if error_value is _SENTINEL:
                _LOGGER.error(
                    "Error parsing value: %s (value: %s, template: %s)",
                    ex,
                    value,
                    self.template,
                )
            return value if error_value is _SENTINEL else error_value

    def _ensure_compiled(
        self, limited: bool = False, strict: bool = False
    ) -> jinja2.Template:
        """Bind a template to a specific hass instance."""
        self.ensure_valid()

        assert self.hass is not None, "hass variable not set on template"
        assert (
            self._limited is None or self._limited == limited
        ), "can't change between limited and non limited template"
        assert (
            self._strict is None or self._strict == strict
        ), "can't change between strict and non strict template"
        assert not (strict and limited), "can't combine strict and limited template"
        assert self._compiled_code is not None, "template code was not compiled"

        self._limited = limited
        self._strict = strict
        env = self._env

        self._compiled = jinja2.Template.from_code(
            env, self._compiled_code, env.globals, None
        )

        return self._compiled

    def __eq__(self, other):
        """Compare template with another."""
        return (
            self.__class__ == other.__class__
            and self.template == other.template
            and self.hass == other.hass
        )

    def __hash__(self) -> int:
        """Hash code for template."""
        return self._hash_cache

    def __repr__(self) -> str:
        """Representation of Template."""
        return f"Template<template=({self.template}) renders={self._renders}>"


@cache
def _domain_states(hass: HomeAssistant, name: str) -> DomainStates:
    return DomainStates(hass, name)


def _readonly(*args: Any, **kwargs: Any) -> Any:
    """Raise an exception when a states object is modified."""
    raise RuntimeError(f"Cannot modify template States object: {args} {kwargs}")


class AllStates:
    """Class to expose all HA states as attributes."""

    __setitem__ = _readonly
    __delitem__ = _readonly
    __slots__ = ("_hass",)

    def __init__(self, hass: HomeAssistant) -> None:
        """Initialize all states."""
        self._hass = hass

    def __getattr__(self, name: str) -> TemplateState | DomainStates | None:
        """Return the domain state."""
        if "." in name:
            return _get_state_if_valid(self._hass, name)

        if name in _RESERVED_NAMES:
            return None

<<<<<<< HEAD
        if not valid_entity_id(f"{name}.entity"):
            raise TemplateError(f"Invalid domain name '{name}'")  # type: ignore[arg-type]
=======
        if not valid_domain(name):
            raise TemplateError(f"Invalid domain name '{name}'")
>>>>>>> c3936e6f

        return _domain_states(self._hass, name)

    # Jinja will try __getitem__ first and it avoids the need
    # to call is_safe_attribute
    __getitem__ = __getattr__

    def _collect_all(self) -> None:
        if (render_info := _render_info.get()) is not None:
            render_info.all_states = True

    def _collect_all_lifecycle(self) -> None:
        if (render_info := _render_info.get()) is not None:
            render_info.all_states_lifecycle = True

    def __iter__(self) -> Generator[TemplateState, None, None]:
        """Return all states."""
        self._collect_all()
        return _state_generator(self._hass, None)

    def __len__(self) -> int:
        """Return number of states."""
        self._collect_all_lifecycle()
        return self._hass.states.async_entity_ids_count()

    def __call__(
        self,
        entity_id: str,
        rounded: bool | object = _SENTINEL,
        with_unit: bool = False,
    ) -> str:
        """Return the states."""
        state = _get_state(self._hass, entity_id)
        if state is None:
            return STATE_UNKNOWN
        if rounded is _SENTINEL:
            rounded = with_unit
        if rounded or with_unit:
            return state.format_state(rounded, with_unit)  # type: ignore[arg-type]
        return state.state

    def __repr__(self) -> str:
        """Representation of All States."""
        return "<template AllStates>"


class StateTranslated:
    """Class to represent a translated state in a template."""

    def __init__(self, hass: HomeAssistant) -> None:
        """Initialize all states."""
        self._hass = hass

    def __call__(self, entity_id: str, language: str) -> str | None:
        """Retrieve translated state if available."""
        state = None
        if "." in entity_id:
            state = _get_state_if_valid(self._hass, entity_id)

        else:
            if entity_id in _RESERVED_NAMES:
                return None

            if not valid_entity_id(f"{entity_id}.entity"):
                raise TemplateError(f"Invalid domain name '{entity_id}'")  # type: ignore[arg-type]

        if state is None:
            return STATE_UNKNOWN
        domain = state.domain
        device_class = "_"
        if "device_class" in state.attributes:
            device_class = state.attributes["device_class"]
        translations = get_cached_translations(self._hass, language, "state", domain)
        key = f"component.{domain}.state.{device_class}.{state.state}"
        if len(translations) > 0 and key in translations:
            return str(translations[key])
        return state.state

    def __repr__(self) -> str:
        """Representation of Translated state."""
        return "<template StateTranslated>"


class DomainStates:
    """Class to expose a specific HA domain as attributes."""

    __slots__ = ("_hass", "_domain")

    __setitem__ = _readonly
    __delitem__ = _readonly

    def __init__(self, hass: HomeAssistant, domain: str) -> None:
        """Initialize the domain states."""
        self._hass = hass
        self._domain = domain

    def __getattr__(self, name: str) -> TemplateState | None:
        """Return the states."""
        return _get_state_if_valid(self._hass, f"{self._domain}.{name}")

    # Jinja will try __getitem__ first and it avoids the need
    # to call is_safe_attribute
    __getitem__ = __getattr__

    def _collect_domain(self) -> None:
        if (entity_collect := _render_info.get()) is not None:
            entity_collect.domains.add(self._domain)  # type: ignore[attr-defined]

    def _collect_domain_lifecycle(self) -> None:
        if (entity_collect := _render_info.get()) is not None:
            entity_collect.domains_lifecycle.add(self._domain)  # type: ignore[attr-defined]

    def __iter__(self) -> Generator[TemplateState, None, None]:
        """Return the iteration over all the states."""
        self._collect_domain()
        return _state_generator(self._hass, self._domain)

    def __len__(self) -> int:
        """Return number of states."""
        self._collect_domain_lifecycle()
        return self._hass.states.async_entity_ids_count(self._domain)

    def __repr__(self) -> str:
        """Representation of Domain States."""
        return f"<template DomainStates('{self._domain}')>"


class TemplateStateBase(State):
    """Class to represent a state object in a template."""

    __slots__ = ("_hass", "_collect", "_entity_id", "__dict__")

    _state: State

    __setitem__ = _readonly
    __delitem__ = _readonly

    # Inheritance is done so functions that check against State keep working
    # pylint: disable=super-init-not-called
    def __init__(self, hass: HomeAssistant, collect: bool, entity_id: str) -> None:
        """Initialize template state."""
        self._hass = hass
        self._collect = collect
        self._entity_id = entity_id
        self._as_dict: ReadOnlyDict[str, Collection[Any]] | None = None

    def _collect_state(self) -> None:
        if self._collect and (render_info := _render_info.get()):
            render_info.entities.add(self._entity_id)  # type: ignore[attr-defined]

    # Jinja will try __getitem__ first and it avoids the need
    # to call is_safe_attribute
    def __getitem__(self, item: str) -> Any:
        """Return a property as an attribute for jinja."""
        if item in _COLLECTABLE_STATE_ATTRIBUTES:
            # _collect_state inlined here for performance
            if self._collect and (render_info := _render_info.get()):
                render_info.entities.add(self._entity_id)  # type: ignore[attr-defined]
            return getattr(self._state, item)
        if item == "entity_id":
            return self._entity_id
        if item == "state_with_unit":
            return self.state_with_unit
        raise KeyError

    @property
    def entity_id(self) -> str:  # type: ignore[override]
        """Wrap State.entity_id.

        Intentionally does not collect state
        """
        return self._entity_id

    @property
    def state(self) -> str:  # type: ignore[override]
        """Wrap State.state."""
        self._collect_state()
        return self._state.state

    @property
    def attributes(self) -> ReadOnlyDict[str, Any]:  # type: ignore[override]
        """Wrap State.attributes."""
        self._collect_state()
        return self._state.attributes

    @property
    def last_changed(self) -> datetime:  # type: ignore[override]
        """Wrap State.last_changed."""
        self._collect_state()
        return self._state.last_changed

    @property
    def last_updated(self) -> datetime:  # type: ignore[override]
        """Wrap State.last_updated."""
        self._collect_state()
        return self._state.last_updated

    @property
    def context(self) -> Context:  # type: ignore[override]
        """Wrap State.context."""
        self._collect_state()
        return self._state.context

    @property
    def domain(self) -> str:  # type: ignore[override]
        """Wrap State.domain."""
        self._collect_state()
        return self._state.domain

    @property
    def object_id(self) -> str:  # type: ignore[override]
        """Wrap State.object_id."""
        self._collect_state()
        return self._state.object_id

    @property
    def name(self) -> str:
        """Wrap State.name."""
        self._collect_state()
        return self._state.name

    @property
    def state_with_unit(self) -> str:
        """Return the state concatenated with the unit if available."""
        return self.format_state(rounded=True, with_unit=True)

    def format_state(self, rounded: bool, with_unit: bool) -> str:
        """Return a formatted version of the state."""
        # Import here, not at top-level, to avoid circular import
        # pylint: disable-next=import-outside-toplevel
        from homeassistant.components.sensor import (
            DOMAIN as SENSOR_DOMAIN,
            async_rounded_state,
        )

        self._collect_state()
        if rounded and self._state.domain == SENSOR_DOMAIN:
            state = async_rounded_state(self._hass, self._entity_id, self._state)
        else:
            state = self._state.state
        if with_unit and (unit := self._state.attributes.get(ATTR_UNIT_OF_MEASUREMENT)):
            return f"{state} {unit}"
        return state

    def __eq__(self, other: Any) -> bool:
        """Ensure we collect on equality check."""
        self._collect_state()
        return self._state.__eq__(other)


class TemplateState(TemplateStateBase):
    """Class to represent a state object in a template."""

    __slots__ = ("_state",)

    # Inheritance is done so functions that check against State keep working
    def __init__(self, hass: HomeAssistant, state: State, collect: bool = True) -> None:
        """Initialize template state."""
        super().__init__(hass, collect, state.entity_id)
        self._state = state

    def __repr__(self) -> str:
        """Representation of Template State."""
        return f"<template TemplateState({self._state!r})>"


class TemplateStateFromEntityId(TemplateStateBase):
    """Class to represent a state object in a template."""

    def __init__(
        self, hass: HomeAssistant, entity_id: str, collect: bool = True
    ) -> None:
        """Initialize template state."""
        super().__init__(hass, collect, entity_id)

    @property
    def _state(self) -> State:  # type: ignore[override]
        state = self._hass.states.get(self._entity_id)
        if not state:
            state = State(self._entity_id, STATE_UNKNOWN)
        return state

    def __repr__(self) -> str:
        """Representation of Template State."""
        return f"<template TemplateStateFromEntityId({self._entity_id})>"


_create_template_state_no_collect = partial(TemplateState, collect=False)


def _collect_state(hass: HomeAssistant, entity_id: str) -> None:
    if (entity_collect := _render_info.get()) is not None:
        entity_collect.entities.add(entity_id)  # type: ignore[attr-defined]


def _state_generator(
    hass: HomeAssistant, domain: str | None
) -> Generator[TemplateState, None, None]:
    """State generator for a domain or all states."""
    states = hass.states
    # If domain is None, we want to iterate over all states, but making
    # a copy of the dict is expensive. So we iterate over the protected
    # _states dict instead. This is safe because we're not modifying it
    # and everything is happening in the same thread (MainThread).
    #
    # We do not want to expose this method in the public API though to
    # ensure it does not get misused.
    #
    container: Iterable[State]
    if domain is None:
        container = states._states.values()  # pylint: disable=protected-access
    else:
        container = states.async_all(domain)
    for state in container:
        yield _template_state_no_collect(hass, state)


def _get_state_if_valid(hass: HomeAssistant, entity_id: str) -> TemplateState | None:
    state = hass.states.get(entity_id)
    if state is None and not valid_entity_id(entity_id):
        raise TemplateError(f"Invalid entity ID '{entity_id}'")
    return _get_template_state_from_state(hass, entity_id, state)


def _get_state(hass: HomeAssistant, entity_id: str) -> TemplateState | None:
    return _get_template_state_from_state(hass, entity_id, hass.states.get(entity_id))


def _get_template_state_from_state(
    hass: HomeAssistant, entity_id: str, state: State | None
) -> TemplateState | None:
    if state is None:
        # Only need to collect if none, if not none collect first actual
        # access to the state properties in the state wrapper.
        _collect_state(hass, entity_id)
        return None
    return _template_state(hass, state)


def _resolve_state(
    hass: HomeAssistant, entity_id_or_state: Any
) -> State | TemplateState | None:
    """Return state or entity_id if given."""
    if isinstance(entity_id_or_state, State):
        return entity_id_or_state
    if isinstance(entity_id_or_state, str):
        return _get_state(hass, entity_id_or_state)
    return None


@overload
def forgiving_boolean(value: Any) -> bool | object:
    ...


@overload
def forgiving_boolean(value: Any, default: _T) -> bool | _T:
    ...


def forgiving_boolean(
    value: Any, default: _T | object = _SENTINEL
) -> bool | _T | object:
    """Try to convert value to a boolean."""
    try:
        # Import here, not at top-level to avoid circular import
        from . import config_validation as cv  # pylint: disable=import-outside-toplevel

        return cv.boolean(value)
    except vol.Invalid:
        if default is _SENTINEL:
            raise_no_default("bool", value)
        return default


def result_as_boolean(template_result: Any | None) -> bool:
    """Convert the template result to a boolean.

    True/not 0/'1'/'true'/'yes'/'on'/'enable' are considered truthy
    False/0/None/'0'/'false'/'no'/'off'/'disable' are considered falsy

    """
    if template_result is None:
        return False

    return forgiving_boolean(template_result, default=False)


def expand(hass: HomeAssistant, *args: Any) -> Iterable[State]:
    """Expand out any groups and zones into entity states."""
    # circular import.
    from . import entity as entity_helper  # pylint: disable=import-outside-toplevel

    search = list(args)
    found = {}
    while search:
        entity = search.pop()
        if isinstance(entity, str):
            entity_id = entity
            if (entity := _get_state(hass, entity)) is None:
                continue
        elif isinstance(entity, State):
            entity_id = entity.entity_id
        elif isinstance(entity, collections.abc.Iterable):
            search += entity
            continue
        else:
            # ignore other types
            continue

        if entity_id.startswith(_GROUP_DOMAIN_PREFIX) or (
            (source := entity_helper.entity_sources(hass).get(entity_id))
            and source["domain"] == "group"
        ):
            # Collect state will be called in here since it's wrapped
            if group_entities := entity.attributes.get(ATTR_ENTITY_ID):
                search += group_entities
        elif entity_id.startswith(_ZONE_DOMAIN_PREFIX):
            if zone_entities := entity.attributes.get(ATTR_PERSONS):
                search += zone_entities
        else:
            _collect_state(hass, entity_id)
            found[entity_id] = entity

    return list(found.values())


def device_entities(hass: HomeAssistant, _device_id: str) -> Iterable[str]:
    """Get entity ids for entities tied to a device."""
    entity_reg = entity_registry.async_get(hass)
    entries = entity_registry.async_entries_for_device(entity_reg, _device_id)
    return [entry.entity_id for entry in entries]


def integration_entities(hass: HomeAssistant, entry_name: str) -> Iterable[str]:
    """Get entity ids for entities tied to an integration/domain.

    Provide entry_name as domain to get all entity id's for a integration/domain
    or provide a config entry title for filtering between instances of the same
    integration.
    """
    # first try if this is a config entry match
    conf_entry = next(
        (
            entry.entry_id
            for entry in hass.config_entries.async_entries()
            if entry.title == entry_name
        ),
        None,
    )
    if conf_entry is not None:
        ent_reg = entity_registry.async_get(hass)
        entries = entity_registry.async_entries_for_config_entry(ent_reg, conf_entry)
        return [entry.entity_id for entry in entries]

    # fallback to just returning all entities for a domain
    # pylint: disable-next=import-outside-toplevel
    from .entity import entity_sources

    return [
        entity_id
        for entity_id, info in entity_sources(hass).items()
        if info["domain"] == entry_name
    ]


def config_entry_id(hass: HomeAssistant, entity_id: str) -> str | None:
    """Get an config entry ID from an entity ID."""
    entity_reg = entity_registry.async_get(hass)
    if entity := entity_reg.async_get(entity_id):
        return entity.config_entry_id
    return None


def device_id(hass: HomeAssistant, entity_id_or_device_name: str) -> str | None:
    """Get a device ID from an entity ID or device name."""
    entity_reg = entity_registry.async_get(hass)
    entity = entity_reg.async_get(entity_id_or_device_name)
    if entity is not None:
        return entity.device_id

    dev_reg = device_registry.async_get(hass)
    return next(
        (
            id
            for id, device in dev_reg.devices.items()
            if (name := device.name_by_user or device.name)
            and (str(entity_id_or_device_name) == name)
        ),
        None,
    )


def device_attr(hass: HomeAssistant, device_or_entity_id: str, attr_name: str) -> Any:
    """Get the device specific attribute."""
    device_reg = device_registry.async_get(hass)
    if not isinstance(device_or_entity_id, str):
        raise TemplateError("Must provide a device or entity ID")
    device = None
    if (
        "." in device_or_entity_id
        and (_device_id := device_id(hass, device_or_entity_id)) is not None
    ):
        device = device_reg.async_get(_device_id)
    elif "." not in device_or_entity_id:
        device = device_reg.async_get(device_or_entity_id)
    if device is None or not hasattr(device, attr_name):
        return None
    return getattr(device, attr_name)


def is_device_attr(
    hass: HomeAssistant, device_or_entity_id: str, attr_name: str, attr_value: Any
) -> bool:
    """Test if a device's attribute is a specific value."""
    return bool(device_attr(hass, device_or_entity_id, attr_name) == attr_value)


def areas(hass: HomeAssistant) -> Iterable[str | None]:
    """Return all areas."""
    area_reg = area_registry.async_get(hass)
    return [area.id for area in area_reg.async_list_areas()]


def area_id(hass: HomeAssistant, lookup_value: str) -> str | None:
    """Get the area ID from an area name, device id, or entity id."""
    area_reg = area_registry.async_get(hass)
    if area := area_reg.async_get_area_by_name(str(lookup_value)):
        return area.id

    ent_reg = entity_registry.async_get(hass)
    dev_reg = device_registry.async_get(hass)
    # Import here, not at top-level to avoid circular import
    from . import config_validation as cv  # pylint: disable=import-outside-toplevel

    try:
        cv.entity_id(lookup_value)
    except vol.Invalid:
        pass
    else:
        if entity := ent_reg.async_get(lookup_value):
            # If entity has an area ID, return that
            if entity.area_id:
                return entity.area_id
            # If entity has a device ID, return the area ID for the device
            if entity.device_id and (device := dev_reg.async_get(entity.device_id)):
                return device.area_id

    # Check if this could be a device ID
    if device := dev_reg.async_get(lookup_value):
        return device.area_id

    return None


def _get_area_name(area_reg: area_registry.AreaRegistry, valid_area_id: str) -> str:
    """Get area name from valid area ID."""
    area = area_reg.async_get_area(valid_area_id)
    assert area
    return area.name


def area_name(hass: HomeAssistant, lookup_value: str) -> str | None:
    """Get the area name from an area id, device id, or entity id."""
    area_reg = area_registry.async_get(hass)
    if area := area_reg.async_get_area(lookup_value):
        return area.name

    dev_reg = device_registry.async_get(hass)
    ent_reg = entity_registry.async_get(hass)
    # Import here, not at top-level to avoid circular import
    from . import config_validation as cv  # pylint: disable=import-outside-toplevel

    try:
        cv.entity_id(lookup_value)
    except vol.Invalid:
        pass
    else:
        if entity := ent_reg.async_get(lookup_value):
            # If entity has an area ID, get the area name for that
            if entity.area_id:
                return _get_area_name(area_reg, entity.area_id)
            # If entity has a device ID and the device exists with an area ID, get the
            # area name for that
            if (
                entity.device_id
                and (device := dev_reg.async_get(entity.device_id))
                and device.area_id
            ):
                return _get_area_name(area_reg, device.area_id)

    if (device := dev_reg.async_get(lookup_value)) and device.area_id:
        return _get_area_name(area_reg, device.area_id)

    return None


def area_entities(hass: HomeAssistant, area_id_or_name: str) -> Iterable[str]:
    """Return entities for a given area ID or name."""
    _area_id: str | None
    # if area_name returns a value, we know the input was an ID, otherwise we
    # assume it's a name, and if it's neither, we return early
    if area_name(hass, area_id_or_name) is None:
        _area_id = area_id(hass, area_id_or_name)
    else:
        _area_id = area_id_or_name
    if _area_id is None:
        return []
    ent_reg = entity_registry.async_get(hass)
    entity_ids = [
        entry.entity_id
        for entry in entity_registry.async_entries_for_area(ent_reg, _area_id)
    ]
    dev_reg = device_registry.async_get(hass)
    # We also need to add entities tied to a device in the area that don't themselves
    # have an area specified since they inherit the area from the device.
    entity_ids.extend(
        [
            entity.entity_id
            for device in device_registry.async_entries_for_area(dev_reg, _area_id)
            for entity in entity_registry.async_entries_for_device(ent_reg, device.id)
            if entity.area_id is None
        ]
    )
    return entity_ids


def area_devices(hass: HomeAssistant, area_id_or_name: str) -> Iterable[str]:
    """Return device IDs for a given area ID or name."""
    _area_id: str | None
    # if area_name returns a value, we know the input was an ID, otherwise we
    # assume it's a name, and if it's neither, we return early
    if area_name(hass, area_id_or_name) is not None:
        _area_id = area_id_or_name
    else:
        _area_id = area_id(hass, area_id_or_name)
    if _area_id is None:
        return []
    dev_reg = device_registry.async_get(hass)
    entries = device_registry.async_entries_for_area(dev_reg, _area_id)
    return [entry.id for entry in entries]


def closest(hass, *args):
    """Find closest entity.

    Closest to home:
        closest(states)
        closest(states.device_tracker)
        closest('group.children')
        closest(states.group.children)

    Closest to a point:
        closest(23.456, 23.456, 'group.children')
        closest('zone.school', 'group.children')
        closest(states.zone.school, 'group.children')

    As a filter:
        states | closest
        states.device_tracker | closest
        ['group.children', states.device_tracker] | closest
        'group.children' | closest(23.456, 23.456)
        states.device_tracker | closest('zone.school')
        'group.children' | closest(states.zone.school)

    """
    if len(args) == 1:
        latitude = hass.config.latitude
        longitude = hass.config.longitude
        entities = args[0]

    elif len(args) == 2:
        point_state = _resolve_state(hass, args[0])

        if point_state is None:
            _LOGGER.warning("Closest:Unable to find state %s", args[0])
            return None
        if not loc_helper.has_location(point_state):
            _LOGGER.warning(
                "Closest:State does not contain valid location: %s", point_state
            )
            return None

        latitude = point_state.attributes.get(ATTR_LATITUDE)
        longitude = point_state.attributes.get(ATTR_LONGITUDE)

        entities = args[1]

    else:
        latitude = convert(args[0], float)
        longitude = convert(args[1], float)

        if latitude is None or longitude is None:
            _LOGGER.warning(
                "Closest:Received invalid coordinates: %s, %s", args[0], args[1]
            )
            return None

        entities = args[2]

    states = expand(hass, entities)

    # state will already be wrapped here
    return loc_helper.closest(latitude, longitude, states)


def closest_filter(hass, *args):
    """Call closest as a filter. Need to reorder arguments."""
    new_args = list(args[1:])
    new_args.append(args[0])
    return closest(hass, *new_args)


def distance(hass, *args):
    """Calculate distance.

    Will calculate distance from home to a point or between points.
    Points can be passed in using state objects or lat/lng coordinates.
    """
    locations = []

    to_process = list(args)

    while to_process:
        value = to_process.pop(0)
        if isinstance(value, str) and not valid_entity_id(value):
            point_state = None
        else:
            point_state = _resolve_state(hass, value)

        if point_state is None:
            # We expect this and next value to be lat&lng
            if not to_process:
                _LOGGER.warning(
                    "Distance:Expected latitude and longitude, got %s", value
                )
                return None

            value_2 = to_process.pop(0)
            latitude = convert(value, float)
            longitude = convert(value_2, float)

            if latitude is None or longitude is None:
                _LOGGER.warning(
                    "Distance:Unable to process latitude and longitude: %s, %s",
                    value,
                    value_2,
                )
                return None

        else:
            if not loc_helper.has_location(point_state):
                _LOGGER.warning(
                    "Distance:State does not contain valid location: %s", point_state
                )
                return None

            latitude = point_state.attributes.get(ATTR_LATITUDE)
            longitude = point_state.attributes.get(ATTR_LONGITUDE)

        locations.append((latitude, longitude))

    if len(locations) == 1:
        return hass.config.distance(*locations[0])

    return hass.config.units.length(
        loc_util.distance(*locations[0] + locations[1]), UnitOfLength.METERS
    )


def is_hidden_entity(hass: HomeAssistant, entity_id: str) -> bool:
    """Test if an entity is hidden."""
    entity_reg = entity_registry.async_get(hass)
    entry = entity_reg.async_get(entity_id)
    return entry is not None and entry.hidden


def is_state(hass: HomeAssistant, entity_id: str, state: str | list[str]) -> bool:
    """Test if a state is a specific value."""
    state_obj = _get_state(hass, entity_id)
    return state_obj is not None and (
        state_obj.state == state or isinstance(state, list) and state_obj.state in state
    )


def is_state_attr(hass: HomeAssistant, entity_id: str, name: str, value: Any) -> bool:
    """Test if a state's attribute is a specific value."""
    attr = state_attr(hass, entity_id, name)
    return attr is not None and attr == value


def state_attr(hass: HomeAssistant, entity_id: str, name: str) -> Any:
    """Get a specific attribute from a state."""
    if (state_obj := _get_state(hass, entity_id)) is not None:
        return state_obj.attributes.get(name)
    return None


def has_value(hass: HomeAssistant, entity_id: str) -> bool:
    """Test if an entity has a valid value."""
    state_obj = _get_state(hass, entity_id)

    return state_obj is not None and (
        state_obj.state not in [STATE_UNAVAILABLE, STATE_UNKNOWN]
    )


def now(hass: HomeAssistant) -> datetime:
    """Record fetching now."""
    if (render_info := _render_info.get()) is not None:
        render_info.has_time = True

    return dt_util.now()


def utcnow(hass: HomeAssistant) -> datetime:
    """Record fetching utcnow."""
    if (render_info := _render_info.get()) is not None:
        render_info.has_time = True

    return dt_util.utcnow()


def raise_no_default(function: str, value: Any) -> NoReturn:
    """Log warning if no default is specified."""
    template, action = template_cv.get() or ("", "rendering or compiling")
    raise ValueError(
        f"Template error: {function} got invalid input '{value}' when {action} template"
        f" '{template}' but no default was specified"
    )


def forgiving_round(value, precision=0, method="common", default=_SENTINEL):
    """Filter to round a value."""
    try:
        # support rounding methods like jinja
        multiplier = float(10**precision)
        if method == "ceil":
            value = math.ceil(float(value) * multiplier) / multiplier
        elif method == "floor":
            value = math.floor(float(value) * multiplier) / multiplier
        elif method == "half":
            value = round(float(value) * 2) / 2
        else:
            # if method is common or something else, use common rounding
            value = round(float(value), precision)
        return int(value) if precision == 0 else value
    except (ValueError, TypeError):
        # If value can't be converted to float
        if default is _SENTINEL:
            raise_no_default("round", value)
        return default


def multiply(value, amount, default=_SENTINEL):
    """Filter to convert value to float and multiply it."""
    try:
        return float(value) * amount
    except (ValueError, TypeError):
        # If value can't be converted to float
        if default is _SENTINEL:
            raise_no_default("multiply", value)
        return default


def logarithm(value, base=math.e, default=_SENTINEL):
    """Filter and function to get logarithm of the value with a specific base."""
    try:
        base_float = float(base)
    except (ValueError, TypeError):
        if default is _SENTINEL:
            raise_no_default("log", base)
        return default
    try:
        value_float = float(value)
        return math.log(value_float, base_float)
    except (ValueError, TypeError):
        if default is _SENTINEL:
            raise_no_default("log", value)
        return default


def sine(value, default=_SENTINEL):
    """Filter and function to get sine of the value."""
    try:
        return math.sin(float(value))
    except (ValueError, TypeError):
        if default is _SENTINEL:
            raise_no_default("sin", value)
        return default


def cosine(value, default=_SENTINEL):
    """Filter and function to get cosine of the value."""
    try:
        return math.cos(float(value))
    except (ValueError, TypeError):
        if default is _SENTINEL:
            raise_no_default("cos", value)
        return default


def tangent(value, default=_SENTINEL):
    """Filter and function to get tangent of the value."""
    try:
        return math.tan(float(value))
    except (ValueError, TypeError):
        if default is _SENTINEL:
            raise_no_default("tan", value)
        return default


def arc_sine(value, default=_SENTINEL):
    """Filter and function to get arc sine of the value."""
    try:
        return math.asin(float(value))
    except (ValueError, TypeError):
        if default is _SENTINEL:
            raise_no_default("asin", value)
        return default


def arc_cosine(value, default=_SENTINEL):
    """Filter and function to get arc cosine of the value."""
    try:
        return math.acos(float(value))
    except (ValueError, TypeError):
        if default is _SENTINEL:
            raise_no_default("acos", value)
        return default


def arc_tangent(value, default=_SENTINEL):
    """Filter and function to get arc tangent of the value."""
    try:
        return math.atan(float(value))
    except (ValueError, TypeError):
        if default is _SENTINEL:
            raise_no_default("atan", value)
        return default


def arc_tangent2(*args, default=_SENTINEL):
    """Filter and function to calculate four quadrant arc tangent of y / x.

    The parameters to atan2 may be passed either in an iterable or as separate arguments
    The default value may be passed either as a positional or in a keyword argument
    """
    try:
        if 1 <= len(args) <= 2 and isinstance(args[0], (list, tuple)):
            if len(args) == 2 and default is _SENTINEL:
                # Default value passed as a positional argument
                default = args[1]
            args = args[0]
        elif len(args) == 3 and default is _SENTINEL:
            # Default value passed as a positional argument
            default = args[2]

        return math.atan2(float(args[0]), float(args[1]))
    except (ValueError, TypeError):
        if default is _SENTINEL:
            raise_no_default("atan2", args)
        return default


def version(value):
    """Filter and function to get version object of the value."""
    return AwesomeVersion(value)


def square_root(value, default=_SENTINEL):
    """Filter and function to get square root of the value."""
    try:
        return math.sqrt(float(value))
    except (ValueError, TypeError):
        if default is _SENTINEL:
            raise_no_default("sqrt", value)
        return default


def timestamp_custom(value, date_format=DATE_STR_FORMAT, local=True, default=_SENTINEL):
    """Filter to convert given timestamp to format."""
    try:
        date = dt_util.utc_from_timestamp(value)

        if local:
            date = dt_util.as_local(date)

        return date.strftime(date_format)
    except (ValueError, TypeError):
        # If timestamp can't be converted
        if default is _SENTINEL:
            raise_no_default("timestamp_custom", value)
        return default


def timestamp_local(value, default=_SENTINEL):
    """Filter to convert given timestamp to local date/time."""
    try:
        return dt_util.as_local(dt_util.utc_from_timestamp(value)).isoformat()
    except (ValueError, TypeError):
        # If timestamp can't be converted
        if default is _SENTINEL:
            raise_no_default("timestamp_local", value)
        return default


def timestamp_utc(value, default=_SENTINEL):
    """Filter to convert given timestamp to UTC date/time."""
    try:
        return dt_util.utc_from_timestamp(value).isoformat()
    except (ValueError, TypeError):
        # If timestamp can't be converted
        if default is _SENTINEL:
            raise_no_default("timestamp_utc", value)
        return default


def forgiving_as_timestamp(value, default=_SENTINEL):
    """Filter and function which tries to convert value to timestamp."""
    try:
        return dt_util.as_timestamp(value)
    except (ValueError, TypeError):
        if default is _SENTINEL:
            raise_no_default("as_timestamp", value)
        return default


def as_datetime(value):
    """Filter and to convert a time string or UNIX timestamp to datetime object."""
    try:
        # Check for a valid UNIX timestamp string, int or float
        timestamp = float(value)
        return dt_util.utc_from_timestamp(timestamp)
    except ValueError:
        return dt_util.parse_datetime(value)


def as_timedelta(value: str) -> timedelta | None:
    """Parse a ISO8601 duration like 'PT10M' to a timedelta."""
    return dt_util.parse_duration(value)


def strptime(string, fmt, default=_SENTINEL):
    """Parse a time string to datetime."""
    try:
        return datetime.strptime(string, fmt)
    except (ValueError, AttributeError, TypeError):
        if default is _SENTINEL:
            raise_no_default("strptime", string)
        return default


def fail_when_undefined(value):
    """Filter to force a failure when the value is undefined."""
    if isinstance(value, jinja2.Undefined):
        value()
    return value


def min_max_from_filter(builtin_filter: Any, name: str) -> Any:
    """Convert a built-in min/max Jinja filter to a global function.

    The parameters may be passed as an iterable or as separate arguments.
    """

    @pass_environment
    @wraps(builtin_filter)
    def wrapper(environment: jinja2.Environment, *args: Any, **kwargs: Any) -> Any:
        if len(args) == 0:
            raise TypeError(f"{name} expected at least 1 argument, got 0")

        if len(args) == 1:
            if isinstance(args[0], Iterable):
                return builtin_filter(environment, args[0], **kwargs)

            raise TypeError(f"'{type(args[0]).__name__}' object is not iterable")

        return builtin_filter(environment, args, **kwargs)

    return pass_environment(wrapper)


def average(*args: Any, default: Any = _SENTINEL) -> Any:
    """Filter and function to calculate the arithmetic mean.

    Calculates of an iterable or of two or more arguments.

    The parameters may be passed as an iterable or as separate arguments.
    """
    if len(args) == 0:
        raise TypeError("average expected at least 1 argument, got 0")

    # If first argument is iterable and more than 1 argument provided but not a named
    # default, then use 2nd argument as default.
    if isinstance(args[0], Iterable):
        average_list = args[0]
        if len(args) > 1 and default is _SENTINEL:
            default = args[1]
    elif len(args) == 1:
        raise TypeError(f"'{type(args[0]).__name__}' object is not iterable")
    else:
        average_list = args

    try:
        return statistics.fmean(average_list)
    except (TypeError, statistics.StatisticsError):
        if default is _SENTINEL:
            raise_no_default("average", args)
        return default


def forgiving_float(value, default=_SENTINEL):
    """Try to convert value to a float."""
    try:
        return float(value)
    except (ValueError, TypeError):
        if default is _SENTINEL:
            raise_no_default("float", value)
        return default


def forgiving_float_filter(value, default=_SENTINEL):
    """Try to convert value to a float."""
    try:
        return float(value)
    except (ValueError, TypeError):
        if default is _SENTINEL:
            raise_no_default("float", value)
        return default


def forgiving_int(value, default=_SENTINEL, base=10):
    """Try to convert value to an int, and raise if it fails."""
    result = jinja2.filters.do_int(value, default=default, base=base)
    if result is _SENTINEL:
        raise_no_default("int", value)
    return result


def forgiving_int_filter(value, default=_SENTINEL, base=10):
    """Try to convert value to an int, and raise if it fails."""
    result = jinja2.filters.do_int(value, default=default, base=base)
    if result is _SENTINEL:
        raise_no_default("int", value)
    return result


def is_number(value):
    """Try to convert value to a float."""
    try:
        fvalue = float(value)
    except (ValueError, TypeError):
        return False
    if math.isnan(fvalue) or math.isinf(fvalue):
        return False
    return True


def regex_match(value, find="", ignorecase=False):
    """Match value using regex."""
    if not isinstance(value, str):
        value = str(value)
    flags = re.I if ignorecase else 0
    return bool(_regex_cache(find, flags).match(value))


_regex_cache = lru_cache(maxsize=128)(re.compile)


def regex_replace(value="", find="", replace="", ignorecase=False):
    """Replace using regex."""
    if not isinstance(value, str):
        value = str(value)
    flags = re.I if ignorecase else 0
    return _regex_cache(find, flags).sub(replace, value)


def regex_search(value, find="", ignorecase=False):
    """Search using regex."""
    if not isinstance(value, str):
        value = str(value)
    flags = re.I if ignorecase else 0
    return bool(_regex_cache(find, flags).search(value))


def regex_findall_index(value, find="", index=0, ignorecase=False):
    """Find all matches using regex and then pick specific match index."""
    return regex_findall(value, find, ignorecase)[index]


def regex_findall(value, find="", ignorecase=False):
    """Find all matches using regex."""
    if not isinstance(value, str):
        value = str(value)
    flags = re.I if ignorecase else 0
    return _regex_cache(find, flags).findall(value)


def bitwise_and(first_value, second_value):
    """Perform a bitwise and operation."""
    return first_value & second_value


def bitwise_or(first_value, second_value):
    """Perform a bitwise or operation."""
    return first_value | second_value


def struct_pack(value: Any | None, format_string: str) -> bytes | None:
    """Pack an object into a bytes object."""
    try:
        return pack(format_string, value)
    except StructError:
        _LOGGER.warning(
            (
                "Template warning: 'pack' unable to pack object '%s' with type '%s' and"
                " format_string '%s' see https://docs.python.org/3/library/struct.html"
                " for more information"
            ),
            str(value),
            type(value).__name__,
            format_string,
        )
        return None


def struct_unpack(value: bytes, format_string: str, offset: int = 0) -> Any | None:
    """Unpack an object from bytes an return the first native object."""
    try:
        return unpack_from(format_string, value, offset)[0]
    except StructError:
        _LOGGER.warning(
            (
                "Template warning: 'unpack' unable to unpack object '%s' with"
                " format_string '%s' and offset %s see"
                " https://docs.python.org/3/library/struct.html for more information"
            ),
            value,
            format_string,
            offset,
        )
        return None


def base64_encode(value):
    """Perform base64 encode."""
    return base64.b64encode(value.encode("utf-8")).decode("utf-8")


def base64_decode(value):
    """Perform base64 denode."""
    return base64.b64decode(value).decode("utf-8")


def ordinal(value):
    """Perform ordinal conversion."""
    return str(value) + (
        list(["th", "st", "nd", "rd"] + ["th"] * 6)[(int(str(value)[-1])) % 10]
        if int(str(value)[-2:]) % 100 not in range(11, 14)
        else "th"
    )


def from_json(value):
    """Convert a JSON string to an object."""
    return json_loads(value)


def _to_json_default(obj: Any) -> None:
    """Disable custom types in json serialization."""
    raise TypeError(f"Object of type {type(obj).__name__} is not JSON serializable")


def to_json(
    value: Any,
    ensure_ascii: bool = False,
    pretty_print: bool = False,
    sort_keys: bool = False,
) -> str:
    """Convert an object to a JSON string."""
    if ensure_ascii:
        # For those who need ascii, we can't use orjson, so we fall back to the json library.
        return json.dumps(
            value,
            ensure_ascii=ensure_ascii,
            indent=2 if pretty_print else None,
            sort_keys=sort_keys,
        )

    option = (
        ORJSON_PASSTHROUGH_OPTIONS
        | (orjson.OPT_INDENT_2 if pretty_print else 0)
        | (orjson.OPT_SORT_KEYS if sort_keys else 0)
    )

    return orjson.dumps(
        value,
        option=option,
        default=_to_json_default,
    ).decode("utf-8")


@pass_context
def random_every_time(context, values):
    """Choose a random value.

    Unlike Jinja's random filter,
    this is context-dependent to avoid caching the chosen value.
    """
    return random.choice(values)


def today_at(hass: HomeAssistant, time_str: str = "") -> datetime:
    """Record fetching now where the time has been replaced with value."""
    if (render_info := _render_info.get()) is not None:
        render_info.has_time = True

    today = dt_util.start_of_local_day()
    if not time_str:
        return today

    if (time_today := dt_util.parse_time(time_str)) is None:
        raise ValueError(
            f"could not convert {type(time_str).__name__} to datetime: '{time_str}'"
        )

    return datetime.combine(today, time_today, today.tzinfo)


def relative_time(hass: HomeAssistant, value: Any) -> Any:
    """Take a datetime and return its "age" as a string.

    The age can be in second, minute, hour, day, month or year. Only the
    biggest unit is considered, e.g. if it's 2 days and 3 hours, "2 days" will
    be returned.
    Make sure date is not in the future, or else it will return None.

    If the input are not a datetime object the input will be returned unmodified.
    """
    if (render_info := _render_info.get()) is not None:
        render_info.has_time = True

    if not isinstance(value, datetime):
        return value
    if not value.tzinfo:
        value = dt_util.as_local(value)
    if dt_util.now() < value:
        return value
    return dt_util.get_age(value)


def urlencode(value):
    """Urlencode dictionary and return as UTF-8 string."""
    return urllib_urlencode(value).encode("utf-8")


def slugify(value, separator="_"):
    """Convert a string into a slug, such as what is used for entity ids."""
    return slugify_util(value, separator=separator)


def iif(
    value: Any, if_true: Any = True, if_false: Any = False, if_none: Any = _SENTINEL
) -> Any:
    """Immediate if function/filter that allow for common if/else constructs.

    https://en.wikipedia.org/wiki/IIf

    Examples:
        {{ is_state("device_tracker.frenck", "home") | iif("yes", "no") }}
        {{ iif(1==2, "yes", "no") }}
        {{ (1 == 1) | iif("yes", "no") }}
    """
    if value is None and if_none is not _SENTINEL:
        return if_none
    if bool(value):
        return if_true
    return if_false


@contextmanager
def set_template(template_str: str, action: str) -> Generator:
    """Store template being parsed or rendered in a Contextvar to aid error handling."""
    template_cv.set((template_str, action))
    try:
        yield
    finally:
        template_cv.set(None)


def _render_with_context(
    template_str: str, template: jinja2.Template, **kwargs: Any
) -> str:
    """Store template being rendered in a ContextVar to aid error handling."""
    with set_template(template_str, "rendering"):
        return template.render(**kwargs)


class LoggingUndefined(jinja2.Undefined):
    """Log on undefined variables."""

    def _log_message(self) -> None:
        template, action = template_cv.get() or ("", "rendering or compiling")
        _LOGGER.warning(
            "Template variable warning: %s when %s '%s'",
            self._undefined_message,
            action,
            template,
        )

    def _fail_with_undefined_error(self, *args, **kwargs):
        try:
            return super()._fail_with_undefined_error(*args, **kwargs)
        except self._undefined_exception as ex:
            template, action = template_cv.get() or ("", "rendering or compiling")
            _LOGGER.error(
                "Template variable error: %s when %s '%s'",
                self._undefined_message,
                action,
                template,
            )
            raise ex

    def __str__(self) -> str:
        """Log undefined __str___."""
        self._log_message()
        return super().__str__()

    def __iter__(self):
        """Log undefined __iter___."""
        self._log_message()
        return super().__iter__()

    def __bool__(self) -> bool:
        """Log undefined __bool___."""
        self._log_message()
        return super().__bool__()


async def async_load_custom_templates(hass: HomeAssistant) -> None:
    """Load all custom jinja files under 5MiB into memory."""
    custom_templates = await hass.async_add_executor_job(_load_custom_templates, hass)
    _get_hass_loader(hass).sources = custom_templates


def _load_custom_templates(hass: HomeAssistant) -> dict[str, str]:
    result = {}
    jinja_path = hass.config.path("custom_templates")
    all_files = [
        item
        for item in pathlib.Path(jinja_path).rglob("*.jinja")
        if item.is_file() and item.stat().st_size <= MAX_CUSTOM_TEMPLATE_SIZE
    ]
    for file in all_files:
        content = file.read_text()
        path = str(file.relative_to(jinja_path))
        result[path] = content
    return result


@singleton(_HASS_LOADER)
def _get_hass_loader(hass: HomeAssistant) -> HassLoader:
    return HassLoader({})


class HassLoader(jinja2.BaseLoader):
    """An in-memory jinja loader that keeps track of templates that need to be reloaded."""

    def __init__(self, sources: dict[str, str]) -> None:
        """Initialize an empty HassLoader."""
        self._sources = sources
        self._reload = 0

    @property
    def sources(self) -> dict[str, str]:
        """Map filename to jinja source."""
        return self._sources

    @sources.setter
    def sources(self, value: dict[str, str]) -> None:
        self._sources = value
        self._reload += 1

    def get_source(
        self, environment: jinja2.Environment, template: str
    ) -> tuple[str, str | None, Callable[[], bool] | None]:
        """Get in-memory sources."""
        if template not in self._sources:
            raise jinja2.TemplateNotFound(template)
        cur_reload = self._reload
        return self._sources[template], template, lambda: cur_reload == self._reload


class TemplateEnvironment(ImmutableSandboxedEnvironment):
    """The Home Assistant template environment."""

    def __init__(self, hass, limited=False, strict=False):
        """Initialise template environment."""
        undefined: type[LoggingUndefined] | type[jinja2.StrictUndefined]
        if not strict:
            undefined = LoggingUndefined
        else:
            undefined = jinja2.StrictUndefined
        super().__init__(undefined=undefined)
        self.hass = hass
        self.template_cache: weakref.WeakValueDictionary[
            str | jinja2.nodes.Template, CodeType | str | None
        ] = weakref.WeakValueDictionary()
        self.add_extension("jinja2.ext.loopcontrols")
        self.filters["round"] = forgiving_round
        self.filters["multiply"] = multiply
        self.filters["log"] = logarithm
        self.filters["sin"] = sine
        self.filters["cos"] = cosine
        self.filters["tan"] = tangent
        self.filters["asin"] = arc_sine
        self.filters["acos"] = arc_cosine
        self.filters["atan"] = arc_tangent
        self.filters["atan2"] = arc_tangent2
        self.filters["sqrt"] = square_root
        self.filters["as_datetime"] = as_datetime
        self.filters["as_timedelta"] = as_timedelta
        self.filters["as_timestamp"] = forgiving_as_timestamp
        self.filters["as_local"] = dt_util.as_local
        self.filters["timestamp_custom"] = timestamp_custom
        self.filters["timestamp_local"] = timestamp_local
        self.filters["timestamp_utc"] = timestamp_utc
        self.filters["to_json"] = to_json
        self.filters["from_json"] = from_json
        self.filters["is_defined"] = fail_when_undefined
        self.filters["average"] = average
        self.filters["random"] = random_every_time
        self.filters["base64_encode"] = base64_encode
        self.filters["base64_decode"] = base64_decode
        self.filters["ordinal"] = ordinal
        self.filters["regex_match"] = regex_match
        self.filters["regex_replace"] = regex_replace
        self.filters["regex_search"] = regex_search
        self.filters["regex_findall"] = regex_findall
        self.filters["regex_findall_index"] = regex_findall_index
        self.filters["bitwise_and"] = bitwise_and
        self.filters["bitwise_or"] = bitwise_or
        self.filters["pack"] = struct_pack
        self.filters["unpack"] = struct_unpack
        self.filters["ord"] = ord
        self.filters["is_number"] = is_number
        self.filters["float"] = forgiving_float_filter
        self.filters["int"] = forgiving_int_filter
        self.filters["slugify"] = slugify
        self.filters["iif"] = iif
        self.filters["bool"] = forgiving_boolean
        self.filters["version"] = version
        self.filters["contains"] = contains
        self.globals["log"] = logarithm
        self.globals["sin"] = sine
        self.globals["cos"] = cosine
        self.globals["tan"] = tangent
        self.globals["sqrt"] = square_root
        self.globals["pi"] = math.pi
        self.globals["tau"] = math.pi * 2
        self.globals["e"] = math.e
        self.globals["asin"] = arc_sine
        self.globals["acos"] = arc_cosine
        self.globals["atan"] = arc_tangent
        self.globals["atan2"] = arc_tangent2
        self.globals["float"] = forgiving_float
        self.globals["as_datetime"] = as_datetime
        self.globals["as_local"] = dt_util.as_local
        self.globals["as_timedelta"] = as_timedelta
        self.globals["as_timestamp"] = forgiving_as_timestamp
        self.globals["timedelta"] = timedelta
        self.globals["strptime"] = strptime
        self.globals["urlencode"] = urlencode
        self.globals["average"] = average
        self.globals["max"] = min_max_from_filter(self.filters["max"], "max")
        self.globals["min"] = min_max_from_filter(self.filters["min"], "min")
        self.globals["is_number"] = is_number
        self.globals["int"] = forgiving_int
        self.globals["pack"] = struct_pack
        self.globals["unpack"] = struct_unpack
        self.globals["slugify"] = slugify
        self.globals["iif"] = iif
        self.globals["bool"] = forgiving_boolean
        self.globals["version"] = version
        self.tests["is_number"] = is_number
        self.tests["match"] = regex_match
        self.tests["search"] = regex_search
        self.tests["contains"] = contains

        if hass is None:
            return

        # This environment has access to hass, attach its loader to enable imports.
        self.loader = _get_hass_loader(hass)

        # We mark these as a context functions to ensure they get
        # evaluated fresh with every execution, rather than executed
        # at compile time and the value stored. The context itself
        # can be discarded, we only need to get at the hass object.
        def hassfunction(
            func: Callable[Concatenate[HomeAssistant, _P], _R],
        ) -> Callable[Concatenate[Any, _P], _R]:
            """Wrap function that depend on hass."""

            @wraps(func)
            def wrapper(_: Any, *args: _P.args, **kwargs: _P.kwargs) -> _R:
                return func(hass, *args, **kwargs)

            return pass_context(wrapper)

        self.globals["device_entities"] = hassfunction(device_entities)
        self.filters["device_entities"] = pass_context(self.globals["device_entities"])

        self.globals["device_attr"] = hassfunction(device_attr)
        self.filters["device_attr"] = pass_context(self.globals["device_attr"])

        self.globals["is_device_attr"] = hassfunction(is_device_attr)
        self.tests["is_device_attr"] = pass_eval_context(self.globals["is_device_attr"])

        self.globals["config_entry_id"] = hassfunction(config_entry_id)
        self.filters["config_entry_id"] = pass_context(self.globals["config_entry_id"])

        self.globals["device_id"] = hassfunction(device_id)
        self.filters["device_id"] = pass_context(self.globals["device_id"])

        self.globals["areas"] = hassfunction(areas)
        self.filters["areas"] = pass_context(self.globals["areas"])

        self.globals["area_id"] = hassfunction(area_id)
        self.filters["area_id"] = pass_context(self.globals["area_id"])

        self.globals["area_name"] = hassfunction(area_name)
        self.filters["area_name"] = pass_context(self.globals["area_name"])

        self.globals["area_entities"] = hassfunction(area_entities)
        self.filters["area_entities"] = pass_context(self.globals["area_entities"])

        self.globals["area_devices"] = hassfunction(area_devices)
        self.filters["area_devices"] = pass_context(self.globals["area_devices"])

        self.globals["integration_entities"] = hassfunction(integration_entities)
        self.filters["integration_entities"] = pass_context(
            self.globals["integration_entities"]
        )

        if limited:
            # Only device_entities is available to limited templates, mark other
            # functions and filters as unsupported.
            def unsupported(name: str) -> Callable[[], NoReturn]:
                def warn_unsupported(*args: Any, **kwargs: Any) -> NoReturn:
                    raise TemplateError(
                        f"Use of '{name}' is not supported in limited templates"
                    )

                return warn_unsupported

            hass_globals = [
                "closest",
                "distance",
                "expand",
                "is_hidden_entity",
                "is_state",
                "is_state_attr",
                "state_attr",
                "states",
                "has_value",
                "utcnow",
                "now",
                "device_attr",
                "is_device_attr",
                "device_id",
                "area_id",
                "area_name",
                "relative_time",
                "today_at",
            ]
            hass_filters = [
                "closest",
                "expand",
                "device_id",
                "area_id",
                "area_name",
                "has_value",
            ]
            hass_tests = [
                "has_value",
                "is_hidden_entity",
                "is_state",
                "is_state_attr",
            ]
            for glob in hass_globals:
                self.globals[glob] = unsupported(glob)
            for filt in hass_filters:
                self.filters[filt] = unsupported(filt)
            for test in hass_tests:
                self.filters[test] = unsupported(test)
            return

        self.globals["expand"] = hassfunction(expand)
        self.filters["expand"] = pass_context(self.globals["expand"])
        self.globals["closest"] = hassfunction(closest)
        self.filters["closest"] = pass_context(hassfunction(closest_filter))
        self.globals["distance"] = hassfunction(distance)
        self.globals["is_hidden_entity"] = hassfunction(is_hidden_entity)
        self.tests["is_hidden_entity"] = pass_eval_context(
            self.globals["is_hidden_entity"]
        )
        self.globals["is_state"] = hassfunction(is_state)
        self.tests["is_state"] = pass_eval_context(self.globals["is_state"])
        self.globals["is_state_attr"] = hassfunction(is_state_attr)
        self.tests["is_state_attr"] = pass_eval_context(self.globals["is_state_attr"])
        self.globals["state_attr"] = hassfunction(state_attr)
        self.filters["state_attr"] = self.globals["state_attr"]
        self.globals["states"] = AllStates(hass)
        self.filters["states"] = self.globals["states"]
<<<<<<< HEAD
        self.globals["state_translated"] = StateTranslated(hass)
=======
        self.globals["has_value"] = hassfunction(has_value)
        self.filters["has_value"] = pass_context(self.globals["has_value"])
        self.tests["has_value"] = pass_eval_context(self.globals["has_value"])
>>>>>>> c3936e6f
        self.globals["utcnow"] = hassfunction(utcnow)
        self.globals["now"] = hassfunction(now)
        self.globals["relative_time"] = hassfunction(relative_time)
        self.filters["relative_time"] = self.globals["relative_time"]
        self.globals["today_at"] = hassfunction(today_at)
        self.filters["today_at"] = self.globals["today_at"]

    def is_safe_callable(self, obj):
        """Test if callback is safe."""
        return isinstance(obj, AllStates) or super().is_safe_callable(obj)

    def is_safe_attribute(self, obj, attr, value):
        """Test if attribute is safe."""
        if isinstance(
            obj, (AllStates, DomainStates, TemplateState, LoopContext, AsyncLoopContext)
        ):
            return attr[0] != "_"

        if isinstance(obj, Namespace):
            return True

        return super().is_safe_attribute(obj, attr, value)

    @overload
    def compile(  # type: ignore[misc]
        self,
        source: str | jinja2.nodes.Template,
        name: str | None = None,
        filename: str | None = None,
        raw: Literal[False] = False,
        defer_init: bool = False,
    ) -> CodeType:
        ...

    @overload
    def compile(
        self,
        source: str | jinja2.nodes.Template,
        name: str | None = None,
        filename: str | None = None,
        raw: Literal[True] = ...,
        defer_init: bool = False,
    ) -> str:
        ...

    def compile(
        self,
        source: str | jinja2.nodes.Template,
        name: str | None = None,
        filename: str | None = None,
        raw: bool = False,
        defer_init: bool = False,
    ) -> CodeType | str:
        """Compile the template."""
        if (
            name is not None
            or filename is not None
            or raw is not False
            or defer_init is not False
        ):
            # If there are any non-default keywords args, we do
            # not cache.  In prodution we currently do not have
            # any instance of this.
            return super().compile(  # type: ignore[no-any-return,call-overload]
                source,
                name,
                filename,
                raw,
                defer_init,
            )

        if (cached := self.template_cache.get(source)) is None:
            cached = self.template_cache[source] = super().compile(source)

        return cached


_NO_HASS_ENV = TemplateEnvironment(None)  # type: ignore[no-untyped-call]<|MERGE_RESOLUTION|>--- conflicted
+++ resolved
@@ -80,12 +80,9 @@
 from homeassistant.util.thread import ThreadWithException
 
 from . import area_registry, device_registry, entity_registry, location as loc_helper
-<<<<<<< HEAD
+from .singleton import singleton
 from .json import JSON_DECODE_EXCEPTIONS, json_loads
 from .translation import get_cached_translations
-=======
-from .singleton import singleton
->>>>>>> c3936e6f
 from .typing import TemplateVarsType
 
 # mypy: allow-untyped-defs, no-check-untyped-defs
@@ -820,13 +817,8 @@
         if name in _RESERVED_NAMES:
             return None
 
-<<<<<<< HEAD
-        if not valid_entity_id(f"{name}.entity"):
+        if not valid_domain(name):
             raise TemplateError(f"Invalid domain name '{name}'")  # type: ignore[arg-type]
-=======
-        if not valid_domain(name):
-            raise TemplateError(f"Invalid domain name '{name}'")
->>>>>>> c3936e6f
 
         return _domain_states(self._hass, name)
 
@@ -2543,13 +2535,10 @@
         self.filters["state_attr"] = self.globals["state_attr"]
         self.globals["states"] = AllStates(hass)
         self.filters["states"] = self.globals["states"]
-<<<<<<< HEAD
         self.globals["state_translated"] = StateTranslated(hass)
-=======
         self.globals["has_value"] = hassfunction(has_value)
         self.filters["has_value"] = pass_context(self.globals["has_value"])
         self.tests["has_value"] = pass_eval_context(self.globals["has_value"])
->>>>>>> c3936e6f
         self.globals["utcnow"] = hassfunction(utcnow)
         self.globals["now"] = hassfunction(now)
         self.globals["relative_time"] = hassfunction(relative_time)
