"""samsungctl and samsungtvws bridge classes."""
from __future__ import annotations

from abc import ABC, abstractmethod
import asyncio
from asyncio.exceptions import TimeoutError as AsyncioTimeoutError
from collections.abc import Callable, Iterable, Mapping
import contextlib
from typing import Any, cast

from samsungctl import Remote
from samsungctl.exceptions import AccessDenied, ConnectionClosed, UnhandledResponse
from samsungtvws.async_remote import SamsungTVWSAsyncRemote
from samsungtvws.async_rest import SamsungTVAsyncRest
from samsungtvws.command import SamsungTVCommand
<<<<<<< HEAD
from samsungtvws.encrypted.remote import SamsungTVEncryptedWSAsyncRemote
=======
from samsungtvws.encrypted.command import SamsungTVEncryptedCommand
from samsungtvws.encrypted.remote import (
    SamsungTVEncryptedWSAsyncRemote,
    SendRemoteKey as SendEncryptedRemoteKey,
)
>>>>>>> d82c98ce
from samsungtvws.event import (
    ED_INSTALLED_APP_EVENT,
    MS_ERROR_EVENT,
    parse_installed_app,
)
from samsungtvws.exceptions import ConnectionFailure, HttpApiError
from samsungtvws.remote import ChannelEmitCommand, SendRemoteKey
from websockets.exceptions import ConnectionClosedError, WebSocketException

from homeassistant.const import (
    CONF_HOST,
    CONF_ID,
    CONF_METHOD,
    CONF_NAME,
    CONF_PORT,
    CONF_TIMEOUT,
    CONF_TOKEN,
)
from homeassistant.core import CALLBACK_TYPE, HomeAssistant
from homeassistant.helpers.aiohttp_client import async_get_clientsession
from homeassistant.helpers.device_registry import format_mac

from .const import (
    CONF_DESCRIPTION,
    CONF_SESSION_ID,
    ENCRYPTED_WEBSOCKET_PORT,
    LEGACY_PORT,
    LOGGER,
    METHOD_ENCRYPTED_WEBSOCKET,
    METHOD_LEGACY,
    METHOD_WEBSOCKET,
    RESULT_AUTH_MISSING,
    RESULT_CANNOT_CONNECT,
    RESULT_NOT_SUPPORTED,
    RESULT_SUCCESS,
    TIMEOUT_REQUEST,
    TIMEOUT_WEBSOCKET,
    VALUE_CONF_ID,
    VALUE_CONF_NAME,
    WEBSOCKET_PORTS,
)

KEY_PRESS_TIMEOUT = 1.2


def mac_from_device_info(info: dict[str, Any]) -> str | None:
    """Extract the mac address from the device info."""
    if wifi_mac := info.get("device", {}).get("wifiMac"):
        return format_mac(wifi_mac)
    return None


async def async_get_device_info(
    hass: HomeAssistant,
    bridge: SamsungTVBridge | None,
    host: str,
) -> tuple[int | None, str | None, dict[str, Any] | None]:
    """Fetch the port, method, and device info."""
    # Bridge is defined
    if bridge and bridge.port:
        return bridge.port, bridge.method, await bridge.async_device_info()

    # Try websocket ports
    for port in WEBSOCKET_PORTS:
        bridge = SamsungTVBridge.get_bridge(hass, METHOD_WEBSOCKET, host, port)
        if info := await bridge.async_device_info():
            return port, METHOD_WEBSOCKET, info

    # Try encrypted websocket port
    bridge = SamsungTVBridge.get_bridge(
        hass, METHOD_ENCRYPTED_WEBSOCKET, host, ENCRYPTED_WEBSOCKET_PORT
    )
    result = await bridge.async_try_connect()
    if result == RESULT_SUCCESS:
        return port, METHOD_ENCRYPTED_WEBSOCKET, await bridge.async_device_info()

    # Try legacy port
    bridge = SamsungTVBridge.get_bridge(hass, METHOD_LEGACY, host, LEGACY_PORT)
    result = await bridge.async_try_connect()
    if result in (RESULT_SUCCESS, RESULT_AUTH_MISSING):
        return LEGACY_PORT, METHOD_LEGACY, await bridge.async_device_info()

    # Failed to get info
    return None, None, None


class SamsungTVBridge(ABC):
    """The Base Bridge abstract class."""

    @staticmethod
    def get_bridge(
        hass: HomeAssistant,
        method: str,
        host: str,
        port: int | None = None,
        entry_data: Mapping[str, Any] | None = None,
    ) -> SamsungTVBridge:
        """Get Bridge instance."""
        if method == METHOD_LEGACY or port == LEGACY_PORT:
            return SamsungTVLegacyBridge(hass, method, host, port)
        if method == METHOD_ENCRYPTED_WEBSOCKET or port == ENCRYPTED_WEBSOCKET_PORT:
            return SamsungTVEncryptedBridge(hass, method, host, port, entry_data)
        return SamsungTVWSBridge(hass, method, host, port, entry_data)

    def __init__(
        self, hass: HomeAssistant, method: str, host: str, port: int | None = None
    ) -> None:
        """Initialize Bridge."""
        self.hass = hass
        self.port = port
        self.method = method
        self.host = host
        self.token: str | None = None
        self.session_id: str | None = None
        self._reauth_callback: CALLBACK_TYPE | None = None
        self._reload_callback: CALLBACK_TYPE | None = None
        self._update_config_entry: Callable[[Mapping[str, Any]], None] | None = None
        self._app_list_callback: Callable[[dict[str, str]], None] | None = None

    def register_reauth_callback(self, func: CALLBACK_TYPE) -> None:
        """Register a callback function."""
        self._reauth_callback = func

    def register_reload_callback(self, func: CALLBACK_TYPE) -> None:
        """Register a callback function."""
        self._reload_callback = func

    def register_update_config_entry_callback(
        self, func: Callable[[Mapping[str, Any]], None]
    ) -> None:
        """Register a callback function."""
        self._update_config_entry = func

    def register_app_list_callback(
        self, func: Callable[[dict[str, str]], None]
    ) -> None:
        """Register app_list callback function."""
        self._app_list_callback = func

    @abstractmethod
    async def async_try_connect(self) -> str:
        """Try to connect to the TV."""

    @abstractmethod
    async def async_device_info(self) -> dict[str, Any] | None:
        """Try to gather infos of this TV."""

<<<<<<< HEAD
=======
    async def async_request_app_list(self) -> None:
        """Request app list."""
        # Overridden in SamsungTVWSBridge
        LOGGER.debug(
            "App list request is not supported on %s TV: %s",
            self.method,
            self.host,
        )
        self._notify_app_list_callback({})

>>>>>>> d82c98ce
    @abstractmethod
    async def async_is_on(self) -> bool:
        """Tells if the TV is on."""

    @abstractmethod
    async def async_send_keys(self, keys: list[str]) -> None:
        """Send a list of keys to the tv."""

    @abstractmethod
    async def async_power_off(self) -> None:
        """Send power off command to remote and close."""

    @abstractmethod
    async def async_close_remote(self) -> None:
        """Close remote object."""

    def _notify_reauth_callback(self) -> None:
        """Notify access denied callback."""
        if self._reauth_callback is not None:
            self._reauth_callback()

    def _notify_reload_callback(self) -> None:
        """Notify reload callback."""
        if self._reload_callback is not None:
            self._reload_callback()

    def _notify_update_config_entry(self, updates: Mapping[str, Any]) -> None:
        """Notify update config callback."""
        if self._update_config_entry is not None:
            self._update_config_entry(updates)

    def _notify_app_list_callback(self, app_list: dict[str, str]) -> None:
        """Notify update config callback."""
        if self._app_list_callback is not None:
            self._app_list_callback(app_list)


class SamsungTVLegacyBridge(SamsungTVBridge):
    """The Bridge for Legacy TVs."""

    def __init__(
        self, hass: HomeAssistant, method: str, host: str, port: int | None
    ) -> None:
        """Initialize Bridge."""
        super().__init__(hass, method, host, LEGACY_PORT)
        self.config = {
            CONF_NAME: VALUE_CONF_NAME,
            CONF_DESCRIPTION: VALUE_CONF_NAME,
            CONF_ID: VALUE_CONF_ID,
            CONF_HOST: host,
            CONF_METHOD: method,
            CONF_PORT: None,
            CONF_TIMEOUT: 1,
        }
        self._remote: Remote | None = None

    async def async_is_on(self) -> bool:
        """Tells if the TV is on."""
        return await self.hass.async_add_executor_job(self._is_on)

    def _is_on(self) -> bool:
        """Tells if the TV is on."""
        if self._remote is not None:
            self._close_remote()

        try:
            return self._get_remote() is not None
        except (UnhandledResponse, AccessDenied):
            # We got a response so it's working.
            return True

    async def async_try_connect(self) -> str:
        """Try to connect to the Legacy TV."""
        return await self.hass.async_add_executor_job(self._try_connect)

    def _try_connect(self) -> str:
        """Try to connect to the Legacy TV."""
        config = {
            CONF_NAME: VALUE_CONF_NAME,
            CONF_DESCRIPTION: VALUE_CONF_NAME,
            CONF_ID: VALUE_CONF_ID,
            CONF_HOST: self.host,
            CONF_METHOD: self.method,
            CONF_PORT: None,
            # We need this high timeout because waiting for auth popup is just an open socket
            CONF_TIMEOUT: TIMEOUT_REQUEST,
        }
        try:
            LOGGER.debug("Try config: %s", config)
            with Remote(config.copy()):
                LOGGER.debug("Working config: %s", config)
                return RESULT_SUCCESS
        except AccessDenied:
            LOGGER.debug("Working but denied config: %s", config)
            return RESULT_AUTH_MISSING
        except UnhandledResponse as err:
            LOGGER.debug("Working but unsupported config: %s, error: %s", config, err)
            return RESULT_NOT_SUPPORTED
        except (ConnectionClosed, OSError) as err:
            LOGGER.debug("Failing config: %s, error: %s", config, err)
            return RESULT_CANNOT_CONNECT

    async def async_device_info(self) -> None:
        """Try to gather infos of this device."""
        return None

    def _get_remote(self) -> Remote:
        """Create or return a remote control instance."""
        if self._remote is None:
            # We need to create a new instance to reconnect.
            try:
                LOGGER.debug(
                    "Create SamsungTVLegacyBridge for %s (%s)", CONF_NAME, self.host
                )
                self._remote = Remote(self.config.copy())
            # This is only happening when the auth was switched to DENY
            # A removed auth will lead to socket timeout because waiting for auth popup is just an open socket
            except AccessDenied:
                self._notify_reauth_callback()
                raise
            except (ConnectionClosed, OSError):
                pass
        return self._remote

    async def async_send_keys(self, keys: list[str]) -> None:
        """Send a list of keys using legacy protocol."""
        first_key = True
        for key in keys:
            if first_key:
                first_key = False
            else:
                await asyncio.sleep(KEY_PRESS_TIMEOUT)
            await self.hass.async_add_executor_job(self._send_key, key)

    def _send_key(self, key: str) -> None:
        """Send a key using legacy protocol."""
        try:
            # recreate connection if connection was dead
            retry_count = 1
            for _ in range(retry_count + 1):
                try:
                    if remote := self._get_remote():
                        remote.control(key)
                    break
                except (ConnectionClosed, BrokenPipeError):
                    # BrokenPipe can occur when the commands is sent to fast
                    self._remote = None
        except (UnhandledResponse, AccessDenied):
            # We got a response so it's on.
            LOGGER.debug("Failed sending command %s", key, exc_info=True)
        except OSError:
            # Different reasons, e.g. hostname not resolveable
            pass

    async def async_power_off(self) -> None:
        """Send power off command to remote."""
        await self.async_send_keys(["KEY_POWEROFF"])
        # Force closing of remote session to provide instant UI feedback
        await self.async_close_remote()

    async def async_close_remote(self) -> None:
        """Close remote object."""
        await self.hass.async_add_executor_job(self._close_remote)

    def _close_remote(self) -> None:
        """Close remote object."""
        try:
            if self._remote is not None:
                # Close the current remote connection
                self._remote.close()
            self._remote = None
        except OSError:
            LOGGER.debug("Could not establish connection")


class SamsungTVWSBridge(SamsungTVBridge):
    """The Bridge for WebSocket TVs."""

    def __init__(
        self,
        hass: HomeAssistant,
        method: str,
        host: str,
        port: int | None = None,
        entry_data: Mapping[str, Any] | None = None,
    ) -> None:
        """Initialize Bridge."""
        super().__init__(hass, method, host, port)
        if entry_data:
            self.token = entry_data.get(CONF_TOKEN)
        self._rest_api: SamsungTVAsyncRest | None = None
        self._device_info: dict[str, Any] | None = None
        self._remote: SamsungTVWSAsyncRemote | None = None
        self._remote_lock = asyncio.Lock()

    def _get_device_spec(self, key: str) -> Any | None:
        """Check if a flag exists in latest device info."""
        if not ((info := self._device_info) and (device := info.get("device"))):
            return None
        return device.get(key)

    async def async_is_on(self) -> bool:
        """Tells if the TV is on."""
        if self._get_device_spec("PowerState") is not None:
            LOGGER.debug("Checking if TV %s is on using device info", self.host)
            # Ensure we get an updated value
            info = await self.async_device_info()
            return info is not None and info["device"]["PowerState"] == "on"

        LOGGER.debug("Checking if TV %s is on using websocket", self.host)
        if remote := await self._async_get_remote():
            return remote.is_alive()
        return False

    async def async_try_connect(self) -> str:
        """Try to connect to the Websocket TV."""
        for self.port in WEBSOCKET_PORTS:
            config = {
                CONF_NAME: VALUE_CONF_NAME,
                CONF_HOST: self.host,
                CONF_METHOD: self.method,
                CONF_PORT: self.port,
                # We need this high timeout because waiting for auth popup is just an open socket
                CONF_TIMEOUT: TIMEOUT_REQUEST,
            }

            result = None
            try:
                LOGGER.debug("Try config: %s", config)
                async with SamsungTVWSAsyncRemote(
                    host=self.host,
                    port=self.port,
                    token=self.token,
                    timeout=TIMEOUT_REQUEST,
                    name=VALUE_CONF_NAME,
                ) as remote:
                    await remote.open()
                    self.token = remote.token
                    LOGGER.debug("Working config: %s", config)
                    return RESULT_SUCCESS
            except ConnectionClosedError as err:
                LOGGER.info(
                    "Working but unsupported config: %s, error: '%s'; this may "
                    "be an indication that access to the TV has been denied. Please "
                    "check the Device Connection Manager on your TV",
                    config,
                    err,
                )
                result = RESULT_NOT_SUPPORTED
            except WebSocketException as err:
                LOGGER.debug(
                    "Working but unsupported config: %s, error: %s", config, err
                )
                result = RESULT_NOT_SUPPORTED
            except (OSError, AsyncioTimeoutError, ConnectionFailure) as err:
                LOGGER.debug("Failing config: %s, error: %s", config, err)
        # pylint: disable=useless-else-on-loop
        else:
            if result:
                return result

        return RESULT_CANNOT_CONNECT

    async def async_device_info(self) -> dict[str, Any] | None:
        """Try to gather infos of this TV."""
        if self._rest_api is None:
            assert self.port
            rest_api = SamsungTVAsyncRest(
                host=self.host,
                session=async_get_clientsession(self.hass),
                port=self.port,
                timeout=TIMEOUT_WEBSOCKET,
            )

        with contextlib.suppress(HttpApiError, AsyncioTimeoutError):
            device_info: dict[str, Any] = await rest_api.rest_device_info()
            LOGGER.debug("Device info on %s is: %s", self.host, device_info)
            self._device_info = device_info
            return device_info

        return None

    async def async_launch_app(self, app_id: str) -> None:
        """Send the launch_app command using websocket protocol."""
        await self._async_send_commands([ChannelEmitCommand.launch_app(app_id)])

    async def async_request_app_list(self) -> None:
        """Get installed app list."""
        await self._async_send_commands([ChannelEmitCommand.get_installed_app()])

    async def async_send_keys(self, keys: list[str]) -> None:
        """Send a list of keys using websocket protocol."""
        await self._async_send_commands([SendRemoteKey.click(key) for key in keys])

    async def _async_send_commands(self, commands: list[SamsungTVCommand]) -> None:
        """Send the commands using websocket protocol."""
        try:
            # recreate connection if connection was dead
            retry_count = 1
            for _ in range(retry_count + 1):
                try:
                    if remote := await self._async_get_remote():
                        await remote.send_commands(commands)
                    break
                except (
                    BrokenPipeError,
                    WebSocketException,
                ):
                    # BrokenPipe can occur when the commands is sent to fast
                    # WebSocketException can occur when timed out
                    self._remote = None
        except OSError:
            # Different reasons, e.g. hostname not resolveable
            pass

    async def _async_get_remote(self) -> SamsungTVWSAsyncRemote | None:
        """Create or return a remote control instance."""
        if (remote := self._remote) and remote.is_alive():
            # If we have one then try to use it
            return remote

        async with self._remote_lock:
            # If we don't have one make sure we do it under the lock
            # so we don't make two do due a race to get the remote
            return await self._async_get_remote_under_lock()

    async def _async_get_remote_under_lock(self) -> SamsungTVWSAsyncRemote | None:
        """Create or return a remote control instance."""
        if self._remote is None or not self._remote.is_alive():
            # We need to create a new instance to reconnect.
            LOGGER.debug("Create SamsungTVWSBridge for %s", self.host)
            assert self.port
            self._remote = SamsungTVWSAsyncRemote(
                host=self.host,
                port=self.port,
                token=self.token,
                timeout=TIMEOUT_WEBSOCKET,
                name=VALUE_CONF_NAME,
            )
            try:
                await self._remote.start_listening(self._remote_event)
            except ConnectionClosedError as err:
                # This is only happening when the auth was switched to DENY
                # A removed auth will lead to socket timeout because waiting
                # for auth popup is just an open socket
                LOGGER.info(
                    "Failed to get remote for %s, re-authentication required: %s",
                    self.host,
                    err.__repr__(),
                )
                self._notify_reauth_callback()
            except ConnectionFailure as err:
                LOGGER.warning(
                    "Unexpected ConnectionFailure trying to get remote for %s, "
                    "please report this issue: %s",
                    self.host,
                    err.__repr__(),
                )
                self._remote = None
            except (WebSocketException, AsyncioTimeoutError, OSError) as err:
                LOGGER.debug(
                    "Failed to get remote for %s: %s", self.host, err.__repr__()
                )
                self._remote = None
            else:
                LOGGER.debug("Created SamsungTVWSBridge for %s", self.host)
                await self._remote.send_command(ChannelEmitCommand.get_installed_app())
                if self._device_info is None:
                    # Initialise device info on first connect
                    await self.async_device_info()
                if self.token != self._remote.token:
                    LOGGER.info(
                        "SamsungTVWSBridge has provided a new token %s",
                        self._remote.token,
                    )
                    self.token = self._remote.token
                    self._notify_update_config_entry({CONF_TOKEN: self.token})
        return self._remote

    def _remote_event(self, event: str, response: Any) -> None:
        """Received event from remote websocket."""
<<<<<<< HEAD
        if event == ED_INSTALLED_APP_EVENT and self._app_list_callback is not None:
            app_list = {
                app["name"]: app["appId"]
                for app in sorted(
                    parse_installed_app(response),
                    key=lambda app: cast(str, app["name"]),
                )
            }
            self._app_list_callback(app_list)
=======
        if event == ED_INSTALLED_APP_EVENT:
            self._notify_app_list_callback(
                {
                    app["name"]: app["appId"]
                    for app in sorted(
                        parse_installed_app(response),
                        key=lambda app: cast(str, app["name"]),
                    )
                }
            )
>>>>>>> d82c98ce
            return
        if event == MS_ERROR_EVENT:
            # { 'event': 'ms.error',
            #   'data': {'message': 'unrecognized method value : ms.remote.control'}}
            if (data := response.get("data")) and (
                message := data.get("message")
            ) == "unrecognized method value : ms.remote.control":
                LOGGER.error(
                    "Your TV seems to be unsupported by SamsungTVWSBridge"
                    " and needs a PIN: '%s'. Reloading",
                    message,
                )
                self._notify_update_config_entry(
                    {
                        CONF_METHOD: METHOD_ENCRYPTED_WEBSOCKET,
                        CONF_PORT: ENCRYPTED_WEBSOCKET_PORT,
                    }
                )
                self._notify_reload_callback()

    async def async_power_off(self) -> None:
        """Send power off command to remote."""
        if self._get_device_spec("FrameTVSupport") == "true":
            await self._async_send_commands(SendRemoteKey.hold("KEY_POWER", 3))
        else:
            await self._async_send_commands([SendRemoteKey.click("KEY_POWER")])
        # Force closing of remote session to provide instant UI feedback
        await self.async_close_remote()

    async def async_close_remote(self) -> None:
        """Close remote object."""
        try:
            if self._remote is not None:
                # Close the current remote connection
                await self._remote.close()
            self._remote = None
        except OSError as err:
            LOGGER.debug(
                "Error closing connection to %s: %s", self.host, err.__repr__()
            )


class SamsungTVEncryptedBridge(SamsungTVBridge):
    """The Bridge for Encrypted WebSocket TVs (J/H models)."""

    def __init__(
        self,
        hass: HomeAssistant,
        method: str,
        host: str,
        port: int | None = None,
        entry_data: Mapping[str, Any] | None = None,
    ) -> None:
        """Initialize Bridge."""
        super().__init__(hass, method, host, port)
        if entry_data:
            self.token = entry_data.get(CONF_TOKEN)
            self.session_id = entry_data.get(CONF_SESSION_ID)
        self._rest_api_port: int | None = None
        self._device_info: dict[str, Any] | None = None
        self._remote: SamsungTVEncryptedWSAsyncRemote | None = None
        self._remote_lock = asyncio.Lock()

    async def async_is_on(self) -> bool:
        """Tells if the TV is on."""
        LOGGER.debug("Checking if TV %s is on using websocket", self.host)
        if remote := await self._async_get_remote():
            return remote.is_alive()
        return False

    async def async_try_connect(self) -> str:
        """Try to connect to the Websocket TV."""
        self.port = ENCRYPTED_WEBSOCKET_PORT
        config = {
            CONF_NAME: VALUE_CONF_NAME,
            CONF_HOST: self.host,
            CONF_METHOD: self.method,
            CONF_PORT: self.port,
            # We need this high timeout because waiting for auth popup is just an open socket
            CONF_TIMEOUT: TIMEOUT_REQUEST,
        }

        try:
            LOGGER.debug("Try config: %s", config)
            async with SamsungTVEncryptedWSAsyncRemote(
                host=self.host,
                port=self.port,
                web_session=async_get_clientsession(self.hass),
                token=self.token or "",
                session_id=self.session_id or "",
                timeout=TIMEOUT_REQUEST,
            ) as remote:
                await remote.start_listening()
                LOGGER.debug("Working config: %s", config)
                return RESULT_SUCCESS
        except WebSocketException as err:
            LOGGER.debug("Working but unsupported config: %s, error: %s", config, err)
            return RESULT_NOT_SUPPORTED
        except (OSError, AsyncioTimeoutError, ConnectionFailure) as err:
            LOGGER.debug("Failing config: %s, error: %s", config, err)

        return RESULT_CANNOT_CONNECT

    async def async_device_info(self) -> dict[str, Any] | None:
        """Try to gather infos of this TV."""
        # Default to try all ports
        rest_api_ports: Iterable[int] = WEBSOCKET_PORTS
        if self._rest_api_port:
            # We have already made a successful call to the REST api
            rest_api_ports = (self._rest_api_port,)

        for rest_api_port in rest_api_ports:
            assert self.port
            rest_api = SamsungTVAsyncRest(
                host=self.host,
                session=async_get_clientsession(self.hass),
                port=self.port,
                timeout=TIMEOUT_WEBSOCKET,
            )

        with contextlib.suppress(HttpApiError, AsyncioTimeoutError):
            device_info: dict[str, Any] = await rest_api.rest_device_info()
            LOGGER.debug("Device info on %s is: %s", self.host, device_info)
            self._device_info = device_info
            self._rest_api_port = rest_api_port
            return device_info

        return None

    async def async_send_keys(self, keys: list[str]) -> None:
        """Send a list of keys using websocket protocol."""
        await self._async_send_commands(
            [SendEncryptedRemoteKey.click(key) for key in keys]
        )

    async def _async_send_commands(
        self, commands: list[SamsungTVEncryptedCommand]
    ) -> None:
        """Send the commands using websocket protocol."""
        try:
            # recreate connection if connection was dead
            retry_count = 1
            for _ in range(retry_count + 1):
                try:
                    if remote := await self._async_get_remote():
                        await remote.send_commands(commands)
                    break
                except (
                    BrokenPipeError,
                    WebSocketException,
                ):
                    # BrokenPipe can occur when the commands is sent to fast
                    # WebSocketException can occur when timed out
                    self._remote = None
        except OSError:
            # Different reasons, e.g. hostname not resolveable
            pass

    async def _async_get_remote(self) -> SamsungTVEncryptedWSAsyncRemote | None:
        """Create or return a remote control instance."""
        if (remote := self._remote) and remote.is_alive():
            # If we have one then try to use it
            return remote

        async with self._remote_lock:
            # If we don't have one make sure we do it under the lock
            # so we don't make two do due a race to get the remote
            return await self._async_get_remote_under_lock()

    async def _async_get_remote_under_lock(
        self,
    ) -> SamsungTVEncryptedWSAsyncRemote | None:
        """Create or return a remote control instance."""
        if self._remote is None or not self._remote.is_alive():
            # We need to create a new instance to reconnect.
            LOGGER.debug("Create SamsungTVEncryptedBridge for %s", self.host)
            assert self.port
            self._remote = SamsungTVEncryptedWSAsyncRemote(
                host=self.host,
                port=self.port,
                web_session=async_get_clientsession(self.hass),
                token=self.token or "",
                session_id=self.session_id or "",
                timeout=TIMEOUT_WEBSOCKET,
            )
            try:
                await self._remote.start_listening()
            except (WebSocketException, AsyncioTimeoutError, OSError) as err:
                LOGGER.debug(
                    "Failed to get remote for %s: %s", self.host, err.__repr__()
                )
                self._remote = None
            else:
                LOGGER.debug("Created SamsungTVEncryptedBridge for %s", self.host)
        return self._remote

    async def async_power_off(self) -> None:
        """Send power off command to remote."""
        await self._async_send_commands([SendEncryptedRemoteKey.click("KEY_POWEROFF")])
        # Force closing of remote session to provide instant UI feedback
        await self.async_close_remote()

    async def async_close_remote(self) -> None:
        """Close remote object."""
        try:
            if self._remote is not None:
                # Close the current remote connection
                await self._remote.close()
            self._remote = None
        except OSError as err:
            LOGGER.debug(
                "Error closing connection to %s: %s", self.host, err.__repr__()
            )<|MERGE_RESOLUTION|>--- conflicted
+++ resolved
@@ -13,15 +13,11 @@
 from samsungtvws.async_remote import SamsungTVWSAsyncRemote
 from samsungtvws.async_rest import SamsungTVAsyncRest
 from samsungtvws.command import SamsungTVCommand
-<<<<<<< HEAD
-from samsungtvws.encrypted.remote import SamsungTVEncryptedWSAsyncRemote
-=======
 from samsungtvws.encrypted.command import SamsungTVEncryptedCommand
 from samsungtvws.encrypted.remote import (
     SamsungTVEncryptedWSAsyncRemote,
     SendRemoteKey as SendEncryptedRemoteKey,
 )
->>>>>>> d82c98ce
 from samsungtvws.event import (
     ED_INSTALLED_APP_EVENT,
     MS_ERROR_EVENT,
@@ -169,8 +165,6 @@
     async def async_device_info(self) -> dict[str, Any] | None:
         """Try to gather infos of this TV."""
 
-<<<<<<< HEAD
-=======
     async def async_request_app_list(self) -> None:
         """Request app list."""
         # Overridden in SamsungTVWSBridge
@@ -181,7 +175,6 @@
         )
         self._notify_app_list_callback({})
 
->>>>>>> d82c98ce
     @abstractmethod
     async def async_is_on(self) -> bool:
         """Tells if the TV is on."""
@@ -548,7 +541,6 @@
                 self._remote = None
             else:
                 LOGGER.debug("Created SamsungTVWSBridge for %s", self.host)
-                await self._remote.send_command(ChannelEmitCommand.get_installed_app())
                 if self._device_info is None:
                     # Initialise device info on first connect
                     await self.async_device_info()
@@ -563,17 +555,6 @@
 
     def _remote_event(self, event: str, response: Any) -> None:
         """Received event from remote websocket."""
-<<<<<<< HEAD
-        if event == ED_INSTALLED_APP_EVENT and self._app_list_callback is not None:
-            app_list = {
-                app["name"]: app["appId"]
-                for app in sorted(
-                    parse_installed_app(response),
-                    key=lambda app: cast(str, app["name"]),
-                )
-            }
-            self._app_list_callback(app_list)
-=======
         if event == ED_INSTALLED_APP_EVENT:
             self._notify_app_list_callback(
                 {
@@ -584,7 +565,6 @@
                     )
                 }
             )
->>>>>>> d82c98ce
             return
         if event == MS_ERROR_EVENT:
             # { 'event': 'ms.error',
