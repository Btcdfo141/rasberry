"""Python Control of Nobø Hub - Nobø Energy Control."""
from __future__ import annotations

from pynobo import nobo

from homeassistant.components.sensor import (
    SensorDeviceClass,
    SensorEntity,
    SensorStateClass,
)
from homeassistant.config_entries import ConfigEntry
from homeassistant.const import (
    ATTR_MODEL,
    ATTR_NAME,
    UnitOfTemperature,
)
from homeassistant.core import HomeAssistant, callback
from homeassistant.helpers.entity import DeviceInfo
from homeassistant.helpers.entity_platform import AddEntitiesCallback
from homeassistant.helpers.typing import StateType

from .const import ATTR_SERIAL, ATTR_ZONE_ID, DOMAIN, NOBO_MANUFACTURER


async def async_setup_entry(
    hass: HomeAssistant,
    config_entry: ConfigEntry,
    async_add_entities: AddEntitiesCallback,
) -> None:
    """Set up any temperature sensors connected to the Nobø Ecohub."""

    # Setup connection with hub
    hub: nobo = hass.data[DOMAIN][config_entry.entry_id]

    async_add_entities(
        NoboTemperatureSensor(component["serial"], hub)
        for component in hub.components.values()
        if component[ATTR_MODEL].has_temp_sensor
    )


class NoboTemperatureSensor(SensorEntity):
    """A Nobø device with a temperature sensor."""

    _attr_device_class = SensorDeviceClass.TEMPERATURE
    _attr_native_unit_of_measurement = UnitOfTemperature.CELSIUS
    _attr_state_class = SensorStateClass.MEASUREMENT
    _attr_should_poll = False
    _attr_has_entity_name = True

    def __init__(self, serial: str, hub: nobo) -> None:
        """Initialize the temperature sensor."""
        self._temperature: StateType = None
        self._id = serial
        self._nobo = hub
        component = hub.components[self._id]
        self._attr_unique_id = component[ATTR_SERIAL]
<<<<<<< HEAD
        self._attr_device_info: DeviceInfo = {
            ATTR_IDENTIFIERS: {(DOMAIN, component[ATTR_SERIAL])},
            ATTR_NAME: component[ATTR_NAME],
            ATTR_MANUFACTURER: NOBO_MANUFACTURER,
            ATTR_MODEL: component[ATTR_MODEL].name,
            ATTR_VIA_DEVICE: (DOMAIN, hub.hub_info[ATTR_SERIAL]),
        }
=======
        self._attr_name = "Temperature"
        self._attr_has_entity_name = True
>>>>>>> 4581c366
        zone_id = component[ATTR_ZONE_ID]
        suggested_area = None
        if zone_id != "-1":
            suggested_area = hub.zones[zone_id][ATTR_NAME]
        self._attr_device_info = DeviceInfo(
            identifiers={(DOMAIN, component[ATTR_SERIAL])},
            name=component[ATTR_NAME],
            manufacturer=NOBO_MANUFACTURER,
            model=component[ATTR_MODEL].name,
            via_device=(DOMAIN, hub.hub_info[ATTR_SERIAL]),
            suggested_area=suggested_area,
        )
        self._read_state()

    async def async_added_to_hass(self) -> None:
        """Register callback from hub."""
        self._nobo.register_callback(self._after_update)

    async def async_will_remove_from_hass(self) -> None:
        """Deregister callback from hub."""
        self._nobo.deregister_callback(self._after_update)

    @callback
    def _read_state(self) -> None:
        """Read the current state from the hub. This is a local call."""
        value = self._nobo.get_current_component_temperature(self._id)
        if value is None:
            self._attr_native_value = None
        else:
            self._attr_native_value = round(float(value), 1)

    @callback
    def _after_update(self, hub) -> None:
        self._read_state()
        self.async_write_ha_state()<|MERGE_RESOLUTION|>--- conflicted
+++ resolved
@@ -55,18 +55,6 @@
         self._nobo = hub
         component = hub.components[self._id]
         self._attr_unique_id = component[ATTR_SERIAL]
-<<<<<<< HEAD
-        self._attr_device_info: DeviceInfo = {
-            ATTR_IDENTIFIERS: {(DOMAIN, component[ATTR_SERIAL])},
-            ATTR_NAME: component[ATTR_NAME],
-            ATTR_MANUFACTURER: NOBO_MANUFACTURER,
-            ATTR_MODEL: component[ATTR_MODEL].name,
-            ATTR_VIA_DEVICE: (DOMAIN, hub.hub_info[ATTR_SERIAL]),
-        }
-=======
-        self._attr_name = "Temperature"
-        self._attr_has_entity_name = True
->>>>>>> 4581c366
         zone_id = component[ATTR_ZONE_ID]
         suggested_area = None
         if zone_id != "-1":
