"""Plugin for checking imports."""
from __future__ import annotations

from dataclasses import dataclass
import re

from astroid import Import, ImportFrom, Module
from pylint.checkers import BaseChecker
from pylint.interfaces import IAstroidChecker
from pylint.lint import PyLinter


@dataclass
class ObsoleteImportMatch:
    """Class for pattern matching."""

    constant: re.Pattern
    reason: str


_OBSOLETE_IMPORT: dict[str, list[ObsoleteImportMatch]] = {
    "homeassistant.components.alarm_control_panel": [
        ObsoleteImportMatch(
            reason="replaced by AlarmControlPanelEntityFeature enum",
            constant=re.compile(r"^SUPPORT_(\w*)$"),
        ),
        ObsoleteImportMatch(
            reason="replaced by CodeFormat enum",
            constant=re.compile(r"^FORMAT_(\w*)$"),
        ),
    ],
    "homeassistant.components.alarm_control_panel.const": [
        ObsoleteImportMatch(
            reason="replaced by AlarmControlPanelEntityFeature enum",
            constant=re.compile(r"^SUPPORT_(\w*)$"),
        ),
        ObsoleteImportMatch(
            reason="replaced by CodeFormat enum",
            constant=re.compile(r"^FORMAT_(\w*)$"),
        ),
    ],
    "homeassistant.components.binarysensor": [
        ObsoleteImportMatch(
            reason="replaced by BinarySensorDeviceClass enum",
            constant=re.compile(r"^DEVICE_CLASS_(\w*)$"),
        ),
    ],
    "homeassistant.components.camera": [
        ObsoleteImportMatch(
            reason="replaced by CameraEntityFeature enum",
            constant=re.compile(r"^SUPPORT_(\w*)$"),
        ),
        ObsoleteImportMatch(
            reason="replaced by StreamType enum",
            constant=re.compile(r"^STREAM_TYPE_(\w*)$"),
        ),
    ],
    "homeassistant.components.camera.const": [
        ObsoleteImportMatch(
            reason="replaced by StreamType enum",
            constant=re.compile(r"^STREAM_TYPE_(\w*)$"),
        ),
    ],
    "homeassistant.components.climate": [
        ObsoleteImportMatch(
            reason="replaced by ClimateEntityFeature enum",
            constant=re.compile(r"^SUPPORT_(\w*)$"),
        ),
    ],
    "homeassistant.components.climate.const": [
        ObsoleteImportMatch(
            reason="replaced by ClimateEntityFeature enum",
            constant=re.compile(r"^SUPPORT_(\w*)$"),
        ),
    ],
    "homeassistant.components.cover": [
        ObsoleteImportMatch(
            reason="replaced by CoverDeviceClass enum",
            constant=re.compile(r"^DEVICE_CLASS_(\w*)$"),
        ),
        ObsoleteImportMatch(
            reason="replaced by CoverEntityFeature enum",
            constant=re.compile(r"^SUPPORT_(\w*)$"),
        ),
    ],
    "homeassistant.components.fan": [
        ObsoleteImportMatch(
            reason="replaced by FanEntityFeature enum",
            constant=re.compile(r"^SUPPORT_(\w*)$"),
        ),
    ],
    "homeassistant.components.humidifier": [
        ObsoleteImportMatch(
            reason="replaced by HumidifierDeviceClass enum",
            constant=re.compile(r"^DEVICE_CLASS_(\w*)$"),
        ),
        ObsoleteImportMatch(
            reason="replaced by HumidifierEntityFeature enum",
            constant=re.compile(r"^SUPPORT_(\w*)$"),
        ),
    ],
    "homeassistant.components.humidifier.const": [
        ObsoleteImportMatch(
            reason="replaced by HumidifierDeviceClass enum",
            constant=re.compile(r"^DEVICE_CLASS_(\w*)$"),
        ),
        ObsoleteImportMatch(
            reason="replaced by HumidifierEntityFeature enum",
            constant=re.compile(r"^SUPPORT_(\w*)$"),
        ),
    ],
    "homeassistant.components.lock": [
        ObsoleteImportMatch(
            reason="replaced by LockEntityFeature enum",
            constant=re.compile(r"^SUPPORT_(\w*)$"),
        ),
    ],
    "homeassistant.components.light": [
        ObsoleteImportMatch(
            reason="replaced by ColorMode enum",
            constant=re.compile(r"^COLOR_MODE_(\w*)$"),
        ),
        ObsoleteImportMatch(
<<<<<<< HEAD
            reason="replaced by color modes",
            constant=re.compile("^SUPPORT_(BRIGHTNESS|COLOR_TEMP|COLOR|WHITE_VALUE)$"),
=======
            reason="replaced by LightEntityFeature enum",
            constant=re.compile("^SUPPORT_(EFFECT|FLASH|TRANSITION)$"),
>>>>>>> 5e4e7ed1
        ),
    ],
    "homeassistant.components.media_player": [
        ObsoleteImportMatch(
            reason="replaced by MediaPlayerDeviceClass enum",
            constant=re.compile(r"^DEVICE_CLASS_(\w*)$"),
        ),
        ObsoleteImportMatch(
            reason="replaced by MediaPlayerEntityFeature enum",
            constant=re.compile(r"^SUPPORT_(\w*)$"),
        ),
    ],
    "homeassistant.components.media_player.const": [
        ObsoleteImportMatch(
            reason="replaced by MediaPlayerEntityFeature enum",
            constant=re.compile(r"^SUPPORT_(\w*)$"),
        ),
    ],
    "homeassistant.components.remote": [
        ObsoleteImportMatch(
            reason="replaced by RemoteEntityFeature enum",
            constant=re.compile(r"^SUPPORT_(\w*)$"),
        ),
    ],
    "homeassistant.components.sensor": [
        ObsoleteImportMatch(
            reason="replaced by SensorDeviceClass enum",
            constant=re.compile(r"^DEVICE_CLASS_(\w*)$"),
        ),
        ObsoleteImportMatch(
            reason="replaced by SensorStateClass enum",
            constant=re.compile(r"^STATE_CLASS_(\w*)$"),
        ),
    ],
    "homeassistant.components.siren": [
        ObsoleteImportMatch(
            reason="replaced by SirenEntityFeature enum",
            constant=re.compile(r"^SUPPORT_(\w*)$"),
        ),
    ],
    "homeassistant.components.siren.const": [
        ObsoleteImportMatch(
            reason="replaced by SirenEntityFeature enum",
            constant=re.compile(r"^SUPPORT_(\w*)$"),
        ),
    ],
    "homeassistant.components.switch": [
        ObsoleteImportMatch(
            reason="replaced by SwitchDeviceClass enum",
            constant=re.compile(r"^DEVICE_CLASS_(\w*)$"),
        ),
    ],
    "homeassistant.components.vacuum": [
        ObsoleteImportMatch(
            reason="replaced by VacuumEntityFeature enum",
            constant=re.compile(r"^SUPPORT_(\w*)$"),
        ),
    ],
    "homeassistant.components.water_heater": [
        ObsoleteImportMatch(
            reason="replaced by WaterHeaterEntityFeature enum",
            constant=re.compile(r"^SUPPORT_(\w*)$"),
        ),
    ],
    "homeassistant.config_entries": [
        ObsoleteImportMatch(
            reason="replaced by ConfigEntryDisabler enum",
            constant=re.compile(r"^DISABLED_(\w*)$"),
        ),
    ],
    "homeassistant.const": [
        ObsoleteImportMatch(
            reason="replaced by SensorDeviceClass enum",
            constant=re.compile(r"^DEVICE_CLASS_(\w*)$"),
        ),
        ObsoleteImportMatch(
            reason="replaced by EntityCategory enum",
            constant=re.compile(r"^(ENTITY_CATEGORY_(\w*))|(ENTITY_CATEGORIES)$"),
        ),
    ],
    "homeassistant.core": [
        ObsoleteImportMatch(
            reason="replaced by ConfigSource enum",
            constant=re.compile(r"^SOURCE_(\w*)$"),
        ),
    ],
    "homeassistant.helpers.device_registry": [
        ObsoleteImportMatch(
            reason="replaced by DeviceEntryDisabler enum",
            constant=re.compile(r"^DISABLED_(\w*)$"),
        ),
    ],
}


class HassImportsFormatChecker(BaseChecker):  # type: ignore[misc]
    """Checker for imports."""

    __implements__ = IAstroidChecker

    name = "hass_imports"
    priority = -1
    msgs = {
        "W0011": (
            "Relative import should be used",
            "hass-relative-import",
            "Used when absolute import should be replaced with relative import",
        ),
        "W0012": (
            "%s is deprecated, %s",
            "hass-deprecated-import",
            "Used when import is deprecated",
        ),
    }
    options = ()

    def __init__(self, linter: PyLinter | None = None) -> None:
        super().__init__(linter)
        self.current_package: str | None = None

    def visit_module(self, node: Module) -> None:
        """Called when a Module node is visited."""
        if node.package:
            self.current_package = node.name
        else:
            # Strip name of the current module
            self.current_package = node.name[: node.name.rfind(".")]

    def visit_import(self, node: Import) -> None:
        """Called when a Import node is visited."""
        for module, _alias in node.names:
            if module.startswith(f"{self.current_package}."):
                self.add_message("hass-relative-import", node=node)

    def visit_importfrom(self, node: ImportFrom) -> None:
        """Called when a ImportFrom node is visited."""
        if node.level is not None:
            return
        if node.modname == self.current_package or node.modname.startswith(
            f"{self.current_package}."
        ):
            self.add_message("hass-relative-import", node=node)
        elif obsolete_imports := _OBSOLETE_IMPORT.get(node.modname):
            for name_tuple in node.names:
                for obsolete_import in obsolete_imports:
                    if import_match := obsolete_import.constant.match(name_tuple[0]):
                        self.add_message(
                            "hass-deprecated-import",
                            node=node,
                            args=(import_match.string, obsolete_import.reason),
                        )


def register(linter: PyLinter) -> None:
    """Register the checker."""
    linter.register_checker(HassImportsFormatChecker(linter))<|MERGE_RESOLUTION|>--- conflicted
+++ resolved
@@ -121,13 +121,12 @@
             constant=re.compile(r"^COLOR_MODE_(\w*)$"),
         ),
         ObsoleteImportMatch(
-<<<<<<< HEAD
             reason="replaced by color modes",
             constant=re.compile("^SUPPORT_(BRIGHTNESS|COLOR_TEMP|COLOR|WHITE_VALUE)$"),
-=======
+        ),
+        ObsoleteImportMatch(
             reason="replaced by LightEntityFeature enum",
             constant=re.compile("^SUPPORT_(EFFECT|FLASH|TRANSITION)$"),
->>>>>>> 5e4e7ed1
         ),
     ],
     "homeassistant.components.media_player": [
