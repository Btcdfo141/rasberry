--- conflicted
+++ resolved
@@ -45,14 +45,9 @@
 # hass.data key for logging information.
 DATA_LOGGING = "logging"
 DATA_INSTANCE = "recorder_instance"
-
-<<<<<<< HEAD
+RECORDER_DOMAIN = "recorder"
+
 LOG_SLOW_STARTUP_INTERVAL = 1
-=======
-RECORDER_DOMAIN = "recorder"
-
-LOG_SLOW_STARTUP_INTERVAL = 60
->>>>>>> 24853068
 SLOW_STARTUP_CHECK_INTERVAL = 1
 SIGNAL_BOOTSTRAP_INTEGRATONS = "bootstrap_integrations"
 
