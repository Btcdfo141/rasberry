"""Support for Roborock device base class."""

from typing import Any

<<<<<<< HEAD
from roborock.api import RoborockClient
=======
>>>>>>> d8c8d1a2
from roborock.command_cache import CacheableAttribute
from roborock.containers import Consumable, Status
from roborock.exceptions import RoborockException
from roborock.roborock_message import RoborockDataProtocol
from roborock.roborock_typing import RoborockCommand
from roborock.version_1_apis.roborock_client_v1 import AttributeCache, RoborockClientV1
from roborock.version_1_apis.roborock_mqtt_client_v1 import RoborockMqttClientV1
<<<<<<< HEAD
from roborock.version_a01_apis import RoborockClientA01
=======
>>>>>>> d8c8d1a2

from homeassistant.exceptions import HomeAssistantError
from homeassistant.helpers.device_registry import DeviceInfo
from homeassistant.helpers.entity import Entity
from homeassistant.helpers.update_coordinator import CoordinatorEntity

<<<<<<< HEAD
from . import RoborockDataUpdateCoordinator, RoborockDataUpdateCoordinatorA01
=======
>>>>>>> d8c8d1a2
from .const import DOMAIN
from .coordinator import RoborockDataUpdateCoordinator


class RoborockEntity(Entity):
    """Representation of a base Roborock Entity."""

    _attr_has_entity_name = True

    def __init__(
        self,
        unique_id: str,
        device_info: DeviceInfo,
        api: RoborockClientV1,
    ) -> None:
        """Initialize the Roborock Device."""
        self._attr_unique_id = unique_id
        self._attr_device_info = device_info
        self._api = api

<<<<<<< HEAD

class RoborockEntityV1(RoborockEntity):
    """Representation of a base Roborock V1 Entity."""

    _api: RoborockClientV1

    def __init__(
        self, unique_id: str, device_info: DeviceInfo, api: RoborockClientV1
    ) -> None:
        """Initialize the Roborock Device."""
        super().__init__(unique_id, device_info, api)
=======
    @property
    def api(self) -> RoborockClientV1:
        """Returns the api."""
        return self._api
>>>>>>> d8c8d1a2

    def get_cache(self, attribute: CacheableAttribute) -> AttributeCache:
        """Get an item from the api cache."""
        return self._api.cache[attribute]

    async def send(
        self,
        command: RoborockCommand | str,
        params: dict[str, Any] | list[Any] | int | None = None,
    ) -> dict:
        """Send a command to a vacuum cleaner."""
        try:
            response: dict = await self._api.send_command(command, params)
        except RoborockException as err:
            if isinstance(command, RoborockCommand):
                command_name = command.name
            else:
                command_name = command
            raise HomeAssistantError(
                translation_domain=DOMAIN,
                translation_key="command_failed",
                translation_placeholders={
                    "command": command_name,
                },
            ) from err
        return response

    @property
    def api(self) -> RoborockClientV1:
        """Returns the api."""
        return self._api


class RoborockEntityA01(RoborockEntity):
    """Representation of a base Roborock Entity for A01 devices."""

    _api: RoborockClientA01

    def __init__(
        self, unique_id: str, device_info: DeviceInfo, api: RoborockClientA01
    ) -> None:
        """Initialize the Roborock Device."""
        super().__init__(unique_id, device_info, api)


class RoborockCoordinatedEntityV1(
    RoborockEntityV1, CoordinatorEntity[RoborockDataUpdateCoordinator]
):
    """Representation of a base a coordinated Roborock Entity."""

    _attr_has_entity_name = True

    def __init__(
        self,
        unique_id: str,
        coordinator: RoborockDataUpdateCoordinator,
        listener_request: list[RoborockDataProtocol]
        | RoborockDataProtocol
        | None = None,
    ) -> None:
        """Initialize the coordinated Roborock Device."""
        RoborockEntityV1.__init__(
            self,
            unique_id=unique_id,
            device_info=coordinator.device_info,
            api=coordinator.api,
        )
        CoordinatorEntity.__init__(self, coordinator=coordinator)
        self._attr_unique_id = unique_id
        if isinstance(listener_request, RoborockDataProtocol):
            listener_request = [listener_request]
        self.listener_requests = listener_request or []

    async def async_added_to_hass(self) -> None:
        """Add listeners when the device is added to hass."""
        await super().async_added_to_hass()
        for listener_request in self.listener_requests:
            self.api.add_listener(
                listener_request, self._update_from_listener, cache=self.api.cache
            )

    async def async_will_remove_from_hass(self) -> None:
        """Remove listeners when the device is removed from hass."""
        for listener_request in self.listener_requests:
            self.api.remove_listener(listener_request, self._update_from_listener)
        await super().async_will_remove_from_hass()

    @property
    def _device_status(self) -> Status:
        """Return the status of the device."""
        data = self.coordinator.data
        return data.status

    @property
    def cloud_api(self) -> RoborockMqttClientV1:
        """Return the cloud api."""
        return self.coordinator.cloud_api

    async def send(
        self,
        command: RoborockCommand | str,
        params: dict[str, Any] | list[Any] | int | None = None,
    ) -> dict:
        """Overloads normal send command but refreshes coordinator."""
        res = await super().send(command, params)
        await self.coordinator.async_refresh()
        return res

    def _update_from_listener(self, value: Status | Consumable) -> None:
        """Update the status or consumable data from a listener and then write the new entity state."""
        if isinstance(value, Status):
            self.coordinator.roborock_device_info.props.status = value
        else:
            self.coordinator.roborock_device_info.props.consumable = value
        self.coordinator.data = self.coordinator.roborock_device_info.props
        self.async_write_ha_state()


class RoborockCoordinatedEntityA01(
    RoborockEntityA01, CoordinatorEntity[RoborockDataUpdateCoordinatorA01]
):
    """Representation of a base a coordinated Roborock Entity."""

    def __init__(
        self,
        unique_id: str,
        coordinator: RoborockDataUpdateCoordinatorA01,
    ) -> None:
        """Initialize the coordinated Roborock Device."""
        RoborockEntityA01.__init__(
            self,
            unique_id=unique_id,
            device_info=coordinator.device_info,
            api=coordinator.api,
        )
        CoordinatorEntity.__init__(self, coordinator=coordinator)
        self._attr_unique_id = unique_id<|MERGE_RESOLUTION|>--- conflicted
+++ resolved
@@ -2,10 +2,7 @@
 
 from typing import Any
 
-<<<<<<< HEAD
 from roborock.api import RoborockClient
-=======
->>>>>>> d8c8d1a2
 from roborock.command_cache import CacheableAttribute
 from roborock.containers import Consumable, Status
 from roborock.exceptions import RoborockException
@@ -13,20 +10,14 @@
 from roborock.roborock_typing import RoborockCommand
 from roborock.version_1_apis.roborock_client_v1 import AttributeCache, RoborockClientV1
 from roborock.version_1_apis.roborock_mqtt_client_v1 import RoborockMqttClientV1
-<<<<<<< HEAD
 from roborock.version_a01_apis import RoborockClientA01
-=======
->>>>>>> d8c8d1a2
 
 from homeassistant.exceptions import HomeAssistantError
 from homeassistant.helpers.device_registry import DeviceInfo
 from homeassistant.helpers.entity import Entity
 from homeassistant.helpers.update_coordinator import CoordinatorEntity
 
-<<<<<<< HEAD
-from . import RoborockDataUpdateCoordinator, RoborockDataUpdateCoordinatorA01
-=======
->>>>>>> d8c8d1a2
+from .coordinator import RoborockDataUpdateCoordinator, RoborockDataUpdateCoordinatorA01
 from .const import DOMAIN
 from .coordinator import RoborockDataUpdateCoordinator
 
@@ -47,7 +38,6 @@
         self._attr_device_info = device_info
         self._api = api
 
-<<<<<<< HEAD
 
 class RoborockEntityV1(RoborockEntity):
     """Representation of a base Roborock V1 Entity."""
@@ -59,12 +49,6 @@
     ) -> None:
         """Initialize the Roborock Device."""
         super().__init__(unique_id, device_info, api)
-=======
-    @property
-    def api(self) -> RoborockClientV1:
-        """Returns the api."""
-        return self._api
->>>>>>> d8c8d1a2
 
     def get_cache(self, attribute: CacheableAttribute) -> AttributeCache:
         """Get an item from the api cache."""
