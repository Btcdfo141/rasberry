--- conflicted
+++ resolved
@@ -3,12 +3,8 @@
   "name": "Reolink IP NVR/camera",
   "config_flow": true,
   "documentation": "https://www.home-assistant.io/integrations/reolink",
-<<<<<<< HEAD
-  "requirements": ["reolink-aio==0.2.2"],
+  "requirements": ["reolink-aio==0.2.3"],
   "dependencies": ["webhook"],
-=======
-  "requirements": ["reolink-aio==0.2.3"],
->>>>>>> 01e1e254
   "codeowners": ["@starkillerOG"],
   "iot_class": "local_polling",
   "loggers": ["reolink_aio"]
