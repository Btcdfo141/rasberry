"""Config flow for Aladdin Connect cover integration."""
from __future__ import annotations

import logging
from typing import Any

from AIOAladdinConnect import AladdinConnectClient
import voluptuous as vol

from homeassistant import config_entries
from homeassistant.const import CONF_PASSWORD, CONF_USERNAME
from homeassistant.core import HomeAssistant
from homeassistant.data_entry_flow import FlowResult
from homeassistant.exceptions import HomeAssistantError

from .const import DOMAIN

_LOGGER = logging.getLogger(__name__)

STEP_USER_DATA_SCHEMA = vol.Schema(
    {
        vol.Required(CONF_USERNAME): str,
        vol.Required(CONF_PASSWORD): str,
    }
)

REAUTH_SCHEMA = vol.Schema({vol.Required(CONF_PASSWORD): str})


async def validate_input(hass: HomeAssistant, data: dict[str, Any]) -> None:
    """Validate the user input allows us to connect.

    Data has the keys from STEP_USER_DATA_SCHEMA with values provided by the user.
    """
<<<<<<< HEAD
    acc = AladdinConnectClient(data[CONF_USERNAME], data[CONF_PASSWORD], None)
    login = await acc.login()
    await acc.close()

=======
    acc = AladdinConnectClient(data[CONF_USERNAME], data[CONF_PASSWORD])
    login = await hass.async_add_executor_job(acc.login)
>>>>>>> ea1e40a4
    if not login:
        raise InvalidAuth


class ConfigFlow(config_entries.ConfigFlow, domain=DOMAIN):
    """Handle a config flow for Aladdin Connect."""

    VERSION = 1
    entry: config_entries.ConfigEntry | None

    async def async_step_reauth(
        self, user_input: dict[str, Any] | None = None
    ) -> FlowResult:
        """Handle re-authentication with Aladdin Connect."""

        self.entry = self.hass.config_entries.async_get_entry(self.context["entry_id"])
        return await self.async_step_reauth_confirm()

    async def async_step_reauth_confirm(
        self, user_input: dict[str, Any] | None = None
    ) -> FlowResult:
        """Confirm re-authentication with Aladdin Connect."""
        errors: dict[str, str] = {}

        if user_input:
            assert self.entry is not None
            password = user_input[CONF_PASSWORD]
            data = {
                CONF_USERNAME: self.entry.data[CONF_USERNAME],
                CONF_PASSWORD: password,
            }

            try:
                await validate_input(self.hass, data)
<<<<<<< HEAD

=======
>>>>>>> ea1e40a4
            except InvalidAuth:
                errors["base"] = "invalid_auth"
            else:

                self.hass.config_entries.async_update_entry(
                    self.entry,
                    data={
                        **self.entry.data,
                        CONF_PASSWORD: password,
                    },
                )
                await self.hass.config_entries.async_reload(self.entry.entry_id)
                return self.async_abort(reason="reauth_successful")

        return self.async_show_form(
            step_id="reauth_confirm",
            data_schema=REAUTH_SCHEMA,
            errors=errors,
        )

    async def async_step_user(
        self, user_input: dict[str, Any] | None = None
    ) -> FlowResult:
        """Handle the initial step."""
        if user_input is None:
            return self.async_show_form(
                step_id="user", data_schema=STEP_USER_DATA_SCHEMA
            )

        errors = {}

        try:
            await validate_input(self.hass, user_input)
        except InvalidAuth:
            errors["base"] = "invalid_auth"

        else:
            await self.async_set_unique_id(
                user_input["username"].lower(), raise_on_progress=False
            )
            self._abort_if_unique_id_configured()
            return self.async_create_entry(title="Aladdin Connect", data=user_input)

        return self.async_show_form(
            step_id="user", data_schema=STEP_USER_DATA_SCHEMA, errors=errors
        )

    async def async_step_import(
        self, import_data: dict[str, Any] | None = None
    ) -> FlowResult:
        """Import Aladin Connect config from configuration.yaml."""
        return await self.async_step_user(import_data)


class InvalidAuth(HomeAssistantError):
    """Error to indicate there is invalid auth."""<|MERGE_RESOLUTION|>--- conflicted
+++ resolved
@@ -32,17 +32,10 @@
 
     Data has the keys from STEP_USER_DATA_SCHEMA with values provided by the user.
     """
-<<<<<<< HEAD
     acc = AladdinConnectClient(data[CONF_USERNAME], data[CONF_PASSWORD], None)
     login = await acc.login()
     await acc.close()
 
-=======
-    acc = AladdinConnectClient(data[CONF_USERNAME], data[CONF_PASSWORD])
-    login = await hass.async_add_executor_job(acc.login)
->>>>>>> ea1e40a4
-    if not login:
-        raise InvalidAuth
 
 
 class ConfigFlow(config_entries.ConfigFlow, domain=DOMAIN):
@@ -75,10 +68,7 @@
 
             try:
                 await validate_input(self.hass, data)
-<<<<<<< HEAD
 
-=======
->>>>>>> ea1e40a4
             except InvalidAuth:
                 errors["base"] = "invalid_auth"
             else:
