"""Utilities used by insteon component."""
import asyncio
from collections.abc import Callable
import logging
from typing import Any

from pyinsteon import devices
from pyinsteon.address import Address
from pyinsteon.constants import ALDBStatus, DeviceAction
from pyinsteon.device_types.device_base import Device
from pyinsteon.events import OFF_EVENT, OFF_FAST_EVENT, ON_EVENT, ON_FAST_EVENT, Event
from pyinsteon.managers.link_manager import (
    async_enter_linking_mode,
    async_enter_unlinking_mode,
)
from pyinsteon.managers.scene_manager import (
    async_trigger_scene_off,
    async_trigger_scene_on,
)
from pyinsteon.managers.x10_manager import (
    async_x10_all_lights_off,
    async_x10_all_lights_on,
    async_x10_all_units_off,
)
from pyinsteon.x10_address import create as create_x10_address
from serial.tools import list_ports

from homeassistant.components import usb
from homeassistant.const import (
    CONF_ADDRESS,
    CONF_ENTITY_ID,
    CONF_PLATFORM,
    ENTITY_MATCH_ALL,
    Platform,
)
from homeassistant.core import HomeAssistant, ServiceCall, callback
from homeassistant.helpers import device_registry as dr
from homeassistant.helpers.dispatcher import (
    async_dispatcher_connect,
    async_dispatcher_send,
    dispatcher_send,
)

from .const import (
    CONF_CAT,
    CONF_DIM_STEPS,
    CONF_HOUSECODE,
    CONF_SUBCAT,
    CONF_UNITCODE,
    DOMAIN,
    EVENT_CONF_BUTTON,
    EVENT_GROUP_OFF,
    EVENT_GROUP_OFF_FAST,
    EVENT_GROUP_ON,
    EVENT_GROUP_ON_FAST,
    SIGNAL_ADD_DEFAULT_LINKS,
    SIGNAL_ADD_DEVICE_OVERRIDE,
    SIGNAL_ADD_ENTITIES,
    SIGNAL_ADD_X10_DEVICE,
    SIGNAL_LOAD_ALDB,
    SIGNAL_PRINT_ALDB,
    SIGNAL_REMOVE_DEVICE_OVERRIDE,
    SIGNAL_REMOVE_ENTITY,
    SIGNAL_REMOVE_X10_DEVICE,
    SIGNAL_SAVE_DEVICES,
    SRV_ADD_ALL_LINK,
    SRV_ADD_DEFAULT_LINKS,
    SRV_ALL_LINK_GROUP,
    SRV_ALL_LINK_MODE,
    SRV_CONTROLLER,
    SRV_DEL_ALL_LINK,
    SRV_HOUSECODE,
    SRV_LOAD_ALDB,
    SRV_LOAD_DB_RELOAD,
    SRV_PRINT_ALDB,
    SRV_PRINT_IM_ALDB,
    SRV_SCENE_OFF,
    SRV_SCENE_ON,
    SRV_X10_ALL_LIGHTS_OFF,
    SRV_X10_ALL_LIGHTS_ON,
    SRV_X10_ALL_UNITS_OFF,
)
from .ipdb import get_device_platform_groups, get_device_platforms
from .schemas import (
    ADD_ALL_LINK_SCHEMA,
    ADD_DEFAULT_LINKS_SCHEMA,
    DEL_ALL_LINK_SCHEMA,
    LOAD_ALDB_SCHEMA,
    PRINT_ALDB_SCHEMA,
    TRIGGER_SCENE_SCHEMA,
    X10_HOUSECODE_SCHEMA,
)

_LOGGER = logging.getLogger(__name__)


def _register_event(event: Event, listener: Callable) -> None:
    """Register the events raised by a device."""
    _LOGGER.debug(
        "Registering on/off event for %s %d %s",
        str(event.address),
        event.group,
        event.name,
    )
    event.subscribe(listener, force_strong_ref=True)


def add_insteon_events(hass: HomeAssistant, device: Device) -> None:
    """Register Insteon device events."""

    @callback
    def async_fire_group_on_off_event(
        name: str, address: Address, group: int, button: str
    ):
        # Firing an event when a button is pressed.
        if button and button[-2] == "_":
            button_id = button[-1].lower()
        else:
            button_id = None

        schema = {CONF_ADDRESS: address, "group": group}
        if button_id:
            schema[EVENT_CONF_BUTTON] = button_id
        if name == ON_EVENT:
            event = EVENT_GROUP_ON
        elif name == OFF_EVENT:
            event = EVENT_GROUP_OFF
        elif name == ON_FAST_EVENT:
            event = EVENT_GROUP_ON_FAST
        elif name == OFF_FAST_EVENT:
            event = EVENT_GROUP_OFF_FAST
        else:
            event = f"insteon.{name}"
        _LOGGER.debug("Firing event %s with %s", event, schema)
        hass.bus.async_fire(event, schema)

    for name_or_group, event in device.events.items():
        if isinstance(name_or_group, int):
            for _, event in device.events[name_or_group].items():
                _register_event(event, async_fire_group_on_off_event)
        else:
            _register_event(event, async_fire_group_on_off_event)


def register_new_device_callback(hass):
    """Register callback for new Insteon device."""

    @callback
    def async_new_insteon_device(address, action: DeviceAction):
        """Detect device from transport to be delegated to platform."""
        if action == DeviceAction.ADDED:
            hass.async_create_task(async_create_new_entities(address))

    async def async_create_new_entities(address):
        _LOGGER.debug(
            "Adding new INSTEON device to Home Assistant with address %s", address
        )
        await devices.async_save(workdir=hass.config.config_dir)
        device = devices[address]
        await device.async_status()
        platforms = get_device_platforms(device)
        for platform in platforms:
            signal = f"{SIGNAL_ADD_ENTITIES}_{platform}"
            dispatcher_send(hass, signal, {"address": device.address})
        add_insteon_events(hass, device)

    devices.subscribe(async_new_insteon_device, force_strong_ref=True)


@callback
def async_register_services(hass):
    """Register services used by insteon component."""

    save_lock = asyncio.Lock()

    async def async_srv_add_all_link(service: ServiceCall) -> None:
        """Add an INSTEON All-Link between two devices."""
        group = service.data[SRV_ALL_LINK_GROUP]
        mode = service.data[SRV_ALL_LINK_MODE]
        link_mode = mode.lower() == SRV_CONTROLLER
        await async_enter_linking_mode(link_mode, group)

    async def async_srv_del_all_link(service: ServiceCall) -> None:
        """Delete an INSTEON All-Link between two devices."""
        group = service.data.get(SRV_ALL_LINK_GROUP)
        await async_enter_unlinking_mode(group)

    async def async_srv_load_aldb(service: ServiceCall) -> None:
        """Load the device All-Link database."""
        entity_id = service.data[CONF_ENTITY_ID]
        reload = service.data[SRV_LOAD_DB_RELOAD]
        if entity_id.lower() == ENTITY_MATCH_ALL:
            await async_srv_load_aldb_all(reload)
        else:
            signal = f"{entity_id}_{SIGNAL_LOAD_ALDB}"
            async_dispatcher_send(hass, signal, reload)

    async def async_srv_load_aldb_all(reload):
        """Load the All-Link database for all devices."""
        # Cannot be done concurrently due to issues with the underlying protocol.
        for address in devices:
            device = devices[address]
            if device != devices.modem and device.cat != 0x03:
                await device.aldb.async_load(refresh=reload)
                await async_srv_save_devices()

    async def async_srv_save_devices():
        """Write the Insteon device configuration to file."""
        async with save_lock:
            _LOGGER.debug("Saving Insteon devices")
            await devices.async_save(hass.config.config_dir)

    def print_aldb(service: ServiceCall) -> None:
        """Print the All-Link Database for a device."""
        # For now this sends logs to the log file.
        # Future direction is to create an INSTEON control panel.
        entity_id = service.data[CONF_ENTITY_ID]
        signal = f"{entity_id}_{SIGNAL_PRINT_ALDB}"
        dispatcher_send(hass, signal)

    def print_im_aldb(service: ServiceCall) -> None:
        """Print the All-Link Database for a device."""
        # For now this sends logs to the log file.
        # Future direction is to create an INSTEON control panel.
        print_aldb_to_log(devices.modem.aldb)

    async def async_srv_x10_all_units_off(service: ServiceCall) -> None:
        """Send the X10 All Units Off command."""
        housecode = service.data.get(SRV_HOUSECODE)
        await async_x10_all_units_off(housecode)

    async def async_srv_x10_all_lights_off(service: ServiceCall) -> None:
        """Send the X10 All Lights Off command."""
        housecode = service.data.get(SRV_HOUSECODE)
        await async_x10_all_lights_off(housecode)

    async def async_srv_x10_all_lights_on(service: ServiceCall) -> None:
        """Send the X10 All Lights On command."""
        housecode = service.data.get(SRV_HOUSECODE)
        await async_x10_all_lights_on(housecode)

    async def async_srv_scene_on(service: ServiceCall) -> None:
        """Trigger an INSTEON scene ON."""
        group = service.data.get(SRV_ALL_LINK_GROUP)
        await async_trigger_scene_on(group)

    async def async_srv_scene_off(service: ServiceCall) -> None:
        """Trigger an INSTEON scene ON."""
        group = service.data.get(SRV_ALL_LINK_GROUP)
        await async_trigger_scene_off(group)

    @callback
    def async_add_default_links(service: ServiceCall) -> None:
        """Add the default All-Link entries to a device."""
        entity_id = service.data[CONF_ENTITY_ID]
        signal = f"{entity_id}_{SIGNAL_ADD_DEFAULT_LINKS}"
        async_dispatcher_send(hass, signal)

    async def async_add_device_override(override):
        """Remove an Insten device and associated entities."""
        address = Address(override[CONF_ADDRESS])
        await async_remove_device(address)
        devices.set_id(address, override[CONF_CAT], override[CONF_SUBCAT], 0)
        await async_srv_save_devices()

    async def async_remove_device_override(address):
        """Remove an Insten device and associated entities."""
        address = Address(address)
        await async_remove_device(address)
        devices.set_id(address, None, None, None)
        await devices.async_identify_device(address)
        await async_srv_save_devices()

    @callback
    def async_add_x10_device(x10_config):
        """Add X10 device."""
        housecode = x10_config[CONF_HOUSECODE]
        unitcode = x10_config[CONF_UNITCODE]
        platform = x10_config[CONF_PLATFORM]
        steps = x10_config.get(CONF_DIM_STEPS, 22)
        x10_type = "on_off"
        if platform == "light":
            x10_type = "dimmable"
        elif platform == "binary_sensor":
            x10_type = "sensor"
        _LOGGER.debug(
            "Adding X10 device to Insteon: %s %d %s", housecode, unitcode, x10_type
        )
        # This must be run in the event loop
        devices.add_x10_device(housecode, unitcode, x10_type, steps)

    async def async_remove_x10_device(housecode, unitcode):
        """Remove an X10 device and associated entities."""
        address = create_x10_address(housecode, unitcode)
        devices.pop(address)
        await async_remove_device(address)

    async def async_remove_device(address):
        """Remove the device and all entities from hass."""
        signal = f"{address.id}_{SIGNAL_REMOVE_ENTITY}"
        async_dispatcher_send(hass, signal)
        dev_registry = dr.async_get(hass)
        device = dev_registry.async_get_device(identifiers={(DOMAIN, str(address))})
        if device:
            dev_registry.async_remove_device(device.id)

    hass.services.async_register(
        DOMAIN, SRV_ADD_ALL_LINK, async_srv_add_all_link, schema=ADD_ALL_LINK_SCHEMA
    )
    hass.services.async_register(
        DOMAIN, SRV_DEL_ALL_LINK, async_srv_del_all_link, schema=DEL_ALL_LINK_SCHEMA
    )
    hass.services.async_register(
        DOMAIN, SRV_LOAD_ALDB, async_srv_load_aldb, schema=LOAD_ALDB_SCHEMA
    )
    hass.services.async_register(
        DOMAIN, SRV_PRINT_ALDB, print_aldb, schema=PRINT_ALDB_SCHEMA
    )
    hass.services.async_register(DOMAIN, SRV_PRINT_IM_ALDB, print_im_aldb, schema=None)
    hass.services.async_register(
        DOMAIN,
        SRV_X10_ALL_UNITS_OFF,
        async_srv_x10_all_units_off,
        schema=X10_HOUSECODE_SCHEMA,
    )
    hass.services.async_register(
        DOMAIN,
        SRV_X10_ALL_LIGHTS_OFF,
        async_srv_x10_all_lights_off,
        schema=X10_HOUSECODE_SCHEMA,
    )
    hass.services.async_register(
        DOMAIN,
        SRV_X10_ALL_LIGHTS_ON,
        async_srv_x10_all_lights_on,
        schema=X10_HOUSECODE_SCHEMA,
    )
    hass.services.async_register(
        DOMAIN, SRV_SCENE_ON, async_srv_scene_on, schema=TRIGGER_SCENE_SCHEMA
    )
    hass.services.async_register(
        DOMAIN, SRV_SCENE_OFF, async_srv_scene_off, schema=TRIGGER_SCENE_SCHEMA
    )

    hass.services.async_register(
        DOMAIN,
        SRV_ADD_DEFAULT_LINKS,
        async_add_default_links,
        schema=ADD_DEFAULT_LINKS_SCHEMA,
    )
    async_dispatcher_connect(hass, SIGNAL_SAVE_DEVICES, async_srv_save_devices)
    async_dispatcher_connect(
        hass, SIGNAL_ADD_DEVICE_OVERRIDE, async_add_device_override
    )
    async_dispatcher_connect(
        hass, SIGNAL_REMOVE_DEVICE_OVERRIDE, async_remove_device_override
    )
    async_dispatcher_connect(hass, SIGNAL_ADD_X10_DEVICE, async_add_x10_device)
    async_dispatcher_connect(hass, SIGNAL_REMOVE_X10_DEVICE, async_remove_x10_device)
    _LOGGER.debug("Insteon Services registered")


def print_aldb_to_log(aldb):
    """Print the All-Link Database to the log file."""
    logger = logging.getLogger(f"{__name__}.links")
    logger.info("%s ALDB load status is %s", aldb.address, aldb.status.name)
    if aldb.status not in [ALDBStatus.LOADED, ALDBStatus.PARTIAL]:
        _LOGGER.warning("All-Link database not loaded")

    logger.info("RecID In Use Mode HWM Group Address  Data 1 Data 2 Data 3")
    logger.info("----- ------ ---- --- ----- -------- ------ ------ ------")
    for mem_addr in aldb:
        rec = aldb[mem_addr]
        # For now we write this to the log
        # Roadmap is to create a configuration panel
        in_use = "Y" if rec.is_in_use else "N"
        mode = "C" if rec.is_controller else "R"
        hwm = "Y" if rec.is_high_water_mark else "N"
        log_msg = (
            f" {rec.mem_addr:04x}    {in_use:s}     {mode:s}   {hwm:s}    "
            f"{rec.group:3d} {str(rec.target):s}   {rec.data1:3d}   "
            f"{rec.data2:3d}   {rec.data3:3d}"
        )
        logger.info(log_msg)


@callback
def async_add_insteon_entities(
    hass: HomeAssistant,
    platform: Platform,
    entity_type: type,
    async_add_entities: Callable,
    discovery_info: dict[str, Any],
) -> None:
    """Add an Insteon group to a platform."""
    address = discovery_info["address"]
    device = devices[address]
    new_entities = [
        entity_type(device=device, group=group) for group in discovery_info["groups"]
    ]
    async_add_entities(new_entities)


@callback
def async_add_insteon_devices(
    hass: HomeAssistant,
    platform: Platform,
    entity_type: type,
    async_add_entities: Callable,
) -> None:
    """Add all entities to a platform."""
    for address in devices:
        device = devices[address]
<<<<<<< HEAD
        groups = get_device_platform_groups(device, platform)
        discovery_info = {"address": address, "groups": groups}
        async_add_insteon_entities(
            hass, platform, entity_type, async_add_entities, discovery_info
        )
=======
        groups = get_platform_groups(device, platform)
        for group in groups:
            new_entities.append(entity_type(device, group))
    async_add_entities(new_entities)


def get_usb_ports() -> dict[str, str]:
    """Return a dict of USB ports and their friendly names."""
    ports = list_ports.comports()
    port_descriptions = {}
    for port in ports:
        vid: str | None = None
        pid: str | None = None
        if port.vid is not None and port.pid is not None:
            usb_device = usb.usb_device_from_port(port)
            vid = usb_device.vid
            pid = usb_device.pid
        dev_path = usb.get_serial_by_id(port.device)
        human_name = usb.human_readable_device_name(
            dev_path,
            port.serial_number,
            port.manufacturer,
            port.description,
            vid,
            pid,
        )
        port_descriptions[dev_path] = human_name
    return port_descriptions


async def async_get_usb_ports(hass: HomeAssistant) -> dict[str, str]:
    """Return a dict of USB ports and their friendly names."""
    return await hass.async_add_executor_job(get_usb_ports)
>>>>>>> 52ef4a3b
<|MERGE_RESOLUTION|>--- conflicted
+++ resolved
@@ -411,17 +411,11 @@
     """Add all entities to a platform."""
     for address in devices:
         device = devices[address]
-<<<<<<< HEAD
         groups = get_device_platform_groups(device, platform)
         discovery_info = {"address": address, "groups": groups}
         async_add_insteon_entities(
             hass, platform, entity_type, async_add_entities, discovery_info
         )
-=======
-        groups = get_platform_groups(device, platform)
-        for group in groups:
-            new_entities.append(entity_type(device, group))
-    async_add_entities(new_entities)
 
 
 def get_usb_ports() -> dict[str, str]:
@@ -450,5 +444,4 @@
 
 async def async_get_usb_ports(hass: HomeAssistant) -> dict[str, str]:
     """Return a dict of USB ports and their friendly names."""
-    return await hass.async_add_executor_job(get_usb_ports)
->>>>>>> 52ef4a3b
+    return await hass.async_add_executor_job(get_usb_ports)