--- conflicted
+++ resolved
@@ -405,15 +405,11 @@
         ssdp_change = SSDP_SOURCE_SSDP_CHANGE_MAPPING[source]
         await _async_process_callbacks(callbacks, discovery_info, ssdp_change)
 
-<<<<<<< HEAD
         # Config flows should only be created for alive/update messages from alive devices
         if ssdp_change == SsdpChange.BYEBYE:
             return
 
-        for domain in self._async_matching_domains(info_with_desc):
-=======
         for domain in matching_domains:
->>>>>>> 7ab6c82a
             _LOGGER.debug("Discovered %s at %s", domain, location)
             flow: SSDPFlow = {
                 "domain": domain,
