"""Map Z-Wave nodes and values to Home Assistant entities."""

from dataclasses import dataclass
from typing import Generator, List, Optional, Set, Union

from zwave_js_server.const import CommandClass
from zwave_js_server.model.node import Node as ZwaveNode
from zwave_js_server.model.value import Value as ZwaveValue

from homeassistant.core import callback


@dataclass
class ZwaveDiscoveryInfo:
    """Info discovered from (primary) ZWave Value to create entity."""

    # node to which the value(s) belongs
    node: ZwaveNode
    # the value object itself for primary value
    primary_value: ZwaveValue
    # the home assistant platform for which an entity should be created
    platform: str
    # hint for the platform about this discovered entity
    platform_hint: Optional[str] = ""

    @property
    def value_id(self) -> str:
        """Return the unique value_id belonging to primary value."""
        return f"{self.node.node_id}.{self.primary_value.value_id}"


@dataclass
class ZWaveValueDiscoverySchema:
    """Z-Wave Value discovery schema.

    The Z-Wave Value must match these conditions.
    Use the Z-Wave specifications to find out the values for these parameters:
    https://github.com/zwave-js/node-zwave-js/tree/master/specs
    """

    # [optional] the value's command class must match ANY of these values
    command_class: Optional[Set[int]] = None
    # [optional] the value's endpoint must match ANY of these values
    endpoint: Optional[Set[int]] = None
    # [optional] the value's property must match ANY of these values
    property: Optional[Set[Union[str, int]]] = None
    # [optional] the value's metadata_type must match ANY of these values
    type: Optional[Set[str]] = None


@dataclass
class ZWaveDiscoverySchema:
    """Z-Wave discovery schema.

    The Z-Wave node and it's (primary) value for an entity must match these conditions.
    Use the Z-Wave specifications to find out the values for these parameters:
    https://github.com/zwave-js/node-zwave-js/tree/master/specs
    """

    # specify the hass platform for which this scheme applies (e.g. light, sensor)
    platform: str
    # primary value belonging to this discovery scheme
    primary_value: ZWaveValueDiscoverySchema
    # [optional] hint for platform
    hint: Optional[str] = None
    # [optional] the node's manufacturer_id must match ANY of these values
    manufacturer_id: Optional[Set[int]] = None
    # [optional] the node's product_id must match ANY of these values
    product_id: Optional[Set[int]] = None
    # [optional] the node's product_type must match ANY of these values
    product_type: Optional[Set[int]] = None
    # [optional] the node's firmware_version must match ANY of these values
    firmware_version: Optional[Set[str]] = None
    # [optional] the node's basic device class must match ANY of these values
    device_class_basic: Optional[Set[str]] = None
    # [optional] the node's generic device class must match ANY of these values
    device_class_generic: Optional[Set[str]] = None
    # [optional] the node's specific device class must match ANY of these values
    device_class_specific: Optional[Set[str]] = None
    # [optional] additional values that ALL need to be present on the node for this scheme to pass
    required_values: Optional[List[ZWaveValueDiscoverySchema]] = None
    # [optional] bool to specify if this primary value may be discovered by multiple platforms
    allow_multi: bool = False


SWITCH_MULTILEVEL_CURRENT_VALUE_SCHEMA = ZWaveValueDiscoverySchema(
    command_class={CommandClass.SWITCH_MULTILEVEL},
    property={"currentValue"},
    type={"number"},
)

# For device class mapping see:
# https://github.com/zwave-js/node-zwave-js/blob/master/packages/config/config/deviceClasses.json
DISCOVERY_SCHEMAS = [
    # ====== START OF DEVICE SPECIFIC MAPPING SCHEMAS =======
    # Honeywell 39358 In-Wall Fan Control using switch multilevel CC
    ZWaveDiscoverySchema(
        platform="fan",
        manufacturer_id={0x0039},
        product_id={0x3131},
        product_type={0x4944},
        primary_value=SWITCH_MULTILEVEL_CURRENT_VALUE_SCHEMA,
    ),
    # GE/Jasco fan controllers using switch multilevel CC
    ZWaveDiscoverySchema(
        platform="fan",
        manufacturer_id={0x0063},
        product_id={0x3034, 0x3131, 0x3138},
        product_type={0x4944},
        primary_value=SWITCH_MULTILEVEL_CURRENT_VALUE_SCHEMA,
    ),
    # Leviton ZW4SF fan controllers using switch multilevel CC
    ZWaveDiscoverySchema(
        platform="fan",
        manufacturer_id={0x001D},
        product_id={0x0002},
        product_type={0x0038},
        primary_value=SWITCH_MULTILEVEL_CURRENT_VALUE_SCHEMA,
    ),
    # Fibaro Shutter Fibaro FGS222
    ZWaveDiscoverySchema(
        platform="cover",
        manufacturer_id={0x010F},
        product_id={0x1000},
        product_type={0x0302},
        primary_value=SWITCH_MULTILEVEL_CURRENT_VALUE_SCHEMA,
    ),
    # Qubino flush shutter
    ZWaveDiscoverySchema(
        platform="cover",
        manufacturer_id={0x0159},
        product_id={0x0052},
        product_type={0x0003},
        primary_value=SWITCH_MULTILEVEL_CURRENT_VALUE_SCHEMA,
    ),
    # Graber/Bali/Spring Fashion Covers
    ZWaveDiscoverySchema(
        platform="cover",
        manufacturer_id={0x026E},
        product_id={0x5A31},
        product_type={0x4353},
        primary_value=SWITCH_MULTILEVEL_CURRENT_VALUE_SCHEMA,
    ),
    # iBlinds v2 window blind motor
    ZWaveDiscoverySchema(
        platform="cover",
        manufacturer_id={0x0287},
        product_id={0x000D},
        product_type={0x0003},
        primary_value=SWITCH_MULTILEVEL_CURRENT_VALUE_SCHEMA,
    ),
    # ====== START OF GENERIC MAPPING SCHEMAS =======
    # locks
    ZWaveDiscoverySchema(
        platform="lock",
        device_class_generic={"Entry Control"},
        device_class_specific={
            "Door Lock",
            "Advanced Door Lock",
            "Secure Keypad Door Lock",
            "Secure Lockbox",
        },
        primary_value=ZWaveValueDiscoverySchema(
            command_class={
                CommandClass.LOCK,
                CommandClass.DOOR_LOCK,
            },
            property={"currentMode", "locked"},
            type={"number", "boolean"},
        ),
    ),
    # door lock door status
    ZWaveDiscoverySchema(
        platform="binary_sensor",
        hint="property",
        device_class_generic={"Entry Control"},
        device_class_specific={
            "Door Lock",
            "Advanced Door Lock",
            "Secure Keypad Door Lock",
            "Secure Lockbox",
        },
        primary_value=ZWaveValueDiscoverySchema(
            command_class={
                CommandClass.LOCK,
                CommandClass.DOOR_LOCK,
            },
            property={"doorStatus"},
            type={"any"},
        ),
    ),
    # climate
    ZWaveDiscoverySchema(
        platform="climate",
        device_class_generic={"Thermostat"},
        device_class_specific={
            "Setback Thermostat",
            "Thermostat General",
            "Thermostat General V2",
            "General Thermostat",
            "General Thermostat V2",
        },
        primary_value=ZWaveValueDiscoverySchema(
            command_class={CommandClass.THERMOSTAT_MODE},
            property={"mode"},
            type={"number"},
        ),
    ),
    # climate
    # setpoint thermostats
    ZWaveDiscoverySchema(
        platform="climate",
        device_class_generic={"Thermostat"},
        device_class_specific={
            "Setpoint Thermostat",
            "Unused",
        },
        primary_value=ZWaveValueDiscoverySchema(
            command_class={CommandClass.THERMOSTAT_SETPOINT},
            property={"setpoint"},
            type={"number"},
        ),
    ),
    # binary sensors
    ZWaveDiscoverySchema(
        platform="binary_sensor",
        hint="boolean",
        primary_value=ZWaveValueDiscoverySchema(
            command_class={
                CommandClass.SENSOR_BINARY,
                CommandClass.BATTERY,
                CommandClass.SENSOR_ALARM,
            },
            type={"boolean"},
        ),
    ),
    ZWaveDiscoverySchema(
        platform="binary_sensor",
        hint="notification",
        primary_value=ZWaveValueDiscoverySchema(
            command_class={
                CommandClass.NOTIFICATION,
            },
            type={"number"},
        ),
        allow_multi=True,
    ),
    # generic text sensors
    ZWaveDiscoverySchema(
        platform="sensor",
        hint="string_sensor",
        primary_value=ZWaveValueDiscoverySchema(
            command_class={
                CommandClass.SENSOR_ALARM,
                CommandClass.INDICATOR,
            },
            type={"string"},
        ),
    ),
    # generic numeric sensors
    ZWaveDiscoverySchema(
        platform="sensor",
        hint="numeric_sensor",
        primary_value=ZWaveValueDiscoverySchema(
            command_class={
                CommandClass.SENSOR_MULTILEVEL,
                CommandClass.SENSOR_ALARM,
                CommandClass.INDICATOR,
                CommandClass.BATTERY,
            },
            type={"number"},
        ),
    ),
    # numeric sensors for Meter CC
    ZWaveDiscoverySchema(
        platform="sensor",
        hint="numeric_sensor",
        primary_value=ZWaveValueDiscoverySchema(
            command_class={
                CommandClass.METER,
            },
            type={"number"},
            property={"value"},
        ),
    ),
    # special list sensors (Notification CC)
    ZWaveDiscoverySchema(
        platform="sensor",
        hint="list_sensor",
        primary_value=ZWaveValueDiscoverySchema(
            command_class={
                CommandClass.NOTIFICATION,
            },
            type={"number"},
        ),
        allow_multi=True,
    ),
    # sensor for basic CC
    ZWaveDiscoverySchema(
        platform="sensor",
        hint="numeric_sensor",
        primary_value=ZWaveValueDiscoverySchema(
            command_class={
                CommandClass.BASIC,
            },
            type={"number"},
            property={"currentValue"},
        ),
    ),
    # binary switches
    ZWaveDiscoverySchema(
        platform="switch",
        primary_value=ZWaveValueDiscoverySchema(
            command_class={CommandClass.SWITCH_BINARY}, property={"currentValue"}
        ),
    ),
    # binary switch
    # barrier operator signaling states
    ZWaveDiscoverySchema(
        platform="switch",
        hint="barrier_event_signaling_state",
        primary_value=ZWaveValueDiscoverySchema(
            command_class={CommandClass.BARRIER_OPERATOR},
            property={"signalingState"},
            type={"number"},
        ),
    ),
    # cover
    # window coverings
    ZWaveDiscoverySchema(
        platform="cover",
        hint="window_cover",
        device_class_generic={"Multilevel Switch"},
        device_class_specific={
            "Motor Control Class A",
            "Motor Control Class B",
            "Motor Control Class C",
            "Multiposition Motor",
        },
        primary_value=SWITCH_MULTILEVEL_CURRENT_VALUE_SCHEMA,
    ),
    # cover
    # motorized barriers
    ZWaveDiscoverySchema(
        platform="cover",
        hint="motorized_barrier",
        primary_value=ZWaveValueDiscoverySchema(
            command_class={CommandClass.BARRIER_OPERATOR},
            property={"currentState"},
            type={"number"},
        ),
        required_values=[
            ZWaveValueDiscoverySchema(
                command_class={CommandClass.BARRIER_OPERATOR},
                property={"targetState"},
                type={"number"},
            ),
        ],
    ),
    # fan
    ZWaveDiscoverySchema(
        platform="fan",
        hint="fan",
        device_class_generic={"Multilevel Switch"},
        device_class_specific={"Fan Switch"},
        primary_value=SWITCH_MULTILEVEL_CURRENT_VALUE_SCHEMA,
    ),
<<<<<<< HEAD
    # number platform
    # valve control for thermostats
    ZWaveDiscoverySchema(
        platform="number",
        hint="Valve control",
        device_class_generic={"Thermostat"},
=======
    # lights
    # primary value is the currentValue (brightness)
    # catch any device with multilevel CC as light
    # NOTE: keep this at the bottom of the discovery scheme,
    # to handle all others that need the multilevel CC first
    ZWaveDiscoverySchema(
        platform="light",
>>>>>>> 106ae184
        primary_value=SWITCH_MULTILEVEL_CURRENT_VALUE_SCHEMA,
    ),
]


@callback
def async_discover_values(node: ZwaveNode) -> Generator[ZwaveDiscoveryInfo, None, None]:
    """Run discovery on ZWave node and return matching (primary) values."""
    # pylint: disable=too-many-nested-blocks
    for value in node.values.values():
        for schema in DISCOVERY_SCHEMAS:
            # check manufacturer_id
            if (
                schema.manufacturer_id is not None
                and value.node.manufacturer_id not in schema.manufacturer_id
            ):
                continue
            # check product_id
            if (
                schema.product_id is not None
                and value.node.product_id not in schema.product_id
            ):
                continue
            # check product_type
            if (
                schema.product_type is not None
                and value.node.product_type not in schema.product_type
            ):
                continue
            # check firmware_version
            if (
                schema.firmware_version is not None
                and value.node.firmware_version not in schema.firmware_version
            ):
                continue
            # check device_class_basic
            if (
                schema.device_class_basic is not None
                and value.node.device_class.basic not in schema.device_class_basic
            ):
                continue
            # check device_class_generic
            if (
                schema.device_class_generic is not None
                and value.node.device_class.generic not in schema.device_class_generic
            ):
                continue
            # check device_class_specific
            if (
                schema.device_class_specific is not None
                and value.node.device_class.specific not in schema.device_class_specific
            ):
                continue
            # check primary value
            if not check_value(value, schema.primary_value):
                continue
            # check additional required values
            if schema.required_values is not None:
                if not all(
                    any(check_value(val, val_scheme) for val in node.values.values())
                    for val_scheme in schema.required_values
                ):
                    continue
            # all checks passed, this value belongs to an entity
            yield ZwaveDiscoveryInfo(
                node=value.node,
                primary_value=value,
                platform=schema.platform,
                platform_hint=schema.hint,
            )
            if not schema.allow_multi:
                # break out of loop, this value may not be discovered by other schemas/platforms
                break


@callback
def check_value(value: ZwaveValue, schema: ZWaveValueDiscoverySchema) -> bool:
    """Check if value matches scheme."""
    # check command_class
    if (
        schema.command_class is not None
        and value.command_class not in schema.command_class
    ):
        return False
    # check endpoint
    if schema.endpoint is not None and value.endpoint not in schema.endpoint:
        return False
    # check property
    if schema.property is not None and value.property_ not in schema.property:
        return False
    # check metadata_type
    if schema.type is not None and value.metadata.type not in schema.type:
        return False
    return True<|MERGE_RESOLUTION|>--- conflicted
+++ resolved
@@ -365,14 +365,14 @@
         device_class_specific={"Fan Switch"},
         primary_value=SWITCH_MULTILEVEL_CURRENT_VALUE_SCHEMA,
     ),
-<<<<<<< HEAD
     # number platform
     # valve control for thermostats
     ZWaveDiscoverySchema(
         platform="number",
         hint="Valve control",
         device_class_generic={"Thermostat"},
-=======
+        primary_value=SWITCH_MULTILEVEL_CURRENT_VALUE_SCHEMA,
+    ),
     # lights
     # primary value is the currentValue (brightness)
     # catch any device with multilevel CC as light
@@ -380,7 +380,6 @@
     # to handle all others that need the multilevel CC first
     ZWaveDiscoverySchema(
         platform="light",
->>>>>>> 106ae184
         primary_value=SWITCH_MULTILEVEL_CURRENT_VALUE_SCHEMA,
     ),
 ]
