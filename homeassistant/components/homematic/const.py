--- conflicted
+++ resolved
@@ -225,14 +225,11 @@
     "OPERATING_VOLTAGE": ["voltage", {}],
     "WORKING": ["working", {0: "No", 1: "Yes"}],
     "STATE_UNCERTAIN": ["state_uncertain", {}],
-<<<<<<< HEAD
     "STATE": ["attribute_state", {}],
-=======
     "SENDERID": ["last_senderid", {}],
     "SENDERADDRESS": ["last_senderaddress", {}],
     "ERROR_ALARM_TEST": ["error_alarm_test", {0: "No", 1: "Yes"}],
     "ERROR_SMOKE_CHAMBER": ["error_smoke_chamber", {0: "No", 1: "Yes"}],
->>>>>>> 947ae237
 }
 
 HM_PRESS_EVENTS = [
