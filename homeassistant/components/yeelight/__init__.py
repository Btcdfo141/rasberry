--- conflicted
+++ resolved
@@ -209,12 +209,8 @@
         )
     )
 
-<<<<<<< HEAD
-    await device.async_setup()
-=======
     # fetch initial state
     await hass.async_add_executor_job(device.update)
->>>>>>> 1f970ae6
 
 
 @callback
