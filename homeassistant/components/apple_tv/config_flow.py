"""Config flow for Apple TV integration."""
from collections import deque
from ipaddress import ip_address
import logging
from random import randrange

from pyatv import exceptions, pair, scan
from pyatv.const import DeviceModel, PairingRequirement, Protocol
from pyatv.convert import model_str, protocol_str
from pyatv.helpers import get_unique_id
import voluptuous as vol

from homeassistant import config_entries, data_entry_flow
from homeassistant.components import zeroconf
from homeassistant.const import CONF_ADDRESS, CONF_NAME, CONF_PIN
from homeassistant.core import callback
from homeassistant.exceptions import HomeAssistantError
from homeassistant.helpers.aiohttp_client import async_get_clientsession

from .const import CONF_CREDENTIALS, CONF_IDENTIFIERS, CONF_START_OFF, DOMAIN

_LOGGER = logging.getLogger(__name__)

DEVICE_INPUT = "device_input"

INPUT_PIN_SCHEMA = vol.Schema({vol.Required(CONF_PIN, default=None): int})

DEFAULT_START_OFF = False


async def device_scan(identifier, loop):
    """Scan for a specific device using identifier as filter."""

    def _filter_device(dev):
        if identifier is None:
            return True
        if identifier == str(dev.address):
            return True
        if identifier == dev.name:
            return True
        return any(service.identifier == identifier for service in dev.services)

    def _host_filter():
        try:
            return [ip_address(identifier)]
        except ValueError:
            return None

    for hosts in (_host_filter(), None):
        scan_result = await scan(loop, timeout=3, hosts=hosts)
        matches = [atv for atv in scan_result if _filter_device(atv)]

        if matches:
            return matches[0], matches[0].all_identifiers

    return None, None


class AppleTVConfigFlow(config_entries.ConfigFlow, domain=DOMAIN):
    """Handle a config flow for Apple TV."""

    VERSION = 1

    @staticmethod
    @callback
    def async_get_options_flow(config_entry):
        """Get options flow for this handler."""
        return AppleTVOptionsFlow(config_entry)

    def __init__(self):
        """Initialize a new AppleTVConfigFlow."""
        self.scan_filter = None
        self.atv = None
        self.atv_identifiers = None
        self.protocol = None
        self.pairing = None
        self.credentials = {}  # Protocol -> credentials
        self.protocols_to_pair = deque()

    @property
    def device_identifier(self):
        """Return a identifier for the config entry.

        A device has multiple unique identifiers, but Home Assistant only supports one
        per config entry. Normally, a "main identifier" is determined by pyatv by
        first collecting all identifiers and then picking one in a pre-determine order.
        Under normal circumstances, this works fine but if a service is missing or
        removed due to deprecation (which happened with MRP), then another identifier
        will be calculated instead. To fix this, all identifiers belonging to a device
        is stored with the config entry and one of them (could be random) is used as
        unique_id for said entry. When a new (zeroconf) service or device is
        discovered, the identifier is first used to look up if it belongs to an
        existing config entry. If that's the case, the unique_id from that entry is
        re-used, otherwise the newly discovered identifier is used instead.
        """
        for entry in self._async_current_entries():
            for identifier in self.atv.all_identifiers:
                if identifier in entry.data.get(CONF_IDENTIFIERS, [entry.unique_id]):
                    return entry.unique_id
        return self.atv.identifier

    async def async_step_reauth(self, user_input=None):
        """Handle initial step when updating invalid credentials."""
        self.context["title_placeholders"] = {
            "name": user_input[CONF_NAME],
            "type": "Apple TV",
        }
        self.scan_filter = self.unique_id
        self.context["identifier"] = self.unique_id
        return await self.async_step_reconfigure()

    async def async_step_reconfigure(self, user_input=None):
        """Inform user that reconfiguration is about to start."""
        if user_input is not None:
            return await self.async_find_device_wrapper(
                self.async_pair_next_protocol, allow_exist=True
            )

        return self.async_show_form(step_id="reconfigure")

    async def async_step_user(self, user_input=None):
        """Handle the initial step."""
        errors = {}
        if user_input is not None:
            self.scan_filter = user_input[DEVICE_INPUT]
            try:
                await self.async_find_device()
            except DeviceNotFound:
                errors["base"] = "no_devices_found"
            except DeviceAlreadyConfigured:
                errors["base"] = "already_configured"
            except Exception:  # pylint: disable=broad-except
                _LOGGER.exception("Unexpected exception")
                errors["base"] = "unknown"
            else:
                await self.async_set_unique_id(
                    self.device_identifier, raise_on_progress=False
                )
                self.context["all_identifiers"] = self.atv.all_identifiers
                return await self.async_step_confirm()

        return self.async_show_form(
            step_id="user",
            data_schema=vol.Schema({vol.Required(DEVICE_INPUT): str}),
            errors=errors,
        )

    async def async_step_zeroconf(
<<<<<<< HEAD
        self, discovery_info: DiscoveryInfoType
    ) -> data_entry_flow.FlowResult:
=======
        self, discovery_info: zeroconf.ZeroconfServiceInfo
    ) -> FlowResult:
>>>>>>> 4f7e405a
        """Handle device found via zeroconf."""
        service_type = discovery_info[zeroconf.ATTR_TYPE][:-1]  # Remove leading .
        name = discovery_info[zeroconf.ATTR_NAME].replace(f".{service_type}.", "")
        properties = discovery_info[zeroconf.ATTR_PROPERTIES]

        # Extract unique identifier from service
        self.scan_filter = get_unique_id(service_type, name, properties)
        if self.scan_filter is None:
            return self.async_abort(reason="unknown")

        # Scan for the device in order to extract _all_ unique identifiers assigned to
        # it. Not doing it like this will yield multiple config flows for the same
        # device, one per protocol, which is undesired.
        return await self.async_find_device_wrapper(self.async_found_zeroconf_device)

    async def async_found_zeroconf_device(self, user_input=None):
        """Handle device found after Zeroconf discovery."""
        # Suppose we have a device with three services: A, B and C. Let's assume
        # service A is discovered by Zeroconf, triggering a device scan that also finds
        # service B but *not* C. An identifier is picked from one of the services and
        # used as unique_id. The select process is deterministic (let's say in order A,
        # B and C) but in practice that doesn't matter. So, a flow is set up for the
        # device with unique_id set to "A" for services A and B.
        #
        # Now, service C is found and the same thing happens again but only service B
        # is found. In this case, unique_id will be set to "B" which is problematic
        # since both flows really represent the same device. They will however end up
        # as two separate flows.
        #
        # To solve this, all identifiers found during a device scan is stored as
        # "all_identifiers" in the flow context. When a new service is discovered, the
        # code below will check these identifiers for all active flows and abort if a
        # match is found. Before aborting, the original flow is updated with any
        # potentially new identifiers. In the example above, when service C is
        # discovered, the identifier of service C will be inserted into
        # "all_identifiers" of the original flow (making the device complete).
        for flow in self._async_in_progress():
            for identifier in self.atv.all_identifiers:
                if identifier not in flow["context"].get("all_identifiers", []):
                    continue

                # Add potentially new identifiers from this device to the existing flow
                identifiers = set(flow["context"]["all_identifiers"])
                identifiers.update(self.atv.all_identifiers)
                flow["context"]["all_identifiers"] = list(identifiers)

                raise data_entry_flow.AbortFlow("already_in_progress")

        self.context["all_identifiers"] = self.atv.all_identifiers

        # Also abort if an integration with this identifier already exists
        await self.async_set_unique_id(self.device_identifier)
        self._abort_if_unique_id_configured()

        self.context["identifier"] = self.unique_id
        return await self.async_step_confirm()

    async def async_find_device_wrapper(self, next_func, allow_exist=False):
        """Find a specific device and call another function when done.

        This function will do error handling and bail out when an error
        occurs.
        """
        try:
            await self.async_find_device(allow_exist)
        except DeviceNotFound:
            return self.async_abort(reason="no_devices_found")
        except DeviceAlreadyConfigured:
            return self.async_abort(reason="already_configured")
        except Exception:  # pylint: disable=broad-except
            _LOGGER.exception("Unexpected exception")
            return self.async_abort(reason="unknown")

        return await next_func()

    async def async_find_device(self, allow_exist=False):
        """Scan for the selected device to discover services."""
        self.atv, self.atv_identifiers = await device_scan(
            self.scan_filter, self.hass.loop
        )
        if not self.atv:
            raise DeviceNotFound()

        # Protocols supported by the device are prospects for pairing
        self.protocols_to_pair = deque(
            service.protocol for service in self.atv.services
        )

        dev_info = self.atv.device_info
        self.context["title_placeholders"] = {
            "name": self.atv.name,
            "type": (
                dev_info.raw_model
                if dev_info.model == DeviceModel.Unknown and dev_info.raw_model
                else model_str(dev_info.model)
            ),
        }

        if not allow_exist:
            for identifier in self.atv.all_identifiers:
                for entry in self._async_current_entries():
                    if identifier in entry.data.get(
                        CONF_IDENTIFIERS, [entry.unique_id]
                    ):
                        raise DeviceAlreadyConfigured()

    async def async_step_confirm(self, user_input=None):
        """Handle user-confirmation of discovered node."""
        if user_input is not None:
            expected_identifier_count = len(self.context["all_identifiers"])
            # If number of services found during device scan mismatch number of
            # identifiers collected during Zeroconf discovery, then trigger a new scan
            # with hopes of finding all services.
            if len(self.atv.all_identifiers) != expected_identifier_count:
                try:
                    await self.async_find_device()
                except DeviceNotFound:
                    return self.async_abort(reason="device_not_found")

            # If all services still were not found, bail out with an error
            if len(self.atv.all_identifiers) != expected_identifier_count:
                return self.async_abort(reason="inconsistent_device")

            return await self.async_pair_next_protocol()

        return self.async_show_form(
            step_id="confirm",
            description_placeholders={
                "name": self.atv.name,
                "type": model_str(self.atv.device_info.model),
            },
        )

    async def async_pair_next_protocol(self):
        """Start pairing process for the next available protocol."""
        await self._async_cleanup()

        # Any more protocols to pair? Else bail out here
        if not self.protocols_to_pair:
            return await self._async_get_entry()

        self.protocol = self.protocols_to_pair.popleft()
        service = self.atv.get_service(self.protocol)

        # Service requires a password
        if service.requires_password:
            return await self.async_step_password()

        # Figure out, depending on protocol, what kind of pairing is needed
        if service.pairing == PairingRequirement.Unsupported:
            _LOGGER.debug("%s does not support pairing", self.protocol)
            return await self.async_pair_next_protocol()
        if service.pairing == PairingRequirement.Disabled:
            return await self.async_step_protocol_disabled()
        if service.pairing == PairingRequirement.NotNeeded:
            _LOGGER.debug("%s does not require pairing", self.protocol)
            self.credentials[self.protocol.value] = None
            return await self.async_pair_next_protocol()

        _LOGGER.debug("%s requires pairing", self.protocol)

        # Protocol specific arguments
        pair_args = {}
        if self.protocol == Protocol.DMAP:
            pair_args["name"] = "Home Assistant"
            pair_args["zeroconf"] = await zeroconf.async_get_instance(self.hass)

        # Initiate the pairing process
        abort_reason = None
        session = async_get_clientsession(self.hass)
        self.pairing = await pair(
            self.atv, self.protocol, self.hass.loop, session=session, **pair_args
        )
        try:
            await self.pairing.begin()
        except exceptions.ConnectionFailedError:
            return await self.async_step_service_problem()
        except exceptions.BackOffError:
            abort_reason = "backoff"
        except exceptions.PairingError:
            _LOGGER.exception("Authentication problem")
            abort_reason = "invalid_auth"
        except Exception:  # pylint: disable=broad-except
            _LOGGER.exception("Unexpected exception")
            abort_reason = "unknown"

        if abort_reason:
            await self._async_cleanup()
            return self.async_abort(reason=abort_reason)

        # Choose step depending on if PIN is required from user or not
        if self.pairing.device_provides_pin:
            return await self.async_step_pair_with_pin()

        return await self.async_step_pair_no_pin()

    async def async_step_protocol_disabled(self, user_input=None):
        """Inform user that a protocol is disabled and cannot be paired."""
        if user_input is not None:
            return await self.async_pair_next_protocol()
        return self.async_show_form(
            step_id="protocol_disabled",
            description_placeholders={"protocol": protocol_str(self.protocol)},
        )

    async def async_step_pair_with_pin(self, user_input=None):
        """Handle pairing step where a PIN is required from the user."""
        errors = {}
        if user_input is not None:
            try:
                self.pairing.pin(user_input[CONF_PIN])
                await self.pairing.finish()
                self.credentials[self.protocol.value] = self.pairing.service.credentials
                return await self.async_pair_next_protocol()
            except exceptions.PairingError:
                _LOGGER.exception("Authentication problem")
                errors["base"] = "invalid_auth"
            except Exception:  # pylint: disable=broad-except
                _LOGGER.exception("Unexpected exception")
                errors["base"] = "unknown"

        return self.async_show_form(
            step_id="pair_with_pin",
            data_schema=INPUT_PIN_SCHEMA,
            errors=errors,
            description_placeholders={"protocol": protocol_str(self.protocol)},
        )

    async def async_step_pair_no_pin(self, user_input=None):
        """Handle step where user has to enter a PIN on the device."""
        if user_input is not None:
            await self.pairing.finish()
            if self.pairing.has_paired:
                self.credentials[self.protocol.value] = self.pairing.service.credentials
                return await self.async_pair_next_protocol()

            await self.pairing.close()
            return self.async_abort(reason="device_did_not_pair")

        pin = randrange(1000, stop=10000)
        self.pairing.pin(pin)
        return self.async_show_form(
            step_id="pair_no_pin",
            description_placeholders={
                "protocol": protocol_str(self.protocol),
                "pin": pin,
            },
        )

    async def async_step_service_problem(self, user_input=None):
        """Inform user that a service will not be added."""
        if user_input is not None:
            return await self.async_pair_next_protocol()

        return self.async_show_form(
            step_id="service_problem",
            description_placeholders={"protocol": protocol_str(self.protocol)},
        )

    async def async_step_password(self, user_input=None):
        """Inform user that password is not supported."""
        if user_input is not None:
            return await self.async_pair_next_protocol()

        return self.async_show_form(
            step_id="password",
            description_placeholders={"protocol": protocol_str(self.protocol)},
        )

    async def _async_cleanup(self):
        """Clean up allocated resources."""
        if self.pairing is not None:
            await self.pairing.close()
            self.pairing = None

    async def _async_get_entry(self):
        """Return config entry or update existing config entry."""
        # Abort if no protocols were paired
        if not self.credentials:
            return self.async_abort(reason="setup_failed")

        data = {
            CONF_NAME: self.atv.name,
            CONF_CREDENTIALS: self.credentials,
            CONF_ADDRESS: str(self.atv.address),
            CONF_IDENTIFIERS: self.atv_identifiers,
        }

        existing_entry = await self.async_set_unique_id(
            self.device_identifier, raise_on_progress=False
        )

        # If an existing config entry is updated, then this was a re-auth
        if existing_entry:
            self.hass.config_entries.async_update_entry(
                existing_entry, data=data, unique_id=self.unique_id
            )
            self.hass.async_create_task(
                self.hass.config_entries.async_reload(existing_entry.entry_id)
            )
            return self.async_abort(reason="reauth_successful")

        return self.async_create_entry(title=self.atv.name, data=data)


class AppleTVOptionsFlow(config_entries.OptionsFlow):
    """Handle Apple TV options."""

    def __init__(self, config_entry):
        """Initialize Apple TV options flow."""
        self.config_entry = config_entry
        self.options = dict(config_entry.options)

    async def async_step_init(self, user_input=None):
        """Manage the Apple TV options."""
        if user_input is not None:
            self.options[CONF_START_OFF] = user_input[CONF_START_OFF]
            return self.async_create_entry(title="", data=self.options)

        return self.async_show_form(
            step_id="init",
            data_schema=vol.Schema(
                {
                    vol.Optional(
                        CONF_START_OFF,
                        default=self.config_entry.options.get(
                            CONF_START_OFF, DEFAULT_START_OFF
                        ),
                    ): bool,
                }
            ),
        )


class DeviceNotFound(HomeAssistantError):
    """Error to indicate device could not be found."""


class DeviceAlreadyConfigured(HomeAssistantError):
    """Error to indicate device is already configured."""<|MERGE_RESOLUTION|>--- conflicted
+++ resolved
@@ -1,23 +1,22 @@
 """Config flow for Apple TV integration."""
-from collections import deque
 from ipaddress import ip_address
 import logging
 from random import randrange
 
 from pyatv import exceptions, pair, scan
-from pyatv.const import DeviceModel, PairingRequirement, Protocol
-from pyatv.convert import model_str, protocol_str
-from pyatv.helpers import get_unique_id
+from pyatv.const import Protocol
+from pyatv.convert import protocol_str
 import voluptuous as vol
 
-from homeassistant import config_entries, data_entry_flow
+from homeassistant import config_entries
 from homeassistant.components import zeroconf
-from homeassistant.const import CONF_ADDRESS, CONF_NAME, CONF_PIN
+from homeassistant.const import CONF_ADDRESS, CONF_NAME, CONF_PIN, CONF_PROTOCOL
 from homeassistant.core import callback
+from homeassistant.data_entry_flow import AbortFlow, FlowResult
 from homeassistant.exceptions import HomeAssistantError
 from homeassistant.helpers.aiohttp_client import async_get_clientsession
 
-from .const import CONF_CREDENTIALS, CONF_IDENTIFIERS, CONF_START_OFF, DOMAIN
+from .const import CONF_CREDENTIALS, CONF_IDENTIFIER, CONF_START_OFF, DOMAIN
 
 _LOGGER = logging.getLogger(__name__)
 
@@ -26,9 +25,10 @@
 INPUT_PIN_SCHEMA = vol.Schema({vol.Required(CONF_PIN, default=None): int})
 
 DEFAULT_START_OFF = False
-
-
-async def device_scan(identifier, loop):
+PROTOCOL_PRIORITY = [Protocol.MRP, Protocol.DMAP, Protocol.AirPlay]
+
+
+async def device_scan(identifier, loop, cache=None):
     """Scan for a specific device using identifier as filter."""
 
     def _filter_device(dev):
@@ -46,14 +46,27 @@
         except ValueError:
             return None
 
+    if cache:
+        matches = [atv for atv in cache if _filter_device(atv)]
+        if matches:
+            return cache, matches[0]
+
     for hosts in (_host_filter(), None):
         scan_result = await scan(loop, timeout=3, hosts=hosts)
         matches = [atv for atv in scan_result if _filter_device(atv)]
 
         if matches:
-            return matches[0], matches[0].all_identifiers
-
-    return None, None
+            return scan_result, matches[0]
+
+    return scan_result, None
+
+
+def is_valid_credentials(credentials):
+    """Verify that credentials are valid for establishing a connection."""
+    return (
+        credentials.get(Protocol.MRP.value) is not None
+        or credentials.get(Protocol.DMAP.value) is not None
+    )
 
 
 class AppleTVConfigFlow(config_entries.ConfigFlow, domain=DOMAIN):
@@ -69,43 +82,19 @@
 
     def __init__(self):
         """Initialize a new AppleTVConfigFlow."""
-        self.scan_filter = None
+        self.target_device = None
+        self.scan_result = None
         self.atv = None
-        self.atv_identifiers = None
         self.protocol = None
         self.pairing = None
         self.credentials = {}  # Protocol -> credentials
-        self.protocols_to_pair = deque()
-
-    @property
-    def device_identifier(self):
-        """Return a identifier for the config entry.
-
-        A device has multiple unique identifiers, but Home Assistant only supports one
-        per config entry. Normally, a "main identifier" is determined by pyatv by
-        first collecting all identifiers and then picking one in a pre-determine order.
-        Under normal circumstances, this works fine but if a service is missing or
-        removed due to deprecation (which happened with MRP), then another identifier
-        will be calculated instead. To fix this, all identifiers belonging to a device
-        is stored with the config entry and one of them (could be random) is used as
-        unique_id for said entry. When a new (zeroconf) service or device is
-        discovered, the identifier is first used to look up if it belongs to an
-        existing config entry. If that's the case, the unique_id from that entry is
-        re-used, otherwise the newly discovered identifier is used instead.
-        """
-        for entry in self._async_current_entries():
-            for identifier in self.atv.all_identifiers:
-                if identifier in entry.data.get(CONF_IDENTIFIERS, [entry.unique_id]):
-                    return entry.unique_id
-        return self.atv.identifier
-
-    async def async_step_reauth(self, user_input=None):
+
+    async def async_step_reauth(self, info):
         """Handle initial step when updating invalid credentials."""
-        self.context["title_placeholders"] = {
-            "name": user_input[CONF_NAME],
-            "type": "Apple TV",
-        }
-        self.scan_filter = self.unique_id
+        await self.async_set_unique_id(info[CONF_IDENTIFIER])
+        self.target_device = info[CONF_IDENTIFIER]
+
+        self.context["title_placeholders"] = {"name": info[CONF_NAME]}
         self.context["identifier"] = self.unique_id
         return await self.async_step_reconfigure()
 
@@ -113,102 +102,70 @@
         """Inform user that reconfiguration is about to start."""
         if user_input is not None:
             return await self.async_find_device_wrapper(
-                self.async_pair_next_protocol, allow_exist=True
+                self.async_begin_pairing, allow_exist=True
             )
 
         return self.async_show_form(step_id="reconfigure")
 
     async def async_step_user(self, user_input=None):
         """Handle the initial step."""
+        # Be helpful to the user and look for devices
+        if self.scan_result is None:
+            self.scan_result, _ = await device_scan(None, self.hass.loop)
+
         errors = {}
-        if user_input is not None:
-            self.scan_filter = user_input[DEVICE_INPUT]
+        default_suggestion = self._prefill_identifier()
+        if user_input is not None:
+            self.target_device = user_input[DEVICE_INPUT]
             try:
                 await self.async_find_device()
             except DeviceNotFound:
                 errors["base"] = "no_devices_found"
             except DeviceAlreadyConfigured:
                 errors["base"] = "already_configured"
+            except exceptions.NoServiceError:
+                errors["base"] = "no_usable_service"
             except Exception:  # pylint: disable=broad-except
                 _LOGGER.exception("Unexpected exception")
                 errors["base"] = "unknown"
             else:
                 await self.async_set_unique_id(
-                    self.device_identifier, raise_on_progress=False
+                    self.atv.identifier, raise_on_progress=False
                 )
-                self.context["all_identifiers"] = self.atv.all_identifiers
                 return await self.async_step_confirm()
 
         return self.async_show_form(
             step_id="user",
-            data_schema=vol.Schema({vol.Required(DEVICE_INPUT): str}),
+            data_schema=vol.Schema(
+                {vol.Required(DEVICE_INPUT, default=default_suggestion): str}
+            ),
             errors=errors,
+            description_placeholders={"devices": self._devices_str()},
         )
 
     async def async_step_zeroconf(
-<<<<<<< HEAD
-        self, discovery_info: DiscoveryInfoType
-    ) -> data_entry_flow.FlowResult:
-=======
         self, discovery_info: zeroconf.ZeroconfServiceInfo
     ) -> FlowResult:
->>>>>>> 4f7e405a
         """Handle device found via zeroconf."""
-        service_type = discovery_info[zeroconf.ATTR_TYPE][:-1]  # Remove leading .
-        name = discovery_info[zeroconf.ATTR_NAME].replace(f".{service_type}.", "")
+        service_type = discovery_info[zeroconf.ATTR_TYPE]
         properties = discovery_info[zeroconf.ATTR_PROPERTIES]
 
-        # Extract unique identifier from service
-        self.scan_filter = get_unique_id(service_type, name, properties)
-        if self.scan_filter is None:
+        if service_type == "_mediaremotetv._tcp.local.":
+            identifier = properties["UniqueIdentifier"]
+            name = properties["Name"]
+        elif service_type == "_touch-able._tcp.local.":
+            identifier = discovery_info[zeroconf.ATTR_NAME].split(".")[0]
+            name = properties["CtlN"]
+        else:
             return self.async_abort(reason="unknown")
 
-        # Scan for the device in order to extract _all_ unique identifiers assigned to
-        # it. Not doing it like this will yield multiple config flows for the same
-        # device, one per protocol, which is undesired.
-        return await self.async_find_device_wrapper(self.async_found_zeroconf_device)
-
-    async def async_found_zeroconf_device(self, user_input=None):
-        """Handle device found after Zeroconf discovery."""
-        # Suppose we have a device with three services: A, B and C. Let's assume
-        # service A is discovered by Zeroconf, triggering a device scan that also finds
-        # service B but *not* C. An identifier is picked from one of the services and
-        # used as unique_id. The select process is deterministic (let's say in order A,
-        # B and C) but in practice that doesn't matter. So, a flow is set up for the
-        # device with unique_id set to "A" for services A and B.
-        #
-        # Now, service C is found and the same thing happens again but only service B
-        # is found. In this case, unique_id will be set to "B" which is problematic
-        # since both flows really represent the same device. They will however end up
-        # as two separate flows.
-        #
-        # To solve this, all identifiers found during a device scan is stored as
-        # "all_identifiers" in the flow context. When a new service is discovered, the
-        # code below will check these identifiers for all active flows and abort if a
-        # match is found. Before aborting, the original flow is updated with any
-        # potentially new identifiers. In the example above, when service C is
-        # discovered, the identifier of service C will be inserted into
-        # "all_identifiers" of the original flow (making the device complete).
-        for flow in self._async_in_progress():
-            for identifier in self.atv.all_identifiers:
-                if identifier not in flow["context"].get("all_identifiers", []):
-                    continue
-
-                # Add potentially new identifiers from this device to the existing flow
-                identifiers = set(flow["context"]["all_identifiers"])
-                identifiers.update(self.atv.all_identifiers)
-                flow["context"]["all_identifiers"] = list(identifiers)
-
-                raise data_entry_flow.AbortFlow("already_in_progress")
-
-        self.context["all_identifiers"] = self.atv.all_identifiers
-
-        # Also abort if an integration with this identifier already exists
-        await self.async_set_unique_id(self.device_identifier)
+        await self.async_set_unique_id(identifier)
         self._abort_if_unique_id_configured()
 
         self.context["identifier"] = self.unique_id
-        return await self.async_step_confirm()
+        self.context["title_placeholders"] = {"name": name}
+        self.target_device = identifier
+        return await self.async_find_device_wrapper(self.async_step_confirm)
 
     async def async_find_device_wrapper(self, next_func, allow_exist=False):
         """Find a specific device and call another function when done.
@@ -230,101 +187,56 @@
 
     async def async_find_device(self, allow_exist=False):
         """Scan for the selected device to discover services."""
-        self.atv, self.atv_identifiers = await device_scan(
-            self.scan_filter, self.hass.loop
+        self.scan_result, self.atv = await device_scan(
+            self.target_device, self.hass.loop, cache=self.scan_result
         )
         if not self.atv:
             raise DeviceNotFound()
 
-        # Protocols supported by the device are prospects for pairing
-        self.protocols_to_pair = deque(
-            service.protocol for service in self.atv.services
-        )
-
-        dev_info = self.atv.device_info
-        self.context["title_placeholders"] = {
-            "name": self.atv.name,
-            "type": (
-                dev_info.raw_model
-                if dev_info.model == DeviceModel.Unknown and dev_info.raw_model
-                else model_str(dev_info.model)
-            ),
-        }
+        self.protocol = self.atv.main_service().protocol
 
         if not allow_exist:
             for identifier in self.atv.all_identifiers:
-                for entry in self._async_current_entries():
-                    if identifier in entry.data.get(
-                        CONF_IDENTIFIERS, [entry.unique_id]
-                    ):
-                        raise DeviceAlreadyConfigured()
+                if identifier in self._async_current_ids():
+                    raise DeviceAlreadyConfigured()
+
+        # If credentials were found, save them
+        for service in self.atv.services:
+            if service.credentials:
+                self.credentials[service.protocol.value] = service.credentials
 
     async def async_step_confirm(self, user_input=None):
         """Handle user-confirmation of discovered node."""
         if user_input is not None:
-            expected_identifier_count = len(self.context["all_identifiers"])
-            # If number of services found during device scan mismatch number of
-            # identifiers collected during Zeroconf discovery, then trigger a new scan
-            # with hopes of finding all services.
-            if len(self.atv.all_identifiers) != expected_identifier_count:
-                try:
-                    await self.async_find_device()
-                except DeviceNotFound:
-                    return self.async_abort(reason="device_not_found")
-
-            # If all services still were not found, bail out with an error
-            if len(self.atv.all_identifiers) != expected_identifier_count:
-                return self.async_abort(reason="inconsistent_device")
-
-            return await self.async_pair_next_protocol()
-
-        return self.async_show_form(
-            step_id="confirm",
-            description_placeholders={
-                "name": self.atv.name,
-                "type": model_str(self.atv.device_info.model),
-            },
-        )
-
-    async def async_pair_next_protocol(self):
+            return await self.async_begin_pairing()
+        return self.async_show_form(
+            step_id="confirm", description_placeholders={"name": self.atv.name}
+        )
+
+    async def async_begin_pairing(self):
         """Start pairing process for the next available protocol."""
-        await self._async_cleanup()
+        self.protocol = self._next_protocol_to_pair()
+
+        # Dispose previous pairing sessions
+        if self.pairing is not None:
+            await self.pairing.close()
+            self.pairing = None
 
         # Any more protocols to pair? Else bail out here
-        if not self.protocols_to_pair:
-            return await self._async_get_entry()
-
-        self.protocol = self.protocols_to_pair.popleft()
-        service = self.atv.get_service(self.protocol)
-
-        # Service requires a password
-        if service.requires_password:
-            return await self.async_step_password()
-
-        # Figure out, depending on protocol, what kind of pairing is needed
-        if service.pairing == PairingRequirement.Unsupported:
-            _LOGGER.debug("%s does not support pairing", self.protocol)
-            return await self.async_pair_next_protocol()
-        if service.pairing == PairingRequirement.Disabled:
-            return await self.async_step_protocol_disabled()
-        if service.pairing == PairingRequirement.NotNeeded:
-            _LOGGER.debug("%s does not require pairing", self.protocol)
-            self.credentials[self.protocol.value] = None
-            return await self.async_pair_next_protocol()
-
-        _LOGGER.debug("%s requires pairing", self.protocol)
-
-        # Protocol specific arguments
-        pair_args = {}
-        if self.protocol == Protocol.DMAP:
-            pair_args["name"] = "Home Assistant"
-            pair_args["zeroconf"] = await zeroconf.async_get_instance(self.hass)
+        if not self.protocol:
+            await self.async_set_unique_id(self.atv.main_service().identifier)
+            return self._async_get_entry(
+                self.atv.main_service().protocol,
+                self.atv.name,
+                self.credentials,
+                self.atv.address,
+            )
 
         # Initiate the pairing process
         abort_reason = None
         session = async_get_clientsession(self.hass)
         self.pairing = await pair(
-            self.atv, self.protocol, self.hass.loop, session=session, **pair_args
+            self.atv, self.protocol, self.hass.loop, session=session
         )
         try:
             await self.pairing.begin()
@@ -340,7 +252,8 @@
             abort_reason = "unknown"
 
         if abort_reason:
-            await self._async_cleanup()
+            if self.pairing:
+                await self.pairing.close()
             return self.async_abort(reason=abort_reason)
 
         # Choose step depending on if PIN is required from user or not
@@ -348,15 +261,6 @@
             return await self.async_step_pair_with_pin()
 
         return await self.async_step_pair_no_pin()
-
-    async def async_step_protocol_disabled(self, user_input=None):
-        """Inform user that a protocol is disabled and cannot be paired."""
-        if user_input is not None:
-            return await self.async_pair_next_protocol()
-        return self.async_show_form(
-            step_id="protocol_disabled",
-            description_placeholders={"protocol": protocol_str(self.protocol)},
-        )
 
     async def async_step_pair_with_pin(self, user_input=None):
         """Handle pairing step where a PIN is required from the user."""
@@ -366,10 +270,12 @@
                 self.pairing.pin(user_input[CONF_PIN])
                 await self.pairing.finish()
                 self.credentials[self.protocol.value] = self.pairing.service.credentials
-                return await self.async_pair_next_protocol()
+                return await self.async_begin_pairing()
             except exceptions.PairingError:
                 _LOGGER.exception("Authentication problem")
                 errors["base"] = "invalid_auth"
+            except AbortFlow:
+                raise
             except Exception:  # pylint: disable=broad-except
                 _LOGGER.exception("Unexpected exception")
                 errors["base"] = "unknown"
@@ -387,7 +293,7 @@
             await self.pairing.finish()
             if self.pairing.has_paired:
                 self.credentials[self.protocol.value] = self.pairing.service.credentials
-                return await self.async_pair_next_protocol()
+                return await self.async_begin_pairing()
 
             await self.pairing.close()
             return self.async_abort(reason="device_did_not_pair")
@@ -405,57 +311,55 @@
     async def async_step_service_problem(self, user_input=None):
         """Inform user that a service will not be added."""
         if user_input is not None:
-            return await self.async_pair_next_protocol()
+            self.credentials[self.protocol.value] = None
+            return await self.async_begin_pairing()
 
         return self.async_show_form(
             step_id="service_problem",
             description_placeholders={"protocol": protocol_str(self.protocol)},
         )
 
-    async def async_step_password(self, user_input=None):
-        """Inform user that password is not supported."""
-        if user_input is not None:
-            return await self.async_pair_next_protocol()
-
-        return self.async_show_form(
-            step_id="password",
-            description_placeholders={"protocol": protocol_str(self.protocol)},
-        )
-
-    async def _async_cleanup(self):
-        """Clean up allocated resources."""
-        if self.pairing is not None:
-            await self.pairing.close()
-            self.pairing = None
-
-    async def _async_get_entry(self):
-        """Return config entry or update existing config entry."""
-        # Abort if no protocols were paired
-        if not self.credentials:
-            return self.async_abort(reason="setup_failed")
+    def _async_get_entry(self, protocol, name, credentials, address):
+        if not is_valid_credentials(credentials):
+            return self.async_abort(reason="invalid_config")
 
         data = {
-            CONF_NAME: self.atv.name,
-            CONF_CREDENTIALS: self.credentials,
-            CONF_ADDRESS: str(self.atv.address),
-            CONF_IDENTIFIERS: self.atv_identifiers,
+            CONF_PROTOCOL: protocol.value,
+            CONF_NAME: name,
+            CONF_CREDENTIALS: credentials,
+            CONF_ADDRESS: str(address),
         }
 
-        existing_entry = await self.async_set_unique_id(
-            self.device_identifier, raise_on_progress=False
-        )
-
-        # If an existing config entry is updated, then this was a re-auth
-        if existing_entry:
-            self.hass.config_entries.async_update_entry(
-                existing_entry, data=data, unique_id=self.unique_id
-            )
-            self.hass.async_create_task(
-                self.hass.config_entries.async_reload(existing_entry.entry_id)
-            )
-            return self.async_abort(reason="reauth_successful")
-
-        return self.async_create_entry(title=self.atv.name, data=data)
+        self._abort_if_unique_id_configured(reload_on_update=False, updates=data)
+
+        return self.async_create_entry(title=name, data=data)
+
+    def _next_protocol_to_pair(self):
+        def _needs_pairing(protocol):
+            if self.atv.get_service(protocol) is None:
+                return False
+            return protocol.value not in self.credentials
+
+        for protocol in PROTOCOL_PRIORITY:
+            if _needs_pairing(protocol):
+                return protocol
+        return None
+
+    def _devices_str(self):
+        return ", ".join(
+            [
+                f"`{atv.name} ({atv.address})`"
+                for atv in self.scan_result
+                if atv.identifier not in self._async_current_ids()
+            ]
+        )
+
+    def _prefill_identifier(self):
+        # Return identifier (address) of one device that has not been paired with
+        for atv in self.scan_result:
+            if atv.identifier not in self._async_current_ids():
+                return str(atv.address)
+        return ""
 
 
 class AppleTVOptionsFlow(config_entries.OptionsFlow):
