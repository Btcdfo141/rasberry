--- conflicted
+++ resolved
@@ -26,7 +26,6 @@
     SERVICE_PURGE,
     SERVICE_PURGE_ENTITIES,
     SQLITE_URL_PREFIX,
-    STATE_ATTRIBUTES_ID_CACHE_SIZE,
     Recorder,
     get_instance,
 )
@@ -1481,12 +1480,9 @@
         assert all(event.data_id == first_data_id for event in events)
 
 
-<<<<<<< HEAD
-=======
 # Patch STATE_ATTRIBUTES_ID_CACHE_SIZE since otherwise
 # the CI can fail because the test takes too long to run
 @patch("homeassistant.components.recorder.STATE_ATTRIBUTES_ID_CACHE_SIZE", 5)
->>>>>>> fbc048f0
 def test_deduplication_state_attributes_inside_commit_interval(hass_recorder, caplog):
     """Test deduplication of state attributes inside the commit interval."""
     hass = hass_recorder()
@@ -1498,11 +1494,7 @@
     hass.states.set(entity_id, "off", attributes)
 
     # Now exaust the cache to ensure we go back to the db
-<<<<<<< HEAD
-    for attr_id in range(STATE_ATTRIBUTES_ID_CACHE_SIZE):
-=======
     for attr_id in range(5):
->>>>>>> fbc048f0
         hass.states.set(entity_id, "on", {"test_attr": attr_id})
         hass.states.set(entity_id, "off", {"test_attr": attr_id})
 
@@ -1520,11 +1512,7 @@
                 StateAttributes, (States.attributes_id == StateAttributes.attributes_id)
             )
         )
-<<<<<<< HEAD
-        assert len(states) == 4108
-=======
         assert len(states) == 22
->>>>>>> fbc048f0
         first_attributes_id = states[0].attributes_id
         last_attributes_id = states[-1].attributes_id
         assert first_attributes_id == last_attributes_id