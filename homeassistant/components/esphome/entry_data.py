"""Runtime entry data for ESPHome stored in hass.data."""
from __future__ import annotations

import asyncio
from collections.abc import Callable
from dataclasses import dataclass, field
import logging
<<<<<<< HEAD
from typing import Any, cast
=======
from typing import Any, TypeVar, cast
>>>>>>> 080ea614

from aioesphomeapi import (
    COMPONENT_TYPE_TO_INFO,
    APIClient,
    APIVersion,
    BinarySensorInfo,
    CameraInfo,
    ClimateInfo,
    CoverInfo,
    DeviceInfo,
    EntityInfo,
    EntityState,
    FanInfo,
    LightInfo,
    LockInfo,
    MediaPlayerInfo,
    NumberInfo,
    SelectInfo,
    SensorInfo,
    SwitchInfo,
    TextSensorInfo,
    UserService,
)
from aioesphomeapi.model import ButtonInfo

from homeassistant.config_entries import ConfigEntry
from homeassistant.core import HomeAssistant, callback
from homeassistant.helpers.dispatcher import async_dispatcher_send
from homeassistant.helpers.storage import Store

SAVE_DELAY = 120
_LOGGER = logging.getLogger(__name__)

# Mapping from ESPHome info type to HA platform
INFO_TYPE_TO_PLATFORM: dict[type[EntityInfo], str] = {
    BinarySensorInfo: "binary_sensor",
    ButtonInfo: "button",
    CameraInfo: "camera",
    ClimateInfo: "climate",
    CoverInfo: "cover",
    FanInfo: "fan",
    LightInfo: "light",
    LockInfo: "lock",
    MediaPlayerInfo: "media_player",
    NumberInfo: "number",
    SelectInfo: "select",
    SensorInfo: "sensor",
    SwitchInfo: "switch",
    TextSensorInfo: "sensor",
}

_StateT = TypeVar("_StateT", bound=EntityState)


@dataclass
class RuntimeEntryData:
    """Store runtime data for esphome config entries."""

    entry_id: str
    client: APIClient
    store: Store
    state: dict[str, dict[int, EntityState]] = field(default_factory=dict)
    info: dict[str, dict[int, EntityInfo]] = field(default_factory=dict)

    # A second list of EntityInfo objects
    # This is necessary for when an entity is being removed. HA requires
    # some static info to be accessible during removal (unique_id, maybe others)
    # If an entity can't find anything in the info array, it will look for info here.
    old_info: dict[str, dict[int, EntityInfo]] = field(default_factory=dict)

    services: dict[int, UserService] = field(default_factory=dict)
    available: bool = False
    device_info: DeviceInfo | None = None
    api_version: APIVersion = field(default_factory=APIVersion)
    cleanup_callbacks: list[Callable[[], None]] = field(default_factory=list)
    disconnect_callbacks: list[Callable[[], None]] = field(default_factory=list)
    state_subscriptions: dict[tuple[str, int], Callable[[], None]] = field(
        default_factory=dict
    )
    loaded_platforms: set[str] = field(default_factory=set)
    platform_load_lock: asyncio.Lock = field(default_factory=asyncio.Lock)
    _storage_contents: dict[str, Any] | None = None

    @callback
    def async_remove_entity(
        self, hass: HomeAssistant, component_key: str, key: int
    ) -> None:
        """Schedule the removal of an entity."""
        signal = f"esphome_{self.entry_id}_remove_{component_key}_{key}"
        async_dispatcher_send(hass, signal)

    async def _ensure_platforms_loaded(
        self, hass: HomeAssistant, entry: ConfigEntry, platforms: set[str]
    ) -> None:
        async with self.platform_load_lock:
            needed = platforms - self.loaded_platforms
            if needed:
                await hass.config_entries.async_forward_entry_setups(entry, needed)
            self.loaded_platforms |= needed

    async def async_update_static_infos(
        self, hass: HomeAssistant, entry: ConfigEntry, infos: list[EntityInfo]
    ) -> None:
        """Distribute an update of static infos to all platforms."""
        # First, load all platforms
        needed_platforms = set()
        for info in infos:
            for info_type, platform in INFO_TYPE_TO_PLATFORM.items():
                if isinstance(info, info_type):
                    needed_platforms.add(platform)
                    break
        await self._ensure_platforms_loaded(hass, entry, needed_platforms)

        # Then send dispatcher event
        signal = f"esphome_{self.entry_id}_on_list"
        async_dispatcher_send(hass, signal, infos)

    @callback
    def async_subscribe_state_update(
        self, state_type: str, state_key: int, entity_callback: Callable[[], None]
    ) -> Callable[[], None]:
        """Subscribe to state updates."""

        def _unsubscribe() -> None:
            self.state_subscriptions.pop((state_type, state_key))

        self.state_subscriptions[(state_type, state_key)] = entity_callback
        return _unsubscribe

    @callback
    def async_update_state(self, state: EntityState) -> None:
        """Distribute an update of state information to the target."""
<<<<<<< HEAD
        component_key = self.key_to_component[state.key]
        self.state[component_key][state.key] = state
        signal = f"esphome_{self.entry_id}_update_{component_key}_{state.key}"
        _LOGGER.debug(
            "Dispatching update for component %s with state key %s: %s",
            component_key,
            state.key,
            state,
        )
        async_dispatcher_send(hass, signal)
=======
        state_type = state.__class__.__name__
        _LOGGER.debug(
            "Dispatching update for component %s with state key %s: %s",
            state_type,
            state.key,
            state,
        )
        self.state_subscriptions[(state_type, state.key)]()
>>>>>>> 080ea614

    @callback
    def async_update_device_state(self, hass: HomeAssistant) -> None:
        """Distribute an update of a core device state like availability."""
        signal = f"esphome_{self.entry_id}_on_device_update"
        async_dispatcher_send(hass, signal)

    async def async_load_from_store(self) -> tuple[list[EntityInfo], list[UserService]]:
        """Load the retained data from store and return de-serialized data."""
        if (restored := await self.store.async_load()) is None:
            return [], []
        restored = cast("dict[str, Any]", restored)
        self._storage_contents = restored.copy()

        self.device_info = DeviceInfo.from_dict(restored.pop("device_info"))
        self.api_version = APIVersion.from_dict(restored.pop("api_version", {}))
        infos = []
        for comp_type, restored_infos in restored.items():
            if comp_type not in COMPONENT_TYPE_TO_INFO:
                continue
            for info in restored_infos:
                cls = COMPONENT_TYPE_TO_INFO[comp_type]
                infos.append(cls.from_dict(info))
        services = []
        for service in restored.get("services", []):
            services.append(UserService.from_dict(service))
        return infos, services

    async def async_save_to_store(self) -> None:
        """Generate dynamic data to store and save it to the filesystem."""
        if self.device_info is None:
            raise ValueError("device_info is not set yet")
        store_data: dict[str, Any] = {
            "device_info": self.device_info.to_dict(),
            "services": [],
            "api_version": self.api_version.to_dict(),
        }

        for comp_type, infos in self.info.items():
            store_data[comp_type] = [info.to_dict() for info in infos.values()]
        for service in self.services.values():
            store_data["services"].append(service.to_dict())

        if store_data == self._storage_contents:
            return

        def _memorized_storage() -> dict[str, Any]:
            self._storage_contents = store_data
            return store_data

        self.store.async_delay_save(_memorized_storage, SAVE_DELAY)<|MERGE_RESOLUTION|>--- conflicted
+++ resolved
@@ -5,11 +5,7 @@
 from collections.abc import Callable
 from dataclasses import dataclass, field
 import logging
-<<<<<<< HEAD
-from typing import Any, cast
-=======
 from typing import Any, TypeVar, cast
->>>>>>> 080ea614
 
 from aioesphomeapi import (
     COMPONENT_TYPE_TO_INFO,
@@ -142,18 +138,6 @@
     @callback
     def async_update_state(self, state: EntityState) -> None:
         """Distribute an update of state information to the target."""
-<<<<<<< HEAD
-        component_key = self.key_to_component[state.key]
-        self.state[component_key][state.key] = state
-        signal = f"esphome_{self.entry_id}_update_{component_key}_{state.key}"
-        _LOGGER.debug(
-            "Dispatching update for component %s with state key %s: %s",
-            component_key,
-            state.key,
-            state,
-        )
-        async_dispatcher_send(hass, signal)
-=======
         state_type = state.__class__.__name__
         _LOGGER.debug(
             "Dispatching update for component %s with state key %s: %s",
@@ -162,7 +146,6 @@
             state,
         )
         self.state_subscriptions[(state_type, state.key)]()
->>>>>>> 080ea614
 
     @callback
     def async_update_device_state(self, hass: HomeAssistant) -> None:
