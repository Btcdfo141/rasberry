--- conflicted
+++ resolved
@@ -172,16 +172,12 @@
         self._attr_is_on = None
         self.async_update_device()
 
-<<<<<<< HEAD
-    async def async_turn_on(self, **kwargs):
-=======
     @property
     def is_on(self):
         """Return true if switch is on."""
         return self._state
 
     async def async_turn_on(self, **kwargs: Any) -> None:
->>>>>>> abebf3c0
         """Turn the switch on."""
         await self._router.async_allow_block_device(self._mac, ALLOW)
         await self.coordinator.async_request_refresh()
