--- conflicted
+++ resolved
@@ -41,7 +41,6 @@
     SUPPORT_VOLUME_STEP,
 )
 from homeassistant.config_entries import SOURCE_REAUTH, ConfigEntry
-<<<<<<< HEAD
 from homeassistant.const import (
     CONF_HOST,
     CONF_MAC,
@@ -50,11 +49,7 @@
     STATE_OFF,
     STATE_ON,
 )
-from homeassistant.core import HomeAssistant
-=======
-from homeassistant.const import CONF_HOST, CONF_MAC, CONF_NAME, STATE_OFF, STATE_ON
 from homeassistant.core import HomeAssistant, callback
->>>>>>> 8714beb5
 from homeassistant.helpers import entity_component
 from homeassistant.helpers.aiohttp_client import async_get_clientsession
 import homeassistant.helpers.config_validation as cv
