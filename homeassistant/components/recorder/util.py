"""SQLAlchemy util functions."""
from __future__ import annotations

from collections.abc import Callable, Generator, Sequence
from contextlib import contextmanager
from datetime import date, datetime, timedelta
import functools
import logging
import os
import time
from typing import TYPE_CHECKING, Any, Concatenate, NoReturn, ParamSpec, TypeVar

from awesomeversion import (
    AwesomeVersion,
    AwesomeVersionException,
    AwesomeVersionStrategy,
)
import ciso8601
from sqlalchemy import text
from sqlalchemy.engine import Result, Row
from sqlalchemy.exc import OperationalError, SQLAlchemyError
from sqlalchemy.orm.query import Query
from sqlalchemy.orm.session import Session
from sqlalchemy.sql.lambdas import StatementLambdaElement
import voluptuous as vol

from homeassistant.core import HomeAssistant, callback
from homeassistant.helpers import config_validation as cv, issue_registry as ir
import homeassistant.util.dt as dt_util

from .const import DATA_INSTANCE, DOMAIN, SQLITE_URL_PREFIX, SupportedDialect
from .db_schema import (
    TABLE_RECORDER_RUNS,
    TABLE_SCHEMA_CHANGES,
    TABLES_TO_CHECK,
    RecorderRuns,
)
from .models import (
    DatabaseEngine,
    DatabaseOptimizer,
    StatisticPeriod,
    UnsupportedDialect,
    process_timestamp,
)

if TYPE_CHECKING:
    from sqlite3.dbapi2 import Cursor as SQLiteCursor

    from . import Recorder

_RecorderT = TypeVar("_RecorderT", bound="Recorder")
_P = ParamSpec("_P")

_LOGGER = logging.getLogger(__name__)

RETRIES = 3
QUERY_RETRY_WAIT = 0.1
SQLITE3_POSTFIXES = ["", "-wal", "-shm"]
DEFAULT_YIELD_STATES_ROWS = 32768


# Our minimum versions for each database
#
# Older MariaDB suffers https://jira.mariadb.org/browse/MDEV-25020
# which is fixed in 10.5.17, 10.6.9, 10.7.5, 10.8.4
#
def _simple_version(version: str) -> AwesomeVersion:
    """Return a simple version."""
    return AwesomeVersion(version, ensure_strategy=AwesomeVersionStrategy.SIMPLEVER)


MIN_VERSION_MARIA_DB = _simple_version("10.3.0")
RECOMMENDED_MIN_VERSION_MARIA_DB = _simple_version("10.5.17")
MARIADB_WITH_FIXED_IN_QUERIES_105 = _simple_version("10.5.17")
MARIA_DB_106 = _simple_version("10.6.0")
MARIADB_WITH_FIXED_IN_QUERIES_106 = _simple_version("10.6.9")
RECOMMENDED_MIN_VERSION_MARIA_DB_106 = _simple_version("10.6.9")
MARIA_DB_107 = _simple_version("10.7.0")
RECOMMENDED_MIN_VERSION_MARIA_DB_107 = _simple_version("10.7.5")
MARIADB_WITH_FIXED_IN_QUERIES_107 = _simple_version("10.7.5")
MARIA_DB_108 = _simple_version("10.8.0")
RECOMMENDED_MIN_VERSION_MARIA_DB_108 = _simple_version("10.8.4")
MARIADB_WITH_FIXED_IN_QUERIES_108 = _simple_version("10.8.4")
MIN_VERSION_MYSQL = _simple_version("8.0.0")
MIN_VERSION_PGSQL = _simple_version("12.0")
MIN_VERSION_SQLITE = _simple_version("3.31.0")


# This is the maximum time after the recorder ends the session
# before we no longer consider startup to be a "restart" and we
# should do a check on the sqlite3 database.
MAX_RESTART_TIME = timedelta(minutes=10)

# Retry when one of the following MySQL errors occurred:
RETRYABLE_MYSQL_ERRORS = (1205, 1206, 1213)
# 1205: Lock wait timeout exceeded; try restarting transaction
# 1206: The total number of locks exceeds the lock table size
# 1213: Deadlock found when trying to get lock; try restarting transaction

FIRST_POSSIBLE_SUNDAY = 8
SUNDAY_WEEKDAY = 6
DAYS_IN_WEEK = 7


@contextmanager
def session_scope(
    *,
    hass: HomeAssistant | None = None,
    session: Session | None = None,
    exception_filter: Callable[[Exception], bool] | None = None,
) -> Generator[Session, None, None]:
    """Provide a transactional scope around a series of operations."""
    if session is None and hass is not None:
        session = get_instance(hass).get_session()

    if session is None:
        raise RuntimeError("Session required")

    need_rollback = False
    try:
        yield session
        if session.get_transaction():
            need_rollback = True
            session.commit()
    except Exception as err:  # pylint: disable=broad-except
        _LOGGER.error("Error executing query: %s", err)
        if need_rollback:
            session.rollback()
        if not exception_filter or not exception_filter(err):
            raise
    finally:
        session.close()


def commit(session: Session, work: Any) -> bool:
    """Commit & retry work: Either a model or in a function."""
    for _ in range(0, RETRIES):
        try:
            if callable(work):
                work(session)
            else:
                session.add(work)
            session.commit()
            return True
        except OperationalError as err:
            _LOGGER.error("Error executing query: %s", err)
            session.rollback()
            time.sleep(QUERY_RETRY_WAIT)
    return False


def execute(
    qry: Query, to_native: bool = False, validate_entity_ids: bool = True
) -> list[Row]:
    """Query the database and convert the objects to HA native form.

    This method also retries a few times in the case of stale connections.
    """
    for tryno in range(0, RETRIES):
        try:
            timer_start = time.perf_counter()
            if to_native:
                result = [
                    row
                    for row in (
                        row.to_native(validate_entity_id=validate_entity_ids)
                        for row in qry
                    )
                    if row is not None
                ]
            else:
                result = qry.all()

            if _LOGGER.isEnabledFor(logging.DEBUG):
                elapsed = time.perf_counter() - timer_start
                if to_native:
                    _LOGGER.debug(
                        "converting %d rows to native objects took %fs",
                        len(result),
                        elapsed,
                    )
                else:
                    _LOGGER.debug(
                        "querying %d rows took %fs",
                        len(result),
                        elapsed,
                    )

            return result
        except SQLAlchemyError as err:
            _LOGGER.error("Error executing query: %s", err)

            if tryno == RETRIES - 1:
                raise
            time.sleep(QUERY_RETRY_WAIT)

    # Unreachable
    raise RuntimeError  # pragma: no cover


def execute_stmt_lambda_element(
    session: Session,
    stmt: StatementLambdaElement,
    start_time: datetime | None = None,
    end_time: datetime | None = None,
    yield_per: int = DEFAULT_YIELD_STATES_ROWS,
) -> Sequence[Row] | Result:
    """Execute a StatementLambdaElement.

    If the time window passed is greater than one day
    the execution method will switch to yield_per to
    reduce memory pressure.

    It is not recommended to pass a time window
    when selecting non-ranged rows (ie selecting
    specific entities) since they are usually faster
    with .all().
    """
    executed = session.execute(stmt)
    use_all = not start_time or ((end_time or dt_util.utcnow()) - start_time).days <= 1
    for tryno in range(RETRIES):
        try:
            if use_all:
                return executed.all()
            return executed.yield_per(yield_per)
        except SQLAlchemyError as err:
            _LOGGER.error("Error executing query: %s", err)
            if tryno == RETRIES - 1:
                raise
            time.sleep(QUERY_RETRY_WAIT)

    # Unreachable
    raise RuntimeError  # pragma: no cover


def validate_or_move_away_sqlite_database(dburl: str) -> bool:
    """Ensure that the database is valid or move it away."""
    dbpath = dburl_to_path(dburl)

    if not os.path.exists(dbpath):
        # Database does not exist yet, this is OK
        return True

    if not validate_sqlite_database(dbpath):
        move_away_broken_database(dbpath)
        return False

    return True


def dburl_to_path(dburl: str) -> str:
    """Convert the db url into a filesystem path."""
    return dburl.removeprefix(SQLITE_URL_PREFIX)


def last_run_was_recently_clean(cursor: SQLiteCursor) -> bool:
    """Verify the last recorder run was recently clean."""

    cursor.execute("SELECT end FROM recorder_runs ORDER BY start DESC LIMIT 1;")
    end_time = cursor.fetchone()

    if not end_time or not end_time[0]:
        return False

    last_run_end_time = process_timestamp(dt_util.parse_datetime(end_time[0]))
    assert last_run_end_time is not None
    now = dt_util.utcnow()

    _LOGGER.debug("The last run ended at: %s (now: %s)", last_run_end_time, now)

    if last_run_end_time + MAX_RESTART_TIME < now:
        return False

    return True


def basic_sanity_check(cursor: SQLiteCursor) -> bool:
    """Check tables to make sure select does not fail."""

    for table in TABLES_TO_CHECK:
        if table in (TABLE_RECORDER_RUNS, TABLE_SCHEMA_CHANGES):
            cursor.execute(f"SELECT * FROM {table};")  # nosec # not injection
        else:
            cursor.execute(f"SELECT * FROM {table} LIMIT 1;")  # nosec # not injection

    return True


def validate_sqlite_database(dbpath: str) -> bool:
    """Run a quick check on an sqlite database to see if it is corrupt."""
    import sqlite3  # pylint: disable=import-outside-toplevel

    try:
        conn = sqlite3.connect(dbpath)
        run_checks_on_open_db(dbpath, conn.cursor())
        conn.close()
    except sqlite3.DatabaseError:
        _LOGGER.exception("The database at %s is corrupt or malformed", dbpath)
        return False

    return True


def run_checks_on_open_db(dbpath: str, cursor: SQLiteCursor) -> None:
    """Run checks that will generate a sqlite3 exception if there is corruption."""
    sanity_check_passed = basic_sanity_check(cursor)
    last_run_was_clean = last_run_was_recently_clean(cursor)

    if sanity_check_passed and last_run_was_clean:
        _LOGGER.debug(
            "The system was restarted cleanly and passed the basic sanity check"
        )
        return

    if not sanity_check_passed:
        _LOGGER.warning(
            "The database sanity check failed to validate the sqlite3 database at %s",
            dbpath,
        )

    if not last_run_was_clean:
        _LOGGER.warning(
            (
                "The system could not validate that the sqlite3 database at %s was"
                " shutdown cleanly"
            ),
            dbpath,
        )


def move_away_broken_database(dbfile: str) -> None:
    """Move away a broken sqlite3 database."""

    isotime = dt_util.utcnow().isoformat()
    corrupt_postfix = f".corrupt.{isotime}"

    _LOGGER.error(
        (
            "The system will rename the corrupt database file %s to %s in order to"
            " allow startup to proceed"
        ),
        dbfile,
        f"{dbfile}{corrupt_postfix}",
    )

    for postfix in SQLITE3_POSTFIXES:
        path = f"{dbfile}{postfix}"
        if not os.path.exists(path):
            continue
        os.rename(path, f"{path}{corrupt_postfix}")


def execute_on_connection(dbapi_connection: Any, statement: str) -> None:
    """Execute a single statement with a dbapi connection."""
    cursor = dbapi_connection.cursor()
    cursor.execute(statement)
    cursor.close()


def query_on_connection(dbapi_connection: Any, statement: str) -> Any:
    """Execute a single statement with a dbapi connection and return the result."""
    cursor = dbapi_connection.cursor()
    cursor.execute(statement)
    result = cursor.fetchall()
    cursor.close()
    return result


def _fail_unsupported_dialect(dialect_name: str) -> NoReturn:
    """Warn about unsupported database version."""
    _LOGGER.error(
        (
            "Database %s is not supported; Home Assistant supports %s. "
            "Starting with Home Assistant 2022.6 this prevents the recorder from "
            "starting. Please migrate your database to a supported software"
        ),
        dialect_name,
        "MariaDB ≥ 10.3, MySQL ≥ 8.0, PostgreSQL ≥ 12, SQLite ≥ 3.31.0",
    )
    raise UnsupportedDialect


def _fail_unsupported_version(
    server_version: str, dialect_name: str, minimum_version: str
) -> NoReturn:
    """Warn about unsupported database version."""
    _LOGGER.error(
        (
            "Version %s of %s is not supported; minimum supported version is %s. "
            "Starting with Home Assistant 2022.6 this prevents the recorder from "
            "starting. Please upgrade your database software"
        ),
        server_version,
        dialect_name,
        minimum_version,
    )
    raise UnsupportedDialect


def _extract_version_from_server_response(
    server_response: str,
) -> AwesomeVersion | None:
    """Attempt to extract version from server response."""
    try:
        return AwesomeVersion(
            server_response,
            ensure_strategy=AwesomeVersionStrategy.SIMPLEVER,
            find_first_match=True,
        )
    except AwesomeVersionException:
        return None


def _datetime_or_none(value: str) -> datetime | None:
    """Fast version of mysqldb DateTime_or_None.

    https://github.com/PyMySQL/mysqlclient/blob/v2.1.0/MySQLdb/times.py#L66
    """
    try:
        return ciso8601.parse_datetime(value)
    except ValueError:
        return None


def build_mysqldb_conv() -> dict:
    """Build a MySQLDB conv dict that uses cisco8601 to parse datetimes."""
    # Late imports since we only call this if they are using mysqldb
    # pylint: disable=import-outside-toplevel,import-error
    from MySQLdb.constants import FIELD_TYPE
    from MySQLdb.converters import conversions

    return {**conversions, FIELD_TYPE.DATETIME: _datetime_or_none}


@callback
def _async_create_mariadb_range_index_regression_issue(
    hass: HomeAssistant, version: AwesomeVersion
) -> None:
    """Create an issue for the index range regression in older MariaDB.

    The range scan issue was fixed in MariaDB 10.5.17, 10.6.9, 10.7.5, 10.8.4 and later.
    """
    if version >= MARIA_DB_108:
        min_version = RECOMMENDED_MIN_VERSION_MARIA_DB_108
    elif version >= MARIA_DB_107:
        min_version = RECOMMENDED_MIN_VERSION_MARIA_DB_107
    elif version >= MARIA_DB_106:
        min_version = RECOMMENDED_MIN_VERSION_MARIA_DB_106
    else:
        min_version = RECOMMENDED_MIN_VERSION_MARIA_DB
    ir.async_create_issue(
        hass,
        DOMAIN,
        "maria_db_range_index_regression",
        is_fixable=False,
        severity=ir.IssueSeverity.CRITICAL,
        learn_more_url="https://jira.mariadb.org/browse/MDEV-25020",
        translation_key="maria_db_range_index_regression",
        translation_placeholders={"min_version": str(min_version)},
    )


def setup_connection_for_dialect(
    instance: Recorder,
    dialect_name: str,
    dbapi_connection: Any,
    first_connection: bool,
) -> DatabaseEngine | None:
    """Execute statements needed for dialect connection."""
    version: AwesomeVersion | None = None
    slow_range_in_select = True
    if dialect_name == SupportedDialect.SQLITE:
        slow_range_in_select = False
        if first_connection:
            old_isolation = dbapi_connection.isolation_level
            dbapi_connection.isolation_level = None
            execute_on_connection(dbapi_connection, "PRAGMA journal_mode=WAL")
            dbapi_connection.isolation_level = old_isolation
            # WAL mode only needs to be setup once
            # instead of every time we open the sqlite connection
            # as its persistent and isn't free to call every time.
            result = query_on_connection(dbapi_connection, "SELECT sqlite_version()")
            version_string = result[0][0]
            version = _extract_version_from_server_response(version_string)

            if not version or version < MIN_VERSION_SQLITE:
                _fail_unsupported_version(
                    version or version_string, "SQLite", MIN_VERSION_SQLITE
                )

        # The upper bound on the cache size is approximately 16MiB of memory
        execute_on_connection(dbapi_connection, "PRAGMA cache_size = -16384")

        #
        # Enable FULL synchronous if they have a commit interval of 0
        # or NORMAL if they do not.
        #
        # https://sqlite.org/pragma.html#pragma_synchronous
        # The synchronous=NORMAL setting is a good choice for most applications
        # running in WAL mode.
        #
        synchronous = "NORMAL" if instance.commit_interval else "FULL"
        execute_on_connection(dbapi_connection, f"PRAGMA synchronous={synchronous}")

        # enable support for foreign keys
        execute_on_connection(dbapi_connection, "PRAGMA foreign_keys=ON")

    elif dialect_name == SupportedDialect.MYSQL:
        execute_on_connection(dbapi_connection, "SET session wait_timeout=28800")
        if first_connection:
            result = query_on_connection(dbapi_connection, "SELECT VERSION()")
            version_string = result[0][0]
            version = _extract_version_from_server_response(version_string)
            is_maria_db = "mariadb" in version_string.lower()

            if is_maria_db:
                if not version or version < MIN_VERSION_MARIA_DB:
                    _fail_unsupported_version(
                        version or version_string, "MariaDB", MIN_VERSION_MARIA_DB
                    )
                if version and (
                    (version < RECOMMENDED_MIN_VERSION_MARIA_DB)
                    or (MARIA_DB_106 <= version < RECOMMENDED_MIN_VERSION_MARIA_DB_106)
                    or (MARIA_DB_107 <= version < RECOMMENDED_MIN_VERSION_MARIA_DB_107)
                    or (MARIA_DB_108 <= version < RECOMMENDED_MIN_VERSION_MARIA_DB_108)
                ):
                    instance.hass.add_job(
                        _async_create_mariadb_range_index_regression_issue,
                        instance.hass,
                        version,
                    )

            else:
                if not version or version < MIN_VERSION_MYSQL:
                    _fail_unsupported_version(
                        version or version_string, "MySQL", MIN_VERSION_MYSQL
                    )

<<<<<<< HEAD
        slow_range_in_select = bool(
            not version
            or version < MARIADB_WITH_FIXED_IN_QUERIES_105
            or MARIA_DB_106 <= version < MARIADB_WITH_FIXED_IN_QUERIES_106
            or MARIA_DB_107 <= version < MARIADB_WITH_FIXED_IN_QUERIES_107
            or MARIA_DB_108 <= version < MARIADB_WITH_FIXED_IN_QUERIES_108
        )

        # Ensure all times are using UTC to avoid issues with daylight savings
        execute_on_connection(dbapi_connection, "SET time_zone = '+00:00'")
=======
            slow_range_in_select = bool(
                not version
                or version < MARIADB_WITH_FIXED_IN_QUERIES_105
                or MARIA_DB_106 <= version < MARIADB_WITH_FIXED_IN_QUERIES_106
                or MARIA_DB_107 <= version < MARIADB_WITH_FIXED_IN_QUERIES_107
                or MARIA_DB_108 <= version < MARIADB_WITH_FIXED_IN_QUERIES_108
            )
>>>>>>> a202588f
    elif dialect_name == SupportedDialect.POSTGRESQL:
        # Historically we have marked PostgreSQL as having slow range in select
        # but this may not be true for all versions. We should investigate
        # this further when we have more data and remove this if possible
        # in the future so we can use the simpler purge SQL query for
        # _select_unused_attributes_ids and _select_unused_events_ids
        if first_connection:
            # server_version_num was added in 2006
            result = query_on_connection(dbapi_connection, "SHOW server_version")
            version_string = result[0][0]
            version = _extract_version_from_server_response(version_string)
            if not version or version < MIN_VERSION_PGSQL:
                _fail_unsupported_version(
                    version or version_string, "PostgreSQL", MIN_VERSION_PGSQL
                )

    else:
        _fail_unsupported_dialect(dialect_name)

    if not first_connection:
        return None

    return DatabaseEngine(
        dialect=SupportedDialect(dialect_name),
        version=version,
        optimizer=DatabaseOptimizer(slow_range_in_select=slow_range_in_select),
    )


def end_incomplete_runs(session: Session, start_time: datetime) -> None:
    """End any incomplete recorder runs."""
    for run in session.query(RecorderRuns).filter_by(end=None):
        run.closed_incorrect = True
        run.end = start_time
        _LOGGER.warning(
            "Ended unfinished session (id=%s from %s)", run.run_id, run.start
        )
        session.add(run)


_FuncType = Callable[Concatenate[_RecorderT, _P], bool]


def retryable_database_job(
    description: str,
) -> Callable[[_FuncType[_RecorderT, _P]], _FuncType[_RecorderT, _P]]:
    """Try to execute a database job.

    The job should return True if it finished, and False if it needs to be rescheduled.
    """

    def decorator(job: _FuncType[_RecorderT, _P]) -> _FuncType[_RecorderT, _P]:
        @functools.wraps(job)
        def wrapper(instance: _RecorderT, *args: _P.args, **kwargs: _P.kwargs) -> bool:
            try:
                return job(instance, *args, **kwargs)
            except OperationalError as err:
                assert instance.engine is not None
                if (
                    instance.engine.dialect.name == SupportedDialect.MYSQL
                    and err.orig
                    and err.orig.args[0] in RETRYABLE_MYSQL_ERRORS
                ):
                    _LOGGER.info(
                        "%s; %s not completed, retrying", err.orig.args[1], description
                    )
                    time.sleep(instance.db_retry_wait)
                    # Failed with retryable error
                    return False

                _LOGGER.warning("Error executing %s: %s", description, err)

            # Failed with permanent error
            return True

        return wrapper

    return decorator


def periodic_db_cleanups(instance: Recorder) -> None:
    """Run any database cleanups that need to happen periodically.

    These cleanups will happen nightly or after any purge.
    """
    assert instance.engine is not None
    if instance.engine.dialect.name == SupportedDialect.SQLITE:
        # Execute sqlite to create a wal checkpoint and free up disk space
        _LOGGER.debug("WAL checkpoint")
        with instance.engine.connect() as connection:
            connection.execute(text("PRAGMA wal_checkpoint(TRUNCATE);"))


@contextmanager
def write_lock_db_sqlite(instance: Recorder) -> Generator[None, None, None]:
    """Lock database for writes."""
    assert instance.engine is not None
    with instance.engine.connect() as connection:
        # Execute sqlite to create a wal checkpoint
        # This is optional but makes sure the backup is going to be minimal
        connection.execute(text("PRAGMA wal_checkpoint(TRUNCATE)"))
        # Create write lock
        _LOGGER.debug("Lock database")
        connection.execute(text("BEGIN IMMEDIATE;"))
        try:
            yield
        finally:
            _LOGGER.debug("Unlock database")
            connection.execute(text("END;"))


def async_migration_in_progress(hass: HomeAssistant) -> bool:
    """Determine if a migration is in progress.

    This is a thin wrapper that allows us to change
    out the implementation later.
    """
    if DATA_INSTANCE not in hass.data:
        return False
    instance = get_instance(hass)
    return instance.migration_in_progress


def async_migration_is_live(hass: HomeAssistant) -> bool:
    """Determine if a migration is live.

    This is a thin wrapper that allows us to change
    out the implementation later.
    """
    if DATA_INSTANCE not in hass.data:
        return False
    instance: Recorder = hass.data[DATA_INSTANCE]
    return instance.migration_is_live


def second_sunday(year: int, month: int) -> date:
    """Return the datetime.date for the second sunday of a month."""
    second = date(year, month, FIRST_POSSIBLE_SUNDAY)
    day_of_week = second.weekday()
    if day_of_week == SUNDAY_WEEKDAY:
        return second
    return second.replace(
        day=(FIRST_POSSIBLE_SUNDAY + (SUNDAY_WEEKDAY - day_of_week) % DAYS_IN_WEEK)
    )


def is_second_sunday(date_time: datetime) -> bool:
    """Check if a time is the second sunday of the month."""
    return bool(second_sunday(date_time.year, date_time.month).day == date_time.day)


def get_instance(hass: HomeAssistant) -> Recorder:
    """Get the recorder instance."""
    instance: Recorder = hass.data[DATA_INSTANCE]
    return instance


PERIOD_SCHEMA = vol.Schema(
    {
        vol.Exclusive("calendar", "period"): vol.Schema(
            {
                vol.Required("period"): vol.Any("hour", "day", "week", "month", "year"),
                vol.Optional("offset"): int,
            }
        ),
        vol.Exclusive("fixed_period", "period"): vol.Schema(
            {
                vol.Optional("start_time"): vol.All(cv.datetime, dt_util.as_utc),
                vol.Optional("end_time"): vol.All(cv.datetime, dt_util.as_utc),
            }
        ),
        vol.Exclusive("rolling_window", "period"): vol.Schema(
            {
                vol.Required("duration"): cv.time_period_dict,
                vol.Optional("offset"): cv.time_period_dict,
            }
        ),
    }
)


def resolve_period(
    period_def: StatisticPeriod,
) -> tuple[datetime | None, datetime | None]:
    """Return start and end datetimes for a statistic period definition."""
    start_time = None
    end_time = None

    if "calendar" in period_def:
        calendar_period = period_def["calendar"]["period"]
        start_of_day = dt_util.start_of_local_day()
        cal_offset = period_def["calendar"].get("offset", 0)
        if calendar_period == "hour":
            start_time = dt_util.now().replace(minute=0, second=0, microsecond=0)
            start_time += timedelta(hours=cal_offset)
            end_time = start_time + timedelta(hours=1)
        elif calendar_period == "day":
            start_time = start_of_day
            start_time += timedelta(days=cal_offset)
            end_time = start_time + timedelta(days=1)
        elif calendar_period == "week":
            start_time = start_of_day - timedelta(days=start_of_day.weekday())
            start_time += timedelta(days=cal_offset * 7)
            end_time = start_time + timedelta(weeks=1)
        elif calendar_period == "month":
            start_time = start_of_day.replace(day=28)
            # This works for up to 48 months of offset
            start_time = (start_time + timedelta(days=cal_offset * 31)).replace(day=1)
            end_time = (start_time + timedelta(days=31)).replace(day=1)
        else:  # calendar_period = "year"
            start_time = start_of_day.replace(month=12, day=31)
            # This works for 100+ years of offset
            start_time = (start_time + timedelta(days=cal_offset * 366)).replace(
                month=1, day=1
            )
            end_time = (start_time + timedelta(days=365)).replace(day=1)

        start_time = dt_util.as_utc(start_time)
        end_time = dt_util.as_utc(end_time)

    elif "fixed_period" in period_def:
        start_time = period_def["fixed_period"].get("start_time")
        end_time = period_def["fixed_period"].get("end_time")

    elif "rolling_window" in period_def:
        duration = period_def["rolling_window"]["duration"]
        now = dt_util.utcnow()
        start_time = now - duration
        end_time = start_time + duration

        if offset := period_def["rolling_window"].get("offset"):
            start_time += offset
            end_time += offset

    return (start_time, end_time)<|MERGE_RESOLUTION|>--- conflicted
+++ resolved
@@ -536,18 +536,6 @@
                         version or version_string, "MySQL", MIN_VERSION_MYSQL
                     )
 
-<<<<<<< HEAD
-        slow_range_in_select = bool(
-            not version
-            or version < MARIADB_WITH_FIXED_IN_QUERIES_105
-            or MARIA_DB_106 <= version < MARIADB_WITH_FIXED_IN_QUERIES_106
-            or MARIA_DB_107 <= version < MARIADB_WITH_FIXED_IN_QUERIES_107
-            or MARIA_DB_108 <= version < MARIADB_WITH_FIXED_IN_QUERIES_108
-        )
-
-        # Ensure all times are using UTC to avoid issues with daylight savings
-        execute_on_connection(dbapi_connection, "SET time_zone = '+00:00'")
-=======
             slow_range_in_select = bool(
                 not version
                 or version < MARIADB_WITH_FIXED_IN_QUERIES_105
@@ -555,7 +543,9 @@
                 or MARIA_DB_107 <= version < MARIADB_WITH_FIXED_IN_QUERIES_107
                 or MARIA_DB_108 <= version < MARIADB_WITH_FIXED_IN_QUERIES_108
             )
->>>>>>> a202588f
+
+        # Ensure all times are using UTC to avoid issues with daylight savings
+        execute_on_connection(dbapi_connection, "SET time_zone = '+00:00'")
     elif dialect_name == SupportedDialect.POSTGRESQL:
         # Historically we have marked PostgreSQL as having slow range in select
         # but this may not be true for all versions. We should investigate
