--- conflicted
+++ resolved
@@ -7,14 +7,8 @@
 from syrupy import SnapshotAssertion
 
 from homeassistant.components.sensor import DOMAIN as SENSOR_DOMAIN
-<<<<<<< HEAD
-from homeassistant.components.withings.const import DOMAIN, Measurement
-from homeassistant.components.withings.entity import WithingsEntityDescription
+from homeassistant.components.withings.const import DOMAIN
 from homeassistant.components.withings.sensor import MEASUREMENT_SENSORS, SLEEP_SENSORS
-=======
-from homeassistant.components.withings.const import DOMAIN
-from homeassistant.components.withings.sensor import SENSORS
->>>>>>> 3e4edc8e
 from homeassistant.const import STATE_UNAVAILABLE
 from homeassistant.core import HomeAssistant
 from homeassistant.helpers import entity_registry as er
@@ -23,48 +17,6 @@
 from .conftest import USER_ID
 
 from tests.common import MockConfigEntry, async_fire_time_changed
-<<<<<<< HEAD
-from tests.typing import ClientSessionGenerator
-
-WITHINGS_MEASUREMENTS_MAP: dict[Measurement, WithingsEntityDescription] = {
-    attr.measurement: attr for attr in (MEASUREMENT_SENSORS + SLEEP_SENSORS)
-}
-
-
-EXPECTED_DATA = (
-    (Measurement.WEIGHT_KG, 70.0),
-    (Measurement.FAT_MASS_KG, 5.0),
-    (Measurement.FAT_FREE_MASS_KG, 60.0),
-    (Measurement.MUSCLE_MASS_KG, 50.0),
-    (Measurement.BONE_MASS_KG, 10.0),
-    (Measurement.HEIGHT_M, 2.0),
-    (Measurement.FAT_RATIO_PCT, 0.07),
-    (Measurement.DIASTOLIC_MMHG, 70.0),
-    (Measurement.SYSTOLIC_MMGH, 100.0),
-    (Measurement.HEART_PULSE_BPM, 60.0),
-    (Measurement.SPO2_PCT, 0.95),
-    (Measurement.HYDRATION, 0.95),
-    (Measurement.PWV, 100.0),
-    (Measurement.SLEEP_BREATHING_DISTURBANCES_INTENSITY, 160.0),
-    (Measurement.SLEEP_DEEP_DURATION_SECONDS, 322),
-    (Measurement.SLEEP_HEART_RATE_AVERAGE, 164.0),
-    (Measurement.SLEEP_HEART_RATE_MAX, 165.0),
-    (Measurement.SLEEP_HEART_RATE_MIN, 166.0),
-    (Measurement.SLEEP_LIGHT_DURATION_SECONDS, 334),
-    (Measurement.SLEEP_REM_DURATION_SECONDS, 336),
-    (Measurement.SLEEP_RESPIRATORY_RATE_AVERAGE, 169.0),
-    (Measurement.SLEEP_RESPIRATORY_RATE_MAX, 170.0),
-    (Measurement.SLEEP_RESPIRATORY_RATE_MIN, 171.0),
-    (Measurement.SLEEP_SCORE, 222),
-    (Measurement.SLEEP_SNORING, 173.0),
-    (Measurement.SLEEP_SNORING_EPISODE_COUNT, 348),
-    (Measurement.SLEEP_TOSLEEP_DURATION_SECONDS, 162.0),
-    (Measurement.SLEEP_TOWAKEUP_DURATION_SECONDS, 163.0),
-    (Measurement.SLEEP_WAKEUP_COUNT, 350),
-    (Measurement.SLEEP_WAKEUP_DURATION_SECONDS, 176.0),
-)
-=======
->>>>>>> 3e4edc8e
 
 
 async def async_get_entity_id(
@@ -80,66 +32,6 @@
     return entity_registry.async_get_entity_id(platform, DOMAIN, unique_id)
 
 
-<<<<<<< HEAD
-def async_assert_state_equals(
-    entity_id: str,
-    state_obj: State,
-    expected: Any,
-    description: WithingsEntityDescription,
-) -> None:
-    """Assert at given state matches what is expected."""
-    assert state_obj, f"Expected entity {entity_id} to exist but it did not"
-
-    assert state_obj.state == str(expected), (
-        f"Expected {expected} but was {state_obj.state} "
-        f"for measure {description.measurement}, {entity_id}"
-    )
-
-
-@pytest.mark.usefixtures("entity_registry_enabled_by_default")
-async def test_sensor_default_enabled_entities(
-    hass: HomeAssistant,
-    withings: AsyncMock,
-    webhook_config_entry: MockConfigEntry,
-    hass_client_no_auth: ClientSessionGenerator,
-    freezer: FrozenDateTimeFactory,
-) -> None:
-    """Test entities enabled by default."""
-    await setup_integration(hass, webhook_config_entry)
-    await prepare_webhook_setup(hass, freezer)
-    entity_registry: EntityRegistry = er.async_get(hass)
-
-    client = await hass_client_no_auth()
-    # Assert entities should exist.
-    for attribute in MEASUREMENT_SENSORS + SLEEP_SENSORS:
-        entity_id = await async_get_entity_id(hass, attribute, USER_ID, SENSOR_DOMAIN)
-        assert entity_id
-        assert entity_registry.async_is_registered(entity_id)
-    resp = await call_webhook(
-        hass,
-        WEBHOOK_ID,
-        {"userid": USER_ID, "appli": NotifyAppli.SLEEP},
-        client,
-    )
-    assert resp.message_code == 0
-    resp = await call_webhook(
-        hass,
-        WEBHOOK_ID,
-        {"userid": USER_ID, "appli": NotifyAppli.WEIGHT},
-        client,
-    )
-    assert resp.message_code == 0
-
-    for measurement, expected in EXPECTED_DATA:
-        attribute = WITHINGS_MEASUREMENTS_MAP[measurement]
-        entity_id = await async_get_entity_id(hass, attribute, USER_ID, SENSOR_DOMAIN)
-        state_obj = hass.states.get(entity_id)
-
-        async_assert_state_equals(entity_id, state_obj, expected, attribute)
-
-
-=======
->>>>>>> 3e4edc8e
 @pytest.mark.usefixtures("entity_registry_enabled_by_default")
 async def test_all_entities(
     hass: HomeAssistant,
@@ -150,13 +42,8 @@
     """Test all entities."""
     await setup_integration(hass, polling_config_entry)
 
-<<<<<<< HEAD
     for sensor in MEASUREMENT_SENSORS + SLEEP_SENSORS:
         entity_id = await async_get_entity_id(hass, sensor, USER_ID, SENSOR_DOMAIN)
-=======
-    for sensor in SENSORS:
-        entity_id = await async_get_entity_id(hass, sensor.key, USER_ID, SENSOR_DOMAIN)
->>>>>>> 3e4edc8e
         assert hass.states.get(entity_id) == snapshot
 
 
