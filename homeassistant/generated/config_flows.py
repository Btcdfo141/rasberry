--- conflicted
+++ resolved
@@ -82,11 +82,8 @@
     "forked_daapd",
     "foscam",
     "freebox",
-<<<<<<< HEAD
+    "freedompro",
     "frigidaire",
-=======
-    "freedompro",
->>>>>>> 62c3b3bd
     "fritz",
     "fritzbox",
     "fritzbox_callmonitor",
