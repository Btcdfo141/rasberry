"""Test the Control4 config flow."""
import datetime

from pyControl4.account import C4Account
from pyControl4.director import C4Director
from pyControl4.error_handling import Unauthorized

from homeassistant import config_entries, setup
from homeassistant.components.control4.const import (
    CONF_ALARM_AWAY_MODE,
    CONF_ALARM_CUSTOM_BYPASS_MODE,
    CONF_ALARM_HOME_MODE,
    CONF_ALARM_NIGHT_MODE,
    DEFAULT_ALARM_AWAY_MODE,
    DEFAULT_ALARM_CUSTOM_BYPASS_MODE,
    DEFAULT_ALARM_HOME_MODE,
    DEFAULT_ALARM_NIGHT_MODE,
    DEFAULT_SCAN_INTERVAL,
    DOMAIN,
)
from homeassistant.const import (
    CONF_HOST,
    CONF_PASSWORD,
    CONF_SCAN_INTERVAL,
    CONF_USERNAME,
)

from tests.async_mock import AsyncMock, patch
from tests.common import MockConfigEntry


def _get_mock_c4_account(
    getAccountControllers={
        "controllerCommonName": "control4_model_00AA00AA00AA",
        "href": "https://apis.control4.com/account/v3/rest/accounts/000000",
        "name": "Name",
    },
    getDirectorBearerToken={
        "token": "token",
        "token_expiration": datetime.datetime(2020, 7, 15, 13, 50, 15, 26940),
    },
):
    c4_account_mock = AsyncMock(C4Account)

    c4_account_mock.getAccountControllers.return_value = getAccountControllers
    c4_account_mock.getDirectorBearerToken.return_value = getDirectorBearerToken

    return c4_account_mock


def _get_mock_c4_director(getAllItemInfo={}):
    c4_director_mock = AsyncMock(C4Director)
    c4_director_mock.getAllItemInfo.return_value = getAllItemInfo

    return c4_director_mock


async def test_form(hass):
    """Test we get the form."""
    await setup.async_setup_component(hass, "persistent_notification", {})
    result = await hass.config_entries.flow.async_init(
        DOMAIN, context={"source": config_entries.SOURCE_USER}
    )
    assert result["type"] == "form"
    assert result["errors"] == {}

    c4_account = _get_mock_c4_account()
    c4_director = _get_mock_c4_director()
    with patch(
        "homeassistant.components.control4.config_flow.C4Account",
        return_value=c4_account,
    ), patch(
        "homeassistant.components.control4.config_flow.C4Director",
        return_value=c4_director,
    ), patch(
        "homeassistant.components.control4.async_setup", return_value=True
    ) as mock_setup, patch(
        "homeassistant.components.control4.async_setup_entry",
        return_value=True,
    ) as mock_setup_entry:
        result2 = await hass.config_entries.flow.async_configure(
            result["flow_id"],
            {
                CONF_HOST: "1.1.1.1",
                CONF_USERNAME: "test-username",
                CONF_PASSWORD: "test-password",
            },
        )
        await hass.async_block_till_done()

    assert result2["type"] == "create_entry"
    assert result2["title"] == "control4_model_00AA00AA00AA"
    assert result2["data"] == {
        CONF_HOST: "1.1.1.1",
        CONF_USERNAME: "test-username",
        CONF_PASSWORD: "test-password",
        "controller_unique_id": "control4_model_00AA00AA00AA",
    }
    assert len(mock_setup.mock_calls) == 1
    assert len(mock_setup_entry.mock_calls) == 1


async def test_form_invalid_auth(hass):
    """Test we handle invalid auth."""
    result = await hass.config_entries.flow.async_init(
        DOMAIN, context={"source": config_entries.SOURCE_USER}
    )

    with patch(
        "homeassistant.components.control4.config_flow.C4Account",
        side_effect=Unauthorized("message"),
    ):
        result2 = await hass.config_entries.flow.async_configure(
            result["flow_id"],
            {
                CONF_HOST: "1.1.1.1",
                CONF_USERNAME: "test-username",
                CONF_PASSWORD: "test-password",
            },
        )

    assert result2["type"] == "form"
    assert result2["errors"] == {"base": "invalid_auth"}


async def test_form_unexpected_exception(hass):
    """Test we handle an unexpected exception."""
    result = await hass.config_entries.flow.async_init(
        DOMAIN, context={"source": config_entries.SOURCE_USER}
    )

    with patch(
        "homeassistant.components.control4.config_flow.C4Account",
        side_effect=ValueError("message"),
    ):
        result2 = await hass.config_entries.flow.async_configure(
            result["flow_id"],
            {
                CONF_HOST: "1.1.1.1",
                CONF_USERNAME: "test-username",
                CONF_PASSWORD: "test-password",
            },
        )

    assert result2["type"] == "form"
    assert result2["errors"] == {"base": "unknown"}


async def test_form_cannot_connect(hass):
    """Test we handle cannot connect error."""
    result = await hass.config_entries.flow.async_init(
        DOMAIN, context={"source": config_entries.SOURCE_USER}
    )

    with patch(
        "homeassistant.components.control4.config_flow.Control4Validator.authenticate",
        return_value=True,
    ), patch(
        "homeassistant.components.control4.config_flow.C4Director",
        side_effect=Unauthorized("message"),
    ):
        result2 = await hass.config_entries.flow.async_configure(
            result["flow_id"],
            {
                CONF_HOST: "1.1.1.1",
                CONF_USERNAME: "test-username",
                CONF_PASSWORD: "test-password",
            },
        )

    assert result2["type"] == "form"
    assert result2["errors"] == {"base": "cannot_connect"}


async def test_option_flow(hass):
    """Test config flow options."""
    entry = MockConfigEntry(domain=DOMAIN, data={}, options=None)
    entry.add_to_hass(hass)

    result = await hass.config_entries.options.async_init(entry.entry_id)

    assert result["type"] == "form"
    assert result["step_id"] == "init"

    result = await hass.config_entries.options.async_configure(
        result["flow_id"],
<<<<<<< HEAD
        user_input={
            CONF_SCAN_INTERVAL: 4,
            CONF_ALARM_AWAY_MODE: "Away",
            CONF_ALARM_HOME_MODE: "Stay",
            CONF_ALARM_NIGHT_MODE: "Night",
            CONF_ALARM_CUSTOM_BYPASS_MODE: "Bypass",
        },
=======
        user_input={CONF_SCAN_INTERVAL: 4},
>>>>>>> 5462d6e7
    )
    assert result["type"] == "create_entry"
    assert result["data"] == {
        CONF_SCAN_INTERVAL: 4,
        CONF_ALARM_AWAY_MODE: "Away",
        CONF_ALARM_HOME_MODE: "Stay",
        CONF_ALARM_NIGHT_MODE: "Night",
        CONF_ALARM_CUSTOM_BYPASS_MODE: "Bypass",
    }


async def test_option_flow_defaults(hass):
    """Test config flow options."""
    entry = MockConfigEntry(domain=DOMAIN, data={}, options=None)
    entry.add_to_hass(hass)

    result = await hass.config_entries.options.async_init(entry.entry_id)

    assert result["type"] == "form"
    assert result["step_id"] == "init"

    result = await hass.config_entries.options.async_configure(
        result["flow_id"], user_input={}
    )
    assert result["type"] == "create_entry"
    assert result["data"] == {
        CONF_SCAN_INTERVAL: DEFAULT_SCAN_INTERVAL,
        CONF_ALARM_AWAY_MODE: DEFAULT_ALARM_AWAY_MODE,
        CONF_ALARM_HOME_MODE: DEFAULT_ALARM_HOME_MODE,
        CONF_ALARM_NIGHT_MODE: DEFAULT_ALARM_NIGHT_MODE,
        CONF_ALARM_CUSTOM_BYPASS_MODE: DEFAULT_ALARM_CUSTOM_BYPASS_MODE,
    }<|MERGE_RESOLUTION|>--- conflicted
+++ resolved
@@ -184,7 +184,6 @@
 
     result = await hass.config_entries.options.async_configure(
         result["flow_id"],
-<<<<<<< HEAD
         user_input={
             CONF_SCAN_INTERVAL: 4,
             CONF_ALARM_AWAY_MODE: "Away",
@@ -192,9 +191,6 @@
             CONF_ALARM_NIGHT_MODE: "Night",
             CONF_ALARM_CUSTOM_BYPASS_MODE: "Bypass",
         },
-=======
-        user_input={CONF_SCAN_INTERVAL: 4},
->>>>>>> 5462d6e7
     )
     assert result["type"] == "create_entry"
     assert result["data"] == {
