"""Support to embed Sonos."""
from __future__ import annotations

import asyncio
from collections import OrderedDict
<<<<<<< HEAD
from collections.abc import Callable
=======
from dataclasses import dataclass, field
>>>>>>> 97dcfe44
import datetime
from functools import partial
import logging
import socket
from typing import cast
from urllib.parse import urlparse

from soco import events_asyncio
import soco.config as soco_config
from soco.core import SoCo
from soco.exceptions import SoCoException
import voluptuous as vol

from homeassistant import config_entries
from homeassistant.components import ssdp
from homeassistant.components.media_player import DOMAIN as MP_DOMAIN
from homeassistant.config_entries import ConfigEntry
from homeassistant.const import CONF_HOSTS, EVENT_HOMEASSISTANT_STOP
from homeassistant.core import Event, HomeAssistant, callback
from homeassistant.helpers import config_validation as cv, device_registry as dr
from homeassistant.helpers.dispatcher import async_dispatcher_send, dispatcher_send
from homeassistant.helpers.event import async_track_time_interval, call_later
from homeassistant.helpers.typing import ConfigType

from .alarms import SonosAlarms
from .const import (
    AVAILABILITY_CHECK_INTERVAL,
    DATA_SONOS,
    DATA_SONOS_DISCOVERY_MANAGER,
    DISCOVERY_INTERVAL,
    DOMAIN,
    PLATFORMS,
    SONOS_CHECK_ACTIVITY,
    SONOS_REBOOTED,
    SONOS_SPEAKER_ACTIVITY,
    SONOS_VANISHED,
    UPNP_ST,
)
from .exception import SonosUpdateError
from .favorites import SonosFavorites
from .speaker import SonosSpeaker

_LOGGER = logging.getLogger(__name__)

CONF_ADVERTISE_ADDR = "advertise_addr"
CONF_INTERFACE_ADDR = "interface_addr"
DISCOVERY_IGNORED_MODELS = ["Sonos Boost"]


CONFIG_SCHEMA = vol.Schema(
    {
        DOMAIN: vol.Schema(
            {
                MP_DOMAIN: vol.All(
                    cv.deprecated(CONF_INTERFACE_ADDR),
                    vol.Schema(
                        {
                            vol.Optional(CONF_ADVERTISE_ADDR): cv.string,
                            vol.Optional(CONF_INTERFACE_ADDR): cv.string,
                            vol.Optional(CONF_HOSTS): vol.All(
                                cv.ensure_list_csv, [cv.string]
                            ),
                        }
                    ),
                )
            }
        )
    },
    extra=vol.ALLOW_EXTRA,
)


@dataclass
class UnjoinData:
    """Class to track data necessary for unjoin coalescing."""

    speakers: list[SonosSpeaker]
    event: asyncio.Event = field(default_factory=asyncio.Event)


class SonosData:
    """Storage class for platform global data."""

    def __init__(self) -> None:
        """Initialize the data."""
        # OrderedDict behavior used by SonosAlarms and SonosFavorites
        self.discovered: OrderedDict[str, SonosSpeaker] = OrderedDict()
        self.favorites: dict[str, SonosFavorites] = {}
        self.alarms: dict[str, SonosAlarms] = {}
        self.topology_condition = asyncio.Condition()
        self.hosts_heartbeat: Callable[[], None] | None = None
        self.discovery_known: set[str] = set()
        self.boot_counts: dict[str, int] = {}
        self.mdns_names: dict[str, str] = {}
        self.entity_id_mappings: dict[str, SonosSpeaker] = {}
        self.unjoin_data: dict[str, UnjoinData] = {}


async def async_setup(hass: HomeAssistant, config: ConfigType) -> bool:
    """Set up the Sonos component."""
    conf = config.get(DOMAIN)

    hass.data[DOMAIN] = conf or {}

    if conf is not None:
        hass.async_create_task(
            hass.config_entries.flow.async_init(
                DOMAIN, context={"source": config_entries.SOURCE_IMPORT}
            )
        )

    return True


async def async_setup_entry(hass: HomeAssistant, entry: ConfigEntry) -> bool:
    """Set up Sonos from a config entry."""
    soco_config.EVENTS_MODULE = events_asyncio
    soco_config.REQUEST_TIMEOUT = 9.5

    if DATA_SONOS not in hass.data:
        hass.data[DATA_SONOS] = SonosData()

    data = hass.data[DATA_SONOS]
    config = hass.data[DOMAIN].get("media_player", {})
    hosts = config.get(CONF_HOSTS, [])
    _LOGGER.debug("Reached async_setup_entry, config=%s", config)

    if advertise_addr := config.get(CONF_ADVERTISE_ADDR):
        soco_config.EVENT_ADVERTISE_IP = advertise_addr

    if deprecated_address := config.get(CONF_INTERFACE_ADDR):
        _LOGGER.warning(
            "'%s' is deprecated, enable %s in the Network integration (https://www.home-assistant.io/integrations/network/)",
            CONF_INTERFACE_ADDR,
            deprecated_address,
        )

    manager = hass.data[DATA_SONOS_DISCOVERY_MANAGER] = SonosDiscoveryManager(
        hass, entry, data, hosts
    )
    hass.async_create_task(manager.setup_platforms_and_discovery())
    return True


async def async_unload_entry(hass: HomeAssistant, entry: ConfigEntry) -> bool:
    """Unload a Sonos config entry."""
    unload_ok = await hass.config_entries.async_unload_platforms(entry, PLATFORMS)
    await hass.data[DATA_SONOS_DISCOVERY_MANAGER].async_shutdown()
    hass.data.pop(DATA_SONOS)
    hass.data.pop(DATA_SONOS_DISCOVERY_MANAGER)
    return unload_ok


class SonosDiscoveryManager:
    """Manage sonos discovery."""

    def __init__(
        self, hass: HomeAssistant, entry: ConfigEntry, data: SonosData, hosts: list[str]
    ) -> None:
        """Init discovery manager."""
        self.hass = hass
        self.entry = entry
        self.data = data
        self.hosts = set(hosts)
        self.discovery_lock = asyncio.Lock()
        self._known_invisible: set[SoCo] = set()
        self._manual_config_required = bool(hosts)

    async def async_shutdown(self) -> None:
        """Stop all running tasks."""
        await self._async_stop_event_listener()
        self._stop_manual_heartbeat()

    def is_device_invisible(self, ip_address: str) -> bool:
        """Check if device at provided IP is known to be invisible."""
        return any(x for x in self._known_invisible if x.ip_address == ip_address)

    def _create_visible_speakers(self, ip_address: str) -> None:
        """Create all visible SonosSpeaker instances with the provided seed IP."""
        try:
            soco = SoCo(ip_address)
            visible_zones = soco.visible_zones
            self._known_invisible = soco.all_zones - visible_zones
        except (OSError, SoCoException) as ex:
            _LOGGER.warning(
                "Failed to request visible zones from %s: %s", ip_address, ex
            )
            return

        for zone in visible_zones:
            if zone.uid not in self.data.discovered:
                self._add_speaker(zone)

    async def _async_stop_event_listener(self, event: Event | None = None) -> None:
        for speaker in self.data.discovered.values():
            speaker.activity_stats.log_report()
            speaker.event_stats.log_report()
        if zgs := next(
            speaker.soco.zone_group_state for speaker in self.data.discovered.values()
        ):
            _LOGGER.debug(
                "ZoneGroupState stats: (%s/%s) processed",
                zgs.processed_count,
                zgs.total_requests,
            )
        await asyncio.gather(
            *(speaker.async_offline() for speaker in self.data.discovered.values())
        )
        if events_asyncio.event_listener:
            await events_asyncio.event_listener.async_stop()

    def _stop_manual_heartbeat(self, event: Event | None = None) -> None:
        if self.data.hosts_heartbeat:
            self.data.hosts_heartbeat()
            self.data.hosts_heartbeat = None

    def _add_speaker(self, soco: SoCo) -> None:
        """Create and set up a new SonosSpeaker instance."""
        try:
            speaker_info = soco.get_speaker_info(True, timeout=7)
            if soco.uid not in self.data.boot_counts:
                self.data.boot_counts[soco.uid] = soco.boot_seqnum
            _LOGGER.debug("Adding new speaker: %s", speaker_info)
            speaker = SonosSpeaker(self.hass, soco, speaker_info)
            self.data.discovered[soco.uid] = speaker
            for coordinator, coord_dict in (
                (SonosAlarms, self.data.alarms),
                (SonosFavorites, self.data.favorites),
            ):
                if soco.household_id not in coord_dict:  # type:ignore[operator]
                    new_coordinator = coordinator(self.hass, soco.household_id)
                    new_coordinator.setup(soco)
                    coord_dict[
                        soco.household_id
                    ] = new_coordinator  # type:ignore[index]
            speaker.setup(self.entry)
        except (OSError, SoCoException):
            _LOGGER.warning("Failed to add SonosSpeaker using %s", soco, exc_info=True)

    def _poll_manual_hosts(self, now: datetime.datetime | None = None) -> None:
        """Add and maintain Sonos devices from a manual configuration."""
        for host in self.hosts:
            ip_addr = socket.gethostbyname(host)
            soco = SoCo(ip_addr)
            try:
                visible_zones = soco.visible_zones
            except OSError:
                _LOGGER.warning("Could not get visible Sonos devices from %s", ip_addr)
            else:
                if new_hosts := {
                    x.ip_address
                    for x in visible_zones
                    if x.ip_address not in self.hosts
                }:
                    _LOGGER.debug("Adding to manual hosts: %s", new_hosts)
                    self.hosts.update(new_hosts)
                dispatcher_send(
                    self.hass,
                    f"{SONOS_SPEAKER_ACTIVITY}-{soco.uid}",
                    "manual zone scan",
                )
                break

        for host in self.hosts.copy():
            ip_addr = socket.gethostbyname(host)
            if self.is_device_invisible(ip_addr):
                _LOGGER.debug("Discarding %s from manual hosts", ip_addr)
                self.hosts.discard(ip_addr)
                continue

            known_speaker = next(
                (
                    speaker
                    for speaker in self.data.discovered.values()
                    if speaker.soco.ip_address == ip_addr
                ),
                None,
            )
            if not known_speaker:
                self._create_visible_speakers(ip_addr)
            elif not known_speaker.available:
                try:
                    known_speaker.ping()
                except SonosUpdateError:
                    _LOGGER.debug(
                        "Manual poll to %s failed, keeping unavailable", ip_addr
                    )

        self.data.hosts_heartbeat = call_later(
            self.hass, DISCOVERY_INTERVAL.total_seconds(), self._poll_manual_hosts
        )

    async def _async_handle_discovery_message(
        self, uid: str, discovered_ip: str, boot_seqnum: int
    ) -> None:
        """Handle discovered player creation and activity."""
        async with self.discovery_lock:
            if not self.data.discovered:
                # Initial discovery, attempt to add all visible zones
                await self.hass.async_add_executor_job(
                    self._create_visible_speakers,
                    discovered_ip,
                )
            elif uid not in self.data.discovered:
                if self.is_device_invisible(discovered_ip):
                    return
                await self.hass.async_add_executor_job(
                    self._add_speaker, SoCo(discovered_ip)
                )
            elif boot_seqnum and boot_seqnum > self.data.boot_counts[uid]:
                self.data.boot_counts[uid] = boot_seqnum
                async_dispatcher_send(self.hass, f"{SONOS_REBOOTED}-{uid}")
            else:
                async_dispatcher_send(
                    self.hass, f"{SONOS_SPEAKER_ACTIVITY}-{uid}", "discovery"
                )

    async def _async_ssdp_discovered_player(
        self, info: ssdp.SsdpServiceInfo, change: ssdp.SsdpChange
    ) -> None:
        uid = info.upnp[ssdp.ATTR_UPNP_UDN]
        if not uid.startswith("uuid:RINCON_"):
            return
        uid = uid[5:]

        if change == ssdp.SsdpChange.BYEBYE:
            _LOGGER.debug(
                "ssdp:byebye received from %s", info.upnp.get("friendlyName", uid)
            )
            reason = info.ssdp_headers.get("X-RINCON-REASON", "ssdp:byebye")
            async_dispatcher_send(self.hass, f"{SONOS_VANISHED}-{uid}", reason)
            return

        self.async_discovered_player(
            "SSDP",
            info,
            cast(str, urlparse(info.ssdp_location).hostname),
            uid,
            cast(int, info.ssdp_headers.get("X-RINCON-BOOTSEQ")),
            cast(str, info.upnp.get(ssdp.ATTR_UPNP_MODEL_NAME)),
            None,
        )

    @callback
    def async_discovered_player(
        self,
        source: str,
        info: ssdp.SsdpServiceInfo,
        discovered_ip: str,
        uid: str,
        boot_seqnum: int,
        model: str,
        mdns_name: str | None,
    ) -> None:
        """Handle discovery via ssdp or zeroconf."""
        if self._manual_config_required:
            _LOGGER.warning(
                "Automatic discovery is working, Sonos hosts in configuration.yaml are not needed"
            )
            self._manual_config_required = False
        if model in DISCOVERY_IGNORED_MODELS:
            _LOGGER.debug("Ignoring device: %s", info)
            return
        if self.is_device_invisible(discovered_ip):
            return

        if boot_seqnum:
            boot_seqnum = int(boot_seqnum)
            self.data.boot_counts.setdefault(uid, boot_seqnum)
        if mdns_name:
            self.data.mdns_names[uid] = mdns_name

        if uid not in self.data.discovery_known:
            _LOGGER.debug("New %s discovery uid=%s: %s", source, uid, info)
            self.data.discovery_known.add(uid)
        asyncio.create_task(
            self._async_handle_discovery_message(uid, discovered_ip, boot_seqnum)
        )

    async def setup_platforms_and_discovery(self) -> None:
        """Set up platforms and discovery."""
        await asyncio.gather(
            *(
                self.hass.config_entries.async_forward_entry_setup(self.entry, platform)
                for platform in PLATFORMS
            )
        )
        self.entry.async_on_unload(
            self.hass.bus.async_listen_once(
                EVENT_HOMEASSISTANT_STOP, self._async_stop_event_listener
            )
        )
        _LOGGER.debug("Adding discovery job")
        if self.hosts:
            self.entry.async_on_unload(
                self.hass.bus.async_listen_once(
                    EVENT_HOMEASSISTANT_STOP, self._stop_manual_heartbeat
                )
            )
            await self.hass.async_add_executor_job(self._poll_manual_hosts)

        self.entry.async_on_unload(
            await ssdp.async_register_callback(
                self.hass, self._async_ssdp_discovered_player, {"st": UPNP_ST}
            )
        )

        self.entry.async_on_unload(
            async_track_time_interval(
                self.hass,
                partial(
                    async_dispatcher_send,
                    self.hass,
                    SONOS_CHECK_ACTIVITY,
                ),
                AVAILABILITY_CHECK_INTERVAL,
            )
        )


async def async_remove_config_entry_device(
    hass: HomeAssistant, config_entry: ConfigEntry, device_entry: dr.DeviceEntry
) -> bool:
    """Remove Sonos config entry from a device."""
    known_devices = hass.data[DATA_SONOS].discovered.keys()
    for identifier in device_entry.identifiers:
        if identifier[0] != DOMAIN:
            continue
        uid = identifier[1]
        if uid not in known_devices:
            return True
    return False<|MERGE_RESOLUTION|>--- conflicted
+++ resolved
@@ -3,11 +3,8 @@
 
 import asyncio
 from collections import OrderedDict
-<<<<<<< HEAD
 from collections.abc import Callable
-=======
 from dataclasses import dataclass, field
->>>>>>> 97dcfe44
 import datetime
 from functools import partial
 import logging
