{
  "domain": "tado",
  "name": "Tado",
  "documentation": "https://www.home-assistant.io/integrations/tado",
<<<<<<< HEAD
  "requirements": ["python-tado==0.10.0"],
  "codeowners": ["@michaelarnauts", "@bdraco"],
=======
  "requirements": ["python-tado==0.12.0"],
  "codeowners": ["@michaelarnauts", "@noltari"],
>>>>>>> 51510c54
  "config_flow": true,
  "homekit": {
    "models": ["tado", "AC02"]
  },
  "dhcp": [
    {
      "hostname": "tado*"
    }
  ],
  "iot_class": "cloud_polling"
}<|MERGE_RESOLUTION|>--- conflicted
+++ resolved
@@ -2,13 +2,8 @@
   "domain": "tado",
   "name": "Tado",
   "documentation": "https://www.home-assistant.io/integrations/tado",
-<<<<<<< HEAD
-  "requirements": ["python-tado==0.10.0"],
-  "codeowners": ["@michaelarnauts", "@bdraco"],
-=======
   "requirements": ["python-tado==0.12.0"],
   "codeowners": ["@michaelarnauts", "@noltari"],
->>>>>>> 51510c54
   "config_flow": true,
   "homekit": {
     "models": ["tado", "AC02"]
