--- conflicted
+++ resolved
@@ -14,19 +14,8 @@
 from homeassistant.const import CONF_DEVICE_CLASS, CONF_NAME, CONF_TYPE
 from homeassistant.helpers.typing import ConfigType
 
-<<<<<<< HEAD
-from .const import KNX_ADDRESS, ColorTempModes, SupportedPlatforms
-from .schema import ClimateSchema, CoverSchema, LightSchema, SensorSchema, WeatherSchema
-=======
 from .const import SupportedPlatforms
-from .schema import (
-    BinarySensorSchema,
-    ClimateSchema,
-    CoverSchema,
-    SensorSchema,
-    WeatherSchema,
-)
->>>>>>> 05c6f3ca
+from .schema import ClimateSchema, CoverSchema, SensorSchema, WeatherSchema
 
 
 def create_knx_device(
