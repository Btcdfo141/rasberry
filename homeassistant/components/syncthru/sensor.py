"""Support for Samsung Printers with SyncThru web interface."""

import logging

import voluptuous as vol

from homeassistant.components.sensor import PLATFORM_SCHEMA, SensorEntity
from homeassistant.config_entries import SOURCE_IMPORT
from homeassistant.const import CONF_NAME, CONF_RESOURCE, CONF_URL, PERCENTAGE
import homeassistant.helpers.config_validation as cv
<<<<<<< HEAD
from homeassistant.helpers.entity import Entity
from pysyncthru import SyncThru, SyncthruState
=======
>>>>>>> 6e911ba1

from . import device_identifiers
from .const import DEFAULT_MODEL, DEFAULT_NAME_TEMPLATE, DOMAIN

_LOGGER = logging.getLogger(__name__)

COLORS = ["black", "cyan", "magenta", "yellow"]
DRUM_COLORS = COLORS
TONER_COLORS = COLORS
TRAYS = range(1, 6)
OUTPUT_TRAYS = range(0, 6)
DEFAULT_MONITORED_CONDITIONS = []
DEFAULT_MONITORED_CONDITIONS.extend([f"toner_{key}" for key in TONER_COLORS])
DEFAULT_MONITORED_CONDITIONS.extend([f"drum_{key}" for key in DRUM_COLORS])
DEFAULT_MONITORED_CONDITIONS.extend([f"tray_{key}" for key in TRAYS])
DEFAULT_MONITORED_CONDITIONS.extend([f"output_tray_{key}" for key in OUTPUT_TRAYS])

SYNCTHRU_STATE_PROBLEM = {
    SyncthruState.INVALID: True,
    SyncthruState.OFFLINE: None,
    SyncthruState.NORMAL: False,
    SyncthruState.UNKNOWN: True,
    SyncthruState.WARNING: True,
    SyncthruState.TESTING: False,
    SyncthruState.ERROR: True,
}

SYNCTHRU_STATE_HUMAN = {
    SyncthruState.INVALID: "invalid",
    SyncthruState.OFFLINE: "unreachable",
    SyncthruState.NORMAL: "normal",
    SyncthruState.UNKNOWN: "unknown",
    SyncthruState.WARNING: "warning",
    SyncthruState.TESTING: "testing",
    SyncthruState.ERROR: "error",
}

PLATFORM_SCHEMA = PLATFORM_SCHEMA.extend(
    {
        vol.Required(CONF_RESOURCE): cv.url,
        vol.Optional(
            CONF_NAME, default=DEFAULT_NAME_TEMPLATE.format(DEFAULT_MODEL)
        ): cv.string,
    }
)


async def async_setup_platform(hass, config, async_add_entities, discovery_info=None):
    """Set up the SyncThru component."""
    _LOGGER.warning(
        "Loading syncthru via platform config is deprecated and no longer "
        "necessary as of 0.113; Please remove it from your configuration YAML"
    )
    hass.async_create_task(
        hass.config_entries.flow.async_init(
            DOMAIN,
            context={"source": SOURCE_IMPORT},
            data={
                CONF_URL: config.get(CONF_RESOURCE),
                CONF_NAME: config.get(CONF_NAME),
            },
        )
    )
    return True


async def async_setup_entry(hass, config_entry, async_add_entities):
    """Set up from config entry."""

    printer = hass.data[DOMAIN][config_entry.entry_id]

    supp_toner = printer.toner_status(filter_supported=True)
    supp_drum = printer.drum_status(filter_supported=True)
    supp_tray = printer.input_tray_status(filter_supported=True)
    supp_output_tray = printer.output_tray_status()

    name = config_entry.data[CONF_NAME]
    devices = [SyncThruMainSensor(printer, name)]

    for key in supp_toner:
        devices.append(SyncThruTonerSensor(printer, name, key))
    for key in supp_drum:
        devices.append(SyncThruDrumSensor(printer, name, key))
    for key in supp_tray:
        devices.append(SyncThruInputTraySensor(printer, name, key))
    for key in supp_output_tray:
        devices.append(SyncThruOutputTraySensor(printer, name, key))

    async_add_entities(devices, True)


class SyncThruSensor(SensorEntity):
    """Implementation of an abstract Samsung Printer sensor platform."""

    def __init__(self, syncthru, name):
        """Initialize the sensor."""
        self.syncthru: SyncThru = syncthru
        self._attributes = {}
        self._state = None
        self._name = name
        self._icon = "mdi:printer"
        self._unit_of_measurement = None
        self._id_suffix = ""

    @property
    def unique_id(self):
        """Return unique ID for the sensor."""
        serial = self.syncthru.serial_number()
        return serial + self._id_suffix if serial else super().unique_id

    @property
    def name(self):
        """Return the name of the sensor."""
        return self._name

    @property
    def state(self):
        """Return the state of the device."""
        return self._state

    @property
    def icon(self):
        """Return the icon of the device."""
        return self._icon

    @property
    def unit_of_measurement(self):
        """Return the unit of measuremnt."""
        return self._unit_of_measurement

    @property
    def extra_state_attributes(self):
        """Return the state attributes of the device."""
        return self._attributes

    @property
    def device_info(self):
        """Return device information."""
        return {"identifiers": device_identifiers(self.syncthru)}


class SyncThruMainSensor(SyncThruSensor):
    """
    Implementation of the main sensor, conducting the actual polling.

    It also shows the detailed state and presents
    the displayed current status message.
    """

    def __init__(self, syncthru, name):
        """Initialize the sensor."""
        super().__init__(syncthru, name)
        self._id_suffix = "_main"
        self._active = True

    async def async_update(self):
        """Get the latest data from SyncThru and update the state."""
        if not self._active:
            return
        try:
            await self.syncthru.update()
        except ValueError:
            # if an exception is thrown, printer does not support syncthru
            _LOGGER.warning(
                "Configured printer at %s does not support SyncThru. "
                "Consider changing your configuration",
                self.syncthru.url,
            )
            self._active = False
        self._state = SYNCTHRU_STATE_HUMAN[self.syncthru.device_status()]
        self._attributes = {
            "display_text": self.syncthru.device_status_details(),
        }

    def entity_registry_enabled_default(self) -> bool:
        return False


class SyncThruTonerSensor(SyncThruSensor):
    """Implementation of a Samsung Printer toner sensor platform."""

    def __init__(self, syncthru, name, color):
        """Initialize the sensor."""
        super().__init__(syncthru, name)
        self._name = f"{name} Toner {color}"
        self._color = color
        self._unit_of_measurement = PERCENTAGE
        self._id_suffix = f"_toner_{color}"

    def update(self):
        """Get the latest data from SyncThru and update the state."""
        # Data fetching is taken care of through the Main sensor

        if self.syncthru.is_online():
            self._attributes = self.syncthru.toner_status().get(self._color, {})
            self._state = self._attributes.get("remaining")


class SyncThruDrumSensor(SyncThruSensor):
    """Implementation of a Samsung Printer toner sensor platform."""

    def __init__(self, syncthru, name, color):
        """Initialize the sensor."""
        super().__init__(syncthru, name)
        self._name = f"{name} Drum {color}"
        self._color = color
        self._unit_of_measurement = PERCENTAGE
        self._id_suffix = f"_drum_{color}"

    def update(self):
        """Get the latest data from SyncThru and update the state."""
        # Data fetching is taken care of through the Main sensor

        if self.syncthru.is_online():
            self._attributes = self.syncthru.drum_status().get(self._color, {})
            self._state = self._attributes.get("remaining")


class SyncThruInputTraySensor(SyncThruSensor):
    """Implementation of a Samsung Printer input tray sensor platform."""

    def __init__(self, syncthru, name, number):
        """Initialize the sensor."""
        super().__init__(syncthru, name)
        self._name = f"{name} Tray {number}"
        self._number = number
        self._id_suffix = f"_tray_{number}"

    def update(self):
        """Get the latest data from SyncThru and update the state."""
        # Data fetching is taken care of through the Main sensor

        if self.syncthru.is_online():
            self._attributes = self.syncthru.input_tray_status().get(self._number, {})
            self._state = self._attributes.get("newError")
            if self._state == "":
                self._state = "Ready"


class SyncThruOutputTraySensor(SyncThruSensor):
    """Implementation of a Samsung Printer input tray sensor platform."""

    def __init__(self, syncthru, name, number):
        """Initialize the sensor."""
        super().__init__(syncthru, name)
        self._name = f"{name} Output Tray {number}"
        self._number = number
        self._id_suffix = f"_output_tray_{number}"

    def update(self):
        """Get the latest data from SyncThru and update the state."""
        # Data fetching is taken care of through the Main sensor

        if self.syncthru.is_online():
            self._attributes = self.syncthru.output_tray_status().get(self._number, {})
            self._state = self._attributes.get("status")
            if self._state == "":
                self._state = "Ready"<|MERGE_RESOLUTION|>--- conflicted
+++ resolved
@@ -2,17 +2,13 @@
 
 import logging
 
+from pysyncthru import SyncThru, SyncthruState
 import voluptuous as vol
 
 from homeassistant.components.sensor import PLATFORM_SCHEMA, SensorEntity
 from homeassistant.config_entries import SOURCE_IMPORT
 from homeassistant.const import CONF_NAME, CONF_RESOURCE, CONF_URL, PERCENTAGE
 import homeassistant.helpers.config_validation as cv
-<<<<<<< HEAD
-from homeassistant.helpers.entity import Entity
-from pysyncthru import SyncThru, SyncthruState
-=======
->>>>>>> 6e911ba1
 
 from . import device_identifiers
 from .const import DEFAULT_MODEL, DEFAULT_NAME_TEMPLATE, DOMAIN
@@ -188,6 +184,7 @@
         }
 
     def entity_registry_enabled_default(self) -> bool:
+        """Disable entity by default."""
         return False
 
 
