--- conflicted
+++ resolved
@@ -142,12 +142,8 @@
             }
         },
         "language": hass.config.language,
-<<<<<<< HEAD
         "data": {"targets": []},
         "conversation_id": None,
-=======
-        "data": {"target": None},
->>>>>>> 5ef972c5
     }
 
 
@@ -223,7 +219,6 @@
         "language": hass.config.language,
         "response_type": "action_done",
         "data": {
-<<<<<<< HEAD
             "targets": [
                 {
                     "type": "domain",
@@ -238,14 +233,6 @@
             ]
         },
         "conversation_id": None,
-=======
-            "target": {
-                "name": "kitchen",
-                "type": "entity",
-                "id": "light.kitchen",
-            }
-        },
->>>>>>> 5ef972c5
     }
 
     assert len(calls) == 1
@@ -258,7 +245,6 @@
 async def test_http_api_no_match(hass, init_components, hass_client):
     """Test the HTTP conversation API with an intent match failure."""
     client = await hass_client()
-<<<<<<< HEAD
 
     # Sentence should not match any intents
     resp = await client.post("/api/conversation/process", json={"text": "do something"})
@@ -309,58 +295,6 @@
         "conversation_id": None,
     }
 
-
-=======
-
-    # Sentence should not match any intents
-    resp = await client.post("/api/conversation/process", json={"text": "do something"})
-    assert resp.status == HTTPStatus.OK
-    data = await resp.json()
-
-    assert data == {
-        "card": {},
-        "speech": {
-            "plain": {
-                "extra_data": None,
-                "speech": "Sorry, I didn't understand that",
-            },
-        },
-        "language": hass.config.language,
-        "response_type": "error",
-        "data": {
-            "code": "no_intent_match",
-        },
-    }
-
-
-async def test_http_api_no_valid_targets(hass, init_components, hass_client):
-    """Test the HTTP conversation API with no valid targets."""
-    client = await hass_client()
-
-    # No kitchen light
-    resp = await client.post(
-        "/api/conversation/process", json={"text": "turn on the kitchen"}
-    )
-    assert resp.status == HTTPStatus.OK
-    data = await resp.json()
-
-    assert data == {
-        "response_type": "error",
-        "card": {},
-        "speech": {
-            "plain": {
-                "extra_data": None,
-                "speech": "Unable to find an entity called kitchen",
-            },
-        },
-        "language": hass.config.language,
-        "data": {
-            "code": "no_valid_targets",
-        },
-    }
-
-
->>>>>>> 5ef972c5
 async def test_http_api_handle_failure(hass, init_components, hass_client):
     """Test the HTTP conversation API with an error during handling."""
     client = await hass_client()
@@ -394,10 +328,7 @@
         "data": {
             "code": "failed_to_handle",
         },
-<<<<<<< HEAD
-        "conversation_id": None,
-=======
->>>>>>> 5ef972c5
+        "conversation_id": None,
     }
 
 
@@ -454,12 +385,8 @@
             }
         },
         "language": "test-language",
-<<<<<<< HEAD
         "data": {"targets": []},
         "conversation_id": "test-conv-id",
-=======
-        "data": {"target": None},
->>>>>>> 5ef972c5
     }
 
     assert len(calls) == 1
