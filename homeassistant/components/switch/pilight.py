"""
Support for switching devices via Pilight to on and off.

For more details about this platform, please refer to the documentation at
https://home-assistant.io/components/switch.pilight/
"""
import asyncio
import logging

import voluptuous as vol

import homeassistant.helpers.config_validation as cv
from homeassistant.components import pilight
from homeassistant.components.switch import (SwitchDevice, PLATFORM_SCHEMA)
from homeassistant.const import (CONF_NAME, CONF_ID, CONF_SWITCHES, CONF_STATE,
                                 CONF_PROTOCOL, STATE_ON)
from homeassistant.helpers.restore_state import async_get_last_state

_LOGGER = logging.getLogger(__name__)

CONF_OFF_CODE = 'off_code'
CONF_OFF_CODE_RECEIVE = 'off_code_receive'
CONF_ON_CODE = 'on_code'
CONF_ON_CODE_RECEIVE = 'on_code_receive'
CONF_SYSTEMCODE = 'systemcode'
CONF_UNIT = 'unit'
CONF_UNITCODE = 'unitcode'
CONF_ECHO = 'echo'

DEPENDENCIES = ['pilight']

COMMAND_SCHEMA = vol.Schema({
    vol.Optional(CONF_PROTOCOL): cv.string,
    vol.Optional('on'): cv.positive_int,
    vol.Optional('off'): cv.positive_int,
    vol.Optional(CONF_UNIT): cv.positive_int,
    vol.Optional(CONF_UNITCODE): cv.positive_int,
<<<<<<< HEAD
    vol.Optional(CONF_ID): cv.string,
=======
    vol.Optional(CONF_ID): vol.Any(cv.positive_int, cv.string),
>>>>>>> 3bd12fce
    vol.Optional(CONF_STATE): cv.string,
    vol.Optional(CONF_SYSTEMCODE): cv.positive_int,
}, extra=vol.ALLOW_EXTRA)

RECEIVE_SCHEMA = COMMAND_SCHEMA.extend({
    vol.Optional(CONF_ECHO): cv.boolean
})

SWITCHES_SCHEMA = vol.Schema({
    vol.Required(CONF_ON_CODE): COMMAND_SCHEMA,
    vol.Required(CONF_OFF_CODE): COMMAND_SCHEMA,
    vol.Optional(CONF_NAME): cv.string,
    vol.Optional(CONF_OFF_CODE_RECEIVE, default=[]): vol.All(cv.ensure_list,
                                                             [COMMAND_SCHEMA]),
    vol.Optional(CONF_ON_CODE_RECEIVE, default=[]): vol.All(cv.ensure_list,
                                                            [COMMAND_SCHEMA])
})

PLATFORM_SCHEMA = PLATFORM_SCHEMA.extend({
    vol.Required(CONF_SWITCHES):
        vol.Schema({cv.string: SWITCHES_SCHEMA}),
})


def setup_platform(hass, config, add_entities, discovery_info=None):
    """Set up the Pilight platform."""
    switches = config.get(CONF_SWITCHES)
    devices = []

    for dev_name, properties in switches.items():
        devices.append(
            PilightSwitch(
                hass,
                properties.get(CONF_NAME, dev_name),
                properties.get(CONF_ON_CODE),
                properties.get(CONF_OFF_CODE),
                properties.get(CONF_ON_CODE_RECEIVE),
                properties.get(CONF_OFF_CODE_RECEIVE)
            )
        )

    add_entities(devices)


class _ReceiveHandle:
    def __init__(self, config, echo):
        """Initialize the handle."""
        self.config_items = config.items()
        self.echo = echo

    def match(self, code):
        """Test if the received code matches the configured values.

        The received values have to be a subset of the configured options.
        """
        return self.config_items <= code.items()

    def run(self, switch, turn_on):
        """Change the state of the switch."""
        switch.set_state(turn_on=turn_on, send_code=self.echo)


class PilightSwitch(SwitchDevice):
    """Representation of a Pilight switch."""

    def __init__(self, hass, name, code_on, code_off, code_on_receive,
                 code_off_receive):
        """Initialize the switch."""
        self._hass = hass
        self._name = name
        self._state = False
        self._code_on = code_on
        self._code_off = code_off

        self._code_on_receive = []
        self._code_off_receive = []

        for code_list, conf in ((self._code_on_receive, code_on_receive),
                                (self._code_off_receive, code_off_receive)):
            for code in conf:
                echo = code.pop(CONF_ECHO, True)
                code_list.append(_ReceiveHandle(code, echo))

        if any(self._code_on_receive) or any(self._code_off_receive):
            hass.bus.listen(pilight.EVENT, self._handle_code)

    @asyncio.coroutine
    def async_added_to_hass(self):
        """Call when entity about to be added to hass."""
        state = yield from async_get_last_state(self._hass, self.entity_id)
        if state:
            self._state = state.state == STATE_ON

    @property
    def name(self):
        """Get the name of the switch."""
        return self._name

    @property
    def should_poll(self):
        """No polling needed, state set when correct code is received."""
        return False

    @property
    def assumed_state(self):
        """Return True if unable to access real state of the entity."""
        return True

    @property
    def is_on(self):
        """Return true if switch is on."""
        return self._state

    def _handle_code(self, call):
        """Check if received code by the pilight-daemon.

        If the code matches the receive on/off codes of this switch the switch
        state is changed accordingly.
        """
        # - True if off_code/on_code is contained in received code dict, not
        #   all items have to match.
        # - Call turn on/off only once, even if more than one code is received
        if any(self._code_on_receive):
            for on_code in self._code_on_receive:
                if on_code.match(call.data):
                    on_code.run(switch=self, turn_on=True)
                    break

        if any(self._code_off_receive):
            for off_code in self._code_off_receive:
                if off_code.match(call.data):
                    off_code.run(switch=self, turn_on=False)
                    break

    def set_state(self, turn_on, send_code=True):
        """Set the state of the switch.

        This sets the state of the switch. If send_code is set to True, then
        it will call the pilight.send service to actually send the codes
        to the pilight daemon.
        """
        if send_code:
            if turn_on:
                self._hass.services.call(pilight.DOMAIN, pilight.SERVICE_NAME,
                                         self._code_on, blocking=True)
            else:
                self._hass.services.call(pilight.DOMAIN, pilight.SERVICE_NAME,
                                         self._code_off, blocking=True)

        self._state = turn_on
        self.schedule_update_ha_state()

    def turn_on(self, **kwargs):
        """Turn the switch on by calling pilight.send service with on code."""
        self.set_state(turn_on=True)

    def turn_off(self, **kwargs):
        """Turn the switch on by calling pilight.send service with off code."""
        self.set_state(turn_on=False)<|MERGE_RESOLUTION|>--- conflicted
+++ resolved
@@ -35,11 +35,7 @@
     vol.Optional('off'): cv.positive_int,
     vol.Optional(CONF_UNIT): cv.positive_int,
     vol.Optional(CONF_UNITCODE): cv.positive_int,
-<<<<<<< HEAD
-    vol.Optional(CONF_ID): cv.string,
-=======
     vol.Optional(CONF_ID): vol.Any(cv.positive_int, cv.string),
->>>>>>> 3bd12fce
     vol.Optional(CONF_STATE): cv.string,
     vol.Optional(CONF_SYSTEMCODE): cv.positive_int,
 }, extra=vol.ALLOW_EXTRA)
