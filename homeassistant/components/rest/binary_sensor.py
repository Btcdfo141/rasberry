--- conflicted
+++ resolved
@@ -103,12 +103,7 @@
     rest = RestData(
         method, resource, auth, headers, params, payload, verify_ssl, timeout
     )
-<<<<<<< HEAD
-    rest.async_setup(hass)
-    await rest.async_update()
-=======
     await rest.async_update(hass)
->>>>>>> 1f7150ba
 
     if rest.data is None:
         raise PlatformNotReady
