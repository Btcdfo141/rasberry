"""Support for Tibber sensors."""
from __future__ import annotations

import asyncio
from dataclasses import dataclass
from datetime import timedelta
from enum import Enum
import logging
from random import randrange

import aiohttp

from homeassistant.components.sensor import (
    DEVICE_CLASS_CURRENT,
    DEVICE_CLASS_ENERGY,
    DEVICE_CLASS_MONETARY,
    DEVICE_CLASS_POWER,
    DEVICE_CLASS_POWER_FACTOR,
    DEVICE_CLASS_SIGNAL_STRENGTH,
    DEVICE_CLASS_VOLTAGE,
    STATE_CLASS_MEASUREMENT,
    STATE_CLASS_TOTAL_INCREASING,
    SensorEntity,
    SensorEntityDescription,
)
from homeassistant.const import (
    ELECTRIC_CURRENT_AMPERE,
    ELECTRIC_POTENTIAL_VOLT,
    ENERGY_KILO_WATT_HOUR,
    EVENT_HOMEASSISTANT_STOP,
    PERCENTAGE,
    POWER_WATT,
    SIGNAL_STRENGTH_DECIBELS,
)
from homeassistant.core import callback
from homeassistant.exceptions import PlatformNotReady
from homeassistant.helpers import update_coordinator
from homeassistant.helpers.device_registry import async_get as async_get_dev_reg
from homeassistant.helpers.entity_registry import async_get as async_get_entity_reg
from homeassistant.util import Throttle, dt as dt_util

from .const import DOMAIN as TIBBER_DOMAIN, MANUFACTURER

_LOGGER = logging.getLogger(__name__)

ICON = "mdi:currency-usd"
SCAN_INTERVAL = timedelta(minutes=1)
MIN_TIME_BETWEEN_UPDATES = timedelta(minutes=5)
PARALLEL_UPDATES = 0
SIGNAL_UPDATE_ENTITY = "tibber_rt_update_{}"


class ResetType(Enum):
    """Data reset type."""

    HOURLY = "hourly"
    DAILY = "daily"
    NEVER = "never"


@dataclass
class TibberSensorEntityDescription(SensorEntityDescription):
    """Describes Tibber sensor entity."""

    reset_type: ResetType | None = None


RT_SENSORS: tuple[TibberSensorEntityDescription, ...] = (
    TibberSensorEntityDescription(
        key="averagePower",
        name="average power",
        device_class=DEVICE_CLASS_POWER,
        native_unit_of_measurement=POWER_WATT,
    ),
    TibberSensorEntityDescription(
        key="power",
        name="power",
        device_class=DEVICE_CLASS_POWER,
        state_class=STATE_CLASS_MEASUREMENT,
        native_unit_of_measurement=POWER_WATT,
    ),
    TibberSensorEntityDescription(
        key="powerProduction",
        name="power production",
        device_class=DEVICE_CLASS_POWER,
        state_class=STATE_CLASS_MEASUREMENT,
        native_unit_of_measurement=POWER_WATT,
    ),
    TibberSensorEntityDescription(
        key="minPower",
        name="min power",
        device_class=DEVICE_CLASS_POWER,
        native_unit_of_measurement=POWER_WATT,
    ),
    TibberSensorEntityDescription(
        key="maxPower",
        name="max power",
        device_class=DEVICE_CLASS_POWER,
        native_unit_of_measurement=POWER_WATT,
    ),
    TibberSensorEntityDescription(
        key="accumulatedConsumption",
        name="accumulated consumption",
        device_class=DEVICE_CLASS_ENERGY,
        native_unit_of_measurement=ENERGY_KILO_WATT_HOUR,
        state_class=STATE_CLASS_TOTAL_INCREASING,
        reset_type=ResetType.DAILY,
    ),
    TibberSensorEntityDescription(
        key="accumulatedConsumptionLastHour",
        name="accumulated consumption current hour",
        device_class=DEVICE_CLASS_ENERGY,
        native_unit_of_measurement=ENERGY_KILO_WATT_HOUR,
        state_class=STATE_CLASS_TOTAL_INCREASING,
        reset_type=ResetType.HOURLY,
    ),
    TibberSensorEntityDescription(
        key="accumulatedProduction",
        name="accumulated production",
        device_class=DEVICE_CLASS_ENERGY,
        native_unit_of_measurement=ENERGY_KILO_WATT_HOUR,
        state_class=STATE_CLASS_TOTAL_INCREASING,
        reset_type=ResetType.DAILY,
    ),
    TibberSensorEntityDescription(
        key="accumulatedProductionLastHour",
        name="accumulated production current hour",
        device_class=DEVICE_CLASS_ENERGY,
        native_unit_of_measurement=ENERGY_KILO_WATT_HOUR,
        state_class=STATE_CLASS_TOTAL_INCREASING,
        reset_type=ResetType.HOURLY,
    ),
    TibberSensorEntityDescription(
        key="lastMeterConsumption",
        name="last meter consumption",
        device_class=DEVICE_CLASS_ENERGY,
        native_unit_of_measurement=ENERGY_KILO_WATT_HOUR,
        state_class=STATE_CLASS_TOTAL_INCREASING,
        reset_type=ResetType.NEVER,
    ),
    TibberSensorEntityDescription(
        key="lastMeterProduction",
        name="last meter production",
        device_class=DEVICE_CLASS_ENERGY,
        native_unit_of_measurement=ENERGY_KILO_WATT_HOUR,
        state_class=STATE_CLASS_TOTAL_INCREASING,
        reset_type=ResetType.NEVER,
    ),
    TibberSensorEntityDescription(
        key="voltagePhase1",
        name="voltage phase1",
        device_class=DEVICE_CLASS_VOLTAGE,
        native_unit_of_measurement=ELECTRIC_POTENTIAL_VOLT,
        state_class=STATE_CLASS_MEASUREMENT,
    ),
    TibberSensorEntityDescription(
        key="voltagePhase2",
        name="voltage phase2",
        device_class=DEVICE_CLASS_VOLTAGE,
        native_unit_of_measurement=ELECTRIC_POTENTIAL_VOLT,
        state_class=STATE_CLASS_MEASUREMENT,
    ),
    TibberSensorEntityDescription(
        key="voltagePhase3",
        name="voltage phase3",
        device_class=DEVICE_CLASS_VOLTAGE,
        native_unit_of_measurement=ELECTRIC_POTENTIAL_VOLT,
        state_class=STATE_CLASS_MEASUREMENT,
    ),
    TibberSensorEntityDescription(
        key="currentL1",
        name="current L1",
        device_class=DEVICE_CLASS_CURRENT,
        native_unit_of_measurement=ELECTRIC_CURRENT_AMPERE,
        state_class=STATE_CLASS_MEASUREMENT,
    ),
    TibberSensorEntityDescription(
        key="currentL2",
        name="current L2",
        device_class=DEVICE_CLASS_CURRENT,
        native_unit_of_measurement=ELECTRIC_CURRENT_AMPERE,
        state_class=STATE_CLASS_MEASUREMENT,
    ),
    TibberSensorEntityDescription(
        key="currentL3",
        name="current L3",
        device_class=DEVICE_CLASS_CURRENT,
        native_unit_of_measurement=ELECTRIC_CURRENT_AMPERE,
        state_class=STATE_CLASS_MEASUREMENT,
    ),
    TibberSensorEntityDescription(
        key="signalStrength",
        name="signal strength",
        device_class=DEVICE_CLASS_SIGNAL_STRENGTH,
        native_unit_of_measurement=SIGNAL_STRENGTH_DECIBELS,
        state_class=STATE_CLASS_MEASUREMENT,
    ),
    TibberSensorEntityDescription(
        key="accumulatedReward",
        name="accumulated reward",
        device_class=DEVICE_CLASS_MONETARY,
        state_class=STATE_CLASS_MEASUREMENT,
        reset_type=ResetType.DAILY,
    ),
    TibberSensorEntityDescription(
        key="accumulatedCost",
        name="accumulated cost",
        device_class=DEVICE_CLASS_MONETARY,
        state_class=STATE_CLASS_MEASUREMENT,
        reset_type=ResetType.DAILY,
    ),
    TibberSensorEntityDescription(
        key="powerFactor",
        name="power factor",
        device_class=DEVICE_CLASS_POWER_FACTOR,
        native_unit_of_measurement=PERCENTAGE,
        state_class=STATE_CLASS_MEASUREMENT,
    ),
)


async def async_setup_entry(hass, entry, async_add_entities):
    """Set up the Tibber sensor."""

    tibber_connection = hass.data.get(TIBBER_DOMAIN)

    entity_registry = async_get_entity_reg(hass)
    device_registry = async_get_dev_reg(hass)

    entities = []
    for home in tibber_connection.get_homes(only_active=False):
        try:
            await home.update_info()
        except asyncio.TimeoutError as err:
            _LOGGER.error("Timeout connecting to Tibber home: %s ", err)
            raise PlatformNotReady() from err
        except aiohttp.ClientError as err:
            _LOGGER.error("Error connecting to Tibber home: %s ", err)
            raise PlatformNotReady() from err

        if home.has_active_subscription:
            entities.append(TibberSensorElPrice(home))
        if home.has_real_time_consumption:
            await home.rt_subscribe(
                TibberRtDataCoordinator(
                    async_add_entities, home, hass
                ).async_set_updated_data
            )

        # migrate
        old_id = home.info["viewer"]["home"]["meteringPointData"]["consumptionEan"]
        if old_id is None:
            continue

        # migrate to new device ids
        old_entity_id = entity_registry.async_get_entity_id(
            "sensor", TIBBER_DOMAIN, old_id
        )
        if old_entity_id is not None:
            entity_registry.async_update_entity(
                old_entity_id, new_unique_id=home.home_id
            )

        # migrate to new device ids
        device_entry = device_registry.async_get_device({(TIBBER_DOMAIN, old_id)})
        if device_entry and entry.entry_id in device_entry.config_entries:
            device_registry.async_update_device(
                device_entry.id, new_identifiers={(TIBBER_DOMAIN, home.home_id)}
            )

    async_add_entities(entities, True)


class TibberSensor(SensorEntity):
    """Representation of a generic Tibber sensor."""

    def __init__(self, *args, tibber_home, **kwargs):
        """Initialize the sensor."""
        super().__init__(*args, **kwargs)
        self._tibber_home = tibber_home
        self._home_name = tibber_home.info["viewer"]["home"]["appNickname"]
        if self._home_name is None:
            self._home_name = tibber_home.info["viewer"]["home"]["address"].get(
                "address1", ""
            )
        self._device_name = None
        self._model = None

    @property
    def device_info(self):
        """Return the device_info of the device."""
        device_info = {
            "identifiers": {(TIBBER_DOMAIN, self._tibber_home.home_id)},
            "name": self._device_name,
            "manufacturer": MANUFACTURER,
        }
        if self._model is not None:
            device_info["model"] = self._model
        return device_info


class TibberSensorElPrice(TibberSensor):
    """Representation of a Tibber sensor for el price."""

    def __init__(self, tibber_home):
        """Initialize the sensor."""
        super().__init__(tibber_home=tibber_home)
        self._last_updated = None
        self._spread_load_constant = randrange(5000)

        self._attr_available = False
        self._attr_extra_state_attributes = {
            "app_nickname": None,
            "grid_company": None,
            "estimated_annual_consumption": None,
            "price_level": None,
            "max_price": None,
            "avg_price": None,
            "min_price": None,
            "off_peak_1": None,
            "peak": None,
            "off_peak_2": None,
        }
        self._attr_icon = ICON
        self._attr_name = f"Electricity price {self._home_name}"
        self._attr_unique_id = f"{self._tibber_home.home_id}"
        self._model = "Price Sensor"

        self._device_name = self._attr_name

    async def async_update(self):
        """Get the latest data and updates the states."""
        now = dt_util.now()
        if (
            not self._tibber_home.last_data_timestamp
            or (self._tibber_home.last_data_timestamp - now).total_seconds()
            < 5 * 3600 + self._spread_load_constant
            or not self.available
        ):
            _LOGGER.debug("Asking for new data")
            await self._fetch_data()

        elif (
            self._tibber_home.current_price_total
            and self._last_updated
            and self._last_updated.hour == now.hour
            and self._tibber_home.last_data_timestamp
        ):
            return

        res = self._tibber_home.current_price_data()
        self._attr_native_value, price_level, self._last_updated = res
        self._attr_extra_state_attributes["price_level"] = price_level

        attrs = self._tibber_home.current_attributes()
        self._attr_extra_state_attributes.update(attrs)
        self._attr_available = self._attr_native_value is not None
        self._attr_native_unit_of_measurement = self._tibber_home.price_unit

    @Throttle(MIN_TIME_BETWEEN_UPDATES)
    async def _fetch_data(self):
        _LOGGER.debug("Fetching data")
        try:
            await self._tibber_home.update_info_and_price_info()
        except (asyncio.TimeoutError, aiohttp.ClientError):
            return
        data = self._tibber_home.info["viewer"]["home"]
        self._attr_extra_state_attributes["app_nickname"] = data["appNickname"]
        self._attr_extra_state_attributes["grid_company"] = data["meteringPointData"][
            "gridCompany"
        ]
        self._attr_extra_state_attributes["estimated_annual_consumption"] = data[
            "meteringPointData"
        ]["estimatedAnnualConsumption"]


class TibberSensorRT(TibberSensor, update_coordinator.CoordinatorEntity):
    """Representation of a Tibber sensor for real time consumption."""

    entity_description: TibberSensorEntityDescription

    def __init__(
        self,
        tibber_home,
        description: TibberSensorEntityDescription,
        initial_state,
        coordinator: TibberRtDataCoordinator,
    ):
        """Initialize the sensor."""
        super().__init__(coordinator=coordinator, tibber_home=tibber_home)
        self.entity_description = description
        self._model = "Tibber Pulse"
        self._device_name = f"{self._model} {self._home_name}"

        self._attr_name = f"{description.name} {self._home_name}"
        self._attr_native_value = initial_state
        self._attr_unique_id = f"{self._tibber_home.home_id}_rt_{description.name}"

        if description.key in ("accumulatedCost", "accumulatedReward"):
            self._attr_native_unit_of_measurement = tibber_home.currency

    @property
    def available(self):
        """Return True if entity is available."""
        return self._tibber_home.rt_subscription_running

    @callback
<<<<<<< HEAD
    def _set_state(self, state, timestamp):
        """Set sensor state."""
=======
    def _handle_coordinator_update(self) -> None:
        if not (live_measurement := self.coordinator.get_live_measurement()):  # type: ignore[attr-defined]
            return
        state = live_measurement.get(self.entity_description.key)
        if state is None:
            return
        timestamp = dt_util.parse_datetime(live_measurement["timestamp"])
        if timestamp is not None and state < self.state:
            if self.entity_description.reset_type == ResetType.DAILY:
                self._attr_last_reset = dt_util.as_utc(
                    timestamp.replace(hour=0, minute=0, second=0, microsecond=0)
                )
            elif self.entity_description.reset_type == ResetType.HOURLY:
                self._attr_last_reset = dt_util.as_utc(
                    timestamp.replace(minute=0, second=0, microsecond=0)
                )
        if self.entity_description.key == "powerFactor":
            state *= 100.0
>>>>>>> c937a235
        self._attr_native_value = state
        self.async_write_ha_state()


class TibberRtDataCoordinator(update_coordinator.DataUpdateCoordinator):
    """Handle Tibber realtime data."""

    def __init__(self, async_add_entities, tibber_home, hass):
        """Initialize the data handler."""
        self._async_add_entities = async_add_entities
        self._tibber_home = tibber_home
        self.hass = hass
        self._added_sensors = set()
        super().__init__(
            hass,
            _LOGGER,
            name=tibber_home.info["viewer"]["home"]["address"].get(
                "address1", "Tibber"
            ),
        )

        self._async_remove_device_updates_handler = self.async_add_listener(
            self._add_sensors
        )
        hass.bus.async_listen_once(EVENT_HOMEASSISTANT_STOP, self._handle_ha_stop)

    @callback
    def _handle_ha_stop(self, _event) -> None:
        """Handle Home Assistant stopping."""
        self._async_remove_device_updates_handler()

    @callback
    def _add_sensors(self):
        """Add sensor."""
        if not (live_measurement := self.get_live_measurement()):
            return

        new_entities = []
        for sensor_description in RT_SENSORS:
            if sensor_description.key in self._added_sensors:
                continue
            state = live_measurement.get(sensor_description.key)
            if state is None:
                continue
            entity = TibberSensorRT(
                self._tibber_home,
                sensor_description,
                state,
                self,
            )
            new_entities.append(entity)
            self._added_sensors.add(sensor_description.key)
        if new_entities:
            self._async_add_entities(new_entities)

    def get_live_measurement(self):
        """Get live measurement data."""
        errors = self.data.get("errors")
        if errors:
            _LOGGER.error(errors[0])
            return None
        return self.data.get("data", {}).get("liveMeasurement")<|MERGE_RESOLUTION|>--- conflicted
+++ resolved
@@ -405,10 +405,6 @@
         return self._tibber_home.rt_subscription_running
 
     @callback
-<<<<<<< HEAD
-    def _set_state(self, state, timestamp):
-        """Set sensor state."""
-=======
     def _handle_coordinator_update(self) -> None:
         if not (live_measurement := self.coordinator.get_live_measurement()):  # type: ignore[attr-defined]
             return
@@ -427,7 +423,6 @@
                 )
         if self.entity_description.key == "powerFactor":
             state *= 100.0
->>>>>>> c937a235
         self._attr_native_value = state
         self.async_write_ha_state()
 
