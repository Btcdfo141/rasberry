--- conflicted
+++ resolved
@@ -14,7 +14,6 @@
     Light,
     ModelType,
     ProtectAdoptableDeviceModel,
-    ProtectModelWithId,
     Sensor,
     StateType,
     Viewer,
@@ -27,11 +26,7 @@
 from .const import ATTR_EVENT_SCORE, DEFAULT_ATTRIBUTION, DEFAULT_BRAND, DOMAIN
 from .data import ProtectData
 from .models import ProtectRequiredKeysMixin
-<<<<<<< HEAD
-from .utils import get_nested_attr
-=======
 from .utils import async_device_by_id, get_nested_attr
->>>>>>> 8a806f75
 
 _LOGGER = logging.getLogger(__name__)
 
@@ -132,7 +127,7 @@
 
         self._attr_attribution = DEFAULT_ATTRIBUTION
         self._async_set_device_info()
-        self._async_update_device_from_protect(device)
+        self._async_update_device_from_protect()
 
     async def async_update(self) -> None:
         """Update the entity.
@@ -154,18 +149,14 @@
         )
 
     @callback
-    def _async_update_device_from_protect(self, device: ProtectModelWithId) -> None:
+    def _async_update_device_from_protect(self) -> None:
         """Update Entity object from Protect device."""
         if self.data.last_update_success:
-<<<<<<< HEAD
-            assert isinstance(device, ProtectAdoptableDeviceModel)
-=======
             assert self.device.model
             device = async_device_by_id(
                 self.data.api.bootstrap, self.device.id, device_type=self.device.model
             )
             assert device is not None
->>>>>>> 8a806f75
             self.device = device
 
         is_connected = (
@@ -183,9 +174,9 @@
         self._attr_available = is_connected
 
     @callback
-    def _async_updated_event(self, device: ProtectModelWithId) -> None:
+    def _async_updated_event(self) -> None:
         """Call back for incoming data."""
-        self._async_update_device_from_protect(device)
+        self._async_update_device_from_protect()
         self.async_write_ha_state()
 
     async def async_added_to_hass(self) -> None:
@@ -226,7 +217,7 @@
         )
 
     @callback
-    def _async_update_device_from_protect(self, device: ProtectModelWithId) -> None:
+    def _async_update_device_from_protect(self) -> None:
         if self.data.last_update_success:
             self.device = self.data.api.bootstrap.nvr
 
@@ -263,8 +254,8 @@
         return attrs
 
     @callback
-    def _async_update_device_from_protect(self, device: ProtectModelWithId) -> None:
-        super()._async_update_device_from_protect(device)
+    def _async_update_device_from_protect(self) -> None:
+        super()._async_update_device_from_protect()
         self._event = self._async_get_event()
 
         attrs = self.extra_state_attributes or {}
