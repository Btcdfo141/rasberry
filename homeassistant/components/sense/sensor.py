--- conflicted
+++ resolved
@@ -1,14 +1,8 @@
 """Support for monitoring a Sense energy sensor."""
-<<<<<<< HEAD
-
-from homeassistant.components.sensor import STATE_CLASS_TOTAL_INCREASING, SensorEntity
-=======
 from homeassistant.components.sensor import (
-    STATE_CLASS_MEASUREMENT,
     STATE_CLASS_TOTAL_INCREASING,
     SensorEntity,
 )
->>>>>>> e7a0604a
 from homeassistant.const import (
     ATTR_ATTRIBUTION,
     DEVICE_CLASS_ENERGY,
