"""Support for Apple HomeKit."""
import asyncio
import ipaddress
import logging
import os

from aiohttp import web
from pyhap.const import STANDALONE_AID
import voluptuous as vol

from homeassistant.components import zeroconf
from homeassistant.components.binary_sensor import (
    DEVICE_CLASS_BATTERY_CHARGING,
    DEVICE_CLASS_MOTION,
    DEVICE_CLASS_OCCUPANCY,
    DOMAIN as BINARY_SENSOR_DOMAIN,
)
from homeassistant.components.camera import DOMAIN as CAMERA_DOMAIN
from homeassistant.components.http import HomeAssistantView
from homeassistant.components.humidifier import DOMAIN as HUMIDIFIER_DOMAIN
from homeassistant.components.sensor import DOMAIN as SENSOR_DOMAIN
from homeassistant.config_entries import SOURCE_IMPORT, ConfigEntry
from homeassistant.const import (
    ATTR_BATTERY_CHARGING,
    ATTR_BATTERY_LEVEL,
    ATTR_ENTITY_ID,
    CONF_IP_ADDRESS,
    CONF_NAME,
    CONF_PORT,
    DEVICE_CLASS_BATTERY,
    DEVICE_CLASS_HUMIDITY,
    EVENT_HOMEASSISTANT_STARTED,
    EVENT_HOMEASSISTANT_STOP,
    SERVICE_RELOAD,
)
from homeassistant.core import CoreState, HomeAssistant, callback
from homeassistant.exceptions import ConfigEntryNotReady, Unauthorized
from homeassistant.helpers import device_registry, entity_registry
import homeassistant.helpers.config_validation as cv
from homeassistant.helpers.entityfilter import BASE_FILTER_SCHEMA, FILTER_SCHEMA
from homeassistant.helpers.reload import async_integration_yaml_config
from homeassistant.loader import IntegrationNotFound, async_get_integration
from homeassistant.util import get_local_ip

from .accessories import get_accessory
from .aidmanager import AccessoryAidStorage
from .const import (
    AID_STORAGE,
    ATTR_INTERGRATION,
    ATTR_MANUFACTURER,
    ATTR_MODEL,
    ATTR_SOFTWARE_VERSION,
    BRIDGE_NAME,
    BRIDGE_SERIAL_NUMBER,
    CONF_ADVERTISE_IP,
    CONF_AUTO_START,
    CONF_ENTITY_CONFIG,
    CONF_ENTRY_INDEX,
    CONF_FILTER,
    CONF_HOMEKIT_MODE,
    CONF_LINKED_BATTERY_CHARGING_SENSOR,
    CONF_LINKED_BATTERY_SENSOR,
    CONF_LINKED_DOORBELL_SENSOR,
    CONF_LINKED_HUMIDITY_SENSOR,
    CONF_LINKED_MOTION_SENSOR,
    CONF_SAFE_MODE,
    CONF_ZEROCONF_DEFAULT_INTERFACE,
    CONFIG_OPTIONS,
    DEFAULT_AUTO_START,
    DEFAULT_HOMEKIT_MODE,
    DEFAULT_PORT,
    DEFAULT_SAFE_MODE,
    DOMAIN,
    HOMEKIT,
    HOMEKIT_MODE_ACCESSORY,
    HOMEKIT_MODES,
    HOMEKIT_PAIRING_QR,
    HOMEKIT_PAIRING_QR_SECRET,
    MANUFACTURER,
    SERVICE_HOMEKIT_RESET_ACCESSORY,
    SERVICE_HOMEKIT_START,
    SHUTDOWN_TIMEOUT,
    UNDO_UPDATE_LISTENER,
)
from .util import (
    dismiss_setup_message,
    get_persist_fullpath_for_entry_id,
    migrate_filesystem_state_data_for_primary_imported_entry_id,
    port_is_available,
    remove_state_files_for_entry_id,
    show_setup_message,
    validate_entity_config,
)

_LOGGER = logging.getLogger(__name__)

MAX_DEVICES = 150

# #### Driver Status ####
STATUS_READY = 0
STATUS_RUNNING = 1
STATUS_STOPPED = 2
STATUS_WAIT = 3


def _has_all_unique_names_and_ports(bridges):
    """Validate that each homekit bridge configured has a unique name."""
    names = [bridge[CONF_NAME] for bridge in bridges]
    ports = [bridge[CONF_PORT] for bridge in bridges]
    vol.Schema(vol.Unique())(names)
    vol.Schema(vol.Unique())(ports)
    return bridges


BRIDGE_SCHEMA = vol.All(
    cv.deprecated(CONF_ZEROCONF_DEFAULT_INTERFACE),
    vol.Schema(
        {
            vol.Optional(CONF_HOMEKIT_MODE, default=DEFAULT_HOMEKIT_MODE): vol.In(
                HOMEKIT_MODES
            ),
            vol.Optional(CONF_NAME, default=BRIDGE_NAME): vol.All(
                cv.string, vol.Length(min=3, max=25)
            ),
            vol.Optional(CONF_PORT, default=DEFAULT_PORT): cv.port,
            vol.Optional(CONF_IP_ADDRESS): vol.All(ipaddress.ip_address, cv.string),
            vol.Optional(CONF_ADVERTISE_IP): vol.All(ipaddress.ip_address, cv.string),
            vol.Optional(CONF_AUTO_START, default=DEFAULT_AUTO_START): cv.boolean,
            vol.Optional(CONF_SAFE_MODE, default=DEFAULT_SAFE_MODE): cv.boolean,
            vol.Optional(CONF_FILTER, default={}): BASE_FILTER_SCHEMA,
            vol.Optional(CONF_ENTITY_CONFIG, default={}): validate_entity_config,
            vol.Optional(CONF_ZEROCONF_DEFAULT_INTERFACE): cv.boolean,
        },
        extra=vol.ALLOW_EXTRA,
    ),
)

CONFIG_SCHEMA = vol.Schema(
    {DOMAIN: vol.All(cv.ensure_list, [BRIDGE_SCHEMA], _has_all_unique_names_and_ports)},
    extra=vol.ALLOW_EXTRA,
)


RESET_ACCESSORY_SERVICE_SCHEMA = vol.Schema(
    {vol.Required(ATTR_ENTITY_ID): cv.entity_ids}
)


<<<<<<< HEAD
def _async_get_entries_by_name(hass, current_entries):
=======
def _async_get_entries_by_name(current_entries):
>>>>>>> 4ed4372e
    """Return a dict of the entries by name."""

    # For backwards compat, its possible the first bridge is using the default
    # name.
    return {entry.data.get(CONF_NAME, BRIDGE_NAME): entry for entry in current_entries}


async def async_setup(hass: HomeAssistant, config: dict):
    """Set up the HomeKit from yaml."""
    hass.data.setdefault(DOMAIN, {})

    _async_register_events_and_services(hass)

    if DOMAIN not in config:
        return True

    current_entries = hass.config_entries.async_entries(DOMAIN)
    entries_by_name = _async_get_entries_by_name(current_entries)

    for index, conf in enumerate(config[DOMAIN]):
        if _async_update_config_entry_if_from_yaml(hass, entries_by_name, conf):
            continue

        conf[CONF_ENTRY_INDEX] = index
        hass.async_create_task(
            hass.config_entries.flow.async_init(
                DOMAIN,
                context={"source": SOURCE_IMPORT},
                data=conf,
            )
        )

    return True


@callback
def _async_update_config_entry_if_from_yaml(hass, entries_by_name, conf):
    """Update a config entry with the latest yaml.

    Returns True if a matching config entry was found

    Returns False if there is no matching config entry
    """
    bridge_name = conf[CONF_NAME]

    if (
        bridge_name in entries_by_name
        and entries_by_name[bridge_name].source == SOURCE_IMPORT
    ):
        entry = entries_by_name[bridge_name]
        # If they alter the yaml config we import the changes
        # since there currently is no practical way to support
        # all the options in the UI at this time.
        data = conf.copy()
        options = {}
        for key in CONFIG_OPTIONS:
            options[key] = data[key]
            del data[key]

        hass.config_entries.async_update_entry(entry, data=data, options=options)
        return True

    return False


async def async_setup_entry(hass: HomeAssistant, entry: ConfigEntry):
    """Set up HomeKit from a config entry."""
    _async_import_options_from_data_if_missing(hass, entry)

    conf = entry.data
    options = entry.options

    name = conf[CONF_NAME]
    port = conf[CONF_PORT]
    _LOGGER.debug("Begin setup HomeKit for %s", name)

    # If the previous instance hasn't cleaned up yet
    # we need to wait a bit
    if not await hass.async_add_executor_job(port_is_available, port):
        _LOGGER.warning("The local port %s is in use", port)
        raise ConfigEntryNotReady

    if CONF_ENTRY_INDEX in conf and conf[CONF_ENTRY_INDEX] == 0:
        _LOGGER.debug("Migrating legacy HomeKit data for %s", name)
        hass.async_add_executor_job(
            migrate_filesystem_state_data_for_primary_imported_entry_id,
            hass,
            entry.entry_id,
        )

    aid_storage = AccessoryAidStorage(hass, entry.entry_id)

    await aid_storage.async_initialize()
    # ip_address and advertise_ip are yaml only
    ip_address = conf.get(CONF_IP_ADDRESS)
    advertise_ip = conf.get(CONF_ADVERTISE_IP)
    homekit_mode = options.get(CONF_HOMEKIT_MODE, DEFAULT_HOMEKIT_MODE)
    entity_config = options.get(CONF_ENTITY_CONFIG, {}).copy()
    auto_start = options.get(CONF_AUTO_START, DEFAULT_AUTO_START)
    safe_mode = options.get(CONF_SAFE_MODE, DEFAULT_SAFE_MODE)
    entity_filter = FILTER_SCHEMA(options.get(CONF_FILTER, {}))

    homekit = HomeKit(
        hass,
        name,
        port,
        ip_address,
        entity_filter,
        entity_config,
        safe_mode,
        homekit_mode,
        advertise_ip,
        entry.entry_id,
    )
    zeroconf_instance = await zeroconf.async_get_instance(hass)
    await hass.async_add_executor_job(homekit.setup, zeroconf_instance)

    undo_listener = entry.add_update_listener(_async_update_listener)

    hass.data[DOMAIN][entry.entry_id] = {
        AID_STORAGE: aid_storage,
        HOMEKIT: homekit,
        UNDO_UPDATE_LISTENER: undo_listener,
    }

    if hass.state == CoreState.running:
        await homekit.async_start()
    elif auto_start:
        hass.bus.async_listen_once(EVENT_HOMEASSISTANT_STARTED, homekit.async_start)

    return True


async def _async_update_listener(hass: HomeAssistant, entry: ConfigEntry):
    """Handle options update."""
    if entry.source == SOURCE_IMPORT:
        return
    await hass.config_entries.async_reload(entry.entry_id)


async def async_unload_entry(hass: HomeAssistant, entry: ConfigEntry):
    """Unload a config entry."""
    dismiss_setup_message(hass, entry.entry_id)

    hass.data[DOMAIN][entry.entry_id][UNDO_UPDATE_LISTENER]()

    homekit = hass.data[DOMAIN][entry.entry_id][HOMEKIT]

    if homekit.status == STATUS_RUNNING:
        await homekit.async_stop()

    for _ in range(0, SHUTDOWN_TIMEOUT):
        if not await hass.async_add_executor_job(
            port_is_available, entry.data[CONF_PORT]
        ):
            _LOGGER.info("Waiting for the HomeKit server to shutdown")
            await asyncio.sleep(1)

    hass.data[DOMAIN].pop(entry.entry_id)

    return True


async def async_remove_entry(hass: HomeAssistant, entry: ConfigEntry):
    """Remove a config entry."""
    return await hass.async_add_executor_job(
        remove_state_files_for_entry_id, hass, entry.entry_id
    )


@callback
def _async_import_options_from_data_if_missing(hass: HomeAssistant, entry: ConfigEntry):
    options = dict(entry.options)
    data = dict(entry.data)
    modified = False
    for importable_option in CONFIG_OPTIONS:
        if importable_option not in entry.options and importable_option in entry.data:
            options[importable_option] = entry.data[importable_option]
            del data[importable_option]
            modified = True

    if modified:
        hass.config_entries.async_update_entry(entry, data=data, options=options)


@callback
def _async_register_events_and_services(hass: HomeAssistant):
    """Register events and services for HomeKit."""
    hass.http.register_view(HomeKitPairingQRView)

    def handle_homekit_reset_accessory(service):
        """Handle start HomeKit service call."""
        for entry_id in hass.data[DOMAIN]:
            if HOMEKIT not in hass.data[DOMAIN][entry_id]:
                continue
            homekit = hass.data[DOMAIN][entry_id][HOMEKIT]
            if homekit.status != STATUS_RUNNING:
                _LOGGER.warning(
                    "HomeKit is not running. Either it is waiting to be "
                    "started or has been stopped"
                )
                continue

            entity_ids = service.data.get("entity_id")
            homekit.reset_accessories(entity_ids)

    hass.services.async_register(
        DOMAIN,
        SERVICE_HOMEKIT_RESET_ACCESSORY,
        handle_homekit_reset_accessory,
        schema=RESET_ACCESSORY_SERVICE_SCHEMA,
    )

    async def async_handle_homekit_service_start(service):
        """Handle start HomeKit service call."""
        tasks = []
        for entry_id in hass.data[DOMAIN]:
            if HOMEKIT not in hass.data[DOMAIN][entry_id]:
                continue
            homekit = hass.data[DOMAIN][entry_id][HOMEKIT]
            if homekit.status == STATUS_RUNNING:
                _LOGGER.debug("HomeKit is already running")
                continue
            if homekit.status != STATUS_READY:
                _LOGGER.warning(
                    "HomeKit is not ready. Either it is already starting up or has "
                    "been stopped"
                )
                continue
            tasks.append(homekit.async_start())
        await asyncio.gather(*tasks)

    hass.services.async_register(
        DOMAIN, SERVICE_HOMEKIT_START, async_handle_homekit_service_start
    )

    async def _handle_homekit_reload(service):
        """Handle start HomeKit service call."""
        config = await async_integration_yaml_config(hass, DOMAIN)

        if not config or DOMAIN not in config:
            return

        current_entries = hass.config_entries.async_entries(DOMAIN)
        entries_by_name = _async_get_entries_by_name(current_entries)

        for conf in config[DOMAIN]:
            _async_update_config_entry_if_from_yaml(hass, entries_by_name, conf)

        reload_tasks = [
            hass.config_entries.async_reload(entry.entry_id)
            for entry in current_entries
        ]

        await asyncio.gather(*reload_tasks)

    hass.helpers.service.async_register_admin_service(
        DOMAIN,
        SERVICE_RELOAD,
        _handle_homekit_reload,
    )


class HomeKit:
    """Class to handle all actions between HomeKit and Home Assistant."""

    def __init__(
        self,
        hass,
        name,
        port,
        ip_address,
        entity_filter,
        entity_config,
        safe_mode,
        homekit_mode,
        advertise_ip=None,
        entry_id=None,
    ):
        """Initialize a HomeKit object."""
        self.hass = hass
        self._name = name
        self._port = port
        self._ip_address = ip_address
        self._filter = entity_filter
        self._config = entity_config
        self._safe_mode = safe_mode
        self._advertise_ip = advertise_ip
        self._entry_id = entry_id
        self._homekit_mode = homekit_mode
        self.status = STATUS_READY

        self.bridge = None
        self.driver = None

    def setup(self, zeroconf_instance):
        """Set up bridge and accessory driver."""
        # pylint: disable=import-outside-toplevel
        from .accessories import HomeDriver

        self.hass.bus.async_listen_once(EVENT_HOMEASSISTANT_STOP, self.async_stop)
        ip_addr = self._ip_address or get_local_ip()
        persist_file = get_persist_fullpath_for_entry_id(self.hass, self._entry_id)

        self.driver = HomeDriver(
            self.hass,
            self._entry_id,
            self._name,
            loop=self.hass.loop,
            address=ip_addr,
            port=self._port,
            persist_file=persist_file,
            advertised_address=self._advertise_ip,
            zeroconf_instance=zeroconf_instance,
        )

        # If we do not load the mac address will be wrong
        # as pyhap uses a random one until state is restored
        if os.path.exists(persist_file):
            self.driver.load()
        else:
            self.driver.persist()

        if self._safe_mode:
            _LOGGER.debug("Safe_mode selected for %s", self._name)
            self.driver.safe_mode = True

    def reset_accessories(self, entity_ids):
        """Reset the accessory to load the latest configuration."""
        if not self.bridge:
            self.driver.config_changed()
            return

        aid_storage = self.hass.data[DOMAIN][self._entry_id][AID_STORAGE]
        removed = []
        for entity_id in entity_ids:
            aid = aid_storage.get_or_allocate_aid_for_entity_id(entity_id)
            if aid not in self.bridge.accessories:
                continue

            _LOGGER.info(
                "HomeKit Bridge %s will reset accessory with linked entity_id %s",
                self._name,
                entity_id,
            )

            acc = self.remove_bridge_accessory(aid)
            removed.append(acc)

        if not removed:
            # No matched accessories, probably on another bridge
            return

        self.driver.config_changed()

        for acc in removed:
            self.bridge.add_accessory(acc)
        self.driver.config_changed()

    def add_bridge_accessory(self, state):
        """Try adding accessory to bridge if configured beforehand."""
        if not self._filter(state.entity_id):
            return

        # The bridge itself counts as an accessory
        if len(self.bridge.accessories) + 1 >= MAX_DEVICES:
            _LOGGER.warning(
                "Cannot add %s as this would exceed the %d device limit. Consider using the filter option",
                state.entity_id,
                MAX_DEVICES,
            )
            return

        aid = self.hass.data[DOMAIN][self._entry_id][
            AID_STORAGE
        ].get_or_allocate_aid_for_entity_id(state.entity_id)
        conf = self._config.pop(state.entity_id, {})
        # If an accessory cannot be created or added due to an exception
        # of any kind (usually in pyhap) it should not prevent
        # the rest of the accessories from being created
        try:
            acc = get_accessory(self.hass, self.driver, state, aid, conf)
            if acc is not None:
                self.bridge.add_accessory(acc)
        except Exception:  # pylint: disable=broad-except
            _LOGGER.exception(
                "Failed to create a HomeKit accessory for %s", state.entity_id
            )

    def remove_bridge_accessory(self, aid):
        """Try adding accessory to bridge if configured beforehand."""
        acc = None
        if aid in self.bridge.accessories:
            acc = self.bridge.accessories.pop(aid)
        return acc

    async def async_start(self, *args):
        """Start the accessory driver."""
        if self.status != STATUS_READY:
            return
        self.status = STATUS_WAIT

        ent_reg = await entity_registry.async_get_registry(self.hass)
        dev_reg = await device_registry.async_get_registry(self.hass)

        device_lookup = ent_reg.async_get_device_class_lookup(
            {
                (BINARY_SENSOR_DOMAIN, DEVICE_CLASS_BATTERY_CHARGING),
                (BINARY_SENSOR_DOMAIN, DEVICE_CLASS_MOTION),
                (BINARY_SENSOR_DOMAIN, DEVICE_CLASS_OCCUPANCY),
                (SENSOR_DOMAIN, DEVICE_CLASS_BATTERY),
                (SENSOR_DOMAIN, DEVICE_CLASS_HUMIDITY),
            }
        )

        bridged_states = []
        for state in self.hass.states.async_all():
            if not self._filter(state.entity_id):
                continue

            ent_reg_ent = ent_reg.async_get(state.entity_id)
            if ent_reg_ent:
                await self._async_set_device_info_attributes(
                    ent_reg_ent, dev_reg, state.entity_id
                )
                self._async_configure_linked_sensors(ent_reg_ent, device_lookup, state)

            bridged_states.append(state)

        self._async_register_bridge(dev_reg)
        await self.hass.async_add_executor_job(self._start, bridged_states)
        _LOGGER.debug("Driver start for %s", self._name)
        self.hass.add_job(self.driver.start_service)
        self.status = STATUS_RUNNING

    @callback
    def _async_register_bridge(self, dev_reg):
        """Register the bridge as a device so homekit_controller and exclude it from discovery."""
        formatted_mac = device_registry.format_mac(self.driver.state.mac)
        # Connections and identifiers are both used here.
        #
        # connections exists so homekit_controller can know the
        # virtual mac address of the bridge and know to not offer
        # it via discovery.
        #
        # identifiers is used as well since the virtual mac may change
        # because it will not survive manual pairing resets (deleting state file)
        # which we have trained users to do over the past few years
        # because this was the way you had to fix homekit when pairing
        # failed.
        #
        connection = (device_registry.CONNECTION_NETWORK_MAC, formatted_mac)
        identifier = (DOMAIN, self._entry_id, BRIDGE_SERIAL_NUMBER)
        self._async_purge_old_bridges(dev_reg, identifier, connection)
        dev_reg.async_get_or_create(
            config_entry_id=self._entry_id,
            identifiers={identifier},
            connections={connection},
            manufacturer=MANUFACTURER,
            name=self._name,
            model="Home Assistant HomeKit Bridge",
        )

    @callback
    def _async_purge_old_bridges(self, dev_reg, identifier, connection):
        """Purge bridges that exist from failed pairing or manual resets."""
        devices_to_purge = []
        for entry in dev_reg.devices.values():
            if self._entry_id in entry.config_entries and (
                identifier not in entry.identifiers
                or connection not in entry.connections
            ):
                devices_to_purge.append(entry.id)

        for device_id in devices_to_purge:
            dev_reg.async_remove_device(device_id)

    def _start(self, bridged_states):
        # pylint: disable=unused-import, import-outside-toplevel
        from . import (  # noqa: F401
            type_cameras,
            type_covers,
            type_fans,
            type_humidifiers,
            type_lights,
            type_locks,
            type_media_players,
            type_security_systems,
            type_sensors,
            type_switches,
            type_thermostats,
        )

        if self._homekit_mode == HOMEKIT_MODE_ACCESSORY:
            state = bridged_states[0]
            conf = self._config.pop(state.entity_id, {})
            acc = get_accessory(self.hass, self.driver, state, STANDALONE_AID, conf)
            self.driver.add_accessory(acc)
        else:
            from .accessories import HomeBridge

            self.bridge = HomeBridge(self.hass, self.driver, self._name)
            for state in bridged_states:
                self.add_bridge_accessory(state)
            self.driver.add_accessory(self.bridge)

        if not self.driver.state.paired:
            show_setup_message(
                self.hass,
                self._entry_id,
                self._name,
                self.driver.state.pincode,
                self.driver.accessory.xhm_uri(),
            )

    async def async_stop(self, *args):
        """Stop the accessory driver."""
        if self.status != STATUS_RUNNING:
            return
        self.status = STATUS_STOPPED
        _LOGGER.debug("Driver stop for %s", self._name)
        await self.driver.async_stop()
        if self.bridge:
            for acc in self.bridge.accessories.values():
                acc.async_stop()
        else:
            self.driver.accessory.async_stop()

    @callback
    def _async_configure_linked_sensors(self, ent_reg_ent, device_lookup, state):
        if (
            ent_reg_ent is None
            or ent_reg_ent.device_id is None
            or ent_reg_ent.device_id not in device_lookup
            or ent_reg_ent.device_class
            in (DEVICE_CLASS_BATTERY_CHARGING, DEVICE_CLASS_BATTERY)
        ):
            return

        if ATTR_BATTERY_CHARGING not in state.attributes:
            battery_charging_binary_sensor_entity_id = device_lookup[
                ent_reg_ent.device_id
            ].get((BINARY_SENSOR_DOMAIN, DEVICE_CLASS_BATTERY_CHARGING))
            if battery_charging_binary_sensor_entity_id:
                self._config.setdefault(state.entity_id, {}).setdefault(
                    CONF_LINKED_BATTERY_CHARGING_SENSOR,
                    battery_charging_binary_sensor_entity_id,
                )

        if ATTR_BATTERY_LEVEL not in state.attributes:
            battery_sensor_entity_id = device_lookup[ent_reg_ent.device_id].get(
                (SENSOR_DOMAIN, DEVICE_CLASS_BATTERY)
            )
            if battery_sensor_entity_id:
                self._config.setdefault(state.entity_id, {}).setdefault(
                    CONF_LINKED_BATTERY_SENSOR, battery_sensor_entity_id
                )

        if state.entity_id.startswith(f"{CAMERA_DOMAIN}."):
            motion_binary_sensor_entity_id = device_lookup[ent_reg_ent.device_id].get(
                (BINARY_SENSOR_DOMAIN, DEVICE_CLASS_MOTION)
            )
            if motion_binary_sensor_entity_id:
                self._config.setdefault(state.entity_id, {}).setdefault(
                    CONF_LINKED_MOTION_SENSOR,
                    motion_binary_sensor_entity_id,
                )
            doorbell_binary_sensor_entity_id = device_lookup[ent_reg_ent.device_id].get(
                (BINARY_SENSOR_DOMAIN, DEVICE_CLASS_OCCUPANCY)
            )
            if doorbell_binary_sensor_entity_id:
                self._config.setdefault(state.entity_id, {}).setdefault(
                    CONF_LINKED_DOORBELL_SENSOR,
                    doorbell_binary_sensor_entity_id,
                )

        if state.entity_id.startswith(f"{HUMIDIFIER_DOMAIN}."):
            current_humidity_sensor_entity_id = device_lookup[
                ent_reg_ent.device_id
            ].get((SENSOR_DOMAIN, DEVICE_CLASS_HUMIDITY))
            if current_humidity_sensor_entity_id:
                self._config.setdefault(state.entity_id, {}).setdefault(
                    CONF_LINKED_HUMIDITY_SENSOR,
                    current_humidity_sensor_entity_id,
                )

    async def _async_set_device_info_attributes(self, ent_reg_ent, dev_reg, entity_id):
        """Set attributes that will be used for homekit device info."""
        ent_cfg = self._config.setdefault(entity_id, {})
        if ent_reg_ent.device_id:
            dev_reg_ent = dev_reg.async_get(ent_reg_ent.device_id)
            if dev_reg_ent is not None:
                # Handle missing devices
                if dev_reg_ent.manufacturer:
                    ent_cfg[ATTR_MANUFACTURER] = dev_reg_ent.manufacturer
                if dev_reg_ent.model:
                    ent_cfg[ATTR_MODEL] = dev_reg_ent.model
                if dev_reg_ent.sw_version:
                    ent_cfg[ATTR_SOFTWARE_VERSION] = dev_reg_ent.sw_version
        if ATTR_MANUFACTURER not in ent_cfg:
            try:
                integration = await async_get_integration(
                    self.hass, ent_reg_ent.platform
                )
                ent_cfg[ATTR_INTERGRATION] = integration.name
            except IntegrationNotFound:
                ent_cfg[ATTR_INTERGRATION] = ent_reg_ent.platform


class HomeKitPairingQRView(HomeAssistantView):
    """Display the homekit pairing code at a protected url."""

    url = "/api/homekit/pairingqr"
    name = "api:homekit:pairingqr"
    requires_auth = False

    async def get(self, request):
        """Retrieve the pairing QRCode image."""
        if not request.query_string:
            raise Unauthorized()
        entry_id, secret = request.query_string.split("-")

        if (
            entry_id not in request.app["hass"].data[DOMAIN]
            or secret
            != request.app["hass"].data[DOMAIN][entry_id][HOMEKIT_PAIRING_QR_SECRET]
        ):
            raise Unauthorized()
        return web.Response(
            body=request.app["hass"].data[DOMAIN][entry_id][HOMEKIT_PAIRING_QR],
            content_type="image/svg+xml",
        )<|MERGE_RESOLUTION|>--- conflicted
+++ resolved
@@ -146,11 +146,7 @@
 )
 
 
-<<<<<<< HEAD
-def _async_get_entries_by_name(hass, current_entries):
-=======
 def _async_get_entries_by_name(current_entries):
->>>>>>> 4ed4372e
     """Return a dict of the entries by name."""
 
     # For backwards compat, its possible the first bridge is using the default
