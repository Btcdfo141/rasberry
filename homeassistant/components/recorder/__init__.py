--- conflicted
+++ resolved
@@ -513,11 +513,7 @@
         persistent_notification.create(
             self.hass,
             "System performance will temporarily degrade during the database upgrade. Integrations that read the database, such as logbook and history, may return inconsistent results until the upgrade completes."
-<<<<<<< HEAD
-            "Database Migration",
-=======
             "Database upgrade in progress",
->>>>>>> 646d603c
             "recorder_database_migration",
         )
 
