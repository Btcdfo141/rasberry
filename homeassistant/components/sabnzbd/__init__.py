"""Support for monitoring an SABnzbd NZB client."""
<<<<<<< HEAD
=======
from __future__ import annotations

from dataclasses import dataclass
from datetime import timedelta
>>>>>>> 442d65e8
import logging

from pysabnzbd import SabnzbdApiException
import voluptuous as vol

<<<<<<< HEAD
from homeassistant.config_entries import ConfigEntry
=======
from homeassistant.components.discovery import SERVICE_SABNZBD
from homeassistant.components.sensor import SensorEntityDescription
>>>>>>> 442d65e8
from homeassistant.const import (
    CONF_NAME,
    DATA_GIGABYTES,
    DATA_MEGABYTES,
    DATA_RATE_MEGABYTES_PER_SECOND,
)
from homeassistant.core import HomeAssistant, callback
import homeassistant.helpers.config_validation as cv
from homeassistant.helpers.dispatcher import async_dispatcher_send
from homeassistant.helpers.event import async_track_time_interval

<<<<<<< HEAD
from .const import (
    ATTR_SPEED,
    DEFAULT_SPEED_LIMIT,
    DOMAIN,
    KEY_API,
    KEY_NAME,
    SERVICE_PAUSE,
    SERVICE_RESUME,
    SERVICE_SET_SPEED,
    SIGNAL_SABNZBD_UPDATED,
    UPDATE_INTERVAL,
)
from .sab import get_client
=======
_LOGGER = logging.getLogger(__name__)

DOMAIN = "sabnzbd"
DATA_SABNZBD = "sabznbd"

_CONFIGURING: dict[str, str] = {}

ATTR_SPEED = "speed"
BASE_URL_FORMAT = "{}://{}:{}/"
CONFIG_FILE = "sabnzbd.conf"
DEFAULT_HOST = "localhost"
DEFAULT_NAME = "SABnzbd"
DEFAULT_PORT = 8080
DEFAULT_SPEED_LIMIT = "100"
DEFAULT_SSL = False

UPDATE_INTERVAL = timedelta(seconds=30)

SERVICE_PAUSE = "pause"
SERVICE_RESUME = "resume"
SERVICE_SET_SPEED = "set_speed"
>>>>>>> 442d65e8

PLATFORMS = ["sensor"]
_LOGGER = logging.getLogger(__name__)


@dataclass
class SabnzbdRequiredKeysMixin:
    """Mixin for required keys."""

    field_name: str


@dataclass
class SabnzbdSensorEntityDescription(SensorEntityDescription, SabnzbdRequiredKeysMixin):
    """Describes Sabnzbd sensor entity."""


SENSOR_TYPES: tuple[SabnzbdSensorEntityDescription, ...] = (
    SabnzbdSensorEntityDescription(
        key="current_status",
        name="Status",
        field_name="status",
    ),
    SabnzbdSensorEntityDescription(
        key="speed",
        name="Speed",
        native_unit_of_measurement=DATA_RATE_MEGABYTES_PER_SECOND,
        field_name="kbpersec",
    ),
    SabnzbdSensorEntityDescription(
        key="queue_size",
        name="Queue",
        native_unit_of_measurement=DATA_MEGABYTES,
        field_name="mb",
    ),
    SabnzbdSensorEntityDescription(
        key="queue_remaining",
        name="Left",
        native_unit_of_measurement=DATA_MEGABYTES,
        field_name="mbleft",
    ),
    SabnzbdSensorEntityDescription(
        key="disk_size",
        name="Disk",
        native_unit_of_measurement=DATA_GIGABYTES,
        field_name="diskspacetotal1",
    ),
    SabnzbdSensorEntityDescription(
        key="disk_free",
        name="Disk Free",
        native_unit_of_measurement=DATA_GIGABYTES,
        field_name="diskspace1",
    ),
    SabnzbdSensorEntityDescription(
        key="queue_count",
        name="Queue Count",
        field_name="noofslots_total",
    ),
    SabnzbdSensorEntityDescription(
        key="day_size",
        name="Daily Total",
        native_unit_of_measurement=DATA_GIGABYTES,
        field_name="day_size",
    ),
    SabnzbdSensorEntityDescription(
        key="week_size",
        name="Weekly Total",
        native_unit_of_measurement=DATA_GIGABYTES,
        field_name="week_size",
    ),
    SabnzbdSensorEntityDescription(
        key="month_size",
        name="Monthly Total",
        native_unit_of_measurement=DATA_GIGABYTES,
        field_name="month_size",
    ),
    SabnzbdSensorEntityDescription(
        key="total_size",
        name="Total",
        native_unit_of_measurement=DATA_GIGABYTES,
        field_name="total_size",
    ),
)

SENSOR_KEYS: list[str] = [desc.key for desc in SENSOR_TYPES]

SPEED_LIMIT_SCHEMA = vol.Schema(
    {vol.Optional(ATTR_SPEED, default=DEFAULT_SPEED_LIMIT): cv.string}
)

<<<<<<< HEAD
=======
CONFIG_SCHEMA = vol.Schema(
    {
        DOMAIN: vol.Schema(
            {
                vol.Required(CONF_API_KEY): cv.string,
                vol.Optional(CONF_HOST, default=DEFAULT_HOST): cv.string,
                vol.Optional(CONF_PATH): cv.string,
                vol.Optional(CONF_NAME, default=DEFAULT_NAME): cv.string,
                vol.Optional(CONF_PORT, default=DEFAULT_PORT): cv.port,
                vol.Optional(CONF_SENSORS): vol.All(
                    cv.ensure_list, [vol.In(SENSOR_KEYS)]
                ),
                vol.Optional(CONF_SSL, default=DEFAULT_SSL): cv.boolean,
            }
        )
    },
    extra=vol.ALLOW_EXTRA,
)


async def async_check_sabnzbd(sab_api):
    """Check if we can reach SABnzbd."""

    try:
        await sab_api.check_available()
        return True
    except SabnzbdApiException:
        _LOGGER.error("Connection to SABnzbd API failed")
        return False
>>>>>>> 442d65e8

async def async_setup_entry(hass: HomeAssistant, entry: ConfigEntry) -> bool:
    """Set up the SabNzbd Component."""
    sab_api = await get_client(hass, entry.data)

    hass.data.setdefault(DOMAIN, {})[entry.entry_id] = {
        KEY_API: sab_api,
        KEY_NAME: entry.data[CONF_NAME],
    }

    hass.config_entries.async_setup_platforms(entry, PLATFORMS)

    async_setup_sabnzbd(hass, sab_api)

<<<<<<< HEAD
=======
    async def sabnzbd_discovered(service, info):
        """Handle service discovery."""
        ssl = info.get("properties", {}).get("https", "0") == "1"
        await async_configure_sabnzbd(hass, info, ssl)

    discovery.async_listen(hass, SERVICE_SABNZBD, sabnzbd_discovered)

    if (conf := config.get(DOMAIN)) is not None:
        use_ssl = conf[CONF_SSL]
        name = conf.get(CONF_NAME)
        api_key = conf.get(CONF_API_KEY)
        await async_configure_sabnzbd(hass, conf, use_ssl, name, api_key)
>>>>>>> 442d65e8
    return True


@callback
def async_setup_sabnzbd(hass, sab_api):
    """Set up SABnzbd sensors and services."""
    sab_api_data = SabnzbdApiData(sab_api)

    async def async_service_handler(service):
        """Handle service calls."""
        if service.service == SERVICE_PAUSE:
            await sab_api_data.async_pause_queue()
        elif service.service == SERVICE_RESUME:
            await sab_api_data.async_resume_queue()
        elif service.service == SERVICE_SET_SPEED:
            speed = service.data.get(ATTR_SPEED)
            await sab_api_data.async_set_queue_speed(speed)

    hass.services.async_register(
        DOMAIN, SERVICE_PAUSE, async_service_handler, schema=vol.Schema({})
    )

    hass.services.async_register(
        DOMAIN, SERVICE_RESUME, async_service_handler, schema=vol.Schema({})
    )

    hass.services.async_register(
        DOMAIN, SERVICE_SET_SPEED, async_service_handler, schema=SPEED_LIMIT_SCHEMA
    )

    async def async_update_sabnzbd(now):
        """Refresh SABnzbd queue data."""
        try:
            await sab_api.refresh_data()
            async_dispatcher_send(hass, SIGNAL_SABNZBD_UPDATED, None)
        except SabnzbdApiException as err:
            _LOGGER.error(err)

    async_track_time_interval(hass, async_update_sabnzbd, UPDATE_INTERVAL)


class SabnzbdApiData:
    """Class for storing/refreshing sabnzbd api queue data."""

    def __init__(self, sab_api):
        """Initialize component."""
        self.sab_api = sab_api

    async def async_pause_queue(self):
        """Pause Sabnzbd queue."""

        try:
            return await self.sab_api.pause_queue()
        except SabnzbdApiException as err:
            _LOGGER.error(err)
            return False

    async def async_resume_queue(self):
        """Resume Sabnzbd queue."""

        try:
            return await self.sab_api.resume_queue()
        except SabnzbdApiException as err:
            _LOGGER.error(err)
            return False

    async def async_set_queue_speed(self, limit):
        """Set speed limit for the Sabnzbd queue."""

        try:
            return await self.sab_api.set_speed_limit(limit)
        except SabnzbdApiException as err:
            _LOGGER.error(err)
            return False

    def get_queue_field(self, field):
        """Return the value for the given field from the Sabnzbd queue."""
        return self.sab_api.queue.get(field)<|MERGE_RESOLUTION|>--- conflicted
+++ resolved
@@ -1,22 +1,16 @@
 """Support for monitoring an SABnzbd NZB client."""
-<<<<<<< HEAD
-=======
 from __future__ import annotations
 
 from dataclasses import dataclass
 from datetime import timedelta
->>>>>>> 442d65e8
 import logging
 
 from pysabnzbd import SabnzbdApiException
 import voluptuous as vol
 
-<<<<<<< HEAD
 from homeassistant.config_entries import ConfigEntry
-=======
 from homeassistant.components.discovery import SERVICE_SABNZBD
 from homeassistant.components.sensor import SensorEntityDescription
->>>>>>> 442d65e8
 from homeassistant.const import (
     CONF_NAME,
     DATA_GIGABYTES,
@@ -28,7 +22,7 @@
 from homeassistant.helpers.dispatcher import async_dispatcher_send
 from homeassistant.helpers.event import async_track_time_interval
 
-<<<<<<< HEAD
+
 from .const import (
     ATTR_SPEED,
     DEFAULT_SPEED_LIMIT,
@@ -42,32 +36,9 @@
     UPDATE_INTERVAL,
 )
 from .sab import get_client
-=======
 _LOGGER = logging.getLogger(__name__)
 
-DOMAIN = "sabnzbd"
-DATA_SABNZBD = "sabznbd"
-
-_CONFIGURING: dict[str, str] = {}
-
-ATTR_SPEED = "speed"
-BASE_URL_FORMAT = "{}://{}:{}/"
-CONFIG_FILE = "sabnzbd.conf"
-DEFAULT_HOST = "localhost"
-DEFAULT_NAME = "SABnzbd"
-DEFAULT_PORT = 8080
-DEFAULT_SPEED_LIMIT = "100"
-DEFAULT_SSL = False
-
-UPDATE_INTERVAL = timedelta(seconds=30)
-
-SERVICE_PAUSE = "pause"
-SERVICE_RESUME = "resume"
-SERVICE_SET_SPEED = "set_speed"
->>>>>>> 442d65e8
-
 PLATFORMS = ["sensor"]
-_LOGGER = logging.getLogger(__name__)
 
 
 @dataclass
@@ -155,8 +126,7 @@
     {vol.Optional(ATTR_SPEED, default=DEFAULT_SPEED_LIMIT): cv.string}
 )
 
-<<<<<<< HEAD
-=======
+
 CONFIG_SCHEMA = vol.Schema(
     {
         DOMAIN: vol.Schema(
@@ -186,7 +156,6 @@
     except SabnzbdApiException:
         _LOGGER.error("Connection to SABnzbd API failed")
         return False
->>>>>>> 442d65e8
 
 async def async_setup_entry(hass: HomeAssistant, entry: ConfigEntry) -> bool:
     """Set up the SabNzbd Component."""
@@ -201,8 +170,6 @@
 
     async_setup_sabnzbd(hass, sab_api)
 
-<<<<<<< HEAD
-=======
     async def sabnzbd_discovered(service, info):
         """Handle service discovery."""
         ssl = info.get("properties", {}).get("https", "0") == "1"
@@ -215,7 +182,6 @@
         name = conf.get(CONF_NAME)
         api_key = conf.get(CONF_API_KEY)
         await async_configure_sabnzbd(hass, conf, use_ssl, name, api_key)
->>>>>>> 442d65e8
     return True
 
 
