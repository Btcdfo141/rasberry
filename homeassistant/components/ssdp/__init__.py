--- conflicted
+++ resolved
@@ -147,20 +147,7 @@
             # we fetch it only once.
             info_req = self._description_cache.get(entry.location)
             if info_req is None:
-<<<<<<< HEAD
-                _LOGGER.warning(
-                    "Fetching description from location: %s", entry.location
-                )
-                info_req = self._description_cache[
-                    entry.location
-                ] = self.hass.async_create_task(self._fetch_description(entry.location))
-            else:
-                _LOGGER.warning(
-                    "Cache hit for location: %s = %s", entry.location, info_req
-                )
-=======
                 return (None, [])
->>>>>>> ebf8cde8
 
             info.update(info_req)
 
