--- conflicted
+++ resolved
@@ -84,11 +84,7 @@
         language = hass.config.language
 
     _LOGGER.debug("Processing in %s: %s", language, text)
-<<<<<<< HEAD
-    return await agent.async_process(
-=======
-    result = await method(
->>>>>>> e845d127
+    return await method(
         ConversationInput(
             text=text,
             context=context,
