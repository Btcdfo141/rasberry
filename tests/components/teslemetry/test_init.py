"""Test the Teslemetry init."""

from freezegun.api import FrozenDateTimeFactory
import pytest
from tesla_fleet_api.exceptions import (
    InvalidToken,
    SubscriptionRequired,
    TeslaFleetError,
    VehicleOffline,
)

<<<<<<< HEAD
from homeassistant.components.teslemetry.coordinator import (
    VEHICLE_INTERVAL,
    VEHICLE_WAIT,
)
=======
from homeassistant.components.teslemetry.coordinator import VEHICLE_INTERVAL
from homeassistant.components.teslemetry.models import TeslemetryData
>>>>>>> aae39759
from homeassistant.config_entries import ConfigEntryState
from homeassistant.const import Platform
from homeassistant.core import HomeAssistant

from . import setup_platform
from .const import VEHICLE_DATA_ALT

from tests.common import async_fire_time_changed

ERRORS = [
    (InvalidToken, ConfigEntryState.SETUP_ERROR),
    (SubscriptionRequired, ConfigEntryState.SETUP_ERROR),
    (TeslaFleetError, ConfigEntryState.SETUP_RETRY),
]


async def test_load_unload(hass: HomeAssistant) -> None:
    """Test load and unload."""

    entry = await setup_platform(hass)
    assert entry.state is ConfigEntryState.LOADED
    assert isinstance(entry.runtime_data, TeslemetryData)
    assert await hass.config_entries.async_unload(entry.entry_id)
    await hass.async_block_till_done()
    assert entry.state is ConfigEntryState.NOT_LOADED
    assert not hasattr(entry, "runtime_data")


@pytest.mark.parametrize(("side_effect", "state"), ERRORS)
async def test_init_error(
    hass: HomeAssistant, mock_products, side_effect, state
) -> None:
    """Test init with errors."""

    mock_products.side_effect = side_effect
    entry = await setup_platform(hass)
    assert entry.state is state


# Vehicle Coordinator
async def test_vehicle_refresh_offline(
    hass: HomeAssistant, mock_vehicle_data, freezer: FrozenDateTimeFactory
) -> None:
    """Test coordinator refresh with an error."""
    entry = await setup_platform(hass, [Platform.CLIMATE])
    assert entry.state is ConfigEntryState.LOADED
    mock_vehicle_data.assert_called_once()
    mock_vehicle_data.reset_mock()

    mock_vehicle_data.side_effect = VehicleOffline
    freezer.tick(VEHICLE_INTERVAL)
    async_fire_time_changed(hass)
    await hass.async_block_till_done()
    mock_vehicle_data.assert_called_once()


@pytest.mark.parametrize(("side_effect", "state"), ERRORS)
async def test_vehicle_refresh_error(
    hass: HomeAssistant, mock_vehicle_data, side_effect, state
) -> None:
    """Test coordinator refresh with an error."""
    mock_vehicle_data.side_effect = side_effect
    entry = await setup_platform(hass)
    assert entry.state is state


async def test_vehicle_sleep(
    hass: HomeAssistant, mock_vehicle_data, freezer: FrozenDateTimeFactory
) -> None:
    """Test coordinator refresh with an error."""
    await setup_platform(hass, [Platform.CLIMATE])
    assert mock_vehicle_data.call_count == 1

    freezer.tick(VEHICLE_WAIT + VEHICLE_INTERVAL)
    async_fire_time_changed(hass)
    # Let vehicle sleep, no updates for 15 minutes
    await hass.async_block_till_done()
    assert mock_vehicle_data.call_count == 2

    freezer.tick(VEHICLE_INTERVAL)
    async_fire_time_changed(hass)
    # No polling, call_count should not increase
    await hass.async_block_till_done()
    assert mock_vehicle_data.call_count == 2

    freezer.tick(VEHICLE_INTERVAL)
    async_fire_time_changed(hass)
    # No polling, call_count should not increase
    await hass.async_block_till_done()
    assert mock_vehicle_data.call_count == 2

    freezer.tick(VEHICLE_WAIT)
    async_fire_time_changed(hass)
    # Vehicle didn't sleep, go back to normal
    await hass.async_block_till_done()
    assert mock_vehicle_data.call_count == 3

    freezer.tick(VEHICLE_INTERVAL)
    async_fire_time_changed(hass)
    # Regular polling
    await hass.async_block_till_done()
    assert mock_vehicle_data.call_count == 4

    mock_vehicle_data.return_value = VEHICLE_DATA_ALT
    freezer.tick(VEHICLE_INTERVAL)
    async_fire_time_changed(hass)
    # Vehicle active
    await hass.async_block_till_done()
    assert mock_vehicle_data.call_count == 5

    freezer.tick(VEHICLE_WAIT)
    async_fire_time_changed(hass)
    # Dont let sleep when active
    await hass.async_block_till_done()
    assert mock_vehicle_data.call_count == 6

    freezer.tick(VEHICLE_WAIT)
    async_fire_time_changed(hass)
    # Dont let sleep when active
    await hass.async_block_till_done()
    assert mock_vehicle_data.call_count == 7


# Test Energy Live Coordinator
@pytest.mark.parametrize(("side_effect", "state"), ERRORS)
async def test_energy_live_refresh_error(
    hass: HomeAssistant, mock_live_status, side_effect, state
) -> None:
    """Test coordinator refresh with an error."""
    mock_live_status.side_effect = side_effect
    entry = await setup_platform(hass)
    assert entry.state is state


# Test Energy Site Coordinator
@pytest.mark.parametrize(("side_effect", "state"), ERRORS)
async def test_energy_site_refresh_error(
    hass: HomeAssistant, mock_site_info, side_effect, state
) -> None:
    """Test coordinator refresh with an error."""
    mock_site_info.side_effect = side_effect
    entry = await setup_platform(hass)
    assert entry.state is state<|MERGE_RESOLUTION|>--- conflicted
+++ resolved
@@ -9,15 +9,12 @@
     VehicleOffline,
 )
 
-<<<<<<< HEAD
 from homeassistant.components.teslemetry.coordinator import (
     VEHICLE_INTERVAL,
     VEHICLE_WAIT,
 )
-=======
 from homeassistant.components.teslemetry.coordinator import VEHICLE_INTERVAL
 from homeassistant.components.teslemetry.models import TeslemetryData
->>>>>>> aae39759
 from homeassistant.config_entries import ConfigEntryState
 from homeassistant.const import Platform
 from homeassistant.core import HomeAssistant
