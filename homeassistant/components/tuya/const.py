"""Constants for the Tuya integration."""
from __future__ import annotations

from collections.abc import Callable
from dataclasses import dataclass, field
import logging

from tuya_iot import TuyaCloudOpenAPIEndpoint

from homeassistant.backports.enum import StrEnum
from homeassistant.components.sensor import SensorDeviceClass
from homeassistant.const import (
    CONCENTRATION_MICROGRAMS_PER_CUBIC_METER,
    CONCENTRATION_MILLIGRAMS_PER_CUBIC_METER,
    CONCENTRATION_PARTS_PER_BILLION,
    CONCENTRATION_PARTS_PER_MILLION,
    ELECTRIC_CURRENT_AMPERE,
    ELECTRIC_CURRENT_MILLIAMPERE,
    ELECTRIC_POTENTIAL_MILLIVOLT,
    ELECTRIC_POTENTIAL_VOLT,
    ENERGY_KILO_WATT_HOUR,
    ENERGY_WATT_HOUR,
    LIGHT_LUX,
    PERCENTAGE,
    POWER_KILO_WATT,
    POWER_WATT,
    PRESSURE_BAR,
    PRESSURE_HPA,
    PRESSURE_INHG,
    PRESSURE_MBAR,
    PRESSURE_PA,
    PRESSURE_PSI,
    SIGNAL_STRENGTH_DECIBELS,
    SIGNAL_STRENGTH_DECIBELS_MILLIWATT,
    TEMP_CELSIUS,
    TEMP_FAHRENHEIT,
    VOLUME_CUBIC_FEET,
    VOLUME_CUBIC_METERS,
    Platform,
)

DOMAIN = "tuya"
LOGGER = logging.getLogger(__package__)

CONF_AUTH_TYPE = "auth_type"
CONF_PROJECT_TYPE = "tuya_project_type"
CONF_ENDPOINT = "endpoint"
CONF_ACCESS_ID = "access_id"
CONF_ACCESS_SECRET = "access_secret"
CONF_USERNAME = "username"
CONF_PASSWORD = "password"
CONF_COUNTRY_CODE = "country_code"
CONF_APP_TYPE = "tuya_app_type"

TUYA_DISCOVERY_NEW = "tuya_discovery_new"
TUYA_HA_SIGNAL_UPDATE_ENTITY = "tuya_entry_update"

TUYA_RESPONSE_CODE = "code"
TUYA_RESPONSE_RESULT = "result"
TUYA_RESPONSE_MSG = "msg"
TUYA_RESPONSE_SUCCESS = "success"
TUYA_RESPONSE_PLATFORM_URL = "platform_url"

TUYA_SMART_APP = "tuyaSmart"
SMARTLIFE_APP = "smartlife"

PLATFORMS = [
    Platform.ALARM_CONTROL_PANEL,
    Platform.BINARY_SENSOR,
    Platform.BUTTON,
    Platform.CAMERA,
    Platform.CLIMATE,
    Platform.COVER,
    Platform.FAN,
    Platform.HUMIDIFIER,
    Platform.LIGHT,
    Platform.NUMBER,
    Platform.SCENE,
    Platform.SELECT,
    Platform.SENSOR,
    Platform.SIREN,
    Platform.SWITCH,
    Platform.VACUUM,
]


class TuyaDeviceClass(StrEnum):
    """Tuya specific device classes, used for translations."""

    AIR_QUALITY = "tuya__air_quality"
    ALARM_VOLUME = "tuya__alarm_volume"
    CURTAIN_MODE = "tuya__curtain_mode"
    CURTAIN_MOTOR_MODE = "tuya__curtain_motor_mode"
    BASIC_ANTI_FLICKR = "tuya__basic_anti_flickr"
    BASIC_NIGHTVISION = "tuya__basic_nightvision"
    BATTERY_STATE = "tuya__battery_state"
    COUNTDOWN = "tuya__countdown"
    DECIBEL_SENSITIVITY = "tuya__decibel_sensitivity"
    LOCK_DOOR_STATUS = "tuya__lock_status"
    FAN_ANGLE = "tuya__fan_angle"
    FINGERBOT_MODE = "tuya__fingerbot_mode"
    HUMIDIFIER_SPRAY_MODE = "tuya__humidifier_spray_mode"
    HUMIDIFIER_LEVEL = "tuya__humidifier_level"
    HUMIDIFIER_MOODLIGHTING = "tuya__humidifier_moodlighting"
    IPC_WORK_MODE = "tuya__ipc_work_mode"
    LANGUAGE = "tuya__language"
    LED_TYPE = "tuya__led_type"
    LIGHT_MODE = "tuya__light_mode"
    LOCK_ALARM = "tuya__lock_alarm"
    LOCK_ALARM_VOLUME = "tuya__lock_alarm_volume"
    LOCK_ANTILOCK = "tuya__lock_antilock"
    LOCK_DOORBEL_SONG = "tuya__lock_doorbell_song"
    LOCK_DOOR_UNCLOSED_TRIGGER = "tuya__lock_door_unclosed_trigger"
    LOCK_INSURANCE = "tuya__lock_insurance"
    LOCK_LOW_POWER = "tuya__lock_low_power_threshold"
    LOCK_MOTOR_TORQUE = "tuya__lock_motor_torque"
    LOCK_MOTOR_DIRECTION = "tuya__lock_motor_direction"
    LOCK_NIGHTVISION = "tuya__lock_basic_nightvision"
    LOCK_OPEN_SPEED = "tuya__lock_open_speed_state"
    LOCK_PHOTO_MODE = "tuya__lock_photo_mode"
    LOCK_RINGTONE = "tuya__lock_ringtone"
    LOCK_SOUND_MODE = "tuya__lock_sound_mode"
    LOCK_STAY_ALARM_MODE = "tuya__lock_stay_alarm_mode"
    LOCK_STAY_TRIGGER_DISTANCE = "tuya__lock_stay_trigger_distance"
    LOCK_STAY_CAPTURE_MODE = "tuya__lock_stay_capture_mode"
    LOCK_UNLOCK_SWITCH = "tuya__lock_unlock_switch"
    LOCK_VOLUME = "tuya__lock_doorbell_volume"
    MOTION_SENSITIVITY = "tuya__motion_sensitivity"
    RECORD_MODE = "tuya__record_mode"
    RELAY_STATUS = "tuya__relay_status"
    STATUS = "tuya__status"
    SOUND_MODE = "tuya__sound_mode"
    VACUUM_CISTERN = "tuya__vacuum_cistern"
    VACUUM_COLLECTION = "tuya__vacuum_collection"
    VACUUM_MODE = "tuya__vacuum_mode"


class WorkMode(StrEnum):
    """Work modes."""

    COLOUR = "colour"
    MUSIC = "music"
    SCENE = "scene"
    WHITE = "white"


class DPType(StrEnum):
    """Data point types."""

    BOOLEAN = "Boolean"
    ENUM = "Enum"
    INTEGER = "Integer"
    JSON = "Json"
    RAW = "Raw"
    STRING = "String"


class DPCode(StrEnum):
    """Data Point Codes used by Tuya.

    https://developer.tuya.com/en/docs/iot/standarddescription?id=K9i5ql6waswzq
    """

    AIR_QUALITY = "air_quality"
    ALARM_LOCK = "alarm_lock"
    ALARM_SWITCH = "alarm_switch"  # Alarm switch
    ALARM_TIME = "alarm_time"  # Alarm time
    ALARM_VOLUME = "alarm_volume"  # Alarm volume
    ALARM_MESSAGE = "alarm_message"
    ANGLE_HORIZONTAL = "angle_horizontal"
    ANGLE_VERTICAL = "angle_vertical"
    ANION = "anion"  # Ionizer unit
    ANTI_LOCK_OUTSIDE = "anti_lock_outside"
    ANTILOCK_STATUS = "antilock_status"
    ARM_DOWN_PERCENT = "arm_down_percent"
    ARM_UP_PERCENT = "arm_up_percent"
    ARMING_SWITCH = "arming_switch"
    AUTO_LOCK_TIME = "auto_lock_time"
    AUTOMATIC_LOCK = "automatic_lock"
    BASIC_ANTI_FLICKER = "basic_anti_flicker"
    BASIC_DEVICE_VOLUME = "basic_device_volume"
    BASIC_FLIP = "basic_flip"
    BASIC_INDICATOR = "basic_indicator"
    BASIC_NIGHTVISION = "basic_nightvision"
    BASIC_OSD = "basic_osd"
    BASIC_PRIVATE = "basic_private"
    BASIC_WDR = "basic_wdr"
    BATTERY_PERCENTAGE = "battery_percentage"  # Battery percentage
    BATTERY_STATE = "battery_state"  # Battery state
    BATTERY_VALUE = "battery_value"  # Battery value
    BEEP_VOLUME = "beep_volume"
    BRIGHT_CONTROLLER = "bright_controller"
    BRIGHT_STATE = "bright_state"  # Brightness status
    BRIGHT_VALUE = "bright_value"  # Brightness
    BRIGHT_VALUE_1 = "bright_value_1"
    BRIGHT_VALUE_2 = "bright_value_2"
    BRIGHT_VALUE_3 = "bright_value_3"
    BRIGHT_VALUE_V2 = "bright_value_v2"
    BRIGHTNESS_MAX_1 = "brightness_max_1"
    BRIGHTNESS_MAX_2 = "brightness_max_2"
    BRIGHTNESS_MAX_3 = "brightness_max_3"
    BRIGHTNESS_MIN_1 = "brightness_min_1"
    BRIGHTNESS_MIN_2 = "brightness_min_2"
    BRIGHTNESS_MIN_3 = "brightness_min_3"
    CALLPHONE = "callphone"
    CLOSED_OPENED = "closed_opened"
    C_F = "c_f"  # Temperature unit switching
    CH2O_STATE = "ch2o_state"
    CH2O_VALUE = "ch2o_value"
    CH4_SENSOR_STATE = "ch4_sensor_state"
    CH4_SENSOR_VALUE = "ch4_sensor_value"
    CHILD_LOCK = "child_lock"  # Child lock
    CISTERN = "cistern"
    CLEAN_AREA = "clean_area"
    CLEAN_TIME = "clean_time"
    CLICK_SUSTAIN_TIME = "click_sustain_time"
    CO_STATE = "co_state"
    CO_STATUS = "co_status"
    CO_VALUE = "co_value"
    CO2_STATE = "co2_state"
    CO2_VALUE = "co2_value"  # CO2 concentration
    COLLECTION_MODE = "collection_mode"
    COLOR_DATA_V2 = "color_data_v2"
    COLOUR_DATA = "colour_data"  # Colored light mode
    COLOUR_DATA_HSV = "colour_data_hsv"  # Colored light mode
    COLOUR_DATA_V2 = "colour_data_v2"  # Colored light mode
    COLOUR_SWITCH = "colour_switch"
    CONCENTRATION_SET = "concentration_set"  # Concentration setting
    CONTROL = "control"
    CONTROL_2 = "control_2"
    CONTROL_3 = "control_3"
    CONTROL_BACK = "control_back"
    CONTROL_BACK_MODE = "control_back_mode"
    COUNTDOWN = "countdown"  # Countdown
    COUNTDOWN_LEFT = "countdown_left"
    COUNTDOWN_SET = "countdown_set"  # Countdown setting
    CRY_DETECTION_SWITCH = "cry_detection_switch"
    CUP_NUMBER = "cup_number"  # NUmber of cups
    CUR_CURRENT = "cur_current"  # Actual current
    CUR_POWER = "cur_power"  # Actual power
    CUR_VOLTAGE = "cur_voltage"  # Actual voltage
    DECIBEL_SENSITIVITY = "decibel_sensitivity"
    DECIBEL_SWITCH = "decibel_switch"
    DEHUMIDITY_SET_VALUE = "dehumidify_set_value"
    DO_NOT_DISTURB = "do_not_disturb"
    DOOR_OPENED = "door_opened"
    DOOR_UNCLOSED_TRIGGER = "door_unclosed_trigger"
    DOORBELL = "doorbell"
    DOORBELL_SONG = "doorbell_song"
    DOORBELL_VOLUME = "doorbell_volume"
    DOORCONTACT_STATE = "doorcontact_state"  # Status of door window sensor
    DOORCONTACT_STATE_2 = "doorcontact_state_2"
    DOORCONTACT_STATE_3 = "doorcontact_state_3"
    DORMANT_SWITCH = "dormant_switch"
    DUSTER_CLOTH = "duster_cloth"
    ECO2 = "eco2"
    EDGE_BRUSH = "edge_brush"
    ELECTRICITY_LEFT = "electricity_left"
    ENFORCE_LOCK_UP = "enforce_lock_up"
    FAN_BEEP = "fan_beep"  # Sound
    FAN_COOL = "fan_cool"  # Cool wind
    FAN_DIRECTION = "fan_direction"  # Fan direction
    FAN_HORIZONTAL = "fan_horizontal"  # Horizontal swing flap angle
    FAN_SPEED = "fan_speed"
    FAN_SPEED_ENUM = "fan_speed_enum"  # Speed mode
    FAN_SPEED_PERCENT = "fan_speed_percent"  # Stepless speed
    FAN_MODE = "fan_mode"
    FAN_VERTICAL = "fan_vertical"  # Vertical swing flap angle
    FAN_SWITCH = "fan_switch"
    FAR_DETECTION = "far_detection"
    FAULT = "fault"
    FEED_REPORT = "feed_report"
    FEED_STATE = "feed_state"
    FILTER = "filter"
    FILTER_LIFE = "filter"
    FINDDEV = "FINDDEV"
    FILTER_RESET = "filter_reset"  # Filter (cartridge) reset
    FLOODLIGHT_LIGHTNESS = "floodlight_lightness"
    FLOODLIGHT_SWITCH = "floodlight_switch"
    FORWARD_ENERGY_TOTAL = "forward_energy_total"
    FREE_VERIFY = "free_verify"
    GAS_SENSOR_STATE = "gas_sensor_state"
    GAS_SENSOR_STATUS = "gas_sensor_status"
    GAS_SENSOR_VALUE = "gas_sensor_value"
    HIJACK = "hijack"
    HUMIDIFIER = "humidifier"  # Humidification
    HUMIDITY = "humidity"  # Humidity
    HUMIDITY_CURRENT = "humidity_current"  # Current humidity
    HUMIDITY_SET = "humidity_set"  # Humidity setting
    HUMIDITY_VALUE = "humidity_value"  # Humidity
    INSURANCE_STATUS = "insurance_status"
    IPC_WORK_MODE = "ipc_work_mode"
<<<<<<< HEAD
    LASER_BRIGHT = "laser_bright"
    LASER_SWITCH = "laser_switch"
=======
    KEY_TONE = "key_tone"
    LANGUAGE = "language"
>>>>>>> 841b74d1
    LED_TYPE_1 = "led_type_1"
    LED_TYPE_2 = "led_type_2"
    LED_TYPE_3 = "led_type_3"
    LEVEL = "level"
    LEVEL_CURRENT = "level_current"
    LIGHT = "light"  # Light
    LIGHT_MODE = "light_mode"
    LOCK = "lock"  # Lock / Child lock
    LOCK_FUNCTION_SWITCH = "lock_function_switch"
    LOCK_MOTOR_DIRECTION = "lock_motor_direction"
    LOCK_MOTOR_STATE = "lock_motor_state"
    LOW_POWER_THRESHOLD = "low_power_threshold"
    MASTER_MODE = "master_mode"  # alarm mode
    MACH_OPERATE = "mach_operate"
    MANUAL_FEED = "manual_feed"
    MATERIAL = "material"  # Material
    MODE = "mode"  # Working mode / Mode
    MOODLIGHTING = "moodlighting"  # Mood light
    MOTION_RECORD = "motion_record"
    MOTION_SENSITIVITY = "motion_sensitivity"
    MOTION_SWITCH = "motion_switch"  # Motion switch
    MOTION_TRACKING = "motion_tracking"
    MOTOR_TORQUE = "motor_torque"
    MOVEMENT_DETECT_PIC = "movement_detect_pic"
    MUFFLING = "muffling"  # Muffling
    NEAR_DETECTION = "near_detection"
    NORMAL_OPEN_SWITCH = "normal_open_switch"
    OPEN_CLOSE = "open_close"
    OPEN_INSIDE = "open_inside"
    OPEN_RATE = "open_rate"
    OPEN_SPEED_STATE = "open_speed_state"
    OPPOSITE = "opposite"
    PAUSE = "pause"
    PERCENT_CONTROL = "percent_control"
    PERCENT_CONTROL_2 = "percent_control_2"
    PERCENT_CONTROL_3 = "percent_control_3"
    PERCENT_STATE = "percent_state"
    PERCENT_STATE_2 = "percent_state_2"
    PERCENT_STATE_3 = "percent_state_3"
    POSITION = "position"
    PHASE_A = "phase_a"
    PHASE_B = "phase_b"
    PHASE_C = "phase_c"
    PHOTO_MODE = "photo_mode"
    PIR = "pir"  # Motion sensor
    PM1 = "pm1"
    PM10 = "pm10"
    PM25 = "pm25"
    PM25_STATE = "pm25_state"
    PM25_VALUE = "pm25_value"
    POWDER_SET = "powder_set"  # Powder
    POWER = "power"
    POWER_GO = "power_go"
    PRESENCE_STATE = "presence_state"
    PRESSURE_STATE = "pressure_state"
    PRESSURE_VALUE = "pressure_value"
    PUMP_RESET = "pump_reset"  # Water pump reset
    OXYGEN = "oxygen"  # Oxygen bar
    REMOTE_RESULT = "remote_result"
    RECORD_MODE = "record_mode"
    RECORD_SWITCH = "record_switch"  # Recording switch
    RELAY_STATUS = "relay_status"
    RESET_DUSTER_CLOTH = "reset_duster_cloth"
    RESET_EDGE_BRUSH = "reset_edge_brush"
    RESET_FILTER = "reset_filter"
    RESET_MAP = "reset_map"
    RESET_ROLL_BRUSH = "reset_roll_brush"
    RESIDUAL_ELECTRICITY = "residual_electricity"
    REVERSE_LOCK = "reverse_lock"
    RINGTONE = "ringtone"
    ROLL_BRUSH = "roll_brush"
    SEEK = "seek"
    SENSITIVITY = "sensitivity"  # Sensitivity
    SENSOR_HUMIDITY = "sensor_humidity"
    SENSOR_TEMPERATURE = "sensor_temperature"
    SHAKE = "shake"  # Oscillating
    SHOCK_STATE = "shock_state"  # Vibration status
    SIREN_SWITCH = "siren_switch"
    SITUATION_SET = "situation_set"
    SLEEP = "sleep"  # Sleep function
    SLOW_FEED = "slow_feed"
    SMOKE_SENSOR_STATE = "smoke_sensor_state"
    SMOKE_SENSOR_STATUS = "smoke_sensor_status"
    SMOKE_SENSOR_VALUE = "smoke_sensor_value"
    SOS = "sos"  # Emergency State
    SOS_STATE = "sos_state"  # Emergency mode
    SOUND_MODE = "sound_mode"
    SPECIAL_CONTROL = "special_control"
    SPECIAL_FUNCTION = "special_function"
    SPEED = "speed"  # Speed level
    SPRAY_MODE = "spray_mode"  # Spraying mode
    STAR_WORK_MODE = "star_work_mode"
    START = "start"  # Start
    STATUS = "status"
    STAY_ALARM_MODE = "stay_alarm_mode"
    STAY_CAPTURE_MODE = "stay_capture_mode"
    STAY_HOLD_TIME = "stay_hold_time"
    STAY_TRIGGER_DISTANCE = "stay_trigger_distance"
    STERILIZATION = "sterilization"  # Sterilization
    SUCTION = "suction"
    SWING = "swing"  # Swing mode
    SWITCH = "switch"  # Switch
    SWITCH_1 = "switch_1"  # Switch 1
    SWITCH_2 = "switch_2"  # Switch 2
    SWITCH_3 = "switch_3"  # Switch 3
    SWITCH_4 = "switch_4"  # Switch 4
    SWITCH_5 = "switch_5"  # Switch 5
    SWITCH_6 = "switch_6"  # Switch 6
    SWITCH_7 = "switch_7"  # Switch 7
    SWITCH_8 = "switch_8"  # Switch 8
    SWITCH_ANTILOCK_LIMIT = "switch_antilock_limit"
    SWITCH_BACKLIGHT = "switch_backlight"  # Backlight switch
    SWITCH_CHARGE = "switch_charge"
    SWITCH_CONTROLLER = "switch_controller"
    SWITCH_DISTURB = "switch_disturb"
    SWITCH_FAN = "switch_fan"
    SWITCH_HORIZONTAL = "switch_horizontal"  # Horizontal swing flap switch
    SWITCH_LED = "switch_led"  # Switch
    SWITCH_LED_1 = "switch_led_1"
    SWITCH_LED_2 = "switch_led_2"
    SWITCH_LED_3 = "switch_led_3"
    SWITCH_NIGHT_LIGHT = "switch_night_light"
    SWITCH_SAVE_ENERGY = "switch_save_energy"
    SWITCH_SOUND = "switch_sound"  # Voice switch
    SWITCH_SPRAY = "switch_spray"  # Spraying switch
    SWITCH_USB1 = "switch_usb1"  # USB 1
    SWITCH_USB2 = "switch_usb2"  # USB 2
    SWITCH_USB3 = "switch_usb3"  # USB 3
    SWITCH_USB4 = "switch_usb4"  # USB 4
    SWITCH_USB5 = "switch_usb5"  # USB 5
    SWITCH_USB6 = "switch_usb6"  # USB 6
    SWITCH_VERTICAL = "switch_vertical"  # Vertical swing flap switch
    SWITCH_VOICE = "switch_voice"  # Voice switch
    TEMP = "temp"  # Temperature setting
    TEMP_BOILING_C = "temp_boiling_c"
    TEMP_BOILING_F = "temp_boiling_f"
    TEMP_CONTROLLER = "temp_controller"
    TEMP_CURRENT = "temp_current"  # Current temperature in °C
    TEMP_CURRENT_F = "temp_current_f"  # Current temperature in °F
    TEMP_SET = "temp_set"  # Set the temperature in °C
    TEMP_SET_F = "temp_set_f"  # Set the temperature in °F
    TEMP_UNIT_CONVERT = "temp_unit_convert"  # Temperature unit switching
    TEMP_VALUE = "temp_value"  # Color temperature
    TEMP_VALUE_V2 = "temp_value_v2"
    TEMPER_ALARM = "temper_alarm"  # Tamper alarm
    TIME_TOTAL = "time_total"
    TOTAL_CLEAN_AREA = "total_clean_area"
    TOTAL_CLEAN_COUNT = "total_clean_count"
    TOTAL_CLEAN_TIME = "total_clean_time"
    TOTAL_FORWARD_ENERGY = "total_forward_energy"
    TOTAL_TIME = "total_time"
    TOTAL_PM = "total_pm"
    TVOC = "tvoc"
    UNLOCK_ACCESS_CONTROL = "unlock_access_control"
    UNLOCK_ADMIN = "unlock_admin"
    UNLOCK_APP = "unlock_app"
    UNLOCK_BLE = "unlock_ble"
    UNLOCK_CARD = "unlock_card"
    UNLOCK_DYNAMIC = "unlock_dynamic"
    UNLOCK_EMERGENCY = "unlock_emergency"
    UNLOCK_EYE = "unlock_eye"
    UNLOCK_FACE = "unlock_face"
    UNLOCK_FINGER_VEIN = "unlock_finger_vein"
    UNLOCK_FINGERPRINT = "unlock_fingerprint"
    UNLOCK_HAND = "unlock_hand"
    UNLOCK_IDENITY_CARD = "unlock_identity_card"
    UNLOCK_KEY = "unlock_key"
    UNLOCK_PASSWORD = "unlock_password"
    UNLOCK_PHONE_REMOTE = "unlock_phone_remote"
    UNLOCK_REMOTE = "unlock_remote"
    UNLOCK_SPECIAL = "unlock_special"
    UNLOCK_SUBADMIN = "unlock_subadmin"
    UNLOCK_SWITCH = "unlock_switch"
    UNLOCK_TEMPORARY = "unlock_temporary"
    UNLOCK_VOICE_REMOTE = "unlock_voice_remote"
    UPPER_TEMP = "upper_temp"
    UPPER_TEMP_F = "upper_temp_f"
    UV = "uv"  # UV sterilization
    VA_BATTERY = "va_battery"
    VA_HUMIDITY = "va_humidity"
    VA_TEMPERATURE = "va_temperature"
    VOC_STATE = "voc_state"
    VOC_VALUE = "voc_value"
    VOICE_SWITCH = "voice_switch"
    VOICE_TIMES = "voice_times"
    VOLUME_SET = "volume_set"
    WARM = "warm"  # Heat preservation
    WARM_TIME = "warm_time"  # Heat preservation time
    WATER_RESET = "water_reset"  # Resetting of water usage days
    WATER_SET = "water_set"  # Water level
    WATERSENSOR_STATE = "watersensor_state"
    WET = "wet"  # Humidification
    WINDOW_CHECK = "window_check"
    WINDOW_STATE = "window_state"
    WINDSPEED = "windspeed"
    WIRELESS_AWAKE = "wireless_awake"
    WIRELESS_BATTERYLOCK = "wireless_batterylock"
    WIRELESS_ELECTRICITY = "wireless_electricity"
    WORK_MODE = "work_mode"  # Working mode
    WORK_POWER = "work_power"


@dataclass
class UnitOfMeasurement:
    """Describes a unit of measurement."""

    unit: str
    device_classes: set[str]

    aliases: set[str] = field(default_factory=set)
    conversion_unit: str | None = None
    conversion_fn: Callable[[float], float] | None = None


# A tuple of available units of measurements we can work with.
# Tuya's devices aren't consistent in UOM use, thus this provides
# a list of aliases for units and possible conversions we can do
# to make them compatible with our model.
UNITS = (
    UnitOfMeasurement(
        unit="",
        aliases={" "},
        device_classes={
            SensorDeviceClass.AQI,
            SensorDeviceClass.DATE,
            SensorDeviceClass.MONETARY,
            SensorDeviceClass.TIMESTAMP,
        },
    ),
    UnitOfMeasurement(
        unit=PERCENTAGE,
        aliases={"pct", "percent"},
        device_classes={
            SensorDeviceClass.BATTERY,
            SensorDeviceClass.HUMIDITY,
            SensorDeviceClass.POWER_FACTOR,
        },
    ),
    UnitOfMeasurement(
        unit=CONCENTRATION_PARTS_PER_MILLION,
        device_classes={
            SensorDeviceClass.CO,
            SensorDeviceClass.CO2,
        },
    ),
    UnitOfMeasurement(
        unit=CONCENTRATION_PARTS_PER_BILLION,
        device_classes={
            SensorDeviceClass.CO,
            SensorDeviceClass.CO2,
        },
        conversion_unit=CONCENTRATION_PARTS_PER_MILLION,
        conversion_fn=lambda x: x / 1000,
    ),
    UnitOfMeasurement(
        unit=ELECTRIC_CURRENT_AMPERE,
        aliases={"a", "ampere"},
        device_classes={SensorDeviceClass.CURRENT},
    ),
    UnitOfMeasurement(
        unit=ELECTRIC_CURRENT_MILLIAMPERE,
        aliases={"ma", "milliampere"},
        device_classes={SensorDeviceClass.CURRENT},
        conversion_unit=ELECTRIC_CURRENT_AMPERE,
        conversion_fn=lambda x: x / 1000,
    ),
    UnitOfMeasurement(
        unit=ENERGY_WATT_HOUR,
        aliases={"wh", "watthour"},
        device_classes={SensorDeviceClass.ENERGY},
    ),
    UnitOfMeasurement(
        unit=ENERGY_KILO_WATT_HOUR,
        aliases={"kwh", "kilowatt-hour", "kW·h"},
        device_classes={SensorDeviceClass.ENERGY},
    ),
    UnitOfMeasurement(
        unit=VOLUME_CUBIC_FEET,
        aliases={"ft3"},
        device_classes={SensorDeviceClass.GAS},
    ),
    UnitOfMeasurement(
        unit=VOLUME_CUBIC_METERS,
        aliases={"m3"},
        device_classes={SensorDeviceClass.GAS},
    ),
    UnitOfMeasurement(
        unit=LIGHT_LUX,
        aliases={"lux"},
        device_classes={SensorDeviceClass.ILLUMINANCE},
    ),
    UnitOfMeasurement(
        unit="lm",
        aliases={"lum", "lumen"},
        device_classes={SensorDeviceClass.ILLUMINANCE},
    ),
    UnitOfMeasurement(
        unit=CONCENTRATION_MICROGRAMS_PER_CUBIC_METER,
        aliases={"ug/m3", "µg/m3", "ug/m³"},
        device_classes={
            SensorDeviceClass.NITROGEN_DIOXIDE,
            SensorDeviceClass.NITROGEN_MONOXIDE,
            SensorDeviceClass.NITROUS_OXIDE,
            SensorDeviceClass.OZONE,
            SensorDeviceClass.PM1,
            SensorDeviceClass.PM25,
            SensorDeviceClass.PM10,
            SensorDeviceClass.SULPHUR_DIOXIDE,
            SensorDeviceClass.VOLATILE_ORGANIC_COMPOUNDS,
        },
    ),
    UnitOfMeasurement(
        unit=CONCENTRATION_MILLIGRAMS_PER_CUBIC_METER,
        aliases={"mg/m3"},
        device_classes={
            SensorDeviceClass.NITROGEN_DIOXIDE,
            SensorDeviceClass.NITROGEN_MONOXIDE,
            SensorDeviceClass.NITROUS_OXIDE,
            SensorDeviceClass.OZONE,
            SensorDeviceClass.PM1,
            SensorDeviceClass.PM25,
            SensorDeviceClass.PM10,
            SensorDeviceClass.SULPHUR_DIOXIDE,
            SensorDeviceClass.VOLATILE_ORGANIC_COMPOUNDS,
        },
        conversion_unit=CONCENTRATION_MICROGRAMS_PER_CUBIC_METER,
        conversion_fn=lambda x: x * 1000,
    ),
    UnitOfMeasurement(
        unit=POWER_WATT,
        aliases={"watt"},
        device_classes={SensorDeviceClass.POWER},
    ),
    UnitOfMeasurement(
        unit=POWER_KILO_WATT,
        aliases={"kilowatt"},
        device_classes={SensorDeviceClass.POWER},
    ),
    UnitOfMeasurement(
        unit=PRESSURE_BAR,
        device_classes={SensorDeviceClass.PRESSURE},
    ),
    UnitOfMeasurement(
        unit=PRESSURE_MBAR,
        aliases={"millibar"},
        device_classes={SensorDeviceClass.PRESSURE},
    ),
    UnitOfMeasurement(
        unit=PRESSURE_HPA,
        aliases={"hpa", "hectopascal"},
        device_classes={SensorDeviceClass.PRESSURE},
    ),
    UnitOfMeasurement(
        unit=PRESSURE_INHG,
        aliases={"inhg"},
        device_classes={SensorDeviceClass.PRESSURE},
    ),
    UnitOfMeasurement(
        unit=PRESSURE_PSI,
        device_classes={SensorDeviceClass.PRESSURE},
    ),
    UnitOfMeasurement(
        unit=PRESSURE_PA,
        device_classes={SensorDeviceClass.PRESSURE},
    ),
    UnitOfMeasurement(
        unit=SIGNAL_STRENGTH_DECIBELS,
        aliases={"db"},
        device_classes={SensorDeviceClass.SIGNAL_STRENGTH},
    ),
    UnitOfMeasurement(
        unit=SIGNAL_STRENGTH_DECIBELS_MILLIWATT,
        aliases={"dbm"},
        device_classes={SensorDeviceClass.SIGNAL_STRENGTH},
    ),
    UnitOfMeasurement(
        unit=TEMP_CELSIUS,
        aliases={"°c", "c", "celsius"},
        device_classes={SensorDeviceClass.TEMPERATURE},
    ),
    UnitOfMeasurement(
        unit=TEMP_FAHRENHEIT,
        aliases={"°f", "f", "fahrenheit"},
        device_classes={SensorDeviceClass.TEMPERATURE},
    ),
    UnitOfMeasurement(
        unit=ELECTRIC_POTENTIAL_VOLT,
        aliases={"volt"},
        device_classes={SensorDeviceClass.VOLTAGE},
    ),
    UnitOfMeasurement(
        unit=ELECTRIC_POTENTIAL_MILLIVOLT,
        aliases={"mv", "millivolt"},
        device_classes={SensorDeviceClass.VOLTAGE},
        conversion_unit=ELECTRIC_POTENTIAL_VOLT,
        conversion_fn=lambda x: x / 1000,
    ),
)


DEVICE_CLASS_UNITS: dict[str, dict[str, UnitOfMeasurement]] = {}
for uom in UNITS:
    for device_class in uom.device_classes:
        DEVICE_CLASS_UNITS.setdefault(device_class, {})[uom.unit] = uom
        for unit_alias in uom.aliases:
            DEVICE_CLASS_UNITS[device_class][unit_alias] = uom


@dataclass
class Country:
    """Describe a supported country."""

    name: str
    country_code: str
    endpoint: str = TuyaCloudOpenAPIEndpoint.AMERICA


# https://developer.tuya.com/en/docs/iot/oem-app-data-center-distributed?id=Kafi0ku9l07qb
TUYA_COUNTRIES = [
    Country("Afghanistan", "93", TuyaCloudOpenAPIEndpoint.EUROPE),
    Country("Albania", "355", TuyaCloudOpenAPIEndpoint.EUROPE),
    Country("Algeria", "213", TuyaCloudOpenAPIEndpoint.EUROPE),
    Country("American Samoa", "1-684", TuyaCloudOpenAPIEndpoint.EUROPE),
    Country("Andorra", "376", TuyaCloudOpenAPIEndpoint.EUROPE),
    Country("Angola", "244", TuyaCloudOpenAPIEndpoint.EUROPE),
    Country("Anguilla", "1-264", TuyaCloudOpenAPIEndpoint.EUROPE),
    Country("Antarctica", "672", TuyaCloudOpenAPIEndpoint.AMERICA),
    Country("Antigua and Barbuda", "1-268", TuyaCloudOpenAPIEndpoint.EUROPE),
    Country("Argentina", "54", TuyaCloudOpenAPIEndpoint.AMERICA),
    Country("Armenia", "374", TuyaCloudOpenAPIEndpoint.EUROPE),
    Country("Aruba", "297", TuyaCloudOpenAPIEndpoint.EUROPE),
    Country("Australia", "61", TuyaCloudOpenAPIEndpoint.EUROPE),
    Country("Austria", "43", TuyaCloudOpenAPIEndpoint.EUROPE),
    Country("Azerbaijan", "994", TuyaCloudOpenAPIEndpoint.EUROPE),
    Country("Bahamas", "1-242", TuyaCloudOpenAPIEndpoint.EUROPE),
    Country("Bahrain", "973", TuyaCloudOpenAPIEndpoint.EUROPE),
    Country("Bangladesh", "880", TuyaCloudOpenAPIEndpoint.EUROPE),
    Country("Barbados", "1-246", TuyaCloudOpenAPIEndpoint.EUROPE),
    Country("Belarus", "375", TuyaCloudOpenAPIEndpoint.EUROPE),
    Country("Belgium", "32", TuyaCloudOpenAPIEndpoint.EUROPE),
    Country("Belize", "501", TuyaCloudOpenAPIEndpoint.EUROPE),
    Country("Benin", "229", TuyaCloudOpenAPIEndpoint.EUROPE),
    Country("Bermuda", "1-441", TuyaCloudOpenAPIEndpoint.EUROPE),
    Country("Bhutan", "975", TuyaCloudOpenAPIEndpoint.EUROPE),
    Country("Bolivia", "591", TuyaCloudOpenAPIEndpoint.AMERICA),
    Country("Bosnia and Herzegovina", "387", TuyaCloudOpenAPIEndpoint.EUROPE),
    Country("Botswana", "267", TuyaCloudOpenAPIEndpoint.EUROPE),
    Country("Brazil", "55", TuyaCloudOpenAPIEndpoint.AMERICA),
    Country("British Indian Ocean Territory", "246", TuyaCloudOpenAPIEndpoint.AMERICA),
    Country("British Virgin Islands", "1-284", TuyaCloudOpenAPIEndpoint.EUROPE),
    Country("Brunei", "673", TuyaCloudOpenAPIEndpoint.EUROPE),
    Country("Bulgaria", "359", TuyaCloudOpenAPIEndpoint.EUROPE),
    Country("Burkina Faso", "226", TuyaCloudOpenAPIEndpoint.EUROPE),
    Country("Burundi", "257", TuyaCloudOpenAPIEndpoint.EUROPE),
    Country("Cambodia", "855", TuyaCloudOpenAPIEndpoint.EUROPE),
    Country("Cameroon", "237", TuyaCloudOpenAPIEndpoint.EUROPE),
    Country("Canada", "1", TuyaCloudOpenAPIEndpoint.AMERICA),
    Country("Capo Verde", "238", TuyaCloudOpenAPIEndpoint.EUROPE),
    Country("Cayman Islands", "1-345", TuyaCloudOpenAPIEndpoint.EUROPE),
    Country("Central African Republic", "236", TuyaCloudOpenAPIEndpoint.EUROPE),
    Country("Chad", "235", TuyaCloudOpenAPIEndpoint.EUROPE),
    Country("Chile", "56", TuyaCloudOpenAPIEndpoint.AMERICA),
    Country("China", "86", TuyaCloudOpenAPIEndpoint.CHINA),
    Country("Christmas Island", "61"),
    Country("Cocos Islands", "61"),
    Country("Colombia", "57", TuyaCloudOpenAPIEndpoint.AMERICA),
    Country("Comoros", "269", TuyaCloudOpenAPIEndpoint.EUROPE),
    Country("Cook Islands", "682", TuyaCloudOpenAPIEndpoint.AMERICA),
    Country("Costa Rica", "506", TuyaCloudOpenAPIEndpoint.EUROPE),
    Country("Croatia", "385", TuyaCloudOpenAPIEndpoint.EUROPE),
    Country("Cuba", "53"),
    Country("Curacao", "599", TuyaCloudOpenAPIEndpoint.AMERICA),
    Country("Cyprus", "357", TuyaCloudOpenAPIEndpoint.EUROPE),
    Country("Czech Republic", "420", TuyaCloudOpenAPIEndpoint.EUROPE),
    Country("Democratic Republic of the Congo", "243", TuyaCloudOpenAPIEndpoint.EUROPE),
    Country("Denmark", "45", TuyaCloudOpenAPIEndpoint.EUROPE),
    Country("Djibouti", "253", TuyaCloudOpenAPIEndpoint.EUROPE),
    Country("Dominica", "1-767", TuyaCloudOpenAPIEndpoint.EUROPE),
    Country("Dominican Republic", "1-809", TuyaCloudOpenAPIEndpoint.AMERICA),
    Country("East Timor", "670", TuyaCloudOpenAPIEndpoint.AMERICA),
    Country("Ecuador", "593", TuyaCloudOpenAPIEndpoint.AMERICA),
    Country("Egypt", "20", TuyaCloudOpenAPIEndpoint.EUROPE),
    Country("El Salvador", "503", TuyaCloudOpenAPIEndpoint.EUROPE),
    Country("Equatorial Guinea", "240", TuyaCloudOpenAPIEndpoint.EUROPE),
    Country("Eritrea", "291", TuyaCloudOpenAPIEndpoint.EUROPE),
    Country("Estonia", "372", TuyaCloudOpenAPIEndpoint.EUROPE),
    Country("Ethiopia", "251", TuyaCloudOpenAPIEndpoint.EUROPE),
    Country("Falkland Islands", "500", TuyaCloudOpenAPIEndpoint.AMERICA),
    Country("Faroe Islands", "298", TuyaCloudOpenAPIEndpoint.EUROPE),
    Country("Fiji", "679", TuyaCloudOpenAPIEndpoint.EUROPE),
    Country("Finland", "358", TuyaCloudOpenAPIEndpoint.EUROPE),
    Country("France", "33", TuyaCloudOpenAPIEndpoint.EUROPE),
    Country("French Polynesia", "689", TuyaCloudOpenAPIEndpoint.EUROPE),
    Country("Gabon", "241", TuyaCloudOpenAPIEndpoint.EUROPE),
    Country("Gambia", "220", TuyaCloudOpenAPIEndpoint.EUROPE),
    Country("Georgia", "995", TuyaCloudOpenAPIEndpoint.EUROPE),
    Country("Germany", "49", TuyaCloudOpenAPIEndpoint.EUROPE),
    Country("Ghana", "233", TuyaCloudOpenAPIEndpoint.EUROPE),
    Country("Gibraltar", "350", TuyaCloudOpenAPIEndpoint.EUROPE),
    Country("Greece", "30", TuyaCloudOpenAPIEndpoint.EUROPE),
    Country("Greenland", "299", TuyaCloudOpenAPIEndpoint.EUROPE),
    Country("Grenada", "1-473", TuyaCloudOpenAPIEndpoint.EUROPE),
    Country("Guam", "1-671", TuyaCloudOpenAPIEndpoint.EUROPE),
    Country("Guatemala", "502", TuyaCloudOpenAPIEndpoint.AMERICA),
    Country("Guernsey", "44-1481"),
    Country("Guinea", "224"),
    Country("Guinea-Bissau", "245", TuyaCloudOpenAPIEndpoint.AMERICA),
    Country("Guyana", "592", TuyaCloudOpenAPIEndpoint.EUROPE),
    Country("Haiti", "509", TuyaCloudOpenAPIEndpoint.EUROPE),
    Country("Honduras", "504", TuyaCloudOpenAPIEndpoint.EUROPE),
    Country("Hong Kong", "852", TuyaCloudOpenAPIEndpoint.AMERICA),
    Country("Hungary", "36", TuyaCloudOpenAPIEndpoint.EUROPE),
    Country("Iceland", "354", TuyaCloudOpenAPIEndpoint.EUROPE),
    Country("India", "91", TuyaCloudOpenAPIEndpoint.INDIA),
    Country("Indonesia", "62", TuyaCloudOpenAPIEndpoint.AMERICA),
    Country("Iran", "98"),
    Country("Iraq", "964", TuyaCloudOpenAPIEndpoint.EUROPE),
    Country("Ireland", "353", TuyaCloudOpenAPIEndpoint.EUROPE),
    Country("Isle of Man", "44-1624"),
    Country("Israel", "972", TuyaCloudOpenAPIEndpoint.EUROPE),
    Country("Italy", "39", TuyaCloudOpenAPIEndpoint.EUROPE),
    Country("Ivory Coast", "225", TuyaCloudOpenAPIEndpoint.EUROPE),
    Country("Jamaica", "1-876", TuyaCloudOpenAPIEndpoint.EUROPE),
    Country("Japan", "81", TuyaCloudOpenAPIEndpoint.AMERICA),
    Country("Jersey", "44-1534"),
    Country("Jordan", "962", TuyaCloudOpenAPIEndpoint.EUROPE),
    Country("Kazakhstan", "7", TuyaCloudOpenAPIEndpoint.EUROPE),
    Country("Kenya", "254", TuyaCloudOpenAPIEndpoint.EUROPE),
    Country("Kiribati", "686", TuyaCloudOpenAPIEndpoint.AMERICA),
    Country("Kosovo", "383"),
    Country("Kuwait", "965", TuyaCloudOpenAPIEndpoint.EUROPE),
    Country("Kyrgyzstan", "996", TuyaCloudOpenAPIEndpoint.EUROPE),
    Country("Laos", "856", TuyaCloudOpenAPIEndpoint.EUROPE),
    Country("Latvia", "371", TuyaCloudOpenAPIEndpoint.EUROPE),
    Country("Lebanon", "961", TuyaCloudOpenAPIEndpoint.EUROPE),
    Country("Lesotho", "266", TuyaCloudOpenAPIEndpoint.EUROPE),
    Country("Liberia", "231", TuyaCloudOpenAPIEndpoint.EUROPE),
    Country("Libya", "218", TuyaCloudOpenAPIEndpoint.EUROPE),
    Country("Liechtenstein", "423", TuyaCloudOpenAPIEndpoint.EUROPE),
    Country("Lithuania", "370", TuyaCloudOpenAPIEndpoint.EUROPE),
    Country("Luxembourg", "352", TuyaCloudOpenAPIEndpoint.EUROPE),
    Country("Macao", "853", TuyaCloudOpenAPIEndpoint.AMERICA),
    Country("Macedonia", "389", TuyaCloudOpenAPIEndpoint.EUROPE),
    Country("Madagascar", "261", TuyaCloudOpenAPIEndpoint.EUROPE),
    Country("Malawi", "265", TuyaCloudOpenAPIEndpoint.EUROPE),
    Country("Malaysia", "60", TuyaCloudOpenAPIEndpoint.AMERICA),
    Country("Maldives", "960", TuyaCloudOpenAPIEndpoint.EUROPE),
    Country("Mali", "223", TuyaCloudOpenAPIEndpoint.EUROPE),
    Country("Malta", "356", TuyaCloudOpenAPIEndpoint.EUROPE),
    Country("Marshall Islands", "692", TuyaCloudOpenAPIEndpoint.EUROPE),
    Country("Mauritania", "222", TuyaCloudOpenAPIEndpoint.EUROPE),
    Country("Mauritius", "230", TuyaCloudOpenAPIEndpoint.EUROPE),
    Country("Mayotte", "262", TuyaCloudOpenAPIEndpoint.EUROPE),
    Country("Mexico", "52", TuyaCloudOpenAPIEndpoint.AMERICA),
    Country("Micronesia", "691", TuyaCloudOpenAPIEndpoint.EUROPE),
    Country("Moldova", "373", TuyaCloudOpenAPIEndpoint.EUROPE),
    Country("Monaco", "377", TuyaCloudOpenAPIEndpoint.EUROPE),
    Country("Mongolia", "976", TuyaCloudOpenAPIEndpoint.EUROPE),
    Country("Montenegro", "382", TuyaCloudOpenAPIEndpoint.EUROPE),
    Country("Montserrat", "1-664", TuyaCloudOpenAPIEndpoint.EUROPE),
    Country("Morocco", "212", TuyaCloudOpenAPIEndpoint.EUROPE),
    Country("Mozambique", "258", TuyaCloudOpenAPIEndpoint.EUROPE),
    Country("Myanmar", "95", TuyaCloudOpenAPIEndpoint.AMERICA),
    Country("Namibia", "264", TuyaCloudOpenAPIEndpoint.EUROPE),
    Country("Nauru", "674", TuyaCloudOpenAPIEndpoint.AMERICA),
    Country("Nepal", "977", TuyaCloudOpenAPIEndpoint.EUROPE),
    Country("Netherlands", "31", TuyaCloudOpenAPIEndpoint.EUROPE),
    Country("Netherlands Antilles", "599"),
    Country("New Caledonia", "687", TuyaCloudOpenAPIEndpoint.EUROPE),
    Country("New Zealand", "64", TuyaCloudOpenAPIEndpoint.AMERICA),
    Country("Nicaragua", "505", TuyaCloudOpenAPIEndpoint.EUROPE),
    Country("Niger", "227", TuyaCloudOpenAPIEndpoint.EUROPE),
    Country("Nigeria", "234", TuyaCloudOpenAPIEndpoint.EUROPE),
    Country("Niue", "683", TuyaCloudOpenAPIEndpoint.AMERICA),
    Country("North Korea", "850"),
    Country("Northern Mariana Islands", "1-670", TuyaCloudOpenAPIEndpoint.EUROPE),
    Country("Norway", "47", TuyaCloudOpenAPIEndpoint.EUROPE),
    Country("Oman", "968", TuyaCloudOpenAPIEndpoint.EUROPE),
    Country("Pakistan", "92", TuyaCloudOpenAPIEndpoint.EUROPE),
    Country("Palau", "680", TuyaCloudOpenAPIEndpoint.EUROPE),
    Country("Palestine", "970", TuyaCloudOpenAPIEndpoint.AMERICA),
    Country("Panama", "507", TuyaCloudOpenAPIEndpoint.EUROPE),
    Country("Papua New Guinea", "675", TuyaCloudOpenAPIEndpoint.AMERICA),
    Country("Paraguay", "595", TuyaCloudOpenAPIEndpoint.AMERICA),
    Country("Peru", "51", TuyaCloudOpenAPIEndpoint.AMERICA),
    Country("Philippines", "63", TuyaCloudOpenAPIEndpoint.AMERICA),
    Country("Pitcairn", "64"),
    Country("Poland", "48", TuyaCloudOpenAPIEndpoint.EUROPE),
    Country("Portugal", "351", TuyaCloudOpenAPIEndpoint.EUROPE),
    Country("Puerto Rico", "1-787, 1-939", TuyaCloudOpenAPIEndpoint.AMERICA),
    Country("Qatar", "974", TuyaCloudOpenAPIEndpoint.EUROPE),
    Country("Republic of the Congo", "242", TuyaCloudOpenAPIEndpoint.EUROPE),
    Country("Reunion", "262", TuyaCloudOpenAPIEndpoint.EUROPE),
    Country("Romania", "40", TuyaCloudOpenAPIEndpoint.EUROPE),
    Country("Russia", "7", TuyaCloudOpenAPIEndpoint.EUROPE),
    Country("Rwanda", "250", TuyaCloudOpenAPIEndpoint.EUROPE),
    Country("Saint Barthelemy", "590", TuyaCloudOpenAPIEndpoint.EUROPE),
    Country("Saint Helena", "290"),
    Country("Saint Kitts and Nevis", "1-869", TuyaCloudOpenAPIEndpoint.EUROPE),
    Country("Saint Lucia", "1-758", TuyaCloudOpenAPIEndpoint.EUROPE),
    Country("Saint Martin", "590", TuyaCloudOpenAPIEndpoint.EUROPE),
    Country("Saint Pierre and Miquelon", "508", TuyaCloudOpenAPIEndpoint.EUROPE),
    Country(
        "Saint Vincent and the Grenadines", "1-784", TuyaCloudOpenAPIEndpoint.EUROPE
    ),
    Country("Samoa", "685", TuyaCloudOpenAPIEndpoint.EUROPE),
    Country("San Marino", "378", TuyaCloudOpenAPIEndpoint.EUROPE),
    Country("Sao Tome and Principe", "239", TuyaCloudOpenAPIEndpoint.AMERICA),
    Country("Saudi Arabia", "966", TuyaCloudOpenAPIEndpoint.EUROPE),
    Country("Senegal", "221", TuyaCloudOpenAPIEndpoint.EUROPE),
    Country("Serbia", "381", TuyaCloudOpenAPIEndpoint.EUROPE),
    Country("Seychelles", "248", TuyaCloudOpenAPIEndpoint.EUROPE),
    Country("Sierra Leone", "232", TuyaCloudOpenAPIEndpoint.EUROPE),
    Country("Singapore", "65", TuyaCloudOpenAPIEndpoint.EUROPE),
    Country("Sint Maarten", "1-721", TuyaCloudOpenAPIEndpoint.AMERICA),
    Country("Slovakia", "421", TuyaCloudOpenAPIEndpoint.EUROPE),
    Country("Slovenia", "386", TuyaCloudOpenAPIEndpoint.EUROPE),
    Country("Solomon Islands", "677", TuyaCloudOpenAPIEndpoint.AMERICA),
    Country("Somalia", "252", TuyaCloudOpenAPIEndpoint.EUROPE),
    Country("South Africa", "27", TuyaCloudOpenAPIEndpoint.EUROPE),
    Country("South Korea", "82", TuyaCloudOpenAPIEndpoint.AMERICA),
    Country("South Sudan", "211"),
    Country("Spain", "34", TuyaCloudOpenAPIEndpoint.EUROPE),
    Country("Sri Lanka", "94", TuyaCloudOpenAPIEndpoint.EUROPE),
    Country("Sudan", "249"),
    Country("Suriname", "597", TuyaCloudOpenAPIEndpoint.AMERICA),
    Country("Svalbard and Jan Mayen", "4779", TuyaCloudOpenAPIEndpoint.AMERICA),
    Country("Swaziland", "268", TuyaCloudOpenAPIEndpoint.EUROPE),
    Country("Sweden", "46", TuyaCloudOpenAPIEndpoint.EUROPE),
    Country("Switzerland", "41", TuyaCloudOpenAPIEndpoint.EUROPE),
    Country("Syria", "963"),
    Country("Taiwan", "886", TuyaCloudOpenAPIEndpoint.AMERICA),
    Country("Tajikistan", "992", TuyaCloudOpenAPIEndpoint.EUROPE),
    Country("Tanzania", "255", TuyaCloudOpenAPIEndpoint.EUROPE),
    Country("Thailand", "66", TuyaCloudOpenAPIEndpoint.AMERICA),
    Country("Togo", "228", TuyaCloudOpenAPIEndpoint.EUROPE),
    Country("Tokelau", "690", TuyaCloudOpenAPIEndpoint.AMERICA),
    Country("Tonga", "676", TuyaCloudOpenAPIEndpoint.EUROPE),
    Country("Trinidad and Tobago", "1-868", TuyaCloudOpenAPIEndpoint.EUROPE),
    Country("Tunisia", "216", TuyaCloudOpenAPIEndpoint.EUROPE),
    Country("Turkey", "90", TuyaCloudOpenAPIEndpoint.EUROPE),
    Country("Turkmenistan", "993", TuyaCloudOpenAPIEndpoint.EUROPE),
    Country("Turks and Caicos Islands", "1-649", TuyaCloudOpenAPIEndpoint.EUROPE),
    Country("Tuvalu", "688", TuyaCloudOpenAPIEndpoint.EUROPE),
    Country("U.S. Virgin Islands", "1-340", TuyaCloudOpenAPIEndpoint.EUROPE),
    Country("Uganda", "256", TuyaCloudOpenAPIEndpoint.EUROPE),
    Country("Ukraine", "380", TuyaCloudOpenAPIEndpoint.EUROPE),
    Country("United Arab Emirates", "971", TuyaCloudOpenAPIEndpoint.EUROPE),
    Country("United Kingdom", "44", TuyaCloudOpenAPIEndpoint.EUROPE),
    Country("United States", "1", TuyaCloudOpenAPIEndpoint.AMERICA),
    Country("Uruguay", "598", TuyaCloudOpenAPIEndpoint.AMERICA),
    Country("Uzbekistan", "998", TuyaCloudOpenAPIEndpoint.EUROPE),
    Country("Vanuatu", "678", TuyaCloudOpenAPIEndpoint.AMERICA),
    Country("Vatican", "379", TuyaCloudOpenAPIEndpoint.EUROPE),
    Country("Venezuela", "58", TuyaCloudOpenAPIEndpoint.AMERICA),
    Country("Vietnam", "84", TuyaCloudOpenAPIEndpoint.AMERICA),
    Country("Wallis and Futuna", "681", TuyaCloudOpenAPIEndpoint.EUROPE),
    Country("Western Sahara", "212", TuyaCloudOpenAPIEndpoint.EUROPE),
    Country("Yemen", "967", TuyaCloudOpenAPIEndpoint.EUROPE),
    Country("Zambia", "260", TuyaCloudOpenAPIEndpoint.EUROPE),
    Country("Zimbabwe", "263", TuyaCloudOpenAPIEndpoint.EUROPE),
]<|MERGE_RESOLUTION|>--- conflicted
+++ resolved
@@ -290,13 +290,10 @@
     HUMIDITY_VALUE = "humidity_value"  # Humidity
     INSURANCE_STATUS = "insurance_status"
     IPC_WORK_MODE = "ipc_work_mode"
-<<<<<<< HEAD
+    KEY_TONE = "key_tone"
+    LANGUAGE = "language"
     LASER_BRIGHT = "laser_bright"
     LASER_SWITCH = "laser_switch"
-=======
-    KEY_TONE = "key_tone"
-    LANGUAGE = "language"
->>>>>>> 841b74d1
     LED_TYPE_1 = "led_type_1"
     LED_TYPE_2 = "led_type_2"
     LED_TYPE_3 = "led_type_3"
