--- conflicted
+++ resolved
@@ -4,17 +4,14 @@
 from dataclasses import dataclass
 from typing import Any, Final
 
-<<<<<<< HEAD
 from aioairzone_cloud.const import (
+    AZD_ACTIVE,
     AZD_ERRORS,
     AZD_PROBLEMS,
     AZD_SYSTEMS,
     AZD_WARNINGS,
     AZD_ZONES,
 )
-=======
-from aioairzone_cloud.const import AZD_ACTIVE, AZD_PROBLEMS, AZD_WARNINGS, AZD_ZONES
->>>>>>> 60e2ee86
 
 from homeassistant.components.binary_sensor import (
     BinarySensorDeviceClass,
