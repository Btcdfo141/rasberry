--- conflicted
+++ resolved
@@ -282,17 +282,14 @@
         self.service_exposures: dict[str, KNXExposeSensor | KNXExposeTime] = {}
 
         self.init_xknx()
-<<<<<<< HEAD
+        self.xknx.connection_manager.register_connection_state_changed_cb(
+            self.connection_state_changed_cb
+        )
 
         self._address_filter_transcoder: dict[AddressFilter, type[DPTBase]] = {}
         self._group_address_transcoder: dict[DeviceGroupAddress, type[DPTBase]] = {}
         self._knx_event_callback: TelegramQueue.Callback = (
             self.register_event_callback()
-=======
-        self._knx_event_callback: TelegramQueue.Callback = self.register_callback()
-        self.xknx.connection_manager.register_connection_state_changed_cb(
-            self.connection_state_changed_cb
->>>>>>> aeb00823
         )
 
     def init_xknx(self) -> None:
@@ -354,6 +351,12 @@
             route_back=route_back,
             auto_reconnect=True,
         )
+
+    async def connection_state_changed_cb(self, state: XknxConnectionState) -> None:
+        """Call invoked after a KNX connection state change was received."""
+        self.connected = state == XknxConnectionState.CONNECTED
+        if tasks := [device.after_update() for device in self.xknx.devices]:
+            await asyncio.gather(*tasks)
 
     async def telegram_received_cb(self, telegram: Telegram) -> None:
         """Call invoked after a KNX telegram was received."""
@@ -403,21 +406,10 @@
             },
         )
 
-<<<<<<< HEAD
     def register_event_callback(self) -> TelegramQueue.Callback:
         """Register callback for knx_event within XKNX TelegramQueue."""
         # backwards compatibility for deprecated CONF_KNX_EVENT_FILTER
         # use `address_filters = []` when this is not needed anymore
-=======
-    async def connection_state_changed_cb(self, state: XknxConnectionState) -> None:
-        """Call invoked after a KNX connection state change was received."""
-        self.connected = state == XknxConnectionState.CONNECTED
-        if tasks := [device.after_update() for device in self.xknx.devices]:
-            await asyncio.gather(*tasks)
-
-    def register_callback(self) -> TelegramQueue.Callback:
-        """Register callback within XKNX TelegramQueue."""
->>>>>>> aeb00823
         address_filters = list(
             map(AddressFilter, self.config[DOMAIN][CONF_KNX_EVENT_FILTER])
         )
