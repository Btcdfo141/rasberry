--- conflicted
+++ resolved
@@ -59,17 +59,10 @@
     def __init__(self, xknx: XKNX, config: ConfigType) -> None:
         """Initialize of KNX light."""
         self._device: XknxLight
-<<<<<<< HEAD
         super().__init__(self._create_light(xknx, config))
-
+        self._unique_id = self._device_unique_id()
         self._min_kelvin: int = config[LightSchema.CONF_MIN_KELVIN]
         self._max_kelvin: int = config[LightSchema.CONF_MAX_KELVIN]
-=======
-        super().__init__(device)
-        self._unique_id = self._device_unique_id()
-        self._min_kelvin = device.min_kelvin or LightSchema.DEFAULT_MIN_KELVIN
-        self._max_kelvin = device.max_kelvin or LightSchema.DEFAULT_MAX_KELVIN
->>>>>>> 74f95ac3
         self._min_mireds = color_util.color_temperature_kelvin_to_mired(
             self._max_kelvin
         )
@@ -77,7 +70,17 @@
             self._min_kelvin
         )
 
-<<<<<<< HEAD
+    def _device_unique_id(self) -> str:
+        """Return unique id for this device."""
+        if self._device.switch.group_address is not None:
+            return f"{self._device.switch.group_address}"
+        return (
+            f"{self._device.red.switch.group_address}_"
+            f"{self._device.green.switch.group_address}_"
+            f"{self._device.blue.switch.group_address}_"
+            f"{self._device.white.switch.group_address}"
+        )
+
     @staticmethod
     def _create_light(xknx: XKNX, config: ConfigType) -> XknxLight:
         """Return a KNX Light device to be used within XKNX."""
@@ -183,17 +186,6 @@
             group_address_brightness_white_state=white_brightness_state,
             min_kelvin=config[LightSchema.CONF_MIN_KELVIN],
             max_kelvin=config[LightSchema.CONF_MAX_KELVIN],
-=======
-    def _device_unique_id(self) -> str:
-        """Return unique id for this device."""
-        if self._device.switch.group_address is not None:
-            return f"{self._device.switch.group_address}"
-        return (
-            f"{self._device.red.switch.group_address}_"
-            f"{self._device.green.switch.group_address}_"
-            f"{self._device.blue.switch.group_address}_"
-            f"{self._device.white.switch.group_address}"
->>>>>>> 74f95ac3
         )
 
     @property
