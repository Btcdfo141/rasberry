--- conflicted
+++ resolved
@@ -7,13 +7,14 @@
 import voluptuous as vol
 
 from homeassistant.components import bluetooth
-<<<<<<< HEAD
-from homeassistant.config_entries import ConfigFlow, ConfigFlowResult
-=======
+from homeassistant.config_entries import (
+    ConfigEntry,
+    ConfigFlow,
+    ConfigFlowResult,
+    OptionsFlow,
+)
 from homeassistant.core import callback
-from homeassistant.data_entry_flow import FlowResult
 import homeassistant.helpers.config_validation as cv
->>>>>>> 6ccf7dea
 
 from .const import CONF_ALLOW_NAMELESS_UUIDS, DOMAIN
 
@@ -41,20 +42,20 @@
     @staticmethod
     @callback
     def async_get_options_flow(
-        config_entry: config_entries.ConfigEntry,
+        config_entry: ConfigEntry,
     ) -> OptionsFlow:
         """Get the options flow for this handler."""
         return OptionsFlow(config_entry)
 
 
-class OptionsFlow(config_entries.OptionsFlow):
+class OptionsFlow(OptionsFlow):
     """Handle options."""
 
-    def __init__(self, config_entry: config_entries.ConfigEntry) -> None:
+    def __init__(self, config_entry: ConfigEntry) -> None:
         """Initialize options flow."""
         self.config_entry = config_entry
 
-    async def async_step_init(self, user_input: dict | None = None) -> FlowResult:
+    async def async_step_init(self, user_input: dict | None = None) -> ConfigFlowResult:
         """Manage the options."""
         errors = {}
 
