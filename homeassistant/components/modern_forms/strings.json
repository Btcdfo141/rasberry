--- conflicted
+++ resolved
@@ -21,7 +21,6 @@
       "cannot_connect": "[%key:common::config_flow::error::cannot_connect%]"
     }
   },
-<<<<<<< HEAD
   "entity": {
     "binary_sensor": {
       "light_sleep_timer_active": {
@@ -56,7 +55,8 @@
       "adaptive_learning": {
         "name": "Adaptive learning"
       }
-=======
+    }
+  },
   "services": {
     "set_light_sleep_timer": {
       "name": "Set light sleep timer",
@@ -85,7 +85,6 @@
     "clear_fan_sleep_timer": {
       "name": "Clear fan sleep timer",
       "description": "Clears the sleep timer on a Modern Forms fan."
->>>>>>> 62c5194b
     }
   }
 }