--- conflicted
+++ resolved
@@ -68,11 +68,7 @@
 
     def __init__(self, soco: SoCo, sonos_data: SonosData, battery_info: Dict[str, Any]):
         """Initialize a SonosBatteryEntity."""
-<<<<<<< HEAD
-        super.__init__(soco, sonos_data)
-=======
         super().__init__(soco, sonos_data)
->>>>>>> bb5ee6c9
         self._battery_info = battery_info
 
     async def async_added_to_hass(self) -> None:
