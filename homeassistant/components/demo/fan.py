"""Demo fan platform that has a fake fan."""
from typing import List, Optional

from homeassistant.components.fan import (
    SPEED_HIGH,
    SPEED_LOW,
    SPEED_MEDIUM,
    SPEED_OFF,
    SUPPORT_DIRECTION,
    SUPPORT_OSCILLATE,
    SUPPORT_SET_SPEED,
    FanEntity,
    fan_compat,
)

PRESET_MODE_AUTO = "auto"
PRESET_MODE_SMART = "smart"

FULL_SUPPORT = SUPPORT_SET_SPEED | SUPPORT_OSCILLATE | SUPPORT_DIRECTION
LIMITED_SUPPORT = SUPPORT_SET_SPEED


async def async_setup_platform(hass, config, async_add_entities, discovery_info=None):
    """Set up the demo fan platform."""
    async_add_entities(
        [
            # These fans implement the old model
            DemoFan(
                hass,
                "fan1",
                "Living Room Fan",
                FULL_SUPPORT,
                None,
                [
                    SPEED_OFF,
                    SPEED_LOW,
                    SPEED_MEDIUM,
                    SPEED_HIGH,
                    PRESET_MODE_AUTO,
                    PRESET_MODE_SMART,
                ],
            ),
            DemoFan(
                hass,
                "fan2",
                "Ceiling Fan",
                LIMITED_SUPPORT,
                None,
                [SPEED_OFF, SPEED_LOW, SPEED_MEDIUM, SPEED_HIGH],
            ),
            # These fans implement the newer model
            AsyncDemoPercentageFan(
                hass,
                "fan3",
                "Percentage Full Fan",
                FULL_SUPPORT,
                [PRESET_MODE_AUTO, PRESET_MODE_SMART],
                None,
            ),
            DemoPercentageFan(
                hass,
                "fan4",
                "Percentage Limited Fan",
                LIMITED_SUPPORT,
<<<<<<< HEAD
                [],
=======
                [PRESET_MODE_AUTO, PRESET_MODE_SMART],
>>>>>>> dc2c67d8
                None,
            ),
        ]
    )


async def async_setup_entry(hass, config_entry, async_add_entities):
    """Set up the Demo config entry."""
    await async_setup_platform(hass, {}, async_add_entities)


class BaseDemoFan(FanEntity):
    """A demonstration fan component that uses legacy fan speeds."""

    def __init__(
        self,
        hass,
        unique_id: str,
        name: str,
        supported_features: int,
        preset_modes: Optional[List[str]],
        speed_list: Optional[List[str]],
    ) -> None:
        """Initialize the entity."""
        self.hass = hass
        self._unique_id = unique_id
        self._supported_features = supported_features
        self._speed = SPEED_OFF
        self._percentage = 0
        self._speed_list = speed_list
        self._preset_modes = preset_modes
        self._preset_mode = None
        self._oscillating = None
        self._direction = None
        self._name = name
        if supported_features & SUPPORT_OSCILLATE:
            self._oscillating = False
        if supported_features & SUPPORT_DIRECTION:
            self._direction = "forward"

    @property
    def unique_id(self):
        """Return the unique id."""
        return self._unique_id

    @property
    def name(self) -> str:
        """Get entity name."""
        return self._name

    @property
    def should_poll(self):
        """No polling needed for a demo fan."""
        return False

    @property
    def current_direction(self) -> str:
        """Fan direction."""
        return self._direction

    @property
    def oscillating(self) -> bool:
        """Oscillating."""
        return self._oscillating

    @property
    def supported_features(self) -> int:
        """Flag supported features."""
        return self._supported_features


class DemoFan(BaseDemoFan, FanEntity):
    """A demonstration fan component that uses legacy fan speeds."""

    @property
    def speed(self) -> str:
        """Return the current speed."""
        return self._speed

    @property
    def speed_list(self):
        """Return the speed list."""
        return self._speed_list

    @fan_compat
    def turn_on(
        self,
        speed: str = None,
        percentage: int = None,
        preset_mode: str = None,
        **kwargs,
    ) -> None:
        """Turn on the entity."""
        if speed is None:
            speed = SPEED_MEDIUM
        self.set_speed(speed)

    def turn_off(self, **kwargs) -> None:
        """Turn off the entity."""
        self.oscillate(False)
        self.set_speed(SPEED_OFF)

    def set_speed(self, speed: str) -> None:
        """Set the speed of the fan."""
        self._speed = speed
        self.schedule_update_ha_state()

    def set_direction(self, direction: str) -> None:
        """Set the direction of the fan."""
        self._direction = direction
        self.schedule_update_ha_state()

    def oscillate(self, oscillating: bool) -> None:
        """Set oscillation."""
        self._oscillating = oscillating
        self.schedule_update_ha_state()


class DemoPercentageFan(BaseDemoFan, FanEntity):
    """A demonstration fan component that uses percentages."""

    @property
    def percentage(self) -> str:
        """Return the current speed."""
        return self._percentage

    def set_percentage(self, percentage: int) -> None:
        """Set the speed of the fan, as a percentage."""
        self._percentage = percentage
        self._preset_mode = None
        self.schedule_update_ha_state()

    @property
    def preset_mode(self) -> Optional[str]:
        """Return the current preset mode, e.g., auto, smart, interval, favorite."""
        return self._preset_mode

    @property
    def preset_modes(self) -> Optional[List[str]]:
        """Return a list of available preset modes."""
        return self._preset_modes

    def set_preset_mode(self, preset_mode: str) -> None:
        """Set new preset mode."""
        if preset_mode in self.preset_modes:
            self._preset_mode = preset_mode
            self._percentage = None
            self.async_write_ha_state()
        else:
            raise ValueError

    @fan_compat
    def turn_on(
        self,
        speed: str = None,
        percentage: int = None,
        preset_mode: str = None,
        **kwargs,
    ) -> None:
        """Turn on the entity."""
        if preset_mode:
            self.set_preset_mode(preset_mode)
            return

        if percentage is None:
            percentage = 67

        self.set_percentage(percentage)

    def turn_off(self, **kwargs) -> None:
        """Turn off the entity."""
        self.set_percentage(0)


class AsyncDemoPercentageFan(BaseDemoFan, FanEntity):
    """An async demonstration fan component that uses percentages."""

    @property
    def percentage(self) -> str:
        """Return the current speed."""
        return self._percentage

    async def async_set_percentage(self, percentage: int) -> None:
        """Set the speed of the fan, as a percentage."""
        self._percentage = percentage
        self._preset_mode = None
        self.async_write_ha_state()

    @property
    def preset_mode(self) -> Optional[str]:
        """Return the current preset mode, e.g., auto, smart, interval, favorite."""
        return self._preset_mode

    @property
    def preset_modes(self) -> Optional[List[str]]:
        """Return a list of available preset modes."""
        return self._preset_modes

    async def async_set_preset_mode(self, preset_mode: str) -> None:
        """Set new preset mode."""
        if preset_mode not in self.preset_modes:
            raise ValueError(
                "{preset_mode} is not a valid preset_mode: {self.preset_modes}"
            )
        self._preset_mode = preset_mode
        self._percentage = None
        self.async_write_ha_state()

    @fan_compat
    async def async_turn_on(
        self,
        speed: str = None,
        percentage: int = None,
        preset_mode: str = None,
        **kwargs,
    ) -> None:
        """Turn on the entity."""
        if preset_mode:
            await self.async_set_preset_mode(preset_mode)
            return

        if percentage is None:
            percentage = 67

        await self.async_set_percentage(percentage)

    async def async_turn_off(self, **kwargs) -> None:
        """Turn off the entity."""
        await self.async_oscillate(False)
        await self.async_set_percentage(0)

    async def async_set_direction(self, direction: str) -> None:
        """Set the direction of the fan."""
        self._direction = direction
        self.async_write_ha_state()

    async def async_oscillate(self, oscillating: bool) -> None:
        """Set oscillation."""
        self._oscillating = oscillating
        self.async_write_ha_state()<|MERGE_RESOLUTION|>--- conflicted
+++ resolved
@@ -62,11 +62,7 @@
                 "fan4",
                 "Percentage Limited Fan",
                 LIMITED_SUPPORT,
-<<<<<<< HEAD
-                [],
-=======
                 [PRESET_MODE_AUTO, PRESET_MODE_SMART],
->>>>>>> dc2c67d8
                 None,
             ),
         ]
