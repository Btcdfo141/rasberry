"""The bluetooth integration."""
from __future__ import annotations

from collections.abc import Callable
import dataclasses
from enum import Enum
import fnmatch
from functools import cached_property
import logging
import platform
from typing import Final, TypedDict

from bleak import BleakError
from bleak.backends.device import MANUFACTURERS, BLEDevice
from bleak.backends.scanner import AdvertisementData
from lru import LRU  # pylint: disable=no-name-in-module

from homeassistant import config_entries
from homeassistant.const import EVENT_HOMEASSISTANT_STOP
from homeassistant.core import (
    CALLBACK_TYPE,
    Event,
    HomeAssistant,
    callback as hass_callback,
)
from homeassistant.data_entry_flow import BaseServiceInfo
from homeassistant.helpers import discovery_flow
from homeassistant.helpers.typing import ConfigType
from homeassistant.loader import (
    BluetoothMatcher,
    BluetoothMatcherOptional,
    async_get_bluetooth,
)

from . import models
from .const import DOMAIN
from .models import HaBleakScanner
from .usage import install_multiple_bleak_catcher

_LOGGER = logging.getLogger(__name__)

MAX_REMEMBER_ADDRESSES: Final = 2048


class BluetoothCallbackMatcherOptional(TypedDict, total=False):
    """Matcher for the bluetooth integration for callback optional fields."""

    address: str


class BluetoothCallbackMatcher(
    BluetoothMatcherOptional,
    BluetoothCallbackMatcherOptional,
):
    """Callback matcher for the bluetooth integration."""


class BluetoothScanningMode(Enum):
    """The mode of scanning for bluetooth devices."""

    PASSIVE = "passive"
    ACTIVE = "active"


SCANNING_MODE_TO_BLEAK = {
    BluetoothScanningMode.ACTIVE: "active",
    BluetoothScanningMode.PASSIVE: "passive",
}

ADDRESS: Final = "address"
LOCAL_NAME: Final = "local_name"
SERVICE_UUID: Final = "service_uuid"
MANUFACTURER_ID: Final = "manufacturer_id"
MANUFACTURER_DATA_FIRST_BYTE: Final = "manufacturer_data_first_byte"


@dataclasses.dataclass
class BluetoothServiceInfo(BaseServiceInfo):
    """Prepared info from bluetooth entries."""

    name: str
    address: str
    rssi: int
    manufacturer_data: dict[int, bytes]
    service_data: dict[str, bytes]
    service_uuids: list[str]

    @classmethod
    def from_advertisement(
        cls, device: BLEDevice, advertisement_data: AdvertisementData
    ) -> BluetoothServiceInfo:
        """Create a BluetoothServiceInfo from an advertisement."""
        return cls(
            name=advertisement_data.local_name or device.name or device.address,
            address=device.address,
            rssi=device.rssi,
            manufacturer_data=advertisement_data.manufacturer_data,
            service_data=advertisement_data.service_data,
            service_uuids=advertisement_data.service_uuids,
        )

    @cached_property
    def manufacturer(self) -> str | None:
        """Convert manufacturer data to a string."""
        for manufacturer in self.manufacturer_data:
            if manufacturer in MANUFACTURERS:
                name: str = MANUFACTURERS[manufacturer]
                return name
        return None

    @cached_property
    def manufacturer_id(self) -> int | None:
        """Get the first manufacturer id."""
        for manufacturer in self.manufacturer_data:
            return manufacturer
        return None


BluetoothChange = Enum("BluetoothChange", "ADVERTISEMENT")
BluetoothCallback = Callable[[BluetoothServiceInfo, BluetoothChange], None]


@hass_callback
def async_register_callback(
    hass: HomeAssistant,
    callback: BluetoothCallback,
    match_dict: BluetoothCallbackMatcher | None,
) -> Callable[[], None]:
    """Register to receive a callback on bluetooth change.

    Returns a callback that can be used to cancel the registration.
    """
    manager: BluetoothManager = hass.data[DOMAIN]
    return manager.async_register_callback(callback, match_dict)


async def async_setup(hass: HomeAssistant, config: ConfigType) -> bool:
    """Set up the bluetooth integration."""
    integration_matchers = await async_get_bluetooth(hass)
    bluetooth_discovery = BluetoothManager(
        hass, integration_matchers, BluetoothScanningMode.PASSIVE
    )
    await bluetooth_discovery.async_setup()
    hass.data[DOMAIN] = bluetooth_discovery
    return True


def _ble_device_matches(
    matcher: BluetoothCallbackMatcher | BluetoothMatcher,
    device: BLEDevice,
    advertisement_data: AdvertisementData,
) -> bool:
    """Check if a ble device and advertisement_data matches the matcher."""
    if (
        matcher_address := matcher.get(ADDRESS)
    ) is not None and device.address != matcher_address:
        return False

    if (
        matcher_local_name := matcher.get(LOCAL_NAME)
    ) is not None and not fnmatch.fnmatch(
        advertisement_data.local_name or device.name or device.address,
        matcher_local_name,
    ):
        return False

    if (
        matcher_service_uuid := matcher.get(SERVICE_UUID)
    ) is not None and matcher_service_uuid not in advertisement_data.service_uuids:
        return False

    if (
        (matcher_manfacturer_id := matcher.get(MANUFACTURER_ID)) is not None
        and matcher_manfacturer_id not in advertisement_data.manufacturer_data
    ):
        return False

    if (
        matcher_manufacturer_data_first_byte := matcher.get(
            MANUFACTURER_DATA_FIRST_BYTE
        )
    ) is not None and not any(
        matcher_manufacturer_data_first_byte == manufacturer_data[0]
        for manufacturer_data in advertisement_data.manufacturer_data.values()
    ):
        return False

    return True


@hass_callback
def async_enable_rssi_updates() -> None:
    """Bleak filters out RSSI updates by default on linux only."""
    # We want RSSI updates
    if platform.system() == "Linux":
        from bleak.backends.bluezdbus import (  # pylint: disable=import-outside-toplevel
            scanner,
        )

        scanner._ADVERTISING_DATA_PROPERTIES.add(  # pylint: disable=protected-access
            "RSSI"
        )


class BluetoothManager:
    """Manage Bluetooth."""

    def __init__(
        self,
        hass: HomeAssistant,
        integration_matchers: list[BluetoothMatcher],
        scanning_mode: BluetoothScanningMode,
    ) -> None:
        """Init bluetooth discovery."""
        self.hass = hass
        self.scanning_mode = scanning_mode
        self._integration_matchers = integration_matchers
        self.scanner: HaBleakScanner | None = None
        self._cancel_device_detected: CALLBACK_TYPE | None = None
        self._callbacks: list[
            tuple[BluetoothCallback, BluetoothCallbackMatcher | None]
        ] = []
        # Some devices use a random address so we need to use
        # an LRU to avoid memory issues.
        self._matched: LRU = LRU(MAX_REMEMBER_ADDRESSES)

    async def async_setup(self) -> None:
        """Set up BT Discovery."""
        try:
            self.scanner = HaBleakScanner(
                scanning_mode=SCANNING_MODE_TO_BLEAK[self.scanning_mode]
            )
        except (FileNotFoundError, BleakError) as ex:
            _LOGGER.warning(
                "Could not create bluetooth scanner (is bluetooth present and enabled?): %s",
                ex,
            )
            return
        async_enable_rssi_updates()
        install_multiple_bleak_catcher(self.scanner)
        # We have to start it right away as some integrations might
        # need it straight away.
        _LOGGER.debug("Starting bluetooth scanner")
        self.scanner.register_detection_callback(self.scanner.async_callback_dispatcher)
        self._cancel_device_detected = self.scanner.async_register_callback(
            self._device_detected, {}
        )
        self.hass.bus.async_listen_once(EVENT_HOMEASSISTANT_STOP, self.async_stop)
        await self.scanner.start()

    @hass_callback
    def _device_detected(
        self, device: BLEDevice, advertisement_data: AdvertisementData
    ) -> None:
        """Handle a detected device."""
        matched_domains: set[str] | None = None
        manufacturer_ids = list(advertisement_data.manufacturer_data).sort()
        device_matcher = (device.address, manufacturer_ids)
        #
        # Only trigger a flow once per address + set of manufacturer ids
        # This is to avoid multiple flows being started for the same device
        # unless the manufacturer ids change.
        #
        if device_matcher not in self._matched:
            matched_domains = {
                matcher["domain"]
                for matcher in self._integration_matchers
                if _ble_device_matches(matcher, device, advertisement_data)
            }
            if matched_domains:
                self._matched[device_matcher] = True
            _LOGGER.debug(
                "Device detected: %s with advertisement_data: %s matched domains: %s",
                device,
                advertisement_data,
                matched_domains,
            )

        if not matched_domains and not self._callbacks:
            return

        service_info: BluetoothServiceInfo | None = None
        for callback, matcher in self._callbacks:
            if matcher is None or _ble_device_matches(
                matcher, device, advertisement_data
            ):
                if service_info is None:
                    service_info = BluetoothServiceInfo.from_advertisement(
                        device, advertisement_data
                    )
                try:
                    callback(service_info, BluetoothChange.ADVERTISEMENT)
                except Exception:  # pylint: disable=broad-except
                    _LOGGER.exception("Error in bluetooth callback")

        if not matched_domains:
            return
        if service_info is None:
            service_info = BluetoothServiceInfo.from_advertisement(
                device, advertisement_data
            )
        for domain in matched_domains:
            discovery_flow.async_create_flow(
                self.hass,
                domain,
                {"source": config_entries.SOURCE_BLUETOOTH},
                service_info,
            )

    @hass_callback
    def async_register_callback(
        self,
        callback: BluetoothCallback,
        matcher: BluetoothCallbackMatcher | None = None,
    ) -> Callable[[], None]:
        """Register a callback."""
        callback_entry = (callback, matcher)
        self._callbacks.append(callback_entry)

        @hass_callback
        def _async_remove_callback() -> None:
            self._callbacks.remove(callback_entry)

<<<<<<< HEAD
        _LOGGER.error("Registering callback: %s %s", callback, matcher)
=======
>>>>>>> 6b640757
        # If we have history for the subscriber, we can trigger the callback
        # immediately with the last packet so the subscriber can see the
        # device.
        if (
            matcher
            and (address := matcher.get(ADDRESS))
            and models.HA_BLEAK_SCANNER
            and (device_adv_data := models.HA_BLEAK_SCANNER.history.get(address))
        ):
<<<<<<< HEAD
            _LOGGER.warning(
                "Calling back from history for %s %s", address, device_adv_data
            )
=======
>>>>>>> 6b640757
            try:
                callback(
                    BluetoothServiceInfo.from_advertisement(*device_adv_data),
                    BluetoothChange.ADVERTISEMENT,
                )
            except Exception:  # pylint: disable=broad-except
                _LOGGER.exception("Error in bluetooth callback")

        return _async_remove_callback

    async def async_stop(self, event: Event) -> None:
        """Stop bluetooth discovery."""
        if self._cancel_device_detected:
            self._cancel_device_detected()
            self._cancel_device_detected = None
        if self.scanner:
            await self.scanner.stop()
        models.HA_BLEAK_SCANNER = None<|MERGE_RESOLUTION|>--- conflicted
+++ resolved
@@ -254,21 +254,14 @@
     ) -> None:
         """Handle a detected device."""
         matched_domains: set[str] | None = None
-        manufacturer_ids = list(advertisement_data.manufacturer_data).sort()
-        device_matcher = (device.address, manufacturer_ids)
-        #
-        # Only trigger a flow once per address + set of manufacturer ids
-        # This is to avoid multiple flows being started for the same device
-        # unless the manufacturer ids change.
-        #
-        if device_matcher not in self._matched:
+        if device.address not in self._matched:
             matched_domains = {
                 matcher["domain"]
                 for matcher in self._integration_matchers
                 if _ble_device_matches(matcher, device, advertisement_data)
             }
             if matched_domains:
-                self._matched[device_matcher] = True
+                self._matched[device.address] = True
             _LOGGER.debug(
                 "Device detected: %s with advertisement_data: %s matched domains: %s",
                 device,
@@ -321,10 +314,6 @@
         def _async_remove_callback() -> None:
             self._callbacks.remove(callback_entry)
 
-<<<<<<< HEAD
-        _LOGGER.error("Registering callback: %s %s", callback, matcher)
-=======
->>>>>>> 6b640757
         # If we have history for the subscriber, we can trigger the callback
         # immediately with the last packet so the subscriber can see the
         # device.
@@ -334,12 +323,6 @@
             and models.HA_BLEAK_SCANNER
             and (device_adv_data := models.HA_BLEAK_SCANNER.history.get(address))
         ):
-<<<<<<< HEAD
-            _LOGGER.warning(
-                "Calling back from history for %s %s", address, device_adv_data
-            )
-=======
->>>>>>> 6b640757
             try:
                 callback(
                     BluetoothServiceInfo.from_advertisement(*device_adv_data),
