--- conflicted
+++ resolved
@@ -1,11 +1,6 @@
 [metadata]
-<<<<<<< HEAD
 name         = ais-dom
-version      = 2022.2.2b2
-=======
-name         = homeassistant
-version      = 2022.2.3
->>>>>>> f170aba0
+version      = 2022.2.3b0
 author       = The Home Assistant Authors
 author_email = hello@home-assistant.io
 license      = Apache-2.0
