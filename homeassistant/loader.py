--- conflicted
+++ resolved
@@ -630,12 +630,6 @@
 
             cache[comp_or_platform] = module
 
-<<<<<<< HEAD
-            if module.__name__.startswith(PACKAGE_CUSTOM_COMPONENTS):
-                _LOGGER.info(CUSTOM_WARNING, comp_or_platform)
-
-=======
->>>>>>> cdf7372f
             return module
 
         except ImportError as err:
