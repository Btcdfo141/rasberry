{
  "domain": "gogogate2",
  "name": "Gogogate2 and iSmartGate",
  "config_flow": true,
  "documentation": "https://www.home-assistant.io/integrations/gogogate2",
<<<<<<< HEAD
=======
  "requirements": ["gogogate2-api==3.0.0"],
>>>>>>> 167281fb
  "codeowners": ["@vangorra"],
  "homekit": {
    "models": [
      "iSmartGate"
    ]
  }
}<|MERGE_RESOLUTION|>--- conflicted
+++ resolved
@@ -3,10 +3,7 @@
   "name": "Gogogate2 and iSmartGate",
   "config_flow": true,
   "documentation": "https://www.home-assistant.io/integrations/gogogate2",
-<<<<<<< HEAD
-=======
   "requirements": ["gogogate2-api==3.0.0"],
->>>>>>> 167281fb
   "codeowners": ["@vangorra"],
   "homekit": {
     "models": [
