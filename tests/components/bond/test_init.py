"""Tests for the Bond module."""
import asyncio
from unittest.mock import MagicMock, Mock

from aiohttp import ClientConnectionError, ClientResponseError
from bond_async import DeviceType
import pytest

from homeassistant.components.bond.const import DOMAIN
from homeassistant.components.fan import DOMAIN as FAN_DOMAIN
from homeassistant.config_entries import ConfigEntryState
from homeassistant.const import CONF_ACCESS_TOKEN, CONF_HOST
from homeassistant.core import HomeAssistant
from homeassistant.helpers import device_registry as dr, entity_registry as er
from homeassistant.helpers.entity_registry import EntityRegistry
from homeassistant.setup import async_setup_component

from .common import (
    ceiling_fan,
    patch_bond_bridge,
    patch_bond_device,
    patch_bond_device_ids,
    patch_bond_device_properties,
    patch_bond_device_state,
    patch_bond_version,
    patch_setup_entry,
    patch_start_bpup,
    remove_device,
    setup_bond_entity,
    setup_platform,
)

from tests.common import MockConfigEntry


async def test_async_setup_no_domain_config(hass: HomeAssistant):
    """Test setup without configuration is noop."""
    result = await async_setup_component(hass, DOMAIN, {})

    assert result is True


@pytest.mark.parametrize(
    "exc",
    [
        ClientConnectionError,
        ClientResponseError(MagicMock(), MagicMock(), status=404),
        asyncio.TimeoutError,
        OSError,
    ],
)
async def test_async_setup_raises_entry_not_ready(hass: HomeAssistant, exc: Exception):
    """Test that it throws ConfigEntryNotReady when exception occurs during setup."""
    config_entry = MockConfigEntry(
        domain=DOMAIN,
        data={CONF_HOST: "some host", CONF_ACCESS_TOKEN: "test-token"},
    )
    config_entry.add_to_hass(hass)

    with patch_bond_version(side_effect=exc):
        await hass.config_entries.async_setup(config_entry.entry_id)
    assert config_entry.state is ConfigEntryState.SETUP_RETRY


async def test_async_setup_raises_fails_if_auth_fails(hass: HomeAssistant):
    """Test that setup fails if auth fails during setup."""
    config_entry = MockConfigEntry(
        domain=DOMAIN,
        data={CONF_HOST: "some host", CONF_ACCESS_TOKEN: "test-token"},
    )
    config_entry.add_to_hass(hass)

    with patch_bond_version(
        side_effect=ClientResponseError(MagicMock(), MagicMock(), status=401)
    ):
        await hass.config_entries.async_setup(config_entry.entry_id)
    assert config_entry.state is ConfigEntryState.SETUP_ERROR


async def test_async_setup_entry_sets_up_hub_and_supported_domains(hass: HomeAssistant):
    """Test that configuring entry sets up cover domain."""
    config_entry = MockConfigEntry(
        domain=DOMAIN,
        data={CONF_HOST: "some host", CONF_ACCESS_TOKEN: "test-token"},
    )

    with patch_bond_bridge(), patch_bond_version(
        return_value={
            "bondid": "test-bond-id",
            "target": "test-model",
            "fw_ver": "test-version",
            "mcu_ver": "test-hw-version",
        }
    ), patch_setup_entry("cover") as mock_cover_async_setup_entry, patch_setup_entry(
        "fan"
    ) as mock_fan_async_setup_entry, patch_setup_entry(
        "light"
    ) as mock_light_async_setup_entry, patch_setup_entry(
        "switch"
    ) as mock_switch_async_setup_entry:
        result = await setup_bond_entity(hass, config_entry, patch_device_ids=True)
        assert result is True
        await hass.async_block_till_done()

    assert config_entry.entry_id in hass.data[DOMAIN]
    assert config_entry.state is ConfigEntryState.LOADED
    assert config_entry.unique_id == "test-bond-id"

    # verify hub device is registered correctly
    device_registry = dr.async_get(hass)
    hub = device_registry.async_get_device(identifiers={(DOMAIN, "test-bond-id")})
    assert hub.name == "bond-name"
    assert hub.manufacturer == "Olibra"
    assert hub.model == "test-model"
    assert hub.sw_version == "test-version"
    assert hub.hw_version == "test-hw-version"
    assert hub.configuration_url == "http://some host"

    # verify supported domains are setup
    assert len(mock_cover_async_setup_entry.mock_calls) == 1
    assert len(mock_fan_async_setup_entry.mock_calls) == 1
    assert len(mock_light_async_setup_entry.mock_calls) == 1
    assert len(mock_switch_async_setup_entry.mock_calls) == 1


async def test_unload_config_entry(hass: HomeAssistant):
    """Test that configuration entry supports unloading."""
    config_entry = MockConfigEntry(
        domain=DOMAIN,
        data={CONF_HOST: "some host", CONF_ACCESS_TOKEN: "test-token"},
    )

    result = await setup_bond_entity(
        hass,
        config_entry,
        patch_version=True,
        patch_device_ids=True,
        patch_platforms=True,
        patch_bridge=True,
    )
    assert result is True
    await hass.async_block_till_done()

    await hass.config_entries.async_unload(config_entry.entry_id)
    await hass.async_block_till_done()

    assert config_entry.entry_id not in hass.data[DOMAIN]
    assert config_entry.state is ConfigEntryState.NOT_LOADED


async def test_old_identifiers_are_removed(hass: HomeAssistant):
    """Test we remove the old non-unique identifiers."""
    config_entry = MockConfigEntry(
        domain=DOMAIN,
        data={CONF_HOST: "some host", CONF_ACCESS_TOKEN: "test-token"},
    )

    old_identifers = (DOMAIN, "device_id")
    new_identifiers = (DOMAIN, "test-bond-id", "device_id")
    device_registry = dr.async_get(hass)
    device_registry.async_get_or_create(
        config_entry_id=config_entry.entry_id,
        identifiers={old_identifers},
        manufacturer="any",
        name="old",
    )

    config_entry.add_to_hass(hass)

    with patch_bond_bridge(), patch_bond_version(
        return_value={
            "bondid": "test-bond-id",
            "target": "test-model",
            "fw_ver": "test-version",
        }
    ), patch_start_bpup(), patch_bond_device_ids(
        return_value=["bond-device-id", "device_id"]
    ), patch_bond_device(
        return_value={
            "name": "test1",
            "type": DeviceType.GENERIC_DEVICE,
        }
    ), patch_bond_device_properties(
        return_value={}
    ), patch_bond_device_state(
        return_value={}
    ):
        assert await hass.config_entries.async_setup(config_entry.entry_id) is True
        await hass.async_block_till_done()

    assert config_entry.entry_id in hass.data[DOMAIN]
    assert config_entry.state is ConfigEntryState.LOADED
    assert config_entry.unique_id == "test-bond-id"

    # verify the device info is cleaned up
    assert device_registry.async_get_device(identifiers={old_identifers}) is None
    assert device_registry.async_get_device(identifiers={new_identifiers}) is not None


async def test_smart_by_bond_device_suggested_area(hass: HomeAssistant):
    """Test we can setup a smart by bond device and get the suggested area."""
    config_entry = MockConfigEntry(
        domain=DOMAIN,
        data={CONF_HOST: "some host", CONF_ACCESS_TOKEN: "test-token"},
    )

    config_entry.add_to_hass(hass)

    with patch_bond_bridge(
        side_effect=ClientResponseError(Mock(), Mock(), status=404)
    ), patch_bond_version(
        return_value={
            "bondid": "test-bond-id",
            "target": "test-model",
            "fw_ver": "test-version",
        }
    ), patch_start_bpup(), patch_bond_device_ids(
        return_value=["bond-device-id", "device_id"]
    ), patch_bond_device(
        return_value={
            "name": "test1",
            "type": DeviceType.GENERIC_DEVICE,
            "location": "Den",
        }
    ), patch_bond_device_properties(
        return_value={}
    ), patch_bond_device_state(
        return_value={}
    ):
        assert await hass.config_entries.async_setup(config_entry.entry_id) is True
        await hass.async_block_till_done()

    assert config_entry.entry_id in hass.data[DOMAIN]
    assert config_entry.state is ConfigEntryState.LOADED
    assert config_entry.unique_id == "test-bond-id"

    device_registry = dr.async_get(hass)
    device = device_registry.async_get_device(identifiers={(DOMAIN, "test-bond-id")})
    assert device is not None
    assert device.suggested_area == "Den"


async def test_bridge_device_suggested_area(hass: HomeAssistant):
    """Test we can setup a bridge bond device and get the suggested area."""
    config_entry = MockConfigEntry(
        domain=DOMAIN,
        data={CONF_HOST: "some host", CONF_ACCESS_TOKEN: "test-token"},
    )

    config_entry.add_to_hass(hass)

    with patch_bond_bridge(
        return_value={
            "name": "Office Bridge",
            "location": "Office",
        }
    ), patch_bond_version(
        return_value={
            "bondid": "test-bond-id",
            "target": "test-model",
            "fw_ver": "test-version",
        }
    ), patch_start_bpup(), patch_bond_device_ids(
        return_value=["bond-device-id", "device_id"]
    ), patch_bond_device(
        return_value={
            "name": "test1",
            "type": DeviceType.GENERIC_DEVICE,
            "location": "Bathroom",
        }
    ), patch_bond_device_properties(
        return_value={}
    ), patch_bond_device_state(
        return_value={}
    ):
        assert await hass.config_entries.async_setup(config_entry.entry_id) is True
        await hass.async_block_till_done()

    assert config_entry.entry_id in hass.data[DOMAIN]
    assert config_entry.state is ConfigEntryState.LOADED
    assert config_entry.unique_id == "test-bond-id"

    device_registry = dr.async_get(hass)
    device = device_registry.async_get_device(identifiers={(DOMAIN, "test-bond-id")})
    assert device is not None
    assert device.suggested_area == "Office"


async def test_device_remove_devices(hass, hass_ws_client):
    """Test we can only remove a device that no longer exists."""
    assert await async_setup_component(hass, "config", {})

    config_entry = await setup_platform(
        hass,
        FAN_DOMAIN,
        ceiling_fan("name-1"),
        bond_version={"bondid": "test-hub-id"},
        bond_device_id="test-device-id",
    )

    registry: EntityRegistry = er.async_get(hass)
    entity = registry.entities["fan.name_1"]
    assert entity.unique_id == "test-hub-id_test-device-id"

    device_registry = dr.async_get(hass)
    device_entry = device_registry.async_get(entity.device_id)
    assert (
        await remove_device(
            await hass_ws_client(hass), device_entry.id, config_entry.entry_id
        )
        is False
    )

    dead_device_entry = device_registry.async_get_or_create(
        config_entry_id=config_entry.entry_id,
        identifiers={(DOMAIN, "test-hub-id", "remove-device-id")},
    )
    assert (
        await remove_device(
            await hass_ws_client(hass), dead_device_entry.id, config_entry.entry_id
        )
        is True
    )

    dead_device_entry = device_registry.async_get_or_create(
        config_entry_id=config_entry.entry_id,
        identifiers={(DOMAIN, "wrong-hub-id", "test-device-id")},
    )
    assert (
        await remove_device(
            await hass_ws_client(hass), dead_device_entry.id, config_entry.entry_id
        )
        is True
<<<<<<< HEAD
=======
    )

    hub_device_entry = device_registry.async_get_or_create(
        config_entry_id=config_entry.entry_id,
        identifiers={(DOMAIN, "test-hub-id")},
    )
    assert (
        await remove_device(
            await hass_ws_client(hass), hub_device_entry.id, config_entry.entry_id
        )
        is False
>>>>>>> a526b2b8
    )<|MERGE_RESOLUTION|>--- conflicted
+++ resolved
@@ -331,8 +331,6 @@
             await hass_ws_client(hass), dead_device_entry.id, config_entry.entry_id
         )
         is True
-<<<<<<< HEAD
-=======
     )
 
     hub_device_entry = device_registry.async_get_or_create(
@@ -344,5 +342,4 @@
             await hass_ws_client(hass), hub_device_entry.id, config_entry.entry_id
         )
         is False
->>>>>>> a526b2b8
     )