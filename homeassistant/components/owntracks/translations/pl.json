{
    "config": {
        "abort": {
            "single_instance_allowed": "Ju\u017c skonfigurowano. Mo\u017cliwa jest tylko jedna konfiguracja."
        },
        "create_entry": {
<<<<<<< HEAD
            "default": "\n\nNa Androidzie, otw\u00f3rz [aplikacj\u0119 OwnTracks]({android_url}), id\u017a do: ustawienia - po\u0142aczenia. Zmie\u0144 nast\u0119puj\u0105ce ustawienia:\n - Tryb: Private HTTP\n - Host: {webhook_url}\n - Identyfikacja:\n   - Nazwa u\u017cytkownika: **Twoje imie**\n   - ID urz\u0105dzenia: **Nazwa telefonu**\n\nNa iOS, otw\u00f3rz [aplikacj\u0119 OwnTracks]({ios_url}), naci\u015bnij ikon\u0119 (i) w lewym g\u00f3rnym rogu - ustawienia. Zmie\u0144 nast\u0119puj\u0105ce ustawienia:\n - Tryb: HTTP\n - URL: {webhook_url}\n - W\u0142\u0105cz uwierzytelnianie\n - ID u\u017cytkownika: **Twoje imie**\n\n{secret}\n\nWłącz dostęp z Internetu do bramki, żeby urządzenia mogły raportować lokalizację. Zapoznaj si\u0119 z [dokumentacj\u0105]({docs_url}), by pozna\u0107 szczeg\u00f3\u0142y."
=======
            "default": "\n\nNa Androidzie, otw\u00f3rz [aplikacj\u0119 OwnTracks]({android_url}), id\u017a do: ustawienia -> po\u0142\u0105czenia. Zmie\u0144 nast\u0119puj\u0105ce ustawienia:\n - Tryb: Private HTTP\n - Host: {webhook_url}\n - Identyfikacja:\n   - Nazwa u\u017cytkownika: `'<Your name>'`\n   - ID urz\u0105dzenia: `'<Your device name>'`\n\nNa iOS, otw\u00f3rz [aplikacj\u0119 OwnTracks]({ios_url}), naci\u015bnij ikon\u0119 (i) w lewym g\u00f3rnym rogu -> ustawienia. Zmie\u0144 nast\u0119puj\u0105ce ustawienia:\n - Tryb: HTTP\n - URL: {webhook_url}\n - W\u0142\u0105cz uwierzytelnianie\n - ID u\u017cytkownika: `'<Your name>'`\n\n{secret}\n\nZapoznaj si\u0119 z [dokumentacj\u0105]({docs_url}), by pozna\u0107 szczeg\u00f3\u0142y."
>>>>>>> 66d91544
        },
        "step": {
            "user": {
                "description": "Czy chcesz rozpocz\u0105\u0107 konfiguracj\u0119?",
                "title": "Konfiguracja OwnTracks"
            }
        },
        "title": "AIS Wykrywanie obecności"
    }
}<|MERGE_RESOLUTION|>--- conflicted
+++ resolved
@@ -4,11 +4,7 @@
             "single_instance_allowed": "Ju\u017c skonfigurowano. Mo\u017cliwa jest tylko jedna konfiguracja."
         },
         "create_entry": {
-<<<<<<< HEAD
-            "default": "\n\nNa Androidzie, otw\u00f3rz [aplikacj\u0119 OwnTracks]({android_url}), id\u017a do: ustawienia - po\u0142aczenia. Zmie\u0144 nast\u0119puj\u0105ce ustawienia:\n - Tryb: Private HTTP\n - Host: {webhook_url}\n - Identyfikacja:\n   - Nazwa u\u017cytkownika: **Twoje imie**\n   - ID urz\u0105dzenia: **Nazwa telefonu**\n\nNa iOS, otw\u00f3rz [aplikacj\u0119 OwnTracks]({ios_url}), naci\u015bnij ikon\u0119 (i) w lewym g\u00f3rnym rogu - ustawienia. Zmie\u0144 nast\u0119puj\u0105ce ustawienia:\n - Tryb: HTTP\n - URL: {webhook_url}\n - W\u0142\u0105cz uwierzytelnianie\n - ID u\u017cytkownika: **Twoje imie**\n\n{secret}\n\nWłącz dostęp z Internetu do bramki, żeby urządzenia mogły raportować lokalizację. Zapoznaj si\u0119 z [dokumentacj\u0105]({docs_url}), by pozna\u0107 szczeg\u00f3\u0142y."
-=======
             "default": "\n\nNa Androidzie, otw\u00f3rz [aplikacj\u0119 OwnTracks]({android_url}), id\u017a do: ustawienia -> po\u0142\u0105czenia. Zmie\u0144 nast\u0119puj\u0105ce ustawienia:\n - Tryb: Private HTTP\n - Host: {webhook_url}\n - Identyfikacja:\n   - Nazwa u\u017cytkownika: `'<Your name>'`\n   - ID urz\u0105dzenia: `'<Your device name>'`\n\nNa iOS, otw\u00f3rz [aplikacj\u0119 OwnTracks]({ios_url}), naci\u015bnij ikon\u0119 (i) w lewym g\u00f3rnym rogu -> ustawienia. Zmie\u0144 nast\u0119puj\u0105ce ustawienia:\n - Tryb: HTTP\n - URL: {webhook_url}\n - W\u0142\u0105cz uwierzytelnianie\n - ID u\u017cytkownika: `'<Your name>'`\n\n{secret}\n\nZapoznaj si\u0119 z [dokumentacj\u0105]({docs_url}), by pozna\u0107 szczeg\u00f3\u0142y."
->>>>>>> 66d91544
         },
         "step": {
             "user": {
