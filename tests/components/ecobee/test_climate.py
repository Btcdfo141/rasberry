"""The test for the Ecobee thermostat module."""
import copy
from http import HTTPStatus
from unittest import mock
from unittest.mock import MagicMock

import pytest

from homeassistant.components import climate
from homeassistant.components.climate import ClimateEntityFeature
from homeassistant.components.ecobee.climate import ECOBEE_AUX_HEAT_ONLY, Thermostat
import homeassistant.const as const
from homeassistant.const import ATTR_ENTITY_ID, ATTR_SUPPORTED_FEATURES, STATE_OFF
from homeassistant.core import HomeAssistant

from tests.components.ecobee import GENERIC_THERMOSTAT_INFO_WITH_HEATPUMP
from tests.components.ecobee.common import setup_platform

ENTITY_ID = "climate.ecobee"


@pytest.fixture
def ecobee_fixture():
    """Set up ecobee mock."""
    vals = {
        "name": "Ecobee",
        "modelNumber": "athenaSmart",
        "program": {
            "climates": [
                {"name": "Climate1", "climateRef": "c1"},
                {"name": "Climate2", "climateRef": "c2"},
            ],
            "currentClimateRef": "c1",
        },
        "runtime": {
            "connected": True,
            "actualTemperature": 300,
            "actualHumidity": 15,
            "desiredHeat": 400,
            "desiredCool": 200,
            "desiredFanMode": "on",
        },
        "settings": {
            "hvacMode": "auto",
            "heatStages": 1,
            "coolStages": 1,
            "fanMinOnTime": 10,
            "heatCoolMinDelta": 50,
            "holdAction": "nextTransition",
        },
        "equipmentStatus": "fan",
        "events": [
            {
                "name": "Event1",
                "running": True,
                "type": "hold",
                "holdClimateRef": "away",
                "endDate": "2017-01-01 10:00:00",
                "startDate": "2017-02-02 11:00:00",
            }
        ],
    }
    mock_ecobee = mock.Mock()
    mock_ecobee.__getitem__ = mock.Mock(side_effect=vals.__getitem__)
    mock_ecobee.__setitem__ = mock.Mock(side_effect=vals.__setitem__)
    return mock_ecobee


@pytest.fixture(name="data")
def data_fixture(ecobee_fixture):
    """Set up data mock."""
    data = mock.Mock()
    data.ecobee.get_thermostat.return_value = ecobee_fixture
    return data


@pytest.fixture(name="thermostat")
def thermostat_fixture(data):
    """Set up ecobee thermostat object."""
    thermostat = data.ecobee.get_thermostat(1)
    return Thermostat(data, 1, thermostat)


async def test_name(thermostat) -> None:
    """Test name property."""
    assert thermostat.name == "Ecobee"


<<<<<<< HEAD
async def test_aux_heat_not_supported_by_default(hass):
    """Default setup should not support Aux heat."""
    await setup_platform(hass, const.Platform.CLIMATE)
    state = hass.states.get(ENTITY_ID)
    assert (
        state.attributes.get(ATTR_SUPPORTED_FEATURES)
        == ClimateEntityFeature.PRESET_MODE
        | ClimateEntityFeature.FAN_MODE
        | ClimateEntityFeature.TARGET_HUMIDITY
        | ClimateEntityFeature.TARGET_TEMPERATURE_RANGE
        | ClimateEntityFeature.TARGET_TEMPERATURE
    )


async def test_aux_heat_supported_with_heat_pump(hass):
    """Aux Heat should be supported if thermostat has heatpump."""
    mock_get_thermostat = mock.Mock()
    mock_get_thermostat.return_value = GENERIC_THERMOSTAT_INFO_WITH_HEATPUMP
    with mock.patch("pyecobee.Ecobee.get_thermostat", mock_get_thermostat):
        await setup_platform(hass, const.Platform.CLIMATE)
    state = hass.states.get(ENTITY_ID)
    assert (
        state.attributes.get(ATTR_SUPPORTED_FEATURES)
        == ClimateEntityFeature.PRESET_MODE
        | ClimateEntityFeature.FAN_MODE
        | ClimateEntityFeature.TARGET_TEMPERATURE_RANGE
        | ClimateEntityFeature.TARGET_TEMPERATURE
        | ClimateEntityFeature.AUX_HEAT
    )


async def test_current_temperature(ecobee_fixture, thermostat):
=======
async def test_current_temperature(ecobee_fixture, thermostat) -> None:
>>>>>>> 6ca4c5cf
    """Test current temperature."""
    assert thermostat.current_temperature == 30
    ecobee_fixture["runtime"]["actualTemperature"] = HTTPStatus.NOT_FOUND
    assert thermostat.current_temperature == 40.4


async def test_target_temperature_low(ecobee_fixture, thermostat) -> None:
    """Test target low temperature."""
    assert thermostat.target_temperature_low == 40
    ecobee_fixture["runtime"]["desiredHeat"] = 502
    assert thermostat.target_temperature_low == 50.2


async def test_target_temperature_high(ecobee_fixture, thermostat) -> None:
    """Test target high temperature."""
    assert thermostat.target_temperature_high == 20
    ecobee_fixture["runtime"]["desiredCool"] = 679
    assert thermostat.target_temperature_high == 67.9


async def test_target_temperature(ecobee_fixture, thermostat) -> None:
    """Test target temperature."""
    assert thermostat.target_temperature is None
    ecobee_fixture["settings"]["hvacMode"] = "heat"
    assert thermostat.target_temperature == 40
    ecobee_fixture["settings"]["hvacMode"] = "cool"
    assert thermostat.target_temperature == 20
    ecobee_fixture["settings"]["hvacMode"] = "auxHeatOnly"
    assert thermostat.target_temperature == 40
    ecobee_fixture["settings"]["hvacMode"] = "off"
    assert thermostat.target_temperature is None


async def test_desired_fan_mode(ecobee_fixture, thermostat) -> None:
    """Test desired fan mode property."""
    assert thermostat.fan_mode == "on"
    ecobee_fixture["runtime"]["desiredFanMode"] = "auto"
    assert thermostat.fan_mode == "auto"


async def test_fan(ecobee_fixture, thermostat) -> None:
    """Test fan property."""
    assert thermostat.fan == const.STATE_ON
    ecobee_fixture["equipmentStatus"] = ""
    assert thermostat.fan == STATE_OFF
    ecobee_fixture["equipmentStatus"] = "heatPump, heatPump2"
    assert thermostat.fan == STATE_OFF


async def test_hvac_mode(ecobee_fixture, thermostat) -> None:
    """Test current operation property."""
    assert thermostat.hvac_mode == "heat_cool"
    ecobee_fixture["settings"]["hvacMode"] = "heat"
    assert thermostat.hvac_mode == "heat"
    ecobee_fixture["settings"]["hvacMode"] = "cool"
    assert thermostat.hvac_mode == "cool"
    ecobee_fixture["settings"]["hvacMode"] = "auxHeatOnly"
    assert thermostat.hvac_mode == "heat"
    ecobee_fixture["settings"]["hvacMode"] = "off"
    assert thermostat.hvac_mode == "off"


async def test_hvac_modes(thermostat) -> None:
    """Test operation list property."""
    assert ["heat_cool", "heat", "cool", "off"] == thermostat.hvac_modes


async def test_hvac_mode2(ecobee_fixture, thermostat) -> None:
    """Test operation mode property."""
    assert thermostat.hvac_mode == "heat_cool"
    ecobee_fixture["settings"]["hvacMode"] = "heat"
    assert thermostat.hvac_mode == "heat"


async def test_extra_state_attributes(ecobee_fixture, thermostat) -> None:
    """Test device state attributes property."""
    ecobee_fixture["equipmentStatus"] = "heatPump2"
    assert {
        "fan": "off",
        "climate_mode": "Climate1",
        "fan_min_on_time": 10,
        "equipment_running": "heatPump2",
    } == thermostat.extra_state_attributes

    ecobee_fixture["equipmentStatus"] = "auxHeat2"
    assert {
        "fan": "off",
        "climate_mode": "Climate1",
        "fan_min_on_time": 10,
        "equipment_running": "auxHeat2",
    } == thermostat.extra_state_attributes

    ecobee_fixture["equipmentStatus"] = "compCool1"
    assert {
        "fan": "off",
        "climate_mode": "Climate1",
        "fan_min_on_time": 10,
        "equipment_running": "compCool1",
    } == thermostat.extra_state_attributes
    ecobee_fixture["equipmentStatus"] = ""
    assert {
        "fan": "off",
        "climate_mode": "Climate1",
        "fan_min_on_time": 10,
        "equipment_running": "",
    } == thermostat.extra_state_attributes

    ecobee_fixture["equipmentStatus"] = "Unknown"
    assert {
        "fan": "off",
        "climate_mode": "Climate1",
        "fan_min_on_time": 10,
        "equipment_running": "Unknown",
    } == thermostat.extra_state_attributes

    ecobee_fixture["program"]["currentClimateRef"] = "c2"
    assert {
        "fan": "off",
        "climate_mode": "Climate2",
        "fan_min_on_time": 10,
        "equipment_running": "Unknown",
    } == thermostat.extra_state_attributes


<<<<<<< HEAD
async def test_is_aux_heat_on(hass):
    """Test aux heat property is only enabled for auxHeatOnly."""
    mock_get_thermostat = mock.Mock()
    mock_get_thermostat.return_value = copy.deepcopy(
        GENERIC_THERMOSTAT_INFO_WITH_HEATPUMP
    )
    mock_get_thermostat.return_value["settings"]["hvacMode"] = "auxHeatOnly"
    with mock.patch("pyecobee.Ecobee.get_thermostat", mock_get_thermostat):
        await setup_platform(hass, const.Platform.CLIMATE)
    state = hass.states.get(ENTITY_ID)
    assert state.attributes[climate.ATTR_AUX_HEAT] == "on"


async def test_is_aux_heat_off(hass):
    """Test aux heat property is only enabled for auxHeatOnly."""
    mock_get_thermostat = mock.Mock()
    mock_get_thermostat.return_value = GENERIC_THERMOSTAT_INFO_WITH_HEATPUMP
    with mock.patch("pyecobee.Ecobee.get_thermostat", mock_get_thermostat):
        await setup_platform(hass, const.Platform.CLIMATE)
    state = hass.states.get(ENTITY_ID)
    assert state.attributes[climate.ATTR_AUX_HEAT] == "off"
=======
async def test_is_aux_heat_on(ecobee_fixture, thermostat) -> None:
    """Test aux heat property."""
    assert not thermostat.is_aux_heat
    ecobee_fixture["equipmentStatus"] = "fan, auxHeat"
    assert thermostat.is_aux_heat
>>>>>>> 6ca4c5cf


async def test_set_temperature(ecobee_fixture, thermostat, data) -> None:
    """Test set temperature."""
    # Auto -> Auto
    data.reset_mock()
    thermostat.set_temperature(target_temp_low=20, target_temp_high=30)
    data.ecobee.set_hold_temp.assert_has_calls(
        [mock.call(1, 30, 20, "nextTransition", None)]
    )

    # Auto -> Hold
    data.reset_mock()
    thermostat.set_temperature(temperature=20)
    data.ecobee.set_hold_temp.assert_has_calls(
        [mock.call(1, 25, 15, "nextTransition", None)]
    )

    # Cool -> Hold
    data.reset_mock()
    ecobee_fixture["settings"]["hvacMode"] = "cool"
    thermostat.set_temperature(temperature=20.5)
    data.ecobee.set_hold_temp.assert_has_calls(
        [mock.call(1, 20.5, 20.5, "nextTransition", None)]
    )

    # Heat -> Hold
    data.reset_mock()
    ecobee_fixture["settings"]["hvacMode"] = "heat"
    thermostat.set_temperature(temperature=20)
    data.ecobee.set_hold_temp.assert_has_calls(
        [mock.call(1, 20, 20, "nextTransition", None)]
    )

    # Heat -> Auto
    data.reset_mock()
    ecobee_fixture["settings"]["hvacMode"] = "heat"
    thermostat.set_temperature(target_temp_low=20, target_temp_high=30)
    assert not data.ecobee.set_hold_temp.called


async def test_set_hvac_mode(thermostat, data) -> None:
    """Test operation mode setter."""
    data.reset_mock()
    thermostat.set_hvac_mode("heat_cool")
    data.ecobee.set_hvac_mode.assert_has_calls([mock.call(1, "auto")])
    data.reset_mock()
    thermostat.set_hvac_mode("heat")
    data.ecobee.set_hvac_mode.assert_has_calls([mock.call(1, "heat")])


async def test_set_fan_min_on_time(thermostat, data) -> None:
    """Test fan min on time setter."""
    data.reset_mock()
    thermostat.set_fan_min_on_time(15)
    data.ecobee.set_fan_min_on_time.assert_has_calls([mock.call(1, 15)])
    data.reset_mock()
    thermostat.set_fan_min_on_time(20)
    data.ecobee.set_fan_min_on_time.assert_has_calls([mock.call(1, 20)])


async def test_resume_program(thermostat, data) -> None:
    """Test resume program."""
    # False
    data.reset_mock()
    thermostat.resume_program(False)
    data.ecobee.resume_program.assert_has_calls([mock.call(1, "false")])
    data.reset_mock()
    thermostat.resume_program(None)
    data.ecobee.resume_program.assert_has_calls([mock.call(1, "false")])
    data.reset_mock()
    thermostat.resume_program(0)
    data.ecobee.resume_program.assert_has_calls([mock.call(1, "false")])

    # True
    data.reset_mock()
    thermostat.resume_program(True)
    data.ecobee.resume_program.assert_has_calls([mock.call(1, "true")])
    data.reset_mock()
    thermostat.resume_program(1)
    data.ecobee.resume_program.assert_has_calls([mock.call(1, "true")])


async def test_hold_preference(ecobee_fixture, thermostat) -> None:
    """Test hold preference."""
    ecobee_fixture["settings"]["holdAction"] = "indefinite"
    assert thermostat.hold_preference() == "indefinite"
    for action in ["useEndTime2hour", "useEndTime4hour"]:
        ecobee_fixture["settings"]["holdAction"] = action
        assert thermostat.hold_preference() == "holdHours"
    for action in [
        "nextPeriod",
        "askMe",
    ]:
        ecobee_fixture["settings"]["holdAction"] = action
        assert thermostat.hold_preference() == "nextTransition"


def test_hold_hours(ecobee_fixture, thermostat) -> None:
    """Test hold hours preference."""
    ecobee_fixture["settings"]["holdAction"] = "useEndTime2hour"
    assert thermostat.hold_hours() == 2
    ecobee_fixture["settings"]["holdAction"] = "useEndTime4hour"
    assert thermostat.hold_hours() == 4
    for action in [
        "nextPeriod",
        "indefinite",
        "askMe",
    ]:
        ecobee_fixture["settings"]["holdAction"] = action
        assert thermostat.hold_hours() is None


async def test_set_fan_mode_on(thermostat, data) -> None:
    """Test set fan mode to on."""
    data.reset_mock()
    thermostat.set_fan_mode("on")
    data.ecobee.set_fan_mode.assert_has_calls(
        [mock.call(1, "on", "nextTransition", holdHours=None)]
    )


async def test_set_fan_mode_auto(thermostat, data) -> None:
    """Test set fan mode to auto."""
    data.reset_mock()
    thermostat.set_fan_mode("auto")
    data.ecobee.set_fan_mode.assert_has_calls(
        [mock.call(1, "auto", "nextTransition", holdHours=None)]
    )


async def test_turn_aux_heat_on(hass: HomeAssistant, mock_ecobee: MagicMock) -> None:
    """Test when aux heat is set on.  This must change the HVAC mode."""
    mock_ecobee.get_thermostat.return_value = GENERIC_THERMOSTAT_INFO_WITH_HEATPUMP
    mock_ecobee.thermostats = [GENERIC_THERMOSTAT_INFO_WITH_HEATPUMP]
    await setup_platform(hass, const.Platform.CLIMATE)
    await hass.services.async_call(
        climate.DOMAIN,
        climate.SERVICE_SET_AUX_HEAT,
        {ATTR_ENTITY_ID: ENTITY_ID, climate.ATTR_AUX_HEAT: True},
        blocking=True,
    )
    assert mock_ecobee.const.settings.assert_has_calls(
        [mock.call(1, ECOBEE_AUX_HEAT_ONLY)]
    )
    # assert mock_ecobee.settings.assert_has_calls([mock.call(1, ECOBEE_AUX_HEAT_ONLY)])


async def test_turn_aux_heat_off(hass):
    """Test when aux heat is tuned off.  Must change HVAC mode back to last used."""
    # thermostat._last_active_hvac_mode = "heat"
    # thermostat.turn_aux_heat_off()
    # data.ecobee.set_hvac_mode.assert_has_calls([mock.call(1, "heat")])
    assert True<|MERGE_RESOLUTION|>--- conflicted
+++ resolved
@@ -86,7 +86,6 @@
     assert thermostat.name == "Ecobee"
 
 
-<<<<<<< HEAD
 async def test_aux_heat_not_supported_by_default(hass):
     """Default setup should not support Aux heat."""
     await setup_platform(hass, const.Platform.CLIMATE)
@@ -118,10 +117,7 @@
     )
 
 
-async def test_current_temperature(ecobee_fixture, thermostat):
-=======
 async def test_current_temperature(ecobee_fixture, thermostat) -> None:
->>>>>>> 6ca4c5cf
     """Test current temperature."""
     assert thermostat.current_temperature == 30
     ecobee_fixture["runtime"]["actualTemperature"] = HTTPStatus.NOT_FOUND
@@ -246,7 +242,6 @@
     } == thermostat.extra_state_attributes
 
 
-<<<<<<< HEAD
 async def test_is_aux_heat_on(hass):
     """Test aux heat property is only enabled for auxHeatOnly."""
     mock_get_thermostat = mock.Mock()
@@ -268,13 +263,6 @@
         await setup_platform(hass, const.Platform.CLIMATE)
     state = hass.states.get(ENTITY_ID)
     assert state.attributes[climate.ATTR_AUX_HEAT] == "off"
-=======
-async def test_is_aux_heat_on(ecobee_fixture, thermostat) -> None:
-    """Test aux heat property."""
-    assert not thermostat.is_aux_heat
-    ecobee_fixture["equipmentStatus"] = "fan, auxHeat"
-    assert thermostat.is_aux_heat
->>>>>>> 6ca4c5cf
 
 
 async def test_set_temperature(ecobee_fixture, thermostat, data) -> None:
