--- conflicted
+++ resolved
@@ -2,18 +2,8 @@
   "domain": "media_extractor",
   "name": "Media Extractor",
   "documentation": "https://www.home-assistant.io/integrations/media_extractor",
-<<<<<<< HEAD
-  "requirements": [
-    "youtube_dl>=2019.12.25"
-  ],
-  "dependencies": [
-    "media_player"
-  ],
-  "codeowners": []
-=======
-  "requirements": ["youtube_dl==2020.01.01"],
+  "requirements": ["youtube_dl>=2020.01.01"],
   "dependencies": ["media_player"],
   "codeowners": [],
   "quality_scale": "internal"
->>>>>>> 4bb319e6
 }