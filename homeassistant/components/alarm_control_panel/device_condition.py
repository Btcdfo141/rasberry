--- conflicted
+++ resolved
@@ -93,29 +93,9 @@
         if supported_features & SUPPORT_ALARM_ARM_AWAY:
             conditions.append({**base_condition, CONF_TYPE: CONDITION_ARMED_AWAY})
         if supported_features & SUPPORT_ALARM_ARM_NIGHT:
-<<<<<<< HEAD
-            conditions.append(
-                {
-                    CONF_CONDITION: "device",
-                    CONF_DEVICE_ID: device_id,
-                    CONF_DOMAIN: DOMAIN,
-                    CONF_ENTITY_ID: entry.entity_id,
-                    CONF_TYPE: CONDITION_ARMED_NIGHT,
-                }
-            )
+            conditions.append({**base_condition, CONF_TYPE: CONDITION_ARMED_NIGHT})
         if supported_features & SUPPORT_ALARM_ARM_VACATION:
-            conditions.append(
-                {
-                    CONF_CONDITION: "device",
-                    CONF_DEVICE_ID: device_id,
-                    CONF_DOMAIN: DOMAIN,
-                    CONF_ENTITY_ID: entry.entity_id,
-                    CONF_TYPE: CONDITION_ARMED_VACATION,
-                }
-            )
-=======
-            conditions.append({**base_condition, CONF_TYPE: CONDITION_ARMED_NIGHT})
->>>>>>> 57fbb1c3
+            conditions.append({**base_condition, CONF_TYPE: CONDITION_ARMED_VACATION})
         if supported_features & SUPPORT_ALARM_ARM_CUSTOM_BYPASS:
             conditions.append(
                 {**base_condition, CONF_TYPE: CONDITION_ARMED_CUSTOM_BYPASS}
