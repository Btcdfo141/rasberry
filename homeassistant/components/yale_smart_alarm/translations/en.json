--- conflicted
+++ resolved
@@ -25,7 +25,6 @@
             }
         }
     }
-<<<<<<< HEAD
   },
   "options": {
     "step": {
@@ -39,6 +38,4 @@
       "code_format_mismatch": "The code does not match the required number of digits"
     }
   }
-=======
->>>>>>> 7e59f316
 }