--- conflicted
+++ resolved
@@ -16,12 +16,9 @@
     ADVANTAGE_AIR_STATE_OFF,
     ADVANTAGE_AIR_STATE_ON,
 )
-<<<<<<< HEAD
-from homeassistant.components.climate.const import (
+
+from homeassistant.components.climate import (
     ATTR_CURRENT_TEMPERATURE,
-=======
-from homeassistant.components.climate import (
->>>>>>> 8a3fc2e8
     ATTR_FAN_MODE,
     ATTR_HVAC_MODE,
     ATTR_MAX_TEMP,
@@ -253,14 +250,6 @@
 
     assert len(aioclient_mock.mock_calls) == 1
 
-<<<<<<< HEAD
-    await hass.services.async_call(
-        CLIMATE_DOMAIN,
-        SERVICE_SET_TEMPERATURE,
-        {ATTR_ENTITY_ID: ["climate.myzone"], ATTR_TEMPERATURE: 25},
-        blocking=True,
-    )
-=======
     with pytest.raises(HomeAssistantError):
         await hass.services.async_call(
             CLIMATE_DOMAIN,
@@ -268,7 +257,6 @@
             {ATTR_ENTITY_ID: ["climate.ac_one"], ATTR_TEMPERATURE: 25},
             blocking=True,
         )
->>>>>>> 8a3fc2e8
     assert len(aioclient_mock.mock_calls) == 2
     assert aioclient_mock.mock_calls[-1][0] == "GET"
     assert aioclient_mock.mock_calls[-1][1].path == "/setAircon"