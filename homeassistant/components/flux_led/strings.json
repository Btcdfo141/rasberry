{
  "config": {
    "flow_title": "{model} {id} ({ipaddr})",
    "step": {
      "user": {
        "description": "If you leave the host empty, discovery will be used to find devices.",
        "data": {
          "host": "[%key:common::config_flow::data::host%]"
        }
      },
      "discovery_confirm": {
        "description": "Do you want to setup {model} {id} ({ipaddr})?"
      }      
    },
    "error": {
      "cannot_connect": "[%key:common::config_flow::error::cannot_connect%]"
    },    
    "abort": {
      "already_in_progress": "[%key:common::config_flow::abort::already_in_progress%]",
      "already_configured": "[%key:common::config_flow::abort::already_configured_device%]",
      "no_devices_found": "[%key:common::config_flow::abort::no_devices_found%]"
    }
  },
  "options": {
    "step": {
<<<<<<< HEAD
      "configure": {
=======
      "init": {
>>>>>>> 535e2e9e
        "data": {
          "mode": "The chosen brightness mode.",
          "custom_effect_colors": "Custom Effect: List of 1 to 16 [R,G,B] colors. Example: [255,0,255],[60,128,0]",
          "custom_effect_speed_pct": "Custom Effect: Speed in percents for the effect that switch colors.",
          "custom_effect_transition": "Custom Effect: Type of transition between the colors."
        }
      }
    }
  }
}<|MERGE_RESOLUTION|>--- conflicted
+++ resolved
@@ -23,11 +23,7 @@
   },
   "options": {
     "step": {
-<<<<<<< HEAD
-      "configure": {
-=======
       "init": {
->>>>>>> 535e2e9e
         "data": {
           "mode": "The chosen brightness mode.",
           "custom_effect_colors": "Custom Effect: List of 1 to 16 [R,G,B] colors. Example: [255,0,255],[60,128,0]",
