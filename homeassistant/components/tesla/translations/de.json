{
    "config": {
        "abort": {
            "already_configured": "Konto wurde bereits konfiguriert",
            "reauth_successful": "Die erneute Authentifizierung war erfolgreich"
        },
        "error": {
            "already_configured": "Konto wurde bereits konfiguriert",
            "cannot_connect": "Verbindung fehlgeschlagen",
            "invalid_auth": "Ung\u00fcltige Authentifizierung"
        },
        "step": {
            "user": {
                "data": {
                    "password": "Passwort",
<<<<<<< HEAD
                    "username": "E-Mail-Adresse",
                    "mfa": "Multi-Faktor Code (Optional)"
=======
                    "username": "E-Mail"
>>>>>>> 12503d54
                },
                "description": "Bitte gib deine Daten ein.",
                "title": "Tesla - Konfiguration"
            }
        }
    },
    "options": {
        "step": {
            "init": {
                "data": {
                    "enable_wake_on_start": "Aufwachen des Autos beim Start erzwingen",
                    "scan_interval": "Sekunden zwischen den Scans"
                }
            }
        }
    }
}<|MERGE_RESOLUTION|>--- conflicted
+++ resolved
@@ -13,12 +13,8 @@
             "user": {
                 "data": {
                     "password": "Passwort",
-<<<<<<< HEAD
-                    "username": "E-Mail-Adresse",
+                    "username": "E-Mail",
                     "mfa": "Multi-Faktor Code (Optional)"
-=======
-                    "username": "E-Mail"
->>>>>>> 12503d54
                 },
                 "description": "Bitte gib deine Daten ein.",
                 "title": "Tesla - Konfiguration"
