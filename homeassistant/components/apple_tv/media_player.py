"""Support for Apple TV media player."""
from __future__ import annotations

from datetime import datetime
import logging
from typing import Any

from pyatv import exceptions
from pyatv.const import (
    DeviceState,
    FeatureName,
    FeatureState,
    MediaType as AppleMediaType,
    PowerState,
    RepeatState,
    ShuffleState,
)
from pyatv.helpers import is_streamable
from pyatv.interface import (
    AppleTV,
    AudioListener,
    OutputDevice,
    Playing,
    PowerListener,
    PushListener,
    PushUpdater,
)

from homeassistant.components import media_source
from homeassistant.components.media_player import (
    BrowseMedia,
    MediaPlayerEntity,
    MediaPlayerEntityFeature,
    MediaPlayerState,
    MediaType,
    RepeatMode,
    async_process_play_media_url,
)
from homeassistant.config_entries import ConfigEntry
from homeassistant.const import CONF_NAME
from homeassistant.core import HomeAssistant, callback
from homeassistant.helpers.entity_platform import AddEntitiesCallback
import homeassistant.util.dt as dt_util

from . import AppleTVEntity, AppleTVManager
from .browse_media import build_app_list
from .const import DOMAIN

_LOGGER = logging.getLogger(__name__)

PARALLEL_UPDATES = 0

# We always consider these to be supported
SUPPORT_BASE = MediaPlayerEntityFeature.TURN_ON | MediaPlayerEntityFeature.TURN_OFF

# This is the "optimistic" view of supported features and will be returned until the
# actual set of supported feature have been determined (will always be all or a subset
# of these).
SUPPORT_APPLE_TV = (
    SUPPORT_BASE
    | MediaPlayerEntityFeature.BROWSE_MEDIA
    | MediaPlayerEntityFeature.PLAY_MEDIA
    | MediaPlayerEntityFeature.PAUSE
    | MediaPlayerEntityFeature.PLAY
    | MediaPlayerEntityFeature.SEEK
    | MediaPlayerEntityFeature.STOP
    | MediaPlayerEntityFeature.NEXT_TRACK
    | MediaPlayerEntityFeature.PREVIOUS_TRACK
    | MediaPlayerEntityFeature.VOLUME_SET
    | MediaPlayerEntityFeature.VOLUME_STEP
    | MediaPlayerEntityFeature.REPEAT_SET
    | MediaPlayerEntityFeature.SHUFFLE_SET
)


# Map features in pyatv to Home Assistant
SUPPORT_FEATURE_MAPPING = {
    FeatureName.PlayUrl: MediaPlayerEntityFeature.BROWSE_MEDIA
    | MediaPlayerEntityFeature.PLAY_MEDIA,
    FeatureName.StreamFile: MediaPlayerEntityFeature.BROWSE_MEDIA
    | MediaPlayerEntityFeature.PLAY_MEDIA,
    FeatureName.Pause: MediaPlayerEntityFeature.PAUSE,
    FeatureName.Play: MediaPlayerEntityFeature.PLAY,
    FeatureName.SetPosition: MediaPlayerEntityFeature.SEEK,
    FeatureName.Stop: MediaPlayerEntityFeature.STOP,
    FeatureName.Next: MediaPlayerEntityFeature.NEXT_TRACK,
    FeatureName.Previous: MediaPlayerEntityFeature.PREVIOUS_TRACK,
    FeatureName.VolumeUp: MediaPlayerEntityFeature.VOLUME_STEP,
    FeatureName.VolumeDown: MediaPlayerEntityFeature.VOLUME_STEP,
    FeatureName.SetRepeat: MediaPlayerEntityFeature.REPEAT_SET,
    FeatureName.SetShuffle: MediaPlayerEntityFeature.SHUFFLE_SET,
    FeatureName.SetVolume: MediaPlayerEntityFeature.VOLUME_SET,
    FeatureName.AppList: MediaPlayerEntityFeature.BROWSE_MEDIA
    | MediaPlayerEntityFeature.SELECT_SOURCE,
    FeatureName.LaunchApp: MediaPlayerEntityFeature.BROWSE_MEDIA
    | MediaPlayerEntityFeature.SELECT_SOURCE,
}


async def async_setup_entry(
    hass: HomeAssistant,
    config_entry: ConfigEntry,
    async_add_entities: AddEntitiesCallback,
) -> None:
    """Load Apple TV media player based on a config entry."""
    name: str = config_entry.data[CONF_NAME]
    assert config_entry.unique_id is not None
    manager: AppleTVManager = hass.data[DOMAIN][config_entry.unique_id]
    async_add_entities([AppleTvMediaPlayer(name, config_entry.unique_id, manager)])


class AppleTvMediaPlayer(
    AppleTVEntity, MediaPlayerEntity, PowerListener, AudioListener, PushListener
):
    """Representation of an Apple TV media player."""

    _attr_supported_features = SUPPORT_APPLE_TV

    def __init__(self, name: str, identifier: str, manager: AppleTVManager) -> None:
        """Initialize the Apple TV media player."""
        super().__init__(name, identifier, manager)
        self._playing: Playing | None = None
        self._app_list: dict[str, str] = {}

    @callback
    def async_device_connected(self, atv: AppleTV) -> None:
        """Handle when connection is made to device."""
        # NB: Do not use _is_feature_available here as it only works when playing
        if atv.features.in_state(FeatureState.Available, FeatureName.PushUpdates):
            atv.push_updater.listener = self
            atv.push_updater.start()

        self._attr_supported_features = SUPPORT_BASE

        # Determine the actual set of supported features. All features not reported as
        # "Unsupported" are considered here as the state of such a feature can never
        # change after a connection has been established, i.e. an unsupported feature
        # can never change to be supported.
        all_features = atv.features.all_features()
        for feature_name, support_flag in SUPPORT_FEATURE_MAPPING.items():
            feature_info = all_features.get(feature_name)
            if feature_info and feature_info.state != FeatureState.Unsupported:
                self._attr_supported_features |= support_flag

        # No need to schedule state update here as that will happen when the first
        # metadata update arrives (sometime very soon after this callback returns)

        # Listen to power updates
        atv.power.listener = self

        # Listen to volume updates
        atv.audio.listener = self

        if atv.features.in_state(FeatureState.Available, FeatureName.AppList):
            self.hass.create_task(self._update_app_list())

    async def _update_app_list(self) -> None:
        _LOGGER.debug("Updating app list")
        if not self.atv:
            return
        try:
            apps = await self.atv.apps.app_list()
        except exceptions.NotSupportedError:
            _LOGGER.error("Listing apps is not supported")
        except exceptions.ProtocolError:
            _LOGGER.exception("Failed to update app list")
        else:
            self._app_list = {
<<<<<<< HEAD
                app.name: app.identifier
                for app in sorted(
                    apps, key=lambda app: app.name.lower() if app.name else ""
                )
                if app.name
=======
                app_name: app.identifier
                for app in sorted(apps, key=lambda app: (app.name or "").lower())
                if (app_name := app.name) is not None
>>>>>>> 57d3f3f9
            }
            self.async_write_ha_state()

    @callback
    def async_device_disconnected(self) -> None:
        """Handle when connection was lost to device."""
        self._attr_supported_features = SUPPORT_APPLE_TV

    @property
    def state(self) -> MediaPlayerState | None:
        """Return the state of the device."""
        if self.manager.is_connecting:
            return None
        if self.atv is None:
            return MediaPlayerState.OFF
        if (
            self._is_feature_available(FeatureName.PowerState)
            and self.atv.power.power_state == PowerState.Off
        ):
            return MediaPlayerState.STANDBY
        if self._playing:
            state = self._playing.device_state
            if state in (DeviceState.Idle, DeviceState.Loading):
                return MediaPlayerState.IDLE
            if state == DeviceState.Playing:
                return MediaPlayerState.PLAYING
            if state in (DeviceState.Paused, DeviceState.Seeking, DeviceState.Stopped):
                return MediaPlayerState.PAUSED
            return MediaPlayerState.STANDBY  # Bad or unknown state?
        return None

    @callback
    def playstatus_update(self, updater: PushUpdater, playstatus: Playing) -> None:
        """Print what is currently playing when it changes.

        This is a callback function from pyatv.interface.PushListener.
        """
        self._playing = playstatus
        self.async_write_ha_state()

    @callback
    def playstatus_error(self, updater: PushUpdater, exception: Exception) -> None:
        """Inform about an error and restart push updates.

        This is a callback function from pyatv.interface.PushListener.
        """
        _LOGGER.warning("A %s error occurred: %s", exception.__class__, exception)
        self._playing = None
        self.async_write_ha_state()

    @callback
    def powerstate_update(self, old_state: PowerState, new_state: PowerState) -> None:
        """Update power state when it changes.

        This is a callback function from pyatv.interface.PowerListener.
        """
        self.async_write_ha_state()

    @callback
    def volume_update(self, old_level: float, new_level: float) -> None:
        """Update volume when it changes.

        This is a callback function from pyatv.interface.AudioListener.
        """
        self.async_write_ha_state()

    @callback
    def outputdevices_update(
        self, old_devices: list[OutputDevice], new_devices: list[OutputDevice]
    ) -> None:
        """Output devices were updated.

        This is a callback function from pyatv.interface.AudioListener.
        """

    @property
    def app_id(self) -> str | None:
        """ID of the current running app."""
        if (
            self.atv
            and self._is_feature_available(FeatureName.App)
            and (app := self.atv.metadata.app) is not None
        ):
            return app.identifier
        return None

    @property
    def app_name(self) -> str | None:
        """Name of the current running app."""
        if (
            self.atv
            and self._is_feature_available(FeatureName.App)
            and (app := self.atv.metadata.app) is not None
        ):
            return app.name
        return None

    @property
    def source_list(self) -> list[str]:
        """List of available input sources."""
        return list(self._app_list.keys())

    @property
    def media_content_type(self) -> MediaType | None:
        """Content type of current playing media."""
        if self._playing:
            return {
                AppleMediaType.Video: MediaType.VIDEO,
                AppleMediaType.Music: MediaType.MUSIC,
                AppleMediaType.TV: MediaType.TVSHOW,
            }.get(self._playing.media_type)
        return None

    @property
    def media_content_id(self) -> str | None:
        """Content ID of current playing media."""
        if self._playing:
            return self._playing.content_identifier
        return None

    @property
    def volume_level(self) -> float | None:
        """Volume level of the media player (0..1)."""
        if self.atv and self._is_feature_available(FeatureName.Volume):
            return self.atv.audio.volume / 100.0  # from percent
        return None

    @property
    def media_duration(self) -> int | None:
        """Duration of current playing media in seconds."""
        if self._playing:
            return self._playing.total_time
        return None

    @property
    def media_position(self) -> int | None:
        """Position of current playing media in seconds."""
        if self._playing:
            return self._playing.position
        return None

    @property
    def media_position_updated_at(self) -> datetime | None:
        """Last valid time of media position."""
        if self.state in {MediaPlayerState.PLAYING, MediaPlayerState.PAUSED}:
            return dt_util.utcnow()
        return None

    async def async_play_media(
        self, media_type: MediaType | str, media_id: str, **kwargs: Any
    ) -> None:
        """Send the play_media command to the media player."""
        # If input (file) has a file format supported by pyatv, then stream it with
        # RAOP. Otherwise try to play it with regular AirPlay.
        if not self.atv:
            return
        if media_type in {MediaType.APP, MediaType.URL}:
            await self.atv.apps.launch_app(media_id)
            return

        if media_source.is_media_source_id(media_id):
            play_item = await media_source.async_resolve_media(
                self.hass, media_id, self.entity_id
            )
            media_id = async_process_play_media_url(self.hass, play_item.url)
            media_type = MediaType.MUSIC

        if self._is_feature_available(FeatureName.StreamFile) and (
            media_type == MediaType.MUSIC or await is_streamable(media_id)
        ):
            _LOGGER.debug("Streaming %s via RAOP", media_id)
            await self.atv.stream.stream_file(media_id)
        elif self._is_feature_available(FeatureName.PlayUrl):
            _LOGGER.debug("Playing %s via AirPlay", media_id)
            await self.atv.stream.play_url(media_id)
        else:
            _LOGGER.error("Media streaming is not possible with current configuration")

    @property
    def media_image_hash(self) -> str | None:
        """Hash value for media image."""
        state = self.state
        if (
            self.atv
            and self._playing
            and self._is_feature_available(FeatureName.Artwork)
            and state not in {None, MediaPlayerState.OFF, MediaPlayerState.IDLE}
        ):
            return self.atv.metadata.artwork_id
        return None

    async def async_get_media_image(self) -> tuple[bytes | None, str | None]:
        """Fetch media image of current playing image."""
        state = self.state
        if (
            self.atv
            and self._playing
            and state not in {MediaPlayerState.OFF, MediaPlayerState.IDLE}
        ):
            artwork = await self.atv.metadata.artwork()
            if artwork:
                return artwork.bytes, artwork.mimetype

        return None, None

    @property
    def media_title(self) -> str | None:
        """Title of current playing media."""
        if self._playing:
            return self._playing.title
        return None

    @property
    def media_artist(self) -> str | None:
        """Artist of current playing media, music track only."""
        if self._playing and self._is_feature_available(FeatureName.Artist):
            return self._playing.artist
        return None

    @property
    def media_album_name(self) -> str | None:
        """Album name of current playing media, music track only."""
        if self._playing and self._is_feature_available(FeatureName.Album):
            return self._playing.album
        return None

    @property
    def media_series_title(self) -> str | None:
        """Title of series of current playing media, TV show only."""
        if self._playing and self._is_feature_available(FeatureName.SeriesName):
            return self._playing.series_name
        return None

    @property
    def media_season(self) -> str | None:
        """Season of current playing media, TV show only."""
        if self._playing and self._is_feature_available(FeatureName.SeasonNumber):
            return str(self._playing.season_number)
        return None

    @property
    def media_episode(self) -> str | None:
        """Episode of current playing media, TV show only."""
        if self._playing and self._is_feature_available(FeatureName.EpisodeNumber):
            return str(self._playing.episode_number)
        return None

    @property
    def repeat(self) -> RepeatMode | None:
        """Return current repeat mode."""
        if (
            self._playing
            and self._is_feature_available(FeatureName.Repeat)
            and (repeat := self._playing.repeat)
        ):
            return {
                RepeatState.Track: RepeatMode.ONE,
                RepeatState.All: RepeatMode.ALL,
            }.get(repeat, RepeatMode.OFF)
        return None

    @property
    def shuffle(self) -> bool | None:
        """Boolean if shuffle is enabled."""
        if self._playing and self._is_feature_available(FeatureName.Shuffle):
            return self._playing.shuffle != ShuffleState.Off
        return None

    def _is_feature_available(self, feature: FeatureName) -> bool:
        """Return if a feature is available."""
        if self.atv and self._playing:
            return self.atv.features.in_state(FeatureState.Available, feature)
        return False

    async def async_browse_media(
        self,
        media_content_type: MediaType | str | None = None,
        media_content_id: str | None = None,
    ) -> BrowseMedia:
        """Implement the websocket media browsing helper."""
        if media_content_id == "apps" or (
            # If we can't stream files or URLs, we can't browse media.
            # In that case the `BROWSE_MEDIA` feature was added because of AppList/LaunchApp
            not self._is_feature_available(FeatureName.PlayUrl)
            and not self._is_feature_available(FeatureName.StreamFile)
        ):
            return build_app_list(self._app_list)

        if self._app_list:
            kwargs = {}
        else:
            # If it has no apps, assume it has no display
            kwargs = {
                "content_filter": lambda item: item.media_content_type.startswith(
                    "audio/"
                ),
            }

        cur_item = await media_source.async_browse_media(
            self.hass, media_content_id, **kwargs
        )

        # If media content id is not None, we're browsing into a media source
        if media_content_id is not None:
            return cur_item

        # Add app item if we have one
        if self._app_list and cur_item.children and isinstance(cur_item.children, list):
            cur_item.children.insert(0, build_app_list(self._app_list))

        return cur_item

    async def async_turn_on(self) -> None:
        """Turn the media player on."""
        if self.atv and self._is_feature_available(FeatureName.TurnOn):
            await self.atv.power.turn_on()

    async def async_turn_off(self) -> None:
        """Turn the media player off."""
        if (
            self.atv
            and (self._is_feature_available(FeatureName.TurnOff))
            and (
                not self._is_feature_available(FeatureName.PowerState)
                or self.atv.power.power_state == PowerState.On
            )
        ):
            await self.atv.power.turn_off()

    async def async_media_play_pause(self) -> None:
        """Pause media on media player."""
        if self.atv and self._playing:
            await self.atv.remote_control.play_pause()

    async def async_media_play(self) -> None:
        """Play media."""
        if self.atv:
            await self.atv.remote_control.play()

    async def async_media_stop(self) -> None:
        """Stop the media player."""
        if self.atv:
            await self.atv.remote_control.stop()

    async def async_media_pause(self) -> None:
        """Pause the media player."""
        if self.atv:
            await self.atv.remote_control.pause()

    async def async_media_next_track(self) -> None:
        """Send next track command."""
        if self.atv:
            await self.atv.remote_control.next()

    async def async_media_previous_track(self) -> None:
        """Send previous track command."""
        if self.atv:
            await self.atv.remote_control.previous()

    async def async_media_seek(self, position: float) -> None:
        """Send seek command."""
        if self.atv:
            await self.atv.remote_control.set_position(round(position))

    async def async_volume_up(self) -> None:
        """Turn volume up for media player."""
        if self.atv:
            await self.atv.audio.volume_up()

    async def async_volume_down(self) -> None:
        """Turn volume down for media player."""
        if self.atv:
            await self.atv.audio.volume_down()

    async def async_set_volume_level(self, volume: float) -> None:
        """Set volume level, range 0..1."""
        if self.atv:
            # pyatv expects volume in percent
            await self.atv.audio.set_volume(volume * 100.0)

    async def async_set_repeat(self, repeat: RepeatMode) -> None:
        """Set repeat mode."""
        if self.atv:
            mode = {
                RepeatMode.ONE: RepeatState.Track,
                RepeatMode.ALL: RepeatState.All,
            }.get(repeat, RepeatState.Off)
            await self.atv.remote_control.set_repeat(mode)

    async def async_set_shuffle(self, shuffle: bool) -> None:
        """Enable/disable shuffle mode."""
        if self.atv:
            await self.atv.remote_control.set_shuffle(
                ShuffleState.Songs if shuffle else ShuffleState.Off
            )

    async def async_select_source(self, source: str) -> None:
        """Select input source."""
        if self.atv:
            if app_id := self._app_list.get(source):
                await self.atv.apps.launch_app(app_id)<|MERGE_RESOLUTION|>--- conflicted
+++ resolved
@@ -166,17 +166,9 @@
             _LOGGER.exception("Failed to update app list")
         else:
             self._app_list = {
-<<<<<<< HEAD
-                app.name: app.identifier
-                for app in sorted(
-                    apps, key=lambda app: app.name.lower() if app.name else ""
-                )
-                if app.name
-=======
                 app_name: app.identifier
                 for app in sorted(apps, key=lambda app: (app.name or "").lower())
                 if (app_name := app.name) is not None
->>>>>>> 57d3f3f9
             }
             self.async_write_ha_state()
 
