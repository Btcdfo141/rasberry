"""Support for displaying IPs banned by fail2ban."""
from datetime import timedelta
import logging
import os
import re

import voluptuous as vol

from homeassistant.components.sensor import PLATFORM_SCHEMA
from homeassistant.const import CONF_FILE_PATH, CONF_NAME
import homeassistant.helpers.config_validation as cv
from homeassistant.helpers.entity import Entity

_LOGGER = logging.getLogger(__name__)

CONF_JAILS = "jails"

DEFAULT_NAME = "fail2ban"
DEFAULT_LOG = "/var/log/fail2ban.log"

STATE_CURRENT_BANS = "current_bans"
STATE_ALL_BANS = "total_bans"
SCAN_INTERVAL = timedelta(seconds=120)

PLATFORM_SCHEMA = PLATFORM_SCHEMA.extend(
    {
        vol.Required(CONF_JAILS): vol.All(cv.ensure_list, vol.Length(min=1)),
        vol.Optional(CONF_FILE_PATH): cv.isfile,
        vol.Optional(CONF_NAME, default=DEFAULT_NAME): cv.string,
    }
)


async def async_setup_platform(hass, config, async_add_entities, discovery_info=None):
    """Set up the fail2ban sensor."""
    name = config.get(CONF_NAME)
    jails = config.get(CONF_JAILS)
    log_file = config.get(CONF_FILE_PATH, DEFAULT_LOG)

    device_list = []
    log_parser = BanLogParser(log_file)
    for jail in jails:
        device_list.append(BanSensor(name, jail, log_parser))

    async_add_entities(device_list, True)


class BanSensor(Entity):
    """Implementation of a fail2ban sensor."""

    def __init__(self, name, jail, log_parser):
        """Initialize the sensor."""
        self._name = f"{name} {jail}"
        self.jail = jail
        self.ban_dict = {STATE_CURRENT_BANS: [], STATE_ALL_BANS: []}
        self.last_ban = None
        self.log_parser = log_parser
        self.log_parser.ip_regex[self.jail] = re.compile(
            r"\[{}\]\s*(Ban|Unban) (.*)".format(re.escape(self.jail))
        )
        _LOGGER.debug("Setting up jail %s", self.jail)

    @property
    def name(self):
        """Return the name of the sensor."""
        return self._name

    @property
    def state_attributes(self):
        """Return the state attributes of the fail2ban sensor."""
        return self.ban_dict

    @property
    def state(self):
        """Return the most recently banned IP Address."""
        return self.last_ban

    def update(self):
        """Update the list of banned ips."""
        self.log_parser.read_log(self.jail)

        if self.log_parser.data:
            for entry in self.log_parser.data:
                _LOGGER.debug(entry)
                current_ip = entry[1]
                if entry[0] == "Ban":
                    if current_ip not in self.ban_dict[STATE_CURRENT_BANS]:
                        self.ban_dict[STATE_CURRENT_BANS].append(current_ip)
                    if current_ip not in self.ban_dict[STATE_ALL_BANS]:
                        self.ban_dict[STATE_ALL_BANS].append(current_ip)
                    if len(self.ban_dict[STATE_ALL_BANS]) > 10:
                        self.ban_dict[STATE_ALL_BANS].pop(0)

                elif entry[0] == "Unban":
                    if current_ip in self.ban_dict[STATE_CURRENT_BANS]:
                        self.ban_dict[STATE_CURRENT_BANS].remove(current_ip)

        if self.ban_dict[STATE_CURRENT_BANS]:
            self.last_ban = self.ban_dict[STATE_CURRENT_BANS][-1]
        else:
            self.last_ban = "None"


class BanLogParser:
    """Class to parse fail2ban logs."""

    def __init__(self, log_file):
        """Initialize the parser."""
        self.log_file = log_file
<<<<<<< HEAD
        self.data = []
        self.ip_regex = dict()
=======
        self.data = list()
        self.ip_regex = {}
>>>>>>> 0d95eff2

    def read_log(self, jail):
        """Read the fail2ban log and find entries for jail."""
        self.data = []
        try:
            with open(self.log_file, "r", encoding="utf-8") as file_data:
                self.data = self.ip_regex[jail].findall(file_data.read())

        except (IndexError, FileNotFoundError, IsADirectoryError, UnboundLocalError):
            _LOGGER.warning("File not present: %s", os.path.basename(self.log_file))<|MERGE_RESOLUTION|>--- conflicted
+++ resolved
@@ -107,13 +107,8 @@
     def __init__(self, log_file):
         """Initialize the parser."""
         self.log_file = log_file
-<<<<<<< HEAD
         self.data = []
-        self.ip_regex = dict()
-=======
-        self.data = list()
         self.ip_regex = {}
->>>>>>> 0d95eff2
 
     def read_log(self, jail):
         """Read the fail2ban log and find entries for jail."""
