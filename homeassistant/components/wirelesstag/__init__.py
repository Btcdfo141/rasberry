"""Support for Wireless Sensor Tags."""
import logging

from requests.exceptions import ConnectTimeout, HTTPError
import voluptuous as vol
from wirelesstagpy import NotificationConfig as NC, WirelessTags, WirelessTagsException

from homeassistant import util
from homeassistant.const import (
    ATTR_BATTERY_LEVEL,
    ATTR_VOLTAGE,
    CONF_PASSWORD,
    CONF_USERNAME,
    UNIT_PERCENTAGE,
<<<<<<< HEAD
    UNIT_VOLT,
=======
    VOLT,
>>>>>>> dbd1ca45
)
import homeassistant.helpers.config_validation as cv
from homeassistant.helpers.dispatcher import dispatcher_send
from homeassistant.helpers.entity import Entity

_LOGGER = logging.getLogger(__name__)


# Strength of signal in dBm
ATTR_TAG_SIGNAL_STRENGTH = "signal_strength"
# Indicates if tag is out of range or not
ATTR_TAG_OUT_OF_RANGE = "out_of_range"
# Number in percents from max power of tag receiver
ATTR_TAG_POWER_CONSUMPTION = "power_consumption"


NOTIFICATION_ID = "wirelesstag_notification"
NOTIFICATION_TITLE = "Wireless Sensor Tag Setup"

DOMAIN = "wirelesstag"
DEFAULT_ENTITY_NAMESPACE = "wirelesstag"

# Template for signal - first parameter is tag_id,
# second, tag manager mac address
SIGNAL_TAG_UPDATE = "wirelesstag.tag_info_updated_{}_{}"

# Template for signal - tag_id, sensor type and
# tag manager mac address
SIGNAL_BINARY_EVENT_UPDATE = "wirelesstag.binary_event_updated_{}_{}_{}"

CONFIG_SCHEMA = vol.Schema(
    {
        DOMAIN: vol.Schema(
            {
                vol.Required(CONF_USERNAME): cv.string,
                vol.Required(CONF_PASSWORD): cv.string,
            }
        )
    },
    extra=vol.ALLOW_EXTRA,
)


class WirelessTagPlatform:
    """Principal object to manage all registered in HA tags."""

    def __init__(self, hass, api):
        """Designated initializer for wirelesstags platform."""
        self.hass = hass
        self.api = api
        self.tags = {}
        self._local_base_url = None

    @property
    def tag_manager_macs(self):
        """Return list of tag managers mac addresses in user account."""
        return self.api.mac_addresses

    def load_tags(self):
        """Load tags from remote server."""
        self.tags = self.api.load_tags()
        return self.tags

    def arm(self, switch):
        """Arm entity sensor monitoring."""
        func_name = f"arm_{switch.sensor_type}"
        arm_func = getattr(self.api, func_name)
        if arm_func is not None:
            arm_func(switch.tag_id, switch.tag_manager_mac)

    def disarm(self, switch):
        """Disarm entity sensor monitoring."""
        func_name = f"disarm_{switch.sensor_type}"
        disarm_func = getattr(self.api, func_name)
        if disarm_func is not None:
            disarm_func(switch.tag_id, switch.tag_manager_mac)

    def make_notifications(self, binary_sensors, mac):
        """Create configurations for push notifications."""
        _LOGGER.info("Creating configurations for push notifications.")
        configs = []

        bi_url = self.binary_event_callback_url
        for bi_sensor in binary_sensors:
            configs.extend(bi_sensor.event.build_notifications(bi_url, mac))

        update_url = self.update_callback_url

        update_config = NC.make_config_for_update_event(update_url, mac)

        configs.append(update_config)
        return configs

    def install_push_notifications(self, binary_sensors):
        """Register local push notification from tag manager."""
        _LOGGER.info("Registering local push notifications.")
        for mac in self.tag_manager_macs:
            configs = self.make_notifications(binary_sensors, mac)
            # install notifications for all tags in tag manager
            # specified by mac
            result = self.api.install_push_notification(0, configs, True, mac)
            if not result:
                self.hass.components.persistent_notification.create(
                    "Error: failed to install local push notifications <br />",
                    title="Wireless Sensor Tag Setup Local Push Notifications",
                    notification_id="wirelesstag_failed_push_notification",
                )
            else:
                _LOGGER.info(
                    "Installed push notifications for all\
                             tags in %s.",
                    mac,
                )

    @property
    def local_base_url(self):
        """Define base url of hass in local network."""
        if self._local_base_url is None:
            self._local_base_url = f"http://{util.get_local_ip()}"

            port = self.hass.config.api.port
            if port is not None:
                self._local_base_url += f":{port}"
        return self._local_base_url

    @property
    def update_callback_url(self):
        """Return url for local push notifications(update event)."""
        return f"{self.local_base_url}/api/events/wirelesstag_update_tags"

    @property
    def binary_event_callback_url(self):
        """Return url for local push notifications(binary event)."""
        return f"{self.local_base_url}/api/events/wirelesstag_binary_event"

    def handle_update_tags_event(self, event):
        """Handle push event from wireless tag manager."""
        _LOGGER.info("push notification for update arrived: %s", event)
        try:
            tag_id = event.data.get("id")
            mac = event.data.get("mac")
            dispatcher_send(self.hass, SIGNAL_TAG_UPDATE.format(tag_id, mac), event)
        except Exception as ex:  # pylint: disable=broad-except
            _LOGGER.error(
                "Unable to handle tag update event:\
                          %s error: %s",
                str(event),
                str(ex),
            )

    def handle_binary_event(self, event):
        """Handle push notifications for binary (on/off) events."""
        _LOGGER.info("Push notification for binary event arrived: %s", event)
        try:
            tag_id = event.data.get("id")
            event_type = event.data.get("type")
            mac = event.data.get("mac")
            dispatcher_send(
                self.hass,
                SIGNAL_BINARY_EVENT_UPDATE.format(tag_id, event_type, mac),
                event,
            )
        except Exception as ex:  # pylint: disable=broad-except
            _LOGGER.error(
                "Unable to handle tag binary event:\
                          %s error: %s",
                str(event),
                str(ex),
            )


def setup(hass, config):
    """Set up the Wireless Sensor Tag component."""
    conf = config[DOMAIN]
    username = conf.get(CONF_USERNAME)
    password = conf.get(CONF_PASSWORD)

    try:
        wirelesstags = WirelessTags(username=username, password=password)

        platform = WirelessTagPlatform(hass, wirelesstags)
        platform.load_tags()
        hass.data[DOMAIN] = platform
    except (ConnectTimeout, HTTPError, WirelessTagsException) as ex:
        _LOGGER.error("Unable to connect to wirelesstag.net service: %s", str(ex))
        hass.components.persistent_notification.create(
            f"Error: {ex}<br />Please restart hass after fixing this.",
            title=NOTIFICATION_TITLE,
            notification_id=NOTIFICATION_ID,
        )
        return False

    # listen to custom events
    hass.bus.listen(
        "wirelesstag_update_tags", hass.data[DOMAIN].handle_update_tags_event
    )
    hass.bus.listen("wirelesstag_binary_event", hass.data[DOMAIN].handle_binary_event)

    return True


class WirelessTagBaseSensor(Entity):
    """Base class for HA implementation for Wireless Sensor Tag."""

    def __init__(self, api, tag):
        """Initialize a base sensor for Wireless Sensor Tag platform."""
        self._api = api
        self._tag = tag
        self._uuid = self._tag.uuid
        self.tag_id = self._tag.tag_id
        self.tag_manager_mac = self._tag.tag_manager_mac
        self._name = self._tag.name
        self._state = None

    @property
    def should_poll(self):
        """Return the polling state."""
        return True

    @property
    def name(self):
        """Return the name of the sensor."""
        return self._name

    @property
    def principal_value(self):
        """Return base value.

        Subclasses need override based on type of sensor.
        """
        return 0

    def updated_state_value(self):
        """Return formatted value.

        The default implementation formats principal value.
        """
        return self.decorate_value(self.principal_value)

    # pylint: disable=no-self-use
    def decorate_value(self, value):
        """Decorate input value to be well presented for end user."""
        return f"{value:.1f}"

    @property
    def available(self):
        """Return True if entity is available."""
        return self._tag.is_alive

    def update(self):
        """Update state."""
        if not self.should_poll:
            return

        updated_tags = self._api.load_tags()
        updated_tag = updated_tags[self._uuid]
        if updated_tag is None:
            _LOGGER.error('Unable to update tag: "%s"', self.name)
            return

        self._tag = updated_tag
        self._state = self.updated_state_value()

    @property
    def device_state_attributes(self):
        """Return the state attributes."""
        return {
            ATTR_BATTERY_LEVEL: int(self._tag.battery_remaining * 100),
<<<<<<< HEAD
            ATTR_VOLTAGE: f"{self._tag.battery_volts:.2f}{UNIT_VOLT}",
=======
            ATTR_VOLTAGE: f"{self._tag.battery_volts:.2f}{VOLT}",
>>>>>>> dbd1ca45
            ATTR_TAG_SIGNAL_STRENGTH: f"{self._tag.signal_strength}dBm",
            ATTR_TAG_OUT_OF_RANGE: not self._tag.is_in_range,
            ATTR_TAG_POWER_CONSUMPTION: f"{self._tag.power_consumption:.2f}{UNIT_PERCENTAGE}",
        }<|MERGE_RESOLUTION|>--- conflicted
+++ resolved
@@ -12,11 +12,7 @@
     CONF_PASSWORD,
     CONF_USERNAME,
     UNIT_PERCENTAGE,
-<<<<<<< HEAD
-    UNIT_VOLT,
-=======
     VOLT,
->>>>>>> dbd1ca45
 )
 import homeassistant.helpers.config_validation as cv
 from homeassistant.helpers.dispatcher import dispatcher_send
@@ -285,11 +281,7 @@
         """Return the state attributes."""
         return {
             ATTR_BATTERY_LEVEL: int(self._tag.battery_remaining * 100),
-<<<<<<< HEAD
-            ATTR_VOLTAGE: f"{self._tag.battery_volts:.2f}{UNIT_VOLT}",
-=======
             ATTR_VOLTAGE: f"{self._tag.battery_volts:.2f}{VOLT}",
->>>>>>> dbd1ca45
             ATTR_TAG_SIGNAL_STRENGTH: f"{self._tag.signal_strength}dBm",
             ATTR_TAG_OUT_OF_RANGE: not self._tag.is_in_range,
             ATTR_TAG_POWER_CONSUMPTION: f"{self._tag.power_consumption:.2f}{UNIT_PERCENTAGE}",
