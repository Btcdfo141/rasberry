"""Test the DHCP discovery integration."""
import threading
from unittest.mock import patch

from scapy.error import Scapy_Exception
from scapy.layers.dhcp import DHCP
from scapy.layers.l2 import Ether

from homeassistant.components import dhcp
from homeassistant.components.device_tracker.const import (
    ATTR_HOST_NAME,
    ATTR_IP,
    ATTR_MAC,
    ATTR_SOURCE_TYPE,
    SOURCE_TYPE_ROUTER,
)
from homeassistant.const import (
    EVENT_HOMEASSISTANT_STARTED,
    EVENT_HOMEASSISTANT_STOP,
    STATE_HOME,
    STATE_NOT_HOME,
)
from homeassistant.setup import async_setup_component

from tests.common import mock_coro

# connect b8:b7:f1:6d:b5:33 192.168.210.56
RAW_DHCP_REQUEST = (
    b"\xff\xff\xff\xff\xff\xff\xb8\xb7\xf1m\xb53\x08\x00E\x00\x01P\x06E"
    b"\x00\x00\xff\x11\xb4X\x00\x00\x00\x00\xff\xff\xff\xff\x00D\x00C\x01<"
    b"\x0b\x14\x01\x01\x06\x00jmjV\x00\x00\x00\x00\x00\x00\x00\x00\x00\x00"
    b"\x00\x00\x00\x00\x00\x00\x00\x00\x00\x00\xb8\xb7\xf1m\xb53\x00\x00\x00\x00"
    b"\x00\x00\x00\x00\x00\x00\x00\x00\x00\x00\x00\x00\x00\x00\x00\x00"
    b"\x00\x00\x00\x00\x00\x00\x00\x00\x00\x00\x00\x00\x00\x00\x00\x00"
    b"\x00\x00\x00\x00\x00\x00\x00\x00\x00\x00\x00\x00\x00\x00\x00\x00"
    b"\x00\x00\x00\x00\x00\x00\x00\x00\x00\x00\x00\x00\x00\x00\x00\x00"
    b"\x00\x00\x00\x00\x00\x00\x00\x00\x00\x00\x00\x00\x00\x00\x00\x00"
    b"\x00\x00\x00\x00\x00\x00\x00\x00\x00\x00\x00\x00\x00\x00\x00\x00"
    b"\x00\x00\x00\x00\x00\x00\x00\x00\x00\x00\x00\x00\x00\x00\x00\x00"
    b"\x00\x00\x00\x00\x00\x00\x00\x00\x00\x00\x00\x00\x00\x00\x00\x00"
    b"\x00\x00\x00\x00\x00\x00\x00\x00\x00\x00\x00\x00\x00\x00\x00\x00"
    b"\x00\x00\x00\x00\x00\x00\x00\x00\x00\x00\x00\x00\x00\x00\x00\x00"
    b"\x00\x00\x00\x00\x00\x00\x00\x00\x00\x00\x00\x00\x00\x00\x00\x00"
    b"\x00\x00\x00\x00\x00\x00\x00\x00\x00\x00\x00\x00\x00\x00\x00\x00"
    b"\x00\x00\x00\x00\x00\x00c\x82Sc5\x01\x039\x02\x05\xdc2\x04\xc0\xa8\xd286"
    b"\x04\xc0\xa8\xd0\x017\x04\x01\x03\x1c\x06\x0c\x07connect\xff\x00\x00\x00"
    b"\x00\x00\x00\x00\x00\x00\x00\x00\x00\x00\x00\x00\x00\x00\x00\x00"
    b"\x00\x00\x00\x00\x00\x00\x00\x00\x00\x00\x00\x00\x00\x00"
)


async def test_dhcp_match_hostname_and_macaddress(hass):
    """Test matching based on hostname and macaddress."""
    dhcp_watcher = dhcp.DHCPWatcher(
        hass,
        {},
        [{"domain": "mock-domain", "hostname": "connect", "macaddress": "B8B7F1*"}],
    )

    packet = Ether(RAW_DHCP_REQUEST)

    with patch.object(
        hass.config_entries.flow, "async_init", return_value=mock_coro()
    ) as mock_init:
        dhcp_watcher.handle_dhcp_packet(packet)
        # Ensure no change is ignored
        dhcp_watcher.handle_dhcp_packet(packet)

    assert len(mock_init.mock_calls) == 1
    assert mock_init.mock_calls[0][1][0] == "mock-domain"
    assert mock_init.mock_calls[0][2]["context"] == {"source": "dhcp"}
    assert mock_init.mock_calls[0][2]["data"] == {
        dhcp.IP_ADDRESS: "192.168.210.56",
        dhcp.HOSTNAME: "connect",
        dhcp.MAC_ADDRESS: "b8b7f16db533",
    }


async def test_dhcp_match_hostname(hass):
    """Test matching based on hostname only."""
    dhcp_watcher = dhcp.DHCPWatcher(
        hass, {}, [{"domain": "mock-domain", "hostname": "connect"}]
    )

    packet = Ether(RAW_DHCP_REQUEST)

    with patch.object(
        hass.config_entries.flow, "async_init", return_value=mock_coro()
    ) as mock_init:
        dhcp_watcher.handle_dhcp_packet(packet)

    assert len(mock_init.mock_calls) == 1
    assert mock_init.mock_calls[0][1][0] == "mock-domain"
    assert mock_init.mock_calls[0][2]["context"] == {"source": "dhcp"}
    assert mock_init.mock_calls[0][2]["data"] == {
        dhcp.IP_ADDRESS: "192.168.210.56",
        dhcp.HOSTNAME: "connect",
        dhcp.MAC_ADDRESS: "b8b7f16db533",
    }


async def test_dhcp_match_macaddress(hass):
    """Test matching based on macaddress only."""
    dhcp_watcher = dhcp.DHCPWatcher(
        hass, {}, [{"domain": "mock-domain", "macaddress": "B8B7F1*"}]
    )

    packet = Ether(RAW_DHCP_REQUEST)

    with patch.object(
        hass.config_entries.flow, "async_init", return_value=mock_coro()
    ) as mock_init:
        dhcp_watcher.handle_dhcp_packet(packet)

    assert len(mock_init.mock_calls) == 1
    assert mock_init.mock_calls[0][1][0] == "mock-domain"
    assert mock_init.mock_calls[0][2]["context"] == {"source": "dhcp"}
    assert mock_init.mock_calls[0][2]["data"] == {
        dhcp.IP_ADDRESS: "192.168.210.56",
        dhcp.HOSTNAME: "connect",
        dhcp.MAC_ADDRESS: "b8b7f16db533",
    }


async def test_dhcp_nomatch(hass):
    """Test not matching based on macaddress only."""
    dhcp_watcher = dhcp.DHCPWatcher(
        hass, {}, [{"domain": "mock-domain", "macaddress": "ABC123*"}]
    )

    packet = Ether(RAW_DHCP_REQUEST)

    with patch.object(
        hass.config_entries.flow, "async_init", return_value=mock_coro()
    ) as mock_init:
        dhcp_watcher.handle_dhcp_packet(packet)

    assert len(mock_init.mock_calls) == 0


async def test_dhcp_nomatch_hostname(hass):
    """Test not matching based on hostname only."""
    dhcp_watcher = dhcp.DHCPWatcher(
        hass, {}, [{"domain": "mock-domain", "hostname": "nomatch*"}]
    )

    packet = Ether(RAW_DHCP_REQUEST)

    with patch.object(
        hass.config_entries.flow, "async_init", return_value=mock_coro()
    ) as mock_init:
        dhcp_watcher.handle_dhcp_packet(packet)

    assert len(mock_init.mock_calls) == 0


async def test_dhcp_nomatch_non_dhcp_packet(hass):
    """Test matching does not throw on a non-dhcp packet."""
    dhcp_watcher = dhcp.DHCPWatcher(
        hass, {}, [{"domain": "mock-domain", "hostname": "nomatch*"}]
    )

    packet = Ether(b"")

    with patch.object(
        hass.config_entries.flow, "async_init", return_value=mock_coro()
    ) as mock_init:
        dhcp_watcher.handle_dhcp_packet(packet)

    assert len(mock_init.mock_calls) == 0


async def test_dhcp_nomatch_non_dhcp_request_packet(hass):
    """Test nothing happens with the wrong message-type."""
    dhcp_watcher = dhcp.DHCPWatcher(
        hass, {}, [{"domain": "mock-domain", "hostname": "nomatch*"}]
    )

    packet = Ether(RAW_DHCP_REQUEST)

    packet[DHCP].options = [
        ("message-type", 4),
        ("max_dhcp_size", 1500),
        ("requested_addr", "192.168.210.56"),
        ("server_id", "192.168.208.1"),
        ("param_req_list", [1, 3, 28, 6]),
        ("hostname", b"connect"),
    ]

    with patch.object(
        hass.config_entries.flow, "async_init", return_value=mock_coro()
    ) as mock_init:
        dhcp_watcher.handle_dhcp_packet(packet)

    assert len(mock_init.mock_calls) == 0


async def test_dhcp_invalid_hostname(hass):
    """Test we ignore invalid hostnames."""
    dhcp_watcher = dhcp.DHCPWatcher(
        hass, {}, [{"domain": "mock-domain", "hostname": "nomatch*"}]
    )

    packet = Ether(RAW_DHCP_REQUEST)

    packet[DHCP].options = [
        ("message-type", 3),
        ("max_dhcp_size", 1500),
        ("requested_addr", "192.168.210.56"),
        ("server_id", "192.168.208.1"),
        ("param_req_list", [1, 3, 28, 6]),
        ("hostname", "connect"),
    ]

    with patch.object(
        hass.config_entries.flow, "async_init", return_value=mock_coro()
    ) as mock_init:
        dhcp_watcher.handle_dhcp_packet(packet)

    assert len(mock_init.mock_calls) == 0


async def test_dhcp_missing_hostname(hass):
    """Test we ignore missing hostnames."""
    dhcp_watcher = dhcp.DHCPWatcher(
        hass, {}, [{"domain": "mock-domain", "hostname": "nomatch*"}]
    )

    packet = Ether(RAW_DHCP_REQUEST)

    packet[DHCP].options = [
        ("message-type", 3),
        ("max_dhcp_size", 1500),
        ("requested_addr", "192.168.210.56"),
        ("server_id", "192.168.208.1"),
        ("param_req_list", [1, 3, 28, 6]),
        ("hostname", None),
    ]

    with patch.object(
        hass.config_entries.flow, "async_init", return_value=mock_coro()
    ) as mock_init:
        dhcp_watcher.handle_dhcp_packet(packet)

    assert len(mock_init.mock_calls) == 0


async def test_dhcp_invalid_option(hass):
    """Test we ignore invalid hostname option."""
    dhcp_watcher = dhcp.DHCPWatcher(
        hass, {}, [{"domain": "mock-domain", "hostname": "nomatch*"}]
    )

    packet = Ether(RAW_DHCP_REQUEST)

    packet[DHCP].options = [
        ("message-type", 3),
        ("max_dhcp_size", 1500),
        ("requested_addr", "192.168.208.55"),
        ("server_id", "192.168.208.1"),
        ("param_req_list", [1, 3, 28, 6]),
        ("hostname"),
    ]

    with patch.object(
        hass.config_entries.flow, "async_init", return_value=mock_coro()
    ) as mock_init:
        dhcp_watcher.handle_dhcp_packet(packet)

    assert len(mock_init.mock_calls) == 0


async def test_setup_and_stop(hass):
    """Test we can setup and stop."""

    assert await async_setup_component(
        hass,
        dhcp.DOMAIN,
        {},
    )
    await hass.async_block_till_done()

<<<<<<< HEAD
    hass.bus.async_fire(EVENT_HOMEASSISTANT_STARTED)
    await hass.async_block_till_done()

    hass.bus.async_fire(EVENT_HOMEASSISTANT_STOP)
    await hass.async_block_till_done()
=======
    with patch("homeassistant.components.dhcp.AsyncSniffer.start") as start_call:
        hass.bus.async_fire(EVENT_HOMEASSISTANT_STARTED)
        await hass.async_block_till_done()

    hass.bus.async_fire(EVENT_HOMEASSISTANT_STOP)
    await hass.async_block_till_done()

    start_call.assert_called_once()
>>>>>>> ef8ee382


async def test_setup_fails_as_root(hass, caplog):
    """Test we handle sniff setup failing as root."""

    assert await async_setup_component(
        hass,
        dhcp.DOMAIN,
        {},
    )
    await hass.async_block_till_done()

    wait_event = threading.Event()

    with patch("os.geteuid", return_value=0), patch(
        "homeassistant.components.dhcp.AsyncSniffer.start", side_effect=Scapy_Exception
    ):
        hass.bus.async_fire(EVENT_HOMEASSISTANT_STARTED)
        await hass.async_block_till_done()

    hass.bus.async_fire(EVENT_HOMEASSISTANT_STOP)
    await hass.async_block_till_done()
    wait_event.set()
    assert "Cannot watch for dhcp packets" in caplog.text


async def test_setup_fails_non_root(hass, caplog):
    """Test we handle sniff setup failing as non-root."""

    assert await async_setup_component(
        hass,
        dhcp.DOMAIN,
        {},
    )
    await hass.async_block_till_done()

    wait_event = threading.Event()

    with patch("os.geteuid", return_value=10), patch(
        "homeassistant.components.dhcp.AsyncSniffer.start", side_effect=Scapy_Exception
    ):
        hass.bus.async_fire(EVENT_HOMEASSISTANT_STARTED)
        await hass.async_block_till_done()

    hass.bus.async_fire(EVENT_HOMEASSISTANT_STOP)
    await hass.async_block_till_done()
    wait_event.set()
    assert "Cannot watch for dhcp packets without root or CAP_NET_RAW" in caplog.text


async def test_device_tracker_hostname_and_macaddress_exists_before_start(hass):
    """Test matching based on hostname and macaddress before start."""
    hass.states.async_set(
        "device_tracker.august_connect",
        STATE_HOME,
        {
            ATTR_HOST_NAME: "connect",
            ATTR_IP: "192.168.210.56",
            ATTR_SOURCE_TYPE: SOURCE_TYPE_ROUTER,
            ATTR_MAC: "B8:B7:F1:6D:B5:33",
        },
    )

    with patch.object(
        hass.config_entries.flow, "async_init", return_value=mock_coro()
    ) as mock_init:
        device_tracker_watcher = dhcp.DeviceTrackerWatcher(
            hass,
            {},
            [{"domain": "mock-domain", "hostname": "connect", "macaddress": "B8B7F1*"}],
        )
        await device_tracker_watcher.async_start()
        await hass.async_block_till_done()
        await device_tracker_watcher.async_stop()
        await hass.async_block_till_done()

    assert len(mock_init.mock_calls) == 1
    assert mock_init.mock_calls[0][1][0] == "mock-domain"
    assert mock_init.mock_calls[0][2]["context"] == {"source": "dhcp"}
    assert mock_init.mock_calls[0][2]["data"] == {
        dhcp.IP_ADDRESS: "192.168.210.56",
        dhcp.HOSTNAME: "connect",
        dhcp.MAC_ADDRESS: "b8b7f16db533",
    }


async def test_device_tracker_hostname_and_macaddress_after_start(hass):
    """Test matching based on hostname and macaddress after start."""

    with patch.object(
        hass.config_entries.flow, "async_init", return_value=mock_coro()
    ) as mock_init:
        device_tracker_watcher = dhcp.DeviceTrackerWatcher(
            hass,
            {},
            [{"domain": "mock-domain", "hostname": "connect", "macaddress": "B8B7F1*"}],
        )
        await device_tracker_watcher.async_start()
        await hass.async_block_till_done()
        hass.states.async_set(
            "device_tracker.august_connect",
            STATE_HOME,
            {
                ATTR_HOST_NAME: "connect",
                ATTR_IP: "192.168.210.56",
                ATTR_SOURCE_TYPE: SOURCE_TYPE_ROUTER,
                ATTR_MAC: "B8:B7:F1:6D:B5:33",
            },
        )
        await hass.async_block_till_done()
        await device_tracker_watcher.async_stop()
        await hass.async_block_till_done()

    assert len(mock_init.mock_calls) == 1
    assert mock_init.mock_calls[0][1][0] == "mock-domain"
    assert mock_init.mock_calls[0][2]["context"] == {"source": "dhcp"}
    assert mock_init.mock_calls[0][2]["data"] == {
        dhcp.IP_ADDRESS: "192.168.210.56",
        dhcp.HOSTNAME: "connect",
        dhcp.MAC_ADDRESS: "b8b7f16db533",
    }


async def test_device_tracker_hostname_and_macaddress_after_start_not_home(hass):
    """Test matching based on hostname and macaddress after start but not home."""

    with patch.object(
        hass.config_entries.flow, "async_init", return_value=mock_coro()
    ) as mock_init:
        device_tracker_watcher = dhcp.DeviceTrackerWatcher(
            hass,
            {},
            [{"domain": "mock-domain", "hostname": "connect", "macaddress": "B8B7F1*"}],
        )
        await device_tracker_watcher.async_start()
        await hass.async_block_till_done()
        hass.states.async_set(
            "device_tracker.august_connect",
            STATE_NOT_HOME,
            {
                ATTR_HOST_NAME: "connect",
                ATTR_IP: "192.168.210.56",
                ATTR_SOURCE_TYPE: SOURCE_TYPE_ROUTER,
                ATTR_MAC: "B8:B7:F1:6D:B5:33",
            },
        )
        await hass.async_block_till_done()
        await device_tracker_watcher.async_stop()
        await hass.async_block_till_done()

    assert len(mock_init.mock_calls) == 0


async def test_device_tracker_hostname_and_macaddress_after_start_not_router(hass):
    """Test matching based on hostname and macaddress after start but not router."""

    with patch.object(
        hass.config_entries.flow, "async_init", return_value=mock_coro()
    ) as mock_init:
        device_tracker_watcher = dhcp.DeviceTrackerWatcher(
            hass,
            {},
            [{"domain": "mock-domain", "hostname": "connect", "macaddress": "B8B7F1*"}],
        )
        await device_tracker_watcher.async_start()
        await hass.async_block_till_done()
        hass.states.async_set(
            "device_tracker.august_connect",
            STATE_HOME,
            {
                ATTR_HOST_NAME: "connect",
                ATTR_IP: "192.168.210.56",
                ATTR_SOURCE_TYPE: "something_else",
                ATTR_MAC: "B8:B7:F1:6D:B5:33",
            },
        )
        await hass.async_block_till_done()
        await device_tracker_watcher.async_stop()
        await hass.async_block_till_done()

    assert len(mock_init.mock_calls) == 0


async def test_device_tracker_hostname_and_macaddress_after_start_hostname_missing(
    hass,
):
    """Test matching based on hostname and macaddress after start but missing hostname."""

    with patch.object(
        hass.config_entries.flow, "async_init", return_value=mock_coro()
    ) as mock_init:
        device_tracker_watcher = dhcp.DeviceTrackerWatcher(
            hass,
            {},
            [{"domain": "mock-domain", "hostname": "connect", "macaddress": "B8B7F1*"}],
        )
        await device_tracker_watcher.async_start()
        await hass.async_block_till_done()
        hass.states.async_set(
            "device_tracker.august_connect",
            STATE_HOME,
            {
                ATTR_IP: "192.168.210.56",
                ATTR_SOURCE_TYPE: SOURCE_TYPE_ROUTER,
                ATTR_MAC: "B8:B7:F1:6D:B5:33",
            },
        )
        await hass.async_block_till_done()
        await device_tracker_watcher.async_stop()
        await hass.async_block_till_done()

    assert len(mock_init.mock_calls) == 0


async def test_device_tracker_ignore_self_assigned_ips_before_start(hass):
    """Test matching ignores self assigned ip address."""
    hass.states.async_set(
        "device_tracker.august_connect",
        STATE_HOME,
        {
            ATTR_HOST_NAME: "connect",
            ATTR_IP: "169.254.210.56",
            ATTR_SOURCE_TYPE: SOURCE_TYPE_ROUTER,
            ATTR_MAC: "B8:B7:F1:6D:B5:33",
        },
    )

    with patch.object(
        hass.config_entries.flow, "async_init", return_value=mock_coro()
    ) as mock_init:
        device_tracker_watcher = dhcp.DeviceTrackerWatcher(
            hass,
            {},
            [{"domain": "mock-domain", "hostname": "connect", "macaddress": "B8B7F1*"}],
        )
        await device_tracker_watcher.async_start()
        await hass.async_block_till_done()
        await device_tracker_watcher.async_stop()
        await hass.async_block_till_done()

    assert len(mock_init.mock_calls) == 0<|MERGE_RESOLUTION|>--- conflicted
+++ resolved
@@ -280,22 +280,14 @@
     )
     await hass.async_block_till_done()
 
-<<<<<<< HEAD
-    hass.bus.async_fire(EVENT_HOMEASSISTANT_STARTED)
-    await hass.async_block_till_done()
+    with patch("homeassistant.components.dhcp.AsyncSniffer.start") as start_call:
+        hass.bus.async_fire(EVENT_HOMEASSISTANT_STARTED)
+        await hass.async_block_till_done()
 
     hass.bus.async_fire(EVENT_HOMEASSISTANT_STOP)
     await hass.async_block_till_done()
-=======
-    with patch("homeassistant.components.dhcp.AsyncSniffer.start") as start_call:
-        hass.bus.async_fire(EVENT_HOMEASSISTANT_STARTED)
-        await hass.async_block_till_done()
-
-    hass.bus.async_fire(EVENT_HOMEASSISTANT_STOP)
-    await hass.async_block_till_done()
 
     start_call.assert_called_once()
->>>>>>> ef8ee382
 
 
 async def test_setup_fails_as_root(hass, caplog):
