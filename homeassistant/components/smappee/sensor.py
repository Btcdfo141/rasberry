"""Support for monitoring a Smappee energy sensor."""
from datetime import timedelta
import logging

<<<<<<< HEAD
from homeassistant.const import ENERGY_KILO_WATT_HOUR, POWER_WATT, UNIT_PERCENTAGE
=======
from homeassistant.const import ENERGY_KILO_WATT_HOUR, POWER_WATT, VOLUME_CUBIC_METERS
>>>>>>> 54883892
from homeassistant.helpers.entity import Entity

from . import DATA_SMAPPEE

_LOGGER = logging.getLogger(__name__)

SENSOR_PREFIX = "Smappee"
SENSOR_TYPES = {
    "solar": ["Solar", "mdi:white-balance-sunny", "local", POWER_WATT, "solar"],
    "active_power": [
        "Active Power",
        "mdi:power-plug",
        "local",
        POWER_WATT,
        "active_power",
    ],
    "current": ["Current", "mdi:gauge", "local", "A", "current"],
    "voltage": ["Voltage", "mdi:gauge", "local", "V", "voltage"],
    "active_cosfi": [
        "Power Factor",
        "mdi:gauge",
        "local",
        UNIT_PERCENTAGE,
        "active_cosfi",
    ],
    "alwayson_today": [
        "Always On Today",
        "mdi:gauge",
        "remote",
        ENERGY_KILO_WATT_HOUR,
        "alwaysOn",
    ],
    "solar_today": [
        "Solar Today",
        "mdi:white-balance-sunny",
        "remote",
        ENERGY_KILO_WATT_HOUR,
        "solar",
    ],
    "power_today": [
        "Power Today",
        "mdi:power-plug",
        "remote",
        ENERGY_KILO_WATT_HOUR,
        "consumption",
    ],
    "water_sensor_1": [
        "Water Sensor 1",
        "mdi:water",
        "water",
        VOLUME_CUBIC_METERS,
        "value1",
    ],
    "water_sensor_2": [
        "Water Sensor 2",
        "mdi:water",
        "water",
        VOLUME_CUBIC_METERS,
        "value2",
    ],
    "water_sensor_temperature": [
        "Water Sensor Temperature",
        "mdi:temperature-celsius",
        "water",
        "°",
        "temperature",
    ],
    "water_sensor_humidity": [
        "Water Sensor Humidity",
        "mdi:water-percent",
        "water",
        UNIT_PERCENTAGE,
        "humidity",
    ],
    "water_sensor_battery": [
        "Water Sensor Battery",
        "mdi:battery",
        "water",
        UNIT_PERCENTAGE,
        "battery",
    ],
}

SCAN_INTERVAL = timedelta(seconds=30)


def setup_platform(hass, config, add_entities, discovery_info=None):
    """Set up the Smappee sensor."""
    smappee = hass.data[DATA_SMAPPEE]

    dev = []
    if smappee.is_remote_active:
        for location_id in smappee.locations.keys():
            for sensor in SENSOR_TYPES:
                if "remote" in SENSOR_TYPES[sensor]:
                    dev.append(
                        SmappeeSensor(
                            smappee, location_id, sensor, SENSOR_TYPES[sensor]
                        )
                    )
                elif "water" in SENSOR_TYPES[sensor]:
                    for items in smappee.info[location_id].get("sensors"):
                        dev.append(
                            SmappeeSensor(
                                smappee,
                                location_id,
                                "{}:{}".format(sensor, items.get("id")),
                                SENSOR_TYPES[sensor],
                            )
                        )

    if smappee.is_local_active:
        if smappee.is_remote_active:
            location_keys = smappee.locations.keys()
        else:
            location_keys = [None]
        for location_id in location_keys:
            for sensor in SENSOR_TYPES:
                if "local" in SENSOR_TYPES[sensor]:
                    dev.append(
                        SmappeeSensor(
                            smappee, location_id, sensor, SENSOR_TYPES[sensor]
                        )
                    )

    add_entities(dev, True)


class SmappeeSensor(Entity):
    """Implementation of a Smappee sensor."""

    def __init__(self, smappee, location_id, sensor, attributes):
        """Initialize the Smappee sensor."""
        self._smappee = smappee
        self._location_id = location_id
        self._attributes = attributes
        self._sensor = sensor
        self.data = None
        self._state = None
        self._name = self._attributes[0]
        self._icon = self._attributes[1]
        self._type = self._attributes[2]
        self._unit_of_measurement = self._attributes[3]
        self._smappe_name = self._attributes[4]

    @property
    def name(self):
        """Return the name of the sensor."""
        if self._location_id:
            location_name = self._smappee.locations[self._location_id]
        else:
            location_name = "Local"

        return f"{SENSOR_PREFIX} {location_name} {self._name}"

    @property
    def icon(self):
        """Icon to use in the frontend."""
        return self._icon

    @property
    def state(self):
        """Return the state of the sensor."""
        return self._state

    @property
    def unit_of_measurement(self):
        """Return the unit of measurement of this entity, if any."""
        return self._unit_of_measurement

    @property
    def device_state_attributes(self):
        """Return the state attributes of the device."""
        attr = {}
        if self._location_id:
            attr["Location Id"] = self._location_id
            attr["Location Name"] = self._smappee.locations[self._location_id]
        return attr

    def update(self):
        """Get the latest data from Smappee and update the state."""
        self._smappee.update()

        if self._sensor in ["alwayson_today", "solar_today", "power_today"]:
            data = self._smappee.consumption[self._location_id]
            if data:
                consumption = data.get("consumptions")[-1]
                _LOGGER.debug("%s %s", self._sensor, consumption)
                value = consumption.get(self._smappe_name)
                self._state = round(value / 1000, 2)
        elif self._sensor == "active_cosfi":
            cosfi = self._smappee.active_cosfi()
            _LOGGER.debug("%s %s", self._sensor, cosfi)
            if cosfi:
                self._state = round(cosfi, 2)
        elif self._sensor == "current":
            current = self._smappee.active_current()
            _LOGGER.debug("%s %s", self._sensor, current)
            if current:
                self._state = round(current, 2)
        elif self._sensor == "voltage":
            voltage = self._smappee.active_voltage()
            _LOGGER.debug("%s %s", self._sensor, voltage)
            if voltage:
                self._state = round(voltage, 3)
        elif self._sensor == "active_power":
            data = self._smappee.instantaneous
            _LOGGER.debug("%s %s", self._sensor, data)
            if data:
                value1 = [
                    float(i["value"])
                    for i in data
                    if i["key"].endswith("phase0ActivePower")
                ]
                value2 = [
                    float(i["value"])
                    for i in data
                    if i["key"].endswith("phase1ActivePower")
                ]
                value3 = [
                    float(i["value"])
                    for i in data
                    if i["key"].endswith("phase2ActivePower")
                ]
                active_power = sum(value1 + value2 + value3) / 1000
                self._state = round(active_power, 2)
        elif self._sensor == "solar":
            data = self._smappee.instantaneous
            _LOGGER.debug("%s %s", self._sensor, data)
            if data:
                value1 = [
                    float(i["value"])
                    for i in data
                    if i["key"].endswith("phase3ActivePower")
                ]
                value2 = [
                    float(i["value"])
                    for i in data
                    if i["key"].endswith("phase4ActivePower")
                ]
                value3 = [
                    float(i["value"])
                    for i in data
                    if i["key"].endswith("phase5ActivePower")
                ]
                power = sum(value1 + value2 + value3) / 1000
                self._state = round(power, 2)
        elif self._type == "water":
            sensor_name, sensor_id = self._sensor.split(":")
            data = self._smappee.sensor_consumption[self._location_id].get(
                int(sensor_id)
            )
            if data:
                tempdata = data.get("records")
                if tempdata:
                    consumption = tempdata[-1]
                    _LOGGER.debug("%s (%s) %s", sensor_name, sensor_id, consumption)
                    value = consumption.get(self._smappe_name)
                    self._state = value<|MERGE_RESOLUTION|>--- conflicted
+++ resolved
@@ -2,11 +2,12 @@
 from datetime import timedelta
 import logging
 
-<<<<<<< HEAD
-from homeassistant.const import ENERGY_KILO_WATT_HOUR, POWER_WATT, UNIT_PERCENTAGE
-=======
-from homeassistant.const import ENERGY_KILO_WATT_HOUR, POWER_WATT, VOLUME_CUBIC_METERS
->>>>>>> 54883892
+from homeassistant.const import (
+    ENERGY_KILO_WATT_HOUR,
+    POWER_WATT,
+    UNIT_PERCENTAGE,
+    VOLUME_CUBIC_METERS,
+)
 from homeassistant.helpers.entity import Entity
 
 from . import DATA_SMAPPEE
