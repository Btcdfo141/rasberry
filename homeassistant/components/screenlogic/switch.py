--- conflicted
+++ resolved
@@ -6,33 +6,21 @@
 from homeassistant.components.switch import SwitchEntity
 
 from . import ScreenLogicCircuitEntity
-<<<<<<< HEAD
-from .const import DOMAIN, LIGHT_CIRCUITS
-=======
 from .const import DOMAIN, LIGHT_CIRCUIT_FUNCTIONS
->>>>>>> cb087fd7
 
 _LOGGER = logging.getLogger(__name__)
 
 
 async def async_setup_entry(hass, config_entry, async_add_entities):
     """Set up entry."""
-<<<<<<< HEAD
-    coordinator = hass.data[DOMAIN][config_entry.entry_id]["coordinator"]
-=======
     coordinator = hass.data[DOMAIN][config_entry.entry_id]
->>>>>>> cb087fd7
     async_add_entities(
         [
             ScreenLogicSwitch(
                 coordinator, circuit_num, circuit["name"] not in GENERIC_CIRCUIT_NAMES
             )
             for circuit_num, circuit in coordinator.data[SL_DATA.KEY_CIRCUITS].items()
-<<<<<<< HEAD
-            if circuit["function"] not in LIGHT_CIRCUITS
-=======
             if circuit["function"] not in LIGHT_CIRCUIT_FUNCTIONS
->>>>>>> cb087fd7
         ]
     )
 
