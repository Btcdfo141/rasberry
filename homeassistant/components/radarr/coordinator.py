--- conflicted
+++ resolved
@@ -5,11 +5,14 @@
 from datetime import timedelta
 from typing import Generic, TypeVar, Union, cast
 
-<<<<<<< HEAD
-from aiopyarr import Health, RadarrQueue, RootFolder, SystemStatus, exceptions
-=======
-from aiopyarr import Health, RadarrMovie, RootFolder, SystemStatus, exceptions
->>>>>>> fca8586f
+from aiopyarr import (
+    Health,
+    RadarrMovie,
+    RadarrQueue,
+    RootFolder,
+    SystemStatus,
+    exceptions,
+)
 from aiopyarr.models.host_configuration import PyArrHostConfiguration
 from aiopyarr.radarr_client import RadarrClient
 
@@ -20,11 +23,9 @@
 
 from .const import DEFAULT_MAX_RECORDS, DOMAIN, LOGGER
 
-<<<<<<< HEAD
-T = TypeVar("T", SystemStatus, list[RootFolder], list[Health], int, RadarrQueue)
-=======
-T = TypeVar("T", bound=Union[SystemStatus, list[RootFolder], list[Health], int])
->>>>>>> fca8586f
+T = TypeVar(
+    "T", bound=Union[SystemStatus, list[RootFolder], list[Health], int, RadarrQueue]
+)
 
 
 class RadarrDataUpdateCoordinator(DataUpdateCoordinator[T], Generic[T]):
@@ -95,8 +96,7 @@
 
     async def _fetch_data(self) -> int:
         """Fetch the movies data."""
-<<<<<<< HEAD
-        return len(cast(list, await self.api_client.async_get_movies()))
+        return len(cast(list[RadarrMovie], await self.api_client.async_get_movies()))
 
 
 class QueueDataUpdateCoordinator(RadarrDataUpdateCoordinator):
@@ -104,7 +104,4 @@
 
     async def _fetch_data(self) -> RadarrQueue:
         """Fetch the movies in queue."""
-        return await self.api_client.async_get_queue(page_size=DEFAULT_MAX_RECORDS)
-=======
-        return len(cast(list[RadarrMovie], await self.api_client.async_get_movies()))
->>>>>>> fca8586f
+        return await self.api_client.async_get_queue(page_size=DEFAULT_MAX_RECORDS)