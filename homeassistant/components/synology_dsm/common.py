--- conflicted
+++ resolved
@@ -186,11 +186,7 @@
 
         if not self._with_photos:
             LOGGER.debug(
-<<<<<<< HEAD
-                "Disable photos api from being updatedf or '%s'", self._entry.unique_id
-=======
                 "Disable photos api from being updated or '%s'", self._entry.unique_id
->>>>>>> 3cd9aec8
             )
             self.dsm.reset(self.photos)
             self.photos = None
