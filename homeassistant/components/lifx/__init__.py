--- conflicted
+++ resolved
@@ -20,11 +20,7 @@
     EVENT_HOMEASSISTANT_STARTED,
     Platform,
 )
-<<<<<<< HEAD
-from homeassistant.core import HomeAssistant, callback
-=======
 from homeassistant.core import CALLBACK_TYPE, HomeAssistant, callback
->>>>>>> 29384552
 from homeassistant.exceptions import ConfigEntryNotReady
 import homeassistant.helpers.config_validation as cv
 from homeassistant.helpers.event import async_call_later, async_track_time_interval
@@ -65,10 +61,7 @@
 
 PLATFORMS = [Platform.LIGHT]
 DISCOVERY_INTERVAL = timedelta(minutes=15)
-<<<<<<< HEAD
-=======
 MIGRATION_INTERVAL = timedelta(minutes=5)
->>>>>>> 29384552
 
 DISCOVERY_COOLDOWN = 5
 _LOGGER = logging.getLogger(__name__)
@@ -78,11 +71,7 @@
     hass: HomeAssistant,
     legacy_entry: ConfigEntry,
     discovered_devices: Iterable[Light],
-<<<<<<< HEAD
-) -> None:
-=======
 ) -> bool:
->>>>>>> 29384552
     """Migrate config entries."""
     existing_serials = {
         entry.unique_id
@@ -99,16 +88,7 @@
             "Migration in progress, waiting to discover %s device(s)",
             missing_discovery_count,
         )
-<<<<<<< HEAD
-        return
-
-    _LOGGER.debug(
-        "Migration successful, removing legacy entry %s", legacy_entry.entry_id
-    )
-    await hass.config_entries.async_remove(legacy_entry.entry_id)
-=======
         return False
->>>>>>> 29384552
 
     _LOGGER.debug(
         "Migration successful, removing legacy entry %s", legacy_entry.entry_id
@@ -116,19 +96,6 @@
     await hass.config_entries.async_remove(legacy_entry.entry_id)
     return True
 
-<<<<<<< HEAD
-async def async_setup(hass: HomeAssistant, config: ConfigType) -> bool:
-    """Set up the LIFX component."""
-    hass.data[DOMAIN] = {}
-    discovery_lock = asyncio.Lock()
-
-    async def _async_discovery(*_: Any) -> None:
-        async with discovery_lock:
-            if discovered := await async_discover_devices(hass):
-                if legacy_entry := async_get_legacy_entry(hass):
-                    await async_legacy_migration(hass, legacy_entry, discovered)
-                async_trigger_discovery(hass, discovered)
-=======
 
 class LIFXDiscoveryManager:
     """Manage discovery and migration."""
@@ -186,7 +153,6 @@
     hass.data[DOMAIN] = {}
     migrating = bool(async_get_legacy_entry(hass))
     discovery_manager = LIFXDiscoveryManager(hass, migrating)
->>>>>>> 29384552
 
     @callback
     def _async_delayed_discovery(now: datetime) -> None:
@@ -194,27 +160,17 @@
 
         We do not want the discovery task to block startup.
         """
-<<<<<<< HEAD
-        asyncio.create_task(_async_discovery())
-=======
         asyncio.create_task(discovery_manager.async_discovery())
->>>>>>> 29384552
 
     # Let the system settle a bit before starting discovery
     # to reduce the risk we miss devices because the event
     # loop is blocked at startup.
-<<<<<<< HEAD
-    async_call_later(hass, DISCOVERY_COOLDOWN, _async_delayed_discovery)
-    hass.bus.async_listen_once(EVENT_HOMEASSISTANT_STARTED, _async_discovery)
-    async_track_time_interval(hass, _async_discovery, DISCOVERY_INTERVAL)
-=======
     discovery_manager.async_setup_discovery_interval()
     async_call_later(hass, DISCOVERY_COOLDOWN, _async_delayed_discovery)
     hass.bus.async_listen_once(
         EVENT_HOMEASSISTANT_STARTED, discovery_manager.async_discovery
     )
 
->>>>>>> 29384552
     return True
 
 
