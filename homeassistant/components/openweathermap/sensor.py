"""Support for the OpenWeatherMap (OWM) service."""
from datetime import timedelta
import logging

from pyowm import OWM
from pyowm.exceptions.api_call_error import APICallError
import voluptuous as vol

from homeassistant.components.sensor import PLATFORM_SCHEMA
from homeassistant.const import (
    ATTR_ATTRIBUTION,
    CONF_API_KEY,
    CONF_MONITORED_CONDITIONS,
    CONF_NAME,
    SPEED_METERS_PER_SECOND,
    TEMP_CELSIUS,
    TEMP_FAHRENHEIT,
<<<<<<< HEAD
    TIME_SECONDS,
    UNIT_PERCENTAGE,
=======
>>>>>>> 54883892
)
import homeassistant.helpers.config_validation as cv
from homeassistant.helpers.entity import Entity
from homeassistant.util import Throttle

_LOGGER = logging.getLogger(__name__)

ATTRIBUTION = "Data provided by OpenWeatherMap"

CONF_FORECAST = "forecast"
CONF_LANGUAGE = "language"

DEFAULT_NAME = "OWM"

MIN_TIME_BETWEEN_UPDATES = timedelta(seconds=120)

SENSOR_TYPES = {
    "weather": ["Condition", None],
    "temperature": ["Temperature", None],
    "wind_speed": ["Wind speed", SPEED_METERS_PER_SECOND],
    "wind_bearing": ["Wind bearing", "°"],
    "humidity": ["Humidity", UNIT_PERCENTAGE],
    "pressure": ["Pressure", "mbar"],
    "clouds": ["Cloud coverage", UNIT_PERCENTAGE],
    "rain": ["Rain", "mm"],
    "snow": ["Snow", "mm"],
    "weather_code": ["Weather code", None],
}

PLATFORM_SCHEMA = PLATFORM_SCHEMA.extend(
    {
        vol.Required(CONF_API_KEY): cv.string,
        vol.Optional(CONF_MONITORED_CONDITIONS, default=[]): vol.All(
            cv.ensure_list, [vol.In(SENSOR_TYPES)]
        ),
        vol.Optional(CONF_NAME, default=DEFAULT_NAME): cv.string,
        vol.Optional(CONF_FORECAST, default=False): cv.boolean,
        vol.Optional(CONF_LANGUAGE): cv.string,
    }
)


def setup_platform(hass, config, add_entities, discovery_info=None):
    """Set up the OpenWeatherMap sensor."""

    if None in (hass.config.latitude, hass.config.longitude):
        _LOGGER.error("Latitude or longitude not set in Home Assistant config")
        return

    SENSOR_TYPES["temperature"][1] = hass.config.units.temperature_unit

    name = config.get(CONF_NAME)
    forecast = config.get(CONF_FORECAST)
    language = config.get(CONF_LANGUAGE)
    if isinstance(language, str):
        language = language.lower()[:2]

    owm = OWM(API_key=config.get(CONF_API_KEY), language=language)

    if not owm:
        _LOGGER.error("Unable to connect to OpenWeatherMap")
        return

    data = WeatherData(owm, forecast, hass.config.latitude, hass.config.longitude)
    dev = []
    for variable in config[CONF_MONITORED_CONDITIONS]:
        dev.append(
            OpenWeatherMapSensor(name, data, variable, SENSOR_TYPES[variable][1])
        )

    if forecast:
        SENSOR_TYPES["forecast"] = ["Forecast", None]
        dev.append(
            OpenWeatherMapSensor(name, data, "forecast", SENSOR_TYPES["temperature"][1])
        )

    add_entities(dev, True)


class OpenWeatherMapSensor(Entity):
    """Implementation of an OpenWeatherMap sensor."""

    def __init__(self, name, weather_data, sensor_type, temp_unit):
        """Initialize the sensor."""
        self.client_name = name
        self._name = SENSOR_TYPES[sensor_type][0]
        self.owa_client = weather_data
        self.temp_unit = temp_unit
        self.type = sensor_type
        self._state = None
        self._unit_of_measurement = SENSOR_TYPES[sensor_type][1]

    @property
    def name(self):
        """Return the name of the sensor."""
        return f"{self.client_name} {self._name}"

    @property
    def state(self):
        """Return the state of the device."""
        return self._state

    @property
    def unit_of_measurement(self):
        """Return the unit of measurement of this entity, if any."""
        return self._unit_of_measurement

    @property
    def device_state_attributes(self):
        """Return the state attributes."""
        return {ATTR_ATTRIBUTION: ATTRIBUTION}

    def update(self):
        """Get the latest data from OWM and updates the states."""
        try:
            self.owa_client.update()
        except APICallError:
            _LOGGER.error("Error when calling API to update data")
            return

        data = self.owa_client.data
        fc_data = self.owa_client.fc_data

        if data is None:
            return

        try:
            if self.type == "weather":
                self._state = data.get_detailed_status()
            elif self.type == "temperature":
                if self.temp_unit == TEMP_CELSIUS:
                    self._state = round(data.get_temperature("celsius")["temp"], 1)
                elif self.temp_unit == TEMP_FAHRENHEIT:
                    self._state = round(data.get_temperature("fahrenheit")["temp"], 1)
                else:
                    self._state = round(data.get_temperature()["temp"], 1)
            elif self.type == "wind_speed":
                self._state = round(data.get_wind()["speed"], 1)
            elif self.type == "wind_bearing":
                self._state = round(data.get_wind()["deg"], 1)
            elif self.type == "humidity":
                self._state = round(data.get_humidity(), 1)
            elif self.type == "pressure":
                self._state = round(data.get_pressure()["press"], 0)
            elif self.type == "clouds":
                self._state = data.get_clouds()
            elif self.type == "rain":
                if data.get_rain():
                    self._state = round(data.get_rain()["3h"], 0)
                    self._unit_of_measurement = "mm"
                else:
                    self._state = "not raining"
                    self._unit_of_measurement = ""
            elif self.type == "snow":
                if data.get_snow():
                    self._state = round(data.get_snow(), 0)
                    self._unit_of_measurement = "mm"
                else:
                    self._state = "not snowing"
                    self._unit_of_measurement = ""
            elif self.type == "forecast":
                if fc_data is None:
                    return
                self._state = fc_data.get_weathers()[0].get_detailed_status()
            elif self.type == "weather_code":
                self._state = data.get_weather_code()
        except KeyError:
            self._state = None
            _LOGGER.warning("Condition is currently not available: %s", self.type)


class WeatherData:
    """Get the latest data from OpenWeatherMap."""

    def __init__(self, owm, forecast, latitude, longitude):
        """Initialize the data object."""
        self.owm = owm
        self.forecast = forecast
        self.latitude = latitude
        self.longitude = longitude
        self.data = None
        self.fc_data = None

    @Throttle(MIN_TIME_BETWEEN_UPDATES)
    def update(self):
        """Get the latest data from OpenWeatherMap."""
        try:
            obs = self.owm.weather_at_coords(self.latitude, self.longitude)
        except (APICallError, TypeError):
            _LOGGER.error("Error when calling API to get weather at coordinates")
            obs = None

        if obs is None:
            _LOGGER.warning("Failed to fetch data")
            return

        self.data = obs.get_weather()

        if self.forecast == 1:
            try:
                obs = self.owm.three_hours_forecast_at_coords(
                    self.latitude, self.longitude
                )
                self.fc_data = obs.get_forecast()
            except (ConnectionResetError, TypeError):
                _LOGGER.warning("Failed to fetch forecast")<|MERGE_RESOLUTION|>--- conflicted
+++ resolved
@@ -15,11 +15,7 @@
     SPEED_METERS_PER_SECOND,
     TEMP_CELSIUS,
     TEMP_FAHRENHEIT,
-<<<<<<< HEAD
-    TIME_SECONDS,
     UNIT_PERCENTAGE,
-=======
->>>>>>> 54883892
 )
 import homeassistant.helpers.config_validation as cv
 from homeassistant.helpers.entity import Entity
