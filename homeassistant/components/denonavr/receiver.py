"""Code to handle a DenonAVR receiver."""
import logging
from typing import Callable, Optional

from denonavr import DenonAVR
<<<<<<< HEAD
from denonavr.exceptions import AvrNetworkError, AvrTimoutError

from homeassistant.exceptions import ConfigEntryNotReady
=======
>>>>>>> dedc337a

_LOGGER = logging.getLogger(__name__)


class ConnectDenonAVR:
    """Class to async connect to a DenonAVR receiver."""

    def __init__(
        self,
        host: str,
        timeout: float,
        show_all_inputs: bool,
        zone2: bool,
        zone3: bool,
        async_client_getter: Callable,
        entry_state: Optional[str] = None,
    ):
        """Initialize the class."""
        self._async_client_getter = async_client_getter
        self._receiver = None
        self._host = host
        self._show_all_inputs = show_all_inputs
        self._timeout = timeout
        self._entry_state = entry_state

        self._zones = {}
        if zone2:
            self._zones["Zone2"] = None
        if zone3:
            self._zones["Zone3"] = None

    @property
    def receiver(self) -> Optional[DenonAVR]:
        """Return the class containing all connections to the receiver."""
        return self._receiver

    async def async_connect_receiver(self) -> bool:
        """Connect to the DenonAVR receiver."""
        await self.async_init_receiver_class()

        if (
            self._receiver.manufacturer is None
            or self._receiver.name is None
            or self._receiver.model_name is None
            or self._receiver.receiver_type is None
        ):
            _LOGGER.error(
                "Missing receiver information: manufacturer '%s', name '%s', model '%s', type '%s'",
                self._receiver.manufacturer,
                self._receiver.name,
                self._receiver.model_name,
                self._receiver.receiver_type,
            )
            return False

        _LOGGER.debug(
            "%s receiver %s at host %s connected, model %s, serial %s, type %s",
            self._receiver.manufacturer,
            self._receiver.name,
            self._receiver.host,
            self._receiver.model_name,
            self._receiver.serial_number,
            self._receiver.receiver_type,
        )

        return True

    async def async_init_receiver_class(self) -> bool:
        """Initialize the DenonAVR class asynchronously."""
        receiver = DenonAVR(
            host=self._host,
            show_all_inputs=self._show_all_inputs,
            timeout=self._timeout,
            add_zones=self._zones,
        )
        # Use httpx.AsyncClient getter provided by Home Assistant
        receiver.set_async_client_getter(self._async_client_getter)
<<<<<<< HEAD
        try:
            await receiver.async_setup()
        except (AvrNetworkError, AvrTimoutError) as ex:
            raise ConfigEntryNotReady from ex
=======
        await receiver.async_setup()
>>>>>>> dedc337a

        self._receiver = receiver<|MERGE_RESOLUTION|>--- conflicted
+++ resolved
@@ -3,12 +3,6 @@
 from typing import Callable, Optional
 
 from denonavr import DenonAVR
-<<<<<<< HEAD
-from denonavr.exceptions import AvrNetworkError, AvrTimoutError
-
-from homeassistant.exceptions import ConfigEntryNotReady
-=======
->>>>>>> dedc337a
 
 _LOGGER = logging.getLogger(__name__)
 
@@ -86,13 +80,6 @@
         )
         # Use httpx.AsyncClient getter provided by Home Assistant
         receiver.set_async_client_getter(self._async_client_getter)
-<<<<<<< HEAD
-        try:
-            await receiver.async_setup()
-        except (AvrNetworkError, AvrTimoutError) as ex:
-            raise ConfigEntryNotReady from ex
-=======
         await receiver.async_setup()
->>>>>>> dedc337a
 
         self._receiver = receiver