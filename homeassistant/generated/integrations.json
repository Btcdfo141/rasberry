--- conflicted
+++ resolved
@@ -4577,7 +4577,6 @@
       "config_flow": true,
       "iot_class": "local_push"
     },
-<<<<<<< HEAD
     "rasc": {
       "name": "RASC Abstraction",
       "integration_type": "hub",
@@ -4590,8 +4589,12 @@
       "config_flow": false,
       "iot_class": "local_polling"
     },
-=======
->>>>>>> 48ab0bb5
+    "rascalrescheduler": {
+      "name": "Rascal Rescheduler",
+      "integration_type": "hub",
+      "config_flow": false,
+      "iot_class": "local_polling"
+    },
     "raspberry_pi": {
       "name": "Raspberry Pi",
       "integrations": {
