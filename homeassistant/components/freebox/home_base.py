"""Support for Freebox base features."""
from __future__ import annotations

import asyncio
import logging
from typing import Any

import aiohttp.client_exceptions

from homeassistant.core import HomeAssistant
from homeassistant.helpers.device_registry import DeviceInfo
from homeassistant.helpers.dispatcher import async_dispatcher_connect
from homeassistant.helpers.entity import Entity

<<<<<<< HEAD
from .const import CATEGORY_TO_MODEL, DOMAIN, Freeboxlabel
=======
from .const import CATEGORY_TO_MODEL, DOMAIN, FreeboxHomeCategory
>>>>>>> 750cfeb7
from .router import FreeboxRouter

_LOGGER = logging.getLogger(__name__)


class FreeboxHomeEntity(Entity):
    """Representation of a Freebox base entity."""

    def __init__(
        self,
        hass: HomeAssistant,
        router: FreeboxRouter,
        node: dict[str, Any],
        sub_node: dict[str, Any] | None = None,
    ) -> None:
        """Initialize a Freebox Home entity."""
        self._hass = hass
        self._router = router
        self._node = node
        self._sub_node = sub_node
        self._id = node["id"]
        self._attr_name = node["label"].strip()
        self._device_name = self._attr_name
        self._attr_unique_id = f"{self._router.mac}-node_{self._id}"

        if sub_node is not None:
            self._attr_name += " " + sub_node["label"].strip()
            self._attr_unique_id += "-" + sub_node["name"].strip()

        self._available = True
        self._firmware = node["props"].get("FwVersion")
        self._manufacturer = "Freebox SAS"
        self._remove_signal_update: Any

        self._model = CATEGORY_TO_MODEL.get(node["category"])
        if self._model is None:
            if node["type"].get("inherit") == "node::rts":
                self._manufacturer = "Somfy"
<<<<<<< HEAD
                self._model = CATEGORY_TO_MODEL.get(Freeboxlabel.RTS)
            elif node["type"].get("inherit") == "node::ios":
                self._manufacturer = "Somfy"
                self._model = CATEGORY_TO_MODEL.get(Freeboxlabel.IOHOME)
=======
                self._model = CATEGORY_TO_MODEL[FreeboxHomeCategory.RTS]
            elif node["type"].get("inherit") == "node::ios":
                self._manufacturer = "Somfy"
                self._model = CATEGORY_TO_MODEL[FreeboxHomeCategory.IOHOME]
>>>>>>> 750cfeb7

        self._attr_device_info = DeviceInfo(
            identifiers={(DOMAIN, self._id)},
            manufacturer=self._manufacturer,
            model=self._model,
            name=self._device_name,
            sw_version=self._firmware,
            via_device=(
                DOMAIN,
                router.mac,
            ),
        )

    async def async_update_signal(self):
        """Update signal."""
        self._node = self._router.home_devices[self._id]
        # Update name
        if self._sub_node is None:
            self._attr_name = self._node["label"].strip()
        else:
            self._attr_name = (
                self._node["label"].strip() + " " + self._sub_node["label"].strip()
            )
        self.async_write_ha_state()

    async def set_home_endpoint_value(self, command_id: Any, value=None) -> bool:
        """Set Home endpoint value."""
        if command_id is None:
            _LOGGER.error("Unable to SET a value through the API. Command is None")
            return False
        try:
            await self._router.home.set_home_endpoint_value(
                self._id, command_id, {"value": value}
            )
        except asyncio.TimeoutError as error:
            _LOGGER.warning("The Freebox API Timeout during a value set %s", error)
            return False
        except TimeoutError:
            _LOGGER.warning("The Freebox Timeout during a value set")
            return False
        except aiohttp.client_exceptions.ClientError as error:
            _LOGGER.warning("The Freebox API ClientError during value set %s", error)
            return False
        return True

    async def get_home_endpoint_value(self, command_id: Any) -> Any | None:
        """Get Home endpoint value."""
        if command_id is None:
            _LOGGER.error("Unable to GET a value through the API. Command is None")
            return None
        try:
            node = await self._router.home.get_home_endpoint_value(self._id, command_id)
        except asyncio.TimeoutError as error:
            _LOGGER.warning(
                "The Freebox API Timeout during a value retrieval %s", error
            )
            return None
        except aiohttp.client_exceptions.ClientError as error:
            _LOGGER.warning(
                "The Freebox API ClientError during a value retrieval %s", error
            )
            return None
        except TimeoutError:
            _LOGGER.warning("The Freebox Timeout during a value retrieval")
            return None
        return node.get("value")

    def get_command_id(self, nodes, ep_type, name) -> int | None:
        """Get the command id."""
        node = next(
            filter(lambda x: (x["name"] == name and x["ep_type"] == ep_type), nodes),
            None,
        )
        if not node:
            _LOGGER.warning("The Freebox Home device has no value for: %s", name)
            return None
        return node["id"]

    async def async_set_value(self, ep_type, name, value) -> None:
        """Set the value."""
        node = next(
            filter(
                lambda x: (x["name"] == name and x["ep_type"] == ep_type),
                self._node["show_endpoints"],
            ),
            None,
        )
        if node is None:
            _LOGGER.warning(
                "The Freebox Home device has no node for: %s/%s", ep_type, name
            )
            return
        node["value"] = value
        self.async_write_ha_state()

    async def async_added_to_hass(self):
        """Register state update callback."""
        self.remove_signal_update(
            async_dispatcher_connect(
                self._hass,
                self._router.signal_home_device_update,
                self.async_update_signal,
            )
        )

    async def async_will_remove_from_hass(self):
        """When entity will be removed from hass."""
        self._remove_signal_update()

    def remove_signal_update(self, dispacher: Any):
        """Register state update callback."""
        self._remove_signal_update = dispacher

    def get_value(self, ep_type, name):
        """Get the value."""
        node = next(
            filter(
                lambda x: (x["name"] == name and x["ep_type"] == ep_type),
                self._node["show_endpoints"],
            ),
            None,
        )
        if not node:
            _LOGGER.warning(
                "The Freebox Home device has no node for: %s/%s", ep_type, name
            )
            return None
        return node.get("value")<|MERGE_RESOLUTION|>--- conflicted
+++ resolved
@@ -12,11 +12,7 @@
 from homeassistant.helpers.dispatcher import async_dispatcher_connect
 from homeassistant.helpers.entity import Entity
 
-<<<<<<< HEAD
-from .const import CATEGORY_TO_MODEL, DOMAIN, Freeboxlabel
-=======
 from .const import CATEGORY_TO_MODEL, DOMAIN, FreeboxHomeCategory
->>>>>>> 750cfeb7
 from .router import FreeboxRouter
 
 _LOGGER = logging.getLogger(__name__)
@@ -55,17 +51,10 @@
         if self._model is None:
             if node["type"].get("inherit") == "node::rts":
                 self._manufacturer = "Somfy"
-<<<<<<< HEAD
-                self._model = CATEGORY_TO_MODEL.get(Freeboxlabel.RTS)
-            elif node["type"].get("inherit") == "node::ios":
-                self._manufacturer = "Somfy"
-                self._model = CATEGORY_TO_MODEL.get(Freeboxlabel.IOHOME)
-=======
                 self._model = CATEGORY_TO_MODEL[FreeboxHomeCategory.RTS]
             elif node["type"].get("inherit") == "node::ios":
                 self._manufacturer = "Somfy"
                 self._model = CATEGORY_TO_MODEL[FreeboxHomeCategory.IOHOME]
->>>>>>> 750cfeb7
 
         self._attr_device_info = DeviceInfo(
             identifiers={(DOMAIN, self._id)},
