--- conflicted
+++ resolved
@@ -4,17 +4,13 @@
   "documentation": "https://www.home-assistant.io/integrations/doorbird",
   "requirements": ["doorbirdpy==2.1.0"],
   "dependencies": ["http"],
-<<<<<<< HEAD
   "after_dependencies": ["media_source"],
-  "zeroconf": [{"type":"_axis-video._tcp.local.","macaddress":"1CCAE3*"}],
-=======
   "zeroconf": [
     {
       "type": "_axis-video._tcp.local.",
       "properties": {"macaddress": "1ccae3*"}
     }
   ],
->>>>>>> d32eead8
   "codeowners": ["@oblogic7", "@bdraco"],
   "config_flow": true,
   "iot_class": "local_push"
