"""Webhook handlers for mobile_app."""
from functools import partial
import logging
from typing import Dict

from aiohttp.web import HTTPBadRequest, Response, Request
import voluptuous as vol

from homeassistant.components.device_tracker import (ATTR_ATTRIBUTES,
                                                     ATTR_DEV_ID,
                                                     DOMAIN as DT_DOMAIN,
                                                     SERVICE_SEE as DT_SEE)
from homeassistant.components.webhook import async_register as webhook_register

from homeassistant.const import (ATTR_DOMAIN, ATTR_SERVICE, ATTR_SERVICE_DATA,
                                 CONF_WEBHOOK_ID, HTTP_BAD_REQUEST)
from homeassistant.core import EventOrigin
from homeassistant.exceptions import (HomeAssistantError, ServiceNotFound,
                                      TemplateError)
<<<<<<< HEAD
from homeassistant.helpers import device_registry as dr, template
=======
from homeassistant.helpers.template import attach
>>>>>>> 673c8907
from homeassistant.helpers.discovery import load_platform
from homeassistant.helpers.storage import Store
from homeassistant.helpers.typing import HomeAssistantType

<<<<<<< HEAD
from .const import (ATTR_APP_COMPONENT, ATTR_DEVICE_NAME, ATTR_EVENT_DATA,
                    ATTR_EVENT_TYPE, ATTR_MANUFACTURER, ATTR_MODEL,
                    ATTR_OS_VERSION, ATTR_TEMPLATE, ATTR_TEMPLATE_VARIABLES,
                    ATTR_WEBHOOK_DATA, ATTR_WEBHOOK_ENCRYPTED,
                    ATTR_WEBHOOK_ENCRYPTED_DATA, ATTR_WEBHOOK_TYPE,
                    CONF_SECRET, DATA_DELETED_IDS, DATA_REGISTRATIONS, DOMAIN,
                    WEBHOOK_PAYLOAD_SCHEMA, WEBHOOK_SCHEMAS,
                    WEBHOOK_TYPE_CALL_SERVICE, WEBHOOK_TYPE_FIRE_EVENT,
                    WEBHOOK_TYPE_RENDER_TEMPLATE, WEBHOOK_TYPE_UPDATE_LOCATION,
=======
from .const import (ATTR_ALTITUDE, ATTR_APP_COMPONENT, ATTR_BATTERY,
                    ATTR_COURSE, ATTR_DEVICE_ID, ATTR_DEVICE_NAME,
                    ATTR_EVENT_DATA, ATTR_EVENT_TYPE, ATTR_GPS,
                    ATTR_GPS_ACCURACY, ATTR_LOCATION_NAME, ATTR_SPEED,
                    ATTR_SUPPORTS_ENCRYPTION, ATTR_TEMPLATE,
                    ATTR_TEMPLATE_VARIABLES, ATTR_VERTICAL_ACCURACY,
                    ATTR_WEBHOOK_DATA, ATTR_WEBHOOK_ENCRYPTED,
                    ATTR_WEBHOOK_ENCRYPTED_DATA, ATTR_WEBHOOK_TYPE,
                    CONF_SECRET, DATA_DELETED_IDS, DATA_REGISTRATIONS, DOMAIN,
                    ERR_ENCRYPTION_REQUIRED, WEBHOOK_PAYLOAD_SCHEMA,
                    WEBHOOK_SCHEMAS, WEBHOOK_TYPE_CALL_SERVICE,
                    WEBHOOK_TYPE_FIRE_EVENT, WEBHOOK_TYPE_RENDER_TEMPLATE,
                    WEBHOOK_TYPE_UPDATE_LOCATION,
>>>>>>> 673c8907
                    WEBHOOK_TYPE_UPDATE_REGISTRATION)

from .helpers import (_decrypt_payload, empty_okay_response, error_response,
                      registration_context, safe_registration, savable_state,
                      webhook_response)


_LOGGER = logging.getLogger(__name__)


def register_deleted_webhooks(hass: HomeAssistantType, store: Store):
    """Register previously deleted webhook IDs so we can return 410."""
    for deleted_id in hass.data[DOMAIN][DATA_DELETED_IDS]:
        try:
            webhook_register(hass, DOMAIN, "Deleted Webhook", deleted_id,
                             partial(handle_webhook, store))
        except ValueError:
            pass


async def setup_registration(hass: HomeAssistantType, store: Store,
                             registration: Dict) -> None:
    """Register the webhook for a registration and loads the app component."""
    registration_name = 'Mobile App: {}'.format(registration[ATTR_DEVICE_NAME])
    webhook_id = registration[CONF_WEBHOOK_ID]
    webhook_register(hass, DOMAIN, registration_name, webhook_id,
                     partial(handle_webhook, store))

    device_registry = await dr.async_get_registry(hass)
    device_registry.async_get_or_create(
        config_entry_id=webhook_id,
        identifiers={
            (DOMAIN, webhook_id),
        },
        manufacturer=registration[ATTR_MANUFACTURER],
        model=registration[ATTR_MODEL],
        name=registration[ATTR_DEVICE_NAME],
        sw_version=registration[ATTR_OS_VERSION]
    )

    if ATTR_APP_COMPONENT in registration:
        load_platform(hass, registration[ATTR_APP_COMPONENT], DOMAIN, {},
                      {DOMAIN: {}})


async def handle_webhook(store: Store, hass: HomeAssistantType,
                         webhook_id: str, request: Request) -> Response:
    """Handle webhook callback."""
    if webhook_id in hass.data[DOMAIN][DATA_DELETED_IDS]:
        return Response(status=410)

    headers = {}

    registration = hass.data[DOMAIN][DATA_REGISTRATIONS][webhook_id]

    try:
        req_data = await request.json()
    except ValueError:
        _LOGGER.warning('Received invalid JSON from mobile_app')
        return empty_okay_response(status=HTTP_BAD_REQUEST)

    if (ATTR_WEBHOOK_ENCRYPTED not in req_data and
            registration[ATTR_SUPPORTS_ENCRYPTION]):
        _LOGGER.warning("Refusing to accept unencrypted webhook from %s",
                        registration[ATTR_DEVICE_NAME])
        return error_response(ERR_ENCRYPTION_REQUIRED, "Encryption required")

    try:
        req_data = WEBHOOK_PAYLOAD_SCHEMA(req_data)
    except vol.Invalid as ex:
        err = vol.humanize.humanize_error(req_data, ex)
        _LOGGER.error('Received invalid webhook payload: %s', err)
        return empty_okay_response()

    webhook_type = req_data[ATTR_WEBHOOK_TYPE]

    webhook_payload = req_data.get(ATTR_WEBHOOK_DATA, {})

    if req_data[ATTR_WEBHOOK_ENCRYPTED]:
        enc_data = req_data[ATTR_WEBHOOK_ENCRYPTED_DATA]
        webhook_payload = _decrypt_payload(registration[CONF_SECRET], enc_data)

    try:
        data = WEBHOOK_SCHEMAS[webhook_type](webhook_payload)
    except vol.Invalid as ex:
        err = vol.humanize.humanize_error(webhook_payload, ex)
        _LOGGER.error('Received invalid webhook payload: %s', err)
        return empty_okay_response(headers=headers)

    context = registration_context(registration)

    if webhook_type == WEBHOOK_TYPE_CALL_SERVICE:
        try:
            await hass.services.async_call(data[ATTR_DOMAIN],
                                           data[ATTR_SERVICE],
                                           data[ATTR_SERVICE_DATA],
                                           blocking=True, context=context)
        # noqa: E722 pylint: disable=broad-except
        except (vol.Invalid, ServiceNotFound, Exception) as ex:
            _LOGGER.error("Error when calling service during mobile_app "
                          "webhook (device name: %s): %s",
                          registration[ATTR_DEVICE_NAME], ex)
            raise HTTPBadRequest()

        return empty_okay_response(headers=headers)

    if webhook_type == WEBHOOK_TYPE_FIRE_EVENT:
        event_type = data[ATTR_EVENT_TYPE]
        hass.bus.async_fire(event_type, data[ATTR_EVENT_DATA],
                            EventOrigin.remote,
                            context=context)
        return empty_okay_response(headers=headers)

    if webhook_type == WEBHOOK_TYPE_RENDER_TEMPLATE:
        resp = {}
        for key, item in data.items():
            try:
                tpl = item[ATTR_TEMPLATE]
                attach(hass, tpl)
                resp[key] = tpl.async_render(item.get(ATTR_TEMPLATE_VARIABLES))
            # noqa: E722 pylint: disable=broad-except
            except TemplateError as ex:
                resp[key] = {"error": str(ex)}

        return webhook_response(resp, registration=registration,
                                headers=headers)

    if webhook_type == WEBHOOK_TYPE_UPDATE_LOCATION:
        see_payload = {
            ATTR_DEV_ID: registration[ATTR_DEVICE_ID],
            ATTR_LOCATION_NAME: data.get(ATTR_LOCATION_NAME),
            ATTR_GPS: data.get(ATTR_GPS),
            ATTR_GPS_ACCURACY: data.get(ATTR_GPS_ACCURACY),
            ATTR_BATTERY: data.get(ATTR_BATTERY),
            ATTR_ATTRIBUTES: {
                ATTR_SPEED: data.get(ATTR_SPEED),
                ATTR_ALTITUDE: data.get(ATTR_ALTITUDE),
                ATTR_COURSE: data.get(ATTR_COURSE),
                ATTR_VERTICAL_ACCURACY: data.get(ATTR_VERTICAL_ACCURACY),
            }
        }

        try:
            await hass.services.async_call(DT_DOMAIN,
                                           DT_SEE, see_payload,
                                           blocking=True, context=context)
        # noqa: E722 pylint: disable=broad-except
        except (vol.Invalid, ServiceNotFound, Exception) as ex:
            _LOGGER.error("Error when updating location during mobile_app "
                          "webhook (device name: %s): %s",
                          registration[ATTR_DEVICE_NAME], ex)
        return empty_okay_response(headers=headers)

    if webhook_type == WEBHOOK_TYPE_UPDATE_REGISTRATION:
        new_registration = {**registration, **data}

        hass.data[DOMAIN][DATA_REGISTRATIONS][webhook_id] = new_registration

        try:
            await store.async_save(savable_state(hass))
        except HomeAssistantError as ex:
            _LOGGER.error("Error updating mobile_app registration: %s", ex)
            return empty_okay_response()

        return webhook_response(safe_registration(new_registration),
                                registration=registration, headers=headers)<|MERGE_RESOLUTION|>--- conflicted
+++ resolved
@@ -17,30 +17,17 @@
 from homeassistant.core import EventOrigin
 from homeassistant.exceptions import (HomeAssistantError, ServiceNotFound,
                                       TemplateError)
-<<<<<<< HEAD
-from homeassistant.helpers import device_registry as dr, template
-=======
-from homeassistant.helpers.template import attach
->>>>>>> 673c8907
+from homeassistant.helpers import device_registry as dr
 from homeassistant.helpers.discovery import load_platform
 from homeassistant.helpers.storage import Store
+from homeassistant.helpers.template import attach
 from homeassistant.helpers.typing import HomeAssistantType
 
-<<<<<<< HEAD
-from .const import (ATTR_APP_COMPONENT, ATTR_DEVICE_NAME, ATTR_EVENT_DATA,
-                    ATTR_EVENT_TYPE, ATTR_MANUFACTURER, ATTR_MODEL,
-                    ATTR_OS_VERSION, ATTR_TEMPLATE, ATTR_TEMPLATE_VARIABLES,
-                    ATTR_WEBHOOK_DATA, ATTR_WEBHOOK_ENCRYPTED,
-                    ATTR_WEBHOOK_ENCRYPTED_DATA, ATTR_WEBHOOK_TYPE,
-                    CONF_SECRET, DATA_DELETED_IDS, DATA_REGISTRATIONS, DOMAIN,
-                    WEBHOOK_PAYLOAD_SCHEMA, WEBHOOK_SCHEMAS,
-                    WEBHOOK_TYPE_CALL_SERVICE, WEBHOOK_TYPE_FIRE_EVENT,
-                    WEBHOOK_TYPE_RENDER_TEMPLATE, WEBHOOK_TYPE_UPDATE_LOCATION,
-=======
 from .const import (ATTR_ALTITUDE, ATTR_APP_COMPONENT, ATTR_BATTERY,
                     ATTR_COURSE, ATTR_DEVICE_ID, ATTR_DEVICE_NAME,
                     ATTR_EVENT_DATA, ATTR_EVENT_TYPE, ATTR_GPS,
-                    ATTR_GPS_ACCURACY, ATTR_LOCATION_NAME, ATTR_SPEED,
+                    ATTR_GPS_ACCURACY, ATTR_LOCATION_NAME, ATTR_MANUFACTURER,
+                    ATTR_MODEL, ATTR_OS_VERSION, ATTR_SPEED,
                     ATTR_SUPPORTS_ENCRYPTION, ATTR_TEMPLATE,
                     ATTR_TEMPLATE_VARIABLES, ATTR_VERTICAL_ACCURACY,
                     ATTR_WEBHOOK_DATA, ATTR_WEBHOOK_ENCRYPTED,
@@ -50,7 +37,6 @@
                     WEBHOOK_SCHEMAS, WEBHOOK_TYPE_CALL_SERVICE,
                     WEBHOOK_TYPE_FIRE_EVENT, WEBHOOK_TYPE_RENDER_TEMPLATE,
                     WEBHOOK_TYPE_UPDATE_LOCATION,
->>>>>>> 673c8907
                     WEBHOOK_TYPE_UPDATE_REGISTRATION)
 
 from .helpers import (_decrypt_payload, empty_okay_response, error_response,
