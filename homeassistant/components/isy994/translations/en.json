{
    "config": {
        "abort": {
            "already_configured": "Device is already configured"
        },
        "error": {
            "cannot_connect": "Failed to connect",
            "invalid_auth": "Invalid authentication",
            "invalid_host": "The host entry was not in full URL format, e.g., http://192.168.10.100:80",
            "unknown": "Unexpected error"
        },
        "flow_title": "{name} ({host})",
        "step": {
            "user": {
                "data": {
                    "host": "URL",
                    "password": "Password",
                    "tls": "The TLS version of the ISY controller.",
                    "username": "Username"
                },
                "description": "The host entry must be in full URL format, e.g., http://192.168.10.100:80",
                "title": "Connect to your ISY994"
            }
        }
    },
    "options": {
        "step": {
            "init": {
                "data": {
                    "ignore_string": "Ignore String",
                    "restore_light_state": "Restore Light Brightness",
                    "sensor_string": "Node Sensor String",
                    "variable_sensor_string": "Variable Sensor String"
                },
                "description": "Set the options for the ISY Integration: \n \u2022 Node Sensor String: Any device or folder that contains 'Node Sensor String' in the name will be treated as a sensor or binary sensor. \n \u2022 Ignore String: Any device with 'Ignore String' in the name will be ignored. \n \u2022 Variable Sensor String: Any variable that contains 'Variable Sensor String' will be added as a sensor. \n \u2022 Restore Light Brightness: If enabled, the previous brightness will be restored when turning on a light instead of the device's built-in On-Level.",
                "title": "ISY994 Options"
            }
        }
    },
    "system_health": {
        "info": {
<<<<<<< HEAD
            "host_reachable": "Host Reachable",
            "device_connected": "Connected to Device",
            "last_heartbeat": "Last Heartbeat Time",
            "websocket_status": "Event Socket Status"
        }
      }
=======
            "device_connected": "ISY Connected",
            "host_reachable": "Host Reachable",
            "last_heartbeat": "Last Heartbeat Time",
            "websocket_status": "Event Socket Status"
        }
    }
>>>>>>> d7c0da90
}<|MERGE_RESOLUTION|>--- conflicted
+++ resolved
@@ -39,19 +39,10 @@
     },
     "system_health": {
         "info": {
-<<<<<<< HEAD
-            "host_reachable": "Host Reachable",
-            "device_connected": "Connected to Device",
-            "last_heartbeat": "Last Heartbeat Time",
-            "websocket_status": "Event Socket Status"
-        }
-      }
-=======
             "device_connected": "ISY Connected",
             "host_reachable": "Host Reachable",
             "last_heartbeat": "Last Heartbeat Time",
             "websocket_status": "Event Socket Status"
         }
     }
->>>>>>> d7c0da90
 }