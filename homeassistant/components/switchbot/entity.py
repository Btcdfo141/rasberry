"""An abstract class common to all Switchbot entities."""
from __future__ import annotations

from collections.abc import Mapping
import logging
from typing import Any

from switchbot import Switchbot, SwitchbotDevice

from homeassistant.components.bluetooth.passive_update_coordinator import (
    PassiveBluetoothCoordinatorEntity,
)
from homeassistant.const import ATTR_CONNECTIONS
from homeassistant.core import callback
from homeassistant.helpers import device_registry as dr
from homeassistant.helpers.entity import DeviceInfo, ToggleEntity

from .const import MANUFACTURER
from .coordinator import SwitchbotDataUpdateCoordinator

_LOGGER = logging.getLogger(__name__)


class SwitchbotEntity(PassiveBluetoothCoordinatorEntity):
    """Generic entity encapsulating common features of Switchbot device."""

    coordinator: SwitchbotDataUpdateCoordinator
    _device: SwitchbotDevice
    _attr_has_entity_name = True

    def __init__(self, coordinator: SwitchbotDataUpdateCoordinator) -> None:
        """Initialize the entity."""
        super().__init__(coordinator)
        self._device = coordinator.device
        self._last_run_success: bool | None = None
        self._address = coordinator.ble_device.address
        self._attr_unique_id = coordinator.base_unique_id
        self._attr_device_info = DeviceInfo(
            connections={(dr.CONNECTION_BLUETOOTH, self._address)},
            manufacturer=MANUFACTURER,
            model=coordinator.model,  # Sometimes the modelName is missing from the advertisement data
            name=coordinator.device_name,
        )
        if ":" not in self._address:
            # MacOS Bluetooth addresses are not mac addresses
            return
        # If the bluetooth address is also a mac address,
        # add this connection as well to prevent a new device
        # entry from being created when upgrading from a previous
        # version of the integration.
        self._attr_device_info[ATTR_CONNECTIONS].add(
            (dr.CONNECTION_NETWORK_MAC, self._address)
        )

    @property
    def parsed_data(self) -> dict[str, Any]:
        """Return parsed device data for this entity."""
        return self.coordinator.device.parsed_data

    @property
    def extra_state_attributes(self) -> Mapping[Any, Any]:
        """Return the state attributes."""
        return {"last_run_success": self._last_run_success}

    @callback
    def _async_update_attrs(self) -> None:
        """Update the entity attributes."""

    @callback
    def _handle_coordinator_update(self) -> None:
        """Handle data update."""
        self._async_update_attrs()
        self.async_write_ha_state()

    async def async_added_to_hass(self) -> None:
        """Register callbacks."""
        self.async_on_remove(self._device.subscribe(self._handle_coordinator_update))
        return await super().async_added_to_hass()

    async def async_update(self) -> None:
        """Update the entity.

        Only used by the generic entity update service.
        """
        await self._device.update()


class SwitchbotSwitchedEntity(SwitchbotEntity, ToggleEntity):
    """Base class for Switchbot entities that can be turned on and off."""

    _device: Switchbot

    async def async_turn_on(self, **kwargs: Any) -> None:
        """Turn device on."""
        _LOGGER.debug("Turn Switchbot device on %s", self._address)
        self._last_run_success = bool(await self._device.turn_on())
        self.async_write_ha_state()

    async def async_turn_off(self, **kwargs: Any) -> None:
        """Turn device off."""
        _LOGGER.debug("Turn Switchbot device off %s", self._address)
        self._last_run_success = bool(await self._device.turn_off())
<<<<<<< HEAD
        self.async_write_ha_state()


class SwitchbotSubscribeEntity(SwitchbotEntity):
    """Base class for Switchbot entities that use subscribe."""

    @abstractmethod
    def _async_update_attrs(self) -> None:
        """Update the entity attributes."""

    @callback
    def _handle_coordinator_update(self) -> None:
        """Handle data update."""
        self._async_update_attrs()
        self.async_write_ha_state()

    async def async_added_to_hass(self) -> None:
        """Register callbacks."""
        self.async_on_remove(self._device.subscribe(self._handle_coordinator_update))
        return await super().async_added_to_hass()

    async def async_update(self) -> None:
        """Update the entity.

        Only used by the generic entity update service.
        """
        await self._device.update()
=======
        if self._last_run_success:
            self._attr_is_on = False
        self.async_write_ha_state()
>>>>>>> d1ebe649
<|MERGE_RESOLUTION|>--- conflicted
+++ resolved
@@ -100,36 +100,4 @@
         """Turn device off."""
         _LOGGER.debug("Turn Switchbot device off %s", self._address)
         self._last_run_success = bool(await self._device.turn_off())
-<<<<<<< HEAD
-        self.async_write_ha_state()
-
-
-class SwitchbotSubscribeEntity(SwitchbotEntity):
-    """Base class for Switchbot entities that use subscribe."""
-
-    @abstractmethod
-    def _async_update_attrs(self) -> None:
-        """Update the entity attributes."""
-
-    @callback
-    def _handle_coordinator_update(self) -> None:
-        """Handle data update."""
-        self._async_update_attrs()
-        self.async_write_ha_state()
-
-    async def async_added_to_hass(self) -> None:
-        """Register callbacks."""
-        self.async_on_remove(self._device.subscribe(self._handle_coordinator_update))
-        return await super().async_added_to_hass()
-
-    async def async_update(self) -> None:
-        """Update the entity.
-
-        Only used by the generic entity update service.
-        """
-        await self._device.update()
-=======
-        if self._last_run_success:
-            self._attr_is_on = False
-        self.async_write_ha_state()
->>>>>>> d1ebe649
+        self.async_write_ha_state()