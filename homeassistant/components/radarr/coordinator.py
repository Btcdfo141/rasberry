--- conflicted
+++ resolved
@@ -23,13 +23,7 @@
 
 from .const import DEFAULT_MAX_RECORDS, DOMAIN, LOGGER
 
-<<<<<<< HEAD
-T = TypeVar(
-    "T", bound=Union[SystemStatus, list[RootFolder], list[Health], int, RadarrQueue]
-)
-=======
 T = TypeVar("T", bound=SystemStatus | list[RootFolder] | list[Health] | int)
->>>>>>> 072f228e
 
 
 class RadarrDataUpdateCoordinator(DataUpdateCoordinator[T], Generic[T], ABC):
