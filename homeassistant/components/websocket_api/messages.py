"""Message templates for websocket commands."""
from __future__ import annotations

from functools import lru_cache
import logging
from typing import Any, Final

import voluptuous as vol

from homeassistant.const import (
    COMPRESSED_STATE_ATTRIBUTES,
    COMPRESSED_STATE_CONTEXT,
    COMPRESSED_STATE_LAST_CHANGED,
    COMPRESSED_STATE_LAST_UPDATED,
    COMPRESSED_STATE_STATE,
)
from homeassistant.core import Event, State
from homeassistant.helpers import config_validation as cv
from homeassistant.helpers.json import JSON_DUMP
from homeassistant.util.json import (
    find_paths_unserializable_data,
    format_unserializable_data,
)
from homeassistant.util.yaml.loader import JSON_TYPE

from . import const

_LOGGER: Final = logging.getLogger(__name__)

# Minimal requirements of a message
MINIMAL_MESSAGE_SCHEMA: Final = vol.Schema(
    {vol.Required("id"): cv.positive_int, vol.Required("type"): cv.string},
    extra=vol.ALLOW_EXTRA,
)

# Base schema to extend by message handlers
BASE_COMMAND_MESSAGE_SCHEMA: Final = vol.Schema({vol.Required("id"): cv.positive_int})

IDEN_TEMPLATE: Final = "__IDEN__"
IDEN_JSON_TEMPLATE: Final = '"__IDEN__"'

STATE_DIFF_ADDITIONS = "+"
STATE_DIFF_REMOVALS = "-"

ENTITY_EVENT_ADD = "a"
ENTITY_EVENT_REMOVE = "r"
ENTITY_EVENT_CHANGE = "c"


def result_message(iden: int, result: Any = None) -> dict[str, Any]:
    """Return a success result message."""
    return {"id": iden, "type": const.TYPE_RESULT, "success": True, "result": result}


def error_message(iden: int | None, code: str, message: str) -> dict[str, Any]:
    """Return an error result message."""
    return {
        "id": iden,
        "type": const.TYPE_RESULT,
        "success": False,
        "error": {"code": code, "message": message},
    }


def event_message(iden: JSON_TYPE | int, event: Any) -> dict[str, Any]:
    """Return an event message."""
    return {"id": iden, "type": "event", "event": event}


def cached_event_message(iden: int, event: Event) -> str:
    """Return an event message.

    Serialize to json once per message.

    Since we can have many clients connected that are
    all getting many of the same events (mostly state changed)
    we can avoid serializing the same data for each connection.
    """
    return _cached_event_message(event).replace(IDEN_JSON_TEMPLATE, str(iden), 1)


@lru_cache(maxsize=128)
def _cached_event_message(event: Event) -> str:
    """Cache and serialize the event to json.

    The IDEN_TEMPLATE is used which will be replaced
    with the actual iden in cached_event_message
    """
    return message_to_json(event_message(IDEN_TEMPLATE, event))


def cached_state_diff_message(iden: int, event: Event) -> str:
    """Return an event message.

    Serialize to json once per message.

    Since we can have many clients connected that are
    all getting many of the same events (mostly state changed)
    we can avoid serializing the same data for each connection.
    """
    return _cached_state_diff_message(event).replace(IDEN_JSON_TEMPLATE, str(iden), 1)


@lru_cache(maxsize=128)
def _cached_state_diff_message(event: Event) -> str:
    """Cache and serialize the event to json.

    The IDEN_TEMPLATE is used which will be replaced
    with the actual iden in cached_event_message
    """
    return message_to_json(event_message(IDEN_TEMPLATE, _state_diff_event(event)))


def _state_diff_event(event: Event) -> dict:
    """Convert a state_changed event to the minimal version.

    State update example

    {
        "a": {entity_id: compressed_state,…}
        "c": {entity_id: diff,…}
        "r": [entity_id,…]
    }
    """
    if (event_new_state := event.data["new_state"]) is None:
        return {ENTITY_EVENT_REMOVE: [event.data["entity_id"]]}
    assert isinstance(event_new_state, State)
    if (event_old_state := event.data["old_state"]) is None:
        return {
            ENTITY_EVENT_ADD: {
                event_new_state.entity_id: event_new_state.as_compressed_state()
            }
        }
    assert isinstance(event_old_state, State)
    return _state_diff(event_old_state, event_new_state)


<<<<<<< HEAD
@lru_cache(maxsize=64)
=======
@lru_cache(maxsize=128)
>>>>>>> f97ea0bb
def _state_diff(
    old_state: State, new_state: State
) -> dict[str, dict[str, dict[str, dict[str, str | list[str]]]]]:
    """Create a diff dict that can be used to overlay changes."""
    diff: dict = {STATE_DIFF_ADDITIONS: {}}
    additions = diff[STATE_DIFF_ADDITIONS]
    if old_state.state != new_state.state:
        additions[COMPRESSED_STATE_STATE] = new_state.state
    if old_state.last_changed != new_state.last_changed:
        additions[COMPRESSED_STATE_LAST_CHANGED] = new_state.last_changed.timestamp()
    elif old_state.last_updated != new_state.last_updated:
        additions[COMPRESSED_STATE_LAST_UPDATED] = new_state.last_updated.timestamp()
    if old_state.context.parent_id != new_state.context.parent_id:
        additions.setdefault(COMPRESSED_STATE_CONTEXT, {})[
            "parent_id"
        ] = new_state.context.parent_id
    if old_state.context.user_id != new_state.context.user_id:
        additions.setdefault(COMPRESSED_STATE_CONTEXT, {})[
            "user_id"
        ] = new_state.context.user_id
    if old_state.context.id != new_state.context.id:
        if COMPRESSED_STATE_CONTEXT in additions:
            additions[COMPRESSED_STATE_CONTEXT]["id"] = new_state.context.id
        else:
            additions[COMPRESSED_STATE_CONTEXT] = new_state.context.id
    old_attributes = old_state.attributes
    for key, value in new_state.attributes.items():
        if old_attributes.get(key) != value:
            additions.setdefault(COMPRESSED_STATE_ATTRIBUTES, {})[key] = value
    if removed := set(old_attributes).difference(new_state.attributes):
        diff[STATE_DIFF_REMOVALS] = {COMPRESSED_STATE_ATTRIBUTES: removed}
    return {ENTITY_EVENT_CHANGE: {new_state.entity_id: diff}}


def message_to_json(message: dict[str, Any]) -> str:
    """Serialize a websocket message to json."""
    try:
        return JSON_DUMP(message)
    except (ValueError, TypeError):
        _LOGGER.error(
            "Unable to serialize to JSON. Bad data found at %s",
            format_unserializable_data(
                find_paths_unserializable_data(message, dump=JSON_DUMP)
            ),
        )
        return JSON_DUMP(
            error_message(
                message["id"], const.ERR_UNKNOWN_ERROR, "Invalid JSON in response"
            )
        )<|MERGE_RESOLUTION|>--- conflicted
+++ resolved
@@ -135,11 +135,7 @@
     return _state_diff(event_old_state, event_new_state)
 
 
-<<<<<<< HEAD
-@lru_cache(maxsize=64)
-=======
 @lru_cache(maxsize=128)
->>>>>>> f97ea0bb
 def _state_diff(
     old_state: State, new_state: State
 ) -> dict[str, dict[str, dict[str, dict[str, str | list[str]]]]]:
