--- conflicted
+++ resolved
@@ -22,10 +22,7 @@
     CONF_CUSTOM_EFFECT_SPEED_PCT,
     CONF_CUSTOM_EFFECT_TRANSITION,
     CONF_DEVICES,
-<<<<<<< HEAD
     CONF_EFFECT,
-=======
->>>>>>> 0b5bde00
     CONF_MINOR_VERSION,
     CONF_MODEL,
     CONF_REMOTE_ACCESS_ENABLED,
@@ -1193,7 +1190,8 @@
         return [FLUX_DISCOVERY] if address == IP_ADDRESS else []
 
     with patch(
-        "homeassistant.components.flux_led.AIOBulbScanner.async_scan", new=_discovery
+        "homeassistant.components.flux_led.discovery.AIOBulbScanner.async_scan",
+        new=_discovery,
     ), _patch_wifibulb():
         await async_setup_component(hass, LIGHT_DOMAIN, config)
         await hass.async_block_till_done()
@@ -1248,7 +1246,8 @@
         return [FLUX_DISCOVERY] if address == IP_ADDRESS else []
 
     with patch(
-        "homeassistant.components.flux_led.AIOBulbScanner.async_scan", new=_discovery
+        "homeassistant.components.flux_led.discovery.AIOBulbScanner.async_scan",
+        new=_discovery,
     ), _patch_wifibulb():
         await async_setup_component(hass, LIGHT_DOMAIN, config)
         await hass.async_block_till_done()
