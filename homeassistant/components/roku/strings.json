--- conflicted
+++ resolved
@@ -21,7 +21,6 @@
       "unknown": "[%key:common::config_flow::error::unknown%]"
     }
   },
-<<<<<<< HEAD
   "entity": {
     "binary_sensor": {
       "headphones_connected": {
@@ -51,7 +50,9 @@
       },
       "active_app_id": {
         "name": "Active app ID"
-=======
+      }
+    }
+  },
   "services": {
     "search": {
       "name": "Search",
@@ -61,7 +62,6 @@
           "name": "Keyword",
           "description": "The keyword to search for."
         }
->>>>>>> 62c5194b
       }
     }
   }
