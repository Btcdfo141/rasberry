--- conflicted
+++ resolved
@@ -1,11 +1,6 @@
 """The Tesla Powerwall integration."""
 from __future__ import annotations
 
-<<<<<<< HEAD
-=======
-import asyncio
-from contextlib import AsyncExitStack
->>>>>>> c74bef26
 from datetime import timedelta
 import logging
 from typing import Optional
@@ -24,11 +19,8 @@
 from homeassistant.const import CONF_IP_ADDRESS, CONF_PASSWORD, Platform
 from homeassistant.core import HomeAssistant, callback
 from homeassistant.exceptions import ConfigEntryAuthFailed, ConfigEntryNotReady
-<<<<<<< HEAD
 from homeassistant.helpers import device_registry as dr, entity_registry as er
-=======
 from homeassistant.helpers.aiohttp_client import async_create_clientsession
->>>>>>> c74bef26
 import homeassistant.helpers.config_validation as cv
 from homeassistant.helpers.update_coordinator import DataUpdateCoordinator, UpdateFailed
 from homeassistant.util.network import is_ip_address
@@ -192,7 +184,6 @@
     return True
 
 
-<<<<<<< HEAD
 async def async_migrate_entity_unique_ids(
     hass: HomeAssistant, entry: ConfigEntry, base_info: PowerwallBaseInfo
 ) -> None:
@@ -216,10 +207,7 @@
             )
 
 
-def _login_and_fetch_base_info(
-=======
 async def _login_and_fetch_base_info(
->>>>>>> c74bef26
     power_wall: Powerwall, host: str, password: str | None
 ) -> PowerwallBaseInfo:
     """Login to the powerwall and fetch the base info."""
@@ -230,15 +218,6 @@
 
 async def _call_base_info(power_wall: Powerwall, host: str) -> PowerwallBaseInfo:
     """Return PowerwallBaseInfo for the device."""
-<<<<<<< HEAD
-    # Make sure the serial numbers always have the same order
-    return PowerwallBaseInfo(
-        gateway_din=power_wall.get_gateway_din().upper(),
-        site_info=power_wall.get_site_info(),
-        status=power_wall.get_status(),
-        device_type=power_wall.get_device_type(),
-        serial_numbers=sorted(power_wall.get_serial_numbers()),
-=======
 
     (
         gateway_din,
@@ -262,7 +241,6 @@
         status=status,
         device_type=device_type,
         serial_numbers=sorted(serial_numbers),
->>>>>>> c74bef26
         url=f"https://{host}",
     )
 
