"""The Z-Wave-Me WS integration."""
import logging

from zwave_me_ws import ZWaveMe, ZWaveMeData

from homeassistant.config_entries import ConfigEntry
from homeassistant.const import CONF_TOKEN, CONF_URL
from homeassistant.core import HomeAssistant, callback
from homeassistant.exceptions import ConfigEntryNotReady
from homeassistant.helpers import device_registry as dr
from homeassistant.helpers.dispatcher import async_dispatcher_connect, dispatcher_send
from homeassistant.helpers.entity import DeviceInfo, Entity

from .const import DOMAIN, PLATFORMS, ZWaveMePlatform

_LOGGER = logging.getLogger(__name__)
ZWAVE_ME_PLATFORMS = [platform.value for platform in ZWaveMePlatform]


async def async_setup_entry(hass: HomeAssistant, entry: ConfigEntry) -> bool:
    """Set up Z-Wave-Me from a config entry."""
    hass.data.setdefault(DOMAIN, {})
    controller = hass.data[DOMAIN][entry.entry_id] = ZWaveMeController(hass, entry)
    if await controller.async_establish_connection():
        await async_setup_platforms(hass, entry, controller)
        registry = dr.async_get(hass)
        controller.remove_stale_devices(registry)
        return True
    raise ConfigEntryNotReady()


async def async_unload_entry(hass: HomeAssistant, entry: ConfigEntry) -> bool:
    """Unload a config entry."""

    unload_ok = await hass.config_entries.async_unload_platforms(entry, PLATFORMS)
    if unload_ok:
        controller = hass.data[DOMAIN].pop(entry.entry_id)
        await controller.zwave_api.close_ws()
    return unload_ok


class ZWaveMeController:
    """Main ZWave-Me API class."""

    def __init__(self, hass: HomeAssistant, config: ConfigEntry) -> None:
        """Create the API instance."""
        self.device_ids: set = set()
        self._hass = hass
        self.config = config
        self.zwave_api = ZWaveMe(
            on_device_create=self.on_device_create,
            on_device_update=self.on_device_update,
            on_device_remove=self.on_device_unavailable,
            on_device_destroy=self.on_device_destroy,
            on_new_device=self.add_device,
            token=self.config.data[CONF_TOKEN],
            url=self.config.data[CONF_URL],
            platforms=ZWAVE_ME_PLATFORMS,
        )
        self.platforms_inited = False

    async def async_establish_connection(self):
        """Get connection status."""
        is_connected = await self.zwave_api.get_connection()
        return is_connected

    def add_device(self, device: ZWaveMeData) -> None:
        """Send signal to create device."""
        if device.id in self.device_ids:
            dispatcher_send(self._hass, f"ZWAVE_ME_INFO_{device.id}", device)
        else:
            dispatcher_send(
                self._hass, f"ZWAVE_ME_NEW_{device.deviceType.upper()}", device
            )
            self.device_ids.add(device.id)

    def on_device_create(self, devices: list[ZWaveMeData]) -> None:
        """Create multiple devices."""
        for device in devices:
            if device.deviceType in ZWAVE_ME_PLATFORMS and self.platforms_inited:
                self.add_device(device)

    def on_device_update(self, new_info: ZWaveMeData) -> None:
        """Send signal to update device."""
        dispatcher_send(self._hass, f"ZWAVE_ME_INFO_{new_info.id}", new_info)

<<<<<<< HEAD
    def on_device_unavailable(self, device_id: str) -> None:
        """Send signal to set device unavailable."""
        dispatcher_send(self._hass, f"ZWAVE_ME_UNAVAILABLE_{device_id}")

    def on_device_destroy(self, device_id: str) -> None:
        """Send signal to destroy device."""
        dispatcher_send(self._hass, f"ZWAVE_ME_DESTROY_{device_id}")

    def remove_stale_devices(self, registry: DeviceRegistry):
=======
    def remove_stale_devices(self, registry: dr.DeviceRegistry):
>>>>>>> 0bb0b4bf
        """Remove old-format devices in the registry."""
        for device_id in self.device_ids:
            device = registry.async_get_device(
                {(DOMAIN, f"{self.config.unique_id}-{device_id}")}
            )
            if device is not None:
                registry.async_remove_device(device.id)


async def async_setup_platforms(
    hass: HomeAssistant, entry: ConfigEntry, controller: ZWaveMeController
) -> None:
    """Set up platforms."""
    await hass.config_entries.async_forward_entry_setups(entry, PLATFORMS)
    controller.platforms_inited = True

    await hass.async_add_executor_job(controller.zwave_api.get_devices)


class ZWaveMeEntity(Entity):
    """Representation of a ZWaveMe device."""

    def __init__(self, controller, device):
        """Initialize the device."""
        self.controller = controller
        self.device = device
        self._attr_name = device.title
        self._attr_unique_id: str = (
            f"{self.controller.config.unique_id}-{self.device.id}"
        )
        self._attr_should_poll = False

    @property
    def device_info(self) -> DeviceInfo:
        """Return device specific attributes."""
        return DeviceInfo(
            identifiers={(DOMAIN, self.device.deviceIdentifier)},
            name=self._attr_name,
            manufacturer=self.device.manufacturer,
            sw_version=self.device.firmware,
            suggested_area=self.device.locationName,
        )

    async def async_added_to_hass(self) -> None:
        """Connect to an updater."""
        self.async_on_remove(
            async_dispatcher_connect(
                self.hass, f"ZWAVE_ME_INFO_{self.device.id}", self.get_new_data
            )
        )
        self.async_on_remove(
            async_dispatcher_connect(
                self.hass,
                f"ZWAVE_ME_UNAVAILABLE_{self.device.id}",
                self.set_unavailable_status,
            )
        )
        self.async_on_remove(
            async_dispatcher_connect(
                self.hass, f"ZWAVE_ME_DESTROY_{self.device.id}", self.delete_entity
            )
        )

    @callback
    def get_new_data(self, new_data: ZWaveMeData):
        """Update info in the HAss."""
        self.device = new_data
        self._attr_available = not new_data.isFailed
        self.async_write_ha_state()

    @callback
    def set_unavailable_status(self):
        """Update status in the HAss."""
        self._attr_available = False
        self.async_write_ha_state()

    @callback
    def delete_entity(self) -> None:
        """Remove this entity."""
        self.hass.async_create_task(self.async_remove(force_remove=True))<|MERGE_RESOLUTION|>--- conflicted
+++ resolved
@@ -84,7 +84,6 @@
         """Send signal to update device."""
         dispatcher_send(self._hass, f"ZWAVE_ME_INFO_{new_info.id}", new_info)
 
-<<<<<<< HEAD
     def on_device_unavailable(self, device_id: str) -> None:
         """Send signal to set device unavailable."""
         dispatcher_send(self._hass, f"ZWAVE_ME_UNAVAILABLE_{device_id}")
@@ -93,10 +92,7 @@
         """Send signal to destroy device."""
         dispatcher_send(self._hass, f"ZWAVE_ME_DESTROY_{device_id}")
 
-    def remove_stale_devices(self, registry: DeviceRegistry):
-=======
     def remove_stale_devices(self, registry: dr.DeviceRegistry):
->>>>>>> 0bb0b4bf
         """Remove old-format devices in the registry."""
         for device_id in self.device_ids:
             device = registry.async_get_device(
