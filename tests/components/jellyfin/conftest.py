"""Fixtures for Jellyfin integration tests."""
from __future__ import annotations

from collections.abc import Generator
from unittest.mock import AsyncMock, MagicMock, create_autospec, patch

from jellyfin_apiclient_python import JellyfinClient
from jellyfin_apiclient_python.api import API
from jellyfin_apiclient_python.configuration import Config
from jellyfin_apiclient_python.connection_manager import ConnectionManager
import pytest

<<<<<<< HEAD
from homeassistant.components.jellyfin.const import DOMAIN
from homeassistant.const import CONF_PASSWORD, CONF_URL, CONF_USERNAME

from .const import (
    MOCK_SUCCESFUL_CONNECTION_STATE,
    MOCK_SUCCESFUL_LOGIN_RESPONSE,
    MOCK_USER_SETTINGS,
    TEST_PASSWORD,
    TEST_URL,
    TEST_USERNAME,
)
=======
from . import load_json_fixture
>>>>>>> 84acb416

from tests.common import MockConfigEntry


@pytest.fixture
def mock_config_entry() -> MockConfigEntry:
    """Return the default mocked config entry."""
    return MockConfigEntry(
        title="Jellyfin",
        domain=DOMAIN,
        data={
            CONF_URL: TEST_URL,
            CONF_USERNAME: TEST_USERNAME,
            CONF_PASSWORD: TEST_PASSWORD,
        },
        unique_id="USER-UUID",
    )


@pytest.fixture
def mock_setup_entry() -> Generator[AsyncMock, None, None]:
    """Mock setting up a config entry."""
    with patch(
        "homeassistant.components.jellyfin.async_setup_entry", return_value=True
    ) as setup_mock:
        yield setup_mock


@pytest.fixture
def mock_client_device_id() -> Generator[None, MagicMock, None]:
    """Mock generating device id."""
    with patch(
        "homeassistant.components.jellyfin.config_flow._generate_client_device_id"
    ) as id_mock:
        id_mock.return_value = "TEST-UUID"
        yield id_mock


@pytest.fixture
def mock_auth() -> MagicMock:
    """Return a mocked ConnectionManager."""
    jf_auth = create_autospec(ConnectionManager)
    jf_auth.connect_to_address.return_value = load_json_fixture(
        "auth-connect-address.json"
    )
    jf_auth.login.return_value = load_json_fixture("auth-login.json")

    return jf_auth


@pytest.fixture
def mock_api() -> MagicMock:
    """Return a mocked API."""
    jf_api = create_autospec(API)
    jf_api.get_user_settings.return_value = load_json_fixture("get-user-settings.json")

    return jf_api


@pytest.fixture
def mock_config() -> MagicMock:
    """Return a mocked JellyfinClient."""
    jf_config = create_autospec(Config)
    jf_config.data = {}

    return jf_config


@pytest.fixture
def mock_client(
    mock_config: MagicMock, mock_auth: MagicMock, mock_api: MagicMock
) -> MagicMock:
    """Return a mocked JellyfinClient."""
    jf_client = create_autospec(JellyfinClient)
    jf_client.auth = mock_auth
    jf_client.config = mock_config
    jf_client.jellyfin = mock_api

    return jf_client


@pytest.fixture
def mock_jellyfin(mock_client: MagicMock) -> Generator[None, MagicMock, None]:
    """Return a mocked Jellyfin."""
    with patch(
        "homeassistant.components.jellyfin.client_wrapper.Jellyfin", autospec=True
    ) as jellyfin_mock:
        jf = jellyfin_mock.return_value
        jf.get_client.return_value = mock_client

        yield jf<|MERGE_RESOLUTION|>--- conflicted
+++ resolved
@@ -10,21 +10,15 @@
 from jellyfin_apiclient_python.connection_manager import ConnectionManager
 import pytest
 
-<<<<<<< HEAD
 from homeassistant.components.jellyfin.const import DOMAIN
 from homeassistant.const import CONF_PASSWORD, CONF_URL, CONF_USERNAME
 
 from .const import (
-    MOCK_SUCCESFUL_CONNECTION_STATE,
-    MOCK_SUCCESFUL_LOGIN_RESPONSE,
-    MOCK_USER_SETTINGS,
     TEST_PASSWORD,
     TEST_URL,
     TEST_USERNAME,
+    load_json_fixture,
 )
-=======
-from . import load_json_fixture
->>>>>>> 84acb416
 
 from tests.common import MockConfigEntry
 
