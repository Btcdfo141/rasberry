{
  "config": {
    "step": {
      "user": {
        "title": "iCloud credentials",
        "description": "Enter your credentials",
        "data": {
          "username": "[%key:common::config_flow::data::email%]",
          "password": "[%key:common::config_flow::data::password%]",
          "with_family": "With family"
        }
      },
      "reauth": {
        "title": "iCloud credentials",
        "description": "Your previously entered password for {username} is no longer working. Update your password to keep using this integration.",
        "data": {
          "password": "[%key:common::config_flow::data::password%]"
        }
      },
      "trusted_device": {
        "title": "iCloud trusted device",
        "description": "Select your trusted device",
        "data": {
          "trusted_device": "Trusted device"
        }
      },
      "verification_code": {
        "title": "iCloud verification code",
        "description": "Please enter the verification code you just received from iCloud",
        "data": {
          "verification_code": "Verification code"
        }
      }
    },
    "error": {
      "invalid_auth": "[%key:common::config_flow::error::invalid_auth%]",
<<<<<<< HEAD
      "login": "Login error: please check your email & password",
=======
>>>>>>> 29aea5a6
      "send_verification_code": "Failed to send verification code",
      "validate_verification_code": "Failed to verify your verification code, choose a trust device and start the verification again"
    },
    "abort": {
<<<<<<< HEAD
      "already_configured": "Account already configured",
      "no_device": "None of your devices have \"Find my iPhone\" activated",
      "updated_password": "Your password was successfully updated"
=======
      "already_configured": "[%key:common::config_flow::abort::already_configured_account%]",
      "no_device": "None of your devices have \"Find my iPhone\" activated"
>>>>>>> 29aea5a6
    }
  }
}<|MERGE_RESOLUTION|>--- conflicted
+++ resolved
@@ -34,22 +34,13 @@
     },
     "error": {
       "invalid_auth": "[%key:common::config_flow::error::invalid_auth%]",
-<<<<<<< HEAD
-      "login": "Login error: please check your email & password",
-=======
->>>>>>> 29aea5a6
       "send_verification_code": "Failed to send verification code",
       "validate_verification_code": "Failed to verify your verification code, choose a trust device and start the verification again"
     },
     "abort": {
-<<<<<<< HEAD
-      "already_configured": "Account already configured",
+      "already_configured": "[%key:common::config_flow::abort::already_configured_account%]",
       "no_device": "None of your devices have \"Find my iPhone\" activated",
       "updated_password": "Your password was successfully updated"
-=======
-      "already_configured": "[%key:common::config_flow::abort::already_configured_account%]",
-      "no_device": "None of your devices have \"Find my iPhone\" activated"
->>>>>>> 29aea5a6
     }
   }
 }