--- conflicted
+++ resolved
@@ -139,10 +139,6 @@
         self._end_of_power_off: datetime | None = None
         self._bridge = bridge
         self._auth_failed = False
-<<<<<<< HEAD
-        self._bridge.register_reauth_callback(self._access_denied)
-        self._bridge.register_app_list_callback(self._app_list_callback)
-=======
         self._bridge.register_reauth_callback(self.access_denied)
         self._bridge.register_app_list_callback(self._app_list_callback)
 
@@ -156,19 +152,8 @@
         self._app_list = app_list
         self._update_sources()
         self._app_list_event.set()
->>>>>>> d82c98ce
-
-    def _update_sources(self) -> None:
-        self._attr_source_list = list(SOURCES)
-        if app_list := self._app_list:
-            self._attr_source_list.extend(app_list)
-
-    def _app_list_callback(self, app_list: dict[str, str]) -> None:
-        """App list callback."""
-        self._app_list = app_list
-        self._update_sources()
-
-    def _access_denied(self) -> None:
+
+    def access_denied(self) -> None:
         """Access denied callback."""
         LOGGER.debug("Access denied in getting remote object")
         self._auth_failed = True
@@ -194,8 +179,6 @@
                 STATE_ON if await self._bridge.async_is_on() else STATE_OFF
             )
 
-<<<<<<< HEAD
-=======
         if self._attr_state == STATE_ON and not self._app_list_event.is_set():
             await self._bridge.async_request_app_list()
             if self._app_list_event.is_set():
@@ -211,7 +194,6 @@
                     "Failed to load app list from %s: %s", self._host, err.__repr__()
                 )
 
->>>>>>> d82c98ce
     async def _async_launch_app(self, app_id: str) -> None:
         """Send launch_app to the tv."""
         if self._power_off_in_progress():
