--- conflicted
+++ resolved
@@ -70,15 +70,10 @@
     if rest.data is None:
         raise PlatformNotReady
 
-<<<<<<< HEAD
     # No need to update the sensor now because it will determine its state
     # based in the rest resource that has just been retrieved.
-    add_devices([RestBinarySensor(
+    add_entities([RestBinarySensor(
         hass, rest, name, device_class, value_template)])
-=======
-    add_entities([RestBinarySensor(
-        hass, rest, name, device_class, value_template)], True)
->>>>>>> 3e59ffb3
 
 
 class RestBinarySensor(BinarySensorDevice):
