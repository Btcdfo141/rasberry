"""Provide pre-made queries on top of the recorder component."""
from __future__ import annotations

from collections import defaultdict
from collections.abc import Iterable, MutableMapping
from datetime import datetime
from itertools import groupby
import logging
import time
from typing import Any

from sqlalchemy import Column, Text, and_, bindparam, func, or_
from sqlalchemy.ext import baked
from sqlalchemy.orm.session import Session
from sqlalchemy.sql.expression import literal

from homeassistant.components import recorder
from homeassistant.core import HomeAssistant, State, split_entity_id
import homeassistant.util.dt as dt_util

from .models import (
    LazyState,
    RecorderRuns,
    StateAttributes,
    States,
    process_timestamp_to_utc_isoformat,
)
from .util import execute, session_scope

# mypy: allow-untyped-defs, no-check-untyped-defs

_LOGGER = logging.getLogger(__name__)

STATE_KEY = "state"
LAST_CHANGED_KEY = "last_changed"

SIGNIFICANT_DOMAINS = {
    "climate",
    "device_tracker",
    "humidifier",
    "thermostat",
    "water_heater",
}
SIGNIFICANT_DOMAINS_ENTITY_ID_LIKE = [f"{domain}.%" for domain in SIGNIFICANT_DOMAINS]
IGNORE_DOMAINS = {"zone", "scene"}
IGNORE_DOMAINS_ENTITY_ID_LIKE = [f"{domain}.%" for domain in IGNORE_DOMAINS]
NEED_ATTRIBUTE_DOMAINS = {
    "climate",
    "humidifier",
    "input_datetime",
    "thermostat",
    "water_heater",
}

BASE_STATES = [
    States.entity_id,
    States.state,
    States.last_changed,
    States.last_updated,
]
QUERY_STATE_NO_ATTR = [
    *BASE_STATES,
    literal(value=None, type_=Text).label("attributes"),
    literal(value=None, type_=Text).label("shared_attrs"),
]
# Remove QUERY_STATES_PRE_SCHEMA_25
# and the migration_in_progress check
# once schema 26 is created
QUERY_STATES_PRE_SCHEMA_25 = [
    *BASE_STATES,
    States.attributes,
    literal(value=None, type_=Text).label("shared_attrs"),
]
QUERY_STATES = [
    *BASE_STATES,
    # Remove States.attributes once all attributes are in StateAttributes.shared_attrs
    States.attributes,
    StateAttributes.shared_attrs,
]

HISTORY_BAKERY = "recorder_history_bakery"


def query_and_join_attributes(
    hass: HomeAssistant, no_attributes: bool
) -> tuple[list[Column], bool]:
    """Return the query keys and if StateAttributes should be joined."""
    # If no_attributes was requested we do the query
    # without the attributes fields and do not join the
    # state_attributes table
    if no_attributes:
        return QUERY_STATE_NO_ATTR, False
    # If we in the process of migrating schema we do
    # not want to join the state_attributes table as we
    # do not know if it will be there yet
    if recorder.get_instance(hass).migration_in_progress:
        return QUERY_STATES_PRE_SCHEMA_25, False
    # Finally if no migration is in progress and no_attributes
    # was not requested, we query both attributes columns and
    # join state_attributes
    return QUERY_STATES, True


def bake_query_and_join_attributes(
    hass: HomeAssistant, no_attributes: bool
) -> tuple[Any, bool]:
    """Return the initial backed query and if StateAttributes should be joined.

    Because these are baked queries the values inside the lambdas need
    to be explicitly written out to avoid caching the wrong values.
    """
    bakery: baked.bakery = hass.data[HISTORY_BAKERY]
    # If no_attributes was requested we do the query
    # without the attributes fields and do not join the
    # state_attributes table
    if no_attributes:
        return bakery(lambda session: session.query(*QUERY_STATE_NO_ATTR)), False
    # If we in the process of migrating schema we do
    # not want to join the state_attributes table as we
    # do not know if it will be there yet
    if recorder.get_instance(hass).migration_in_progress:
        return bakery(lambda session: session.query(*QUERY_STATES_PRE_SCHEMA_25)), False
    # Finally if no migration is in progress and no_attributes
    # was not requested, we query both attributes columns and
    # join state_attributes
    return bakery(lambda session: session.query(*QUERY_STATES)), True


<<<<<<< HEAD
def async_setup(hass):
=======
def async_setup(hass: HomeAssistant) -> None:
>>>>>>> b025313b
    """Set up the history hooks."""
    hass.data[HISTORY_BAKERY] = baked.bakery()


def get_significant_states(
    hass: HomeAssistant,
    start_time: datetime,
    end_time: datetime | None = None,
    entity_ids: list[str] = None,
    filters: Any = None,
    include_start_time_state: bool = True,
    significant_changes_only: bool = True,
    minimal_response: bool = False,
    no_attributes: bool = False,
) -> MutableMapping[str, Iterable[LazyState | State | dict[str, Any]]]:
    """Wrap get_significant_states_with_session with an sql session."""
    with session_scope(hass=hass) as session:
        return get_significant_states_with_session(
            hass,
            session,
            start_time,
            end_time,
            entity_ids,
            filters,
            include_start_time_state,
            significant_changes_only,
            minimal_response,
            no_attributes,
        )


def get_significant_states_with_session(
    hass: HomeAssistant,
    session: Session,
    start_time: datetime,
    end_time: datetime | None = None,
    entity_ids: list[str] = None,
    filters: Any = None,
    include_start_time_state: bool = True,
    significant_changes_only: bool = True,
    minimal_response: bool = False,
    no_attributes: bool = False,
) -> MutableMapping[str, Iterable[LazyState | State | dict[str, Any]]]:
    """
    Return states changes during UTC period start_time - end_time.

    entity_ids is an optional iterable of entities to include in the results.

    filters is an optional SQLAlchemy filter which will be applied to the database
    queries unless entity_ids is given, in which case its ignored.

    Significant states are all states where there is a state change,
    as well as all states from certain domains (for instance
    thermostat so that we get current temperature in our graphs).
    """
    timer_start = time.perf_counter()
    baked_query, join_attributes = bake_query_and_join_attributes(hass, no_attributes)

    if entity_ids is not None and len(entity_ids) == 1:
        if (
            significant_changes_only
            and split_entity_id(entity_ids[0])[0] not in SIGNIFICANT_DOMAINS
        ):
            baked_query += lambda q: q.filter(
                States.last_changed == States.last_updated
            )
    elif significant_changes_only:
        baked_query += lambda q: q.filter(
            or_(
                *[
                    States.entity_id.like(entity_domain)
                    for entity_domain in SIGNIFICANT_DOMAINS_ENTITY_ID_LIKE
                ],
                (States.last_changed == States.last_updated),
            )
        )

    if entity_ids is not None:
        baked_query += lambda q: q.filter(
            States.entity_id.in_(bindparam("entity_ids", expanding=True))
        )
    else:
        baked_query += lambda q: q.filter(
            and_(
                *[
                    ~States.entity_id.like(entity_domain)
                    for entity_domain in IGNORE_DOMAINS_ENTITY_ID_LIKE
                ]
            )
        )
        if filters:
            filters.bake(baked_query)

    baked_query += lambda q: q.filter(States.last_updated > bindparam("start_time"))
    if end_time is not None:
        baked_query += lambda q: q.filter(States.last_updated < bindparam("end_time"))

    if join_attributes:
        baked_query += lambda q: q.outerjoin(
            StateAttributes, States.attributes_id == StateAttributes.attributes_id
        )
    baked_query += lambda q: q.order_by(States.entity_id, States.last_updated)

    states = execute(
        baked_query(session).params(
            start_time=start_time, end_time=end_time, entity_ids=entity_ids
        )
    )

    if _LOGGER.isEnabledFor(logging.DEBUG):
        elapsed = time.perf_counter() - timer_start
        _LOGGER.debug("get_significant_states took %fs", elapsed)

    return _sorted_states_to_dict(
        hass,
        session,
        states,
        start_time,
        entity_ids,
        filters,
        include_start_time_state,
        minimal_response,
        no_attributes,
    )


def state_changes_during_period(
    hass: HomeAssistant,
    start_time: datetime,
    end_time: datetime | None = None,
    entity_id: str | None = None,
    no_attributes: bool = False,
    descending: bool = False,
    limit: int | None = None,
    include_start_time_state: bool = True,
) -> MutableMapping[str, Iterable[LazyState | State | dict[str, Any]]]:
    """Return states changes during UTC period start_time - end_time."""
    with session_scope(hass=hass) as session:
        baked_query, join_attributes = bake_query_and_join_attributes(
            hass, no_attributes
        )

        baked_query += lambda q: q.filter(
            (States.last_changed == States.last_updated)
            & (States.last_updated > bindparam("start_time"))
        )

        if end_time is not None:
            baked_query += lambda q: q.filter(
                States.last_updated < bindparam("end_time")
            )

        if entity_id is not None:
            baked_query += lambda q: q.filter_by(entity_id=bindparam("entity_id"))
            entity_id = entity_id.lower()

        if join_attributes:
            baked_query += lambda q: q.outerjoin(
                StateAttributes, States.attributes_id == StateAttributes.attributes_id
            )

        last_updated = States.last_updated.desc() if descending else States.last_updated
        baked_query += lambda q: q.order_by(States.entity_id, last_updated)

        if limit:
            baked_query += lambda q: q.limit(limit)

        states = execute(
            baked_query(session).params(
                start_time=start_time, end_time=end_time, entity_id=entity_id
            )
        )

        entity_ids = [entity_id] if entity_id is not None else None

        return _sorted_states_to_dict(
            hass,
            session,
            states,
            start_time,
            entity_ids,
            include_start_time_state=include_start_time_state,
        )


def get_last_state_changes(
    hass: HomeAssistant, number_of_states: int, entity_id: str
) -> MutableMapping[str, Iterable[LazyState | State | dict[str, Any]]]:
    """Return the last number_of_states."""
    start_time = dt_util.utcnow()

    with session_scope(hass=hass) as session:
        baked_query, join_attributes = bake_query_and_join_attributes(hass, False)

        baked_query += lambda q: q.filter(States.last_changed == States.last_updated)

        if entity_id is not None:
            baked_query += lambda q: q.filter_by(entity_id=bindparam("entity_id"))
            entity_id = entity_id.lower()

        if join_attributes:
            baked_query += lambda q: q.outerjoin(
                StateAttributes, States.attributes_id == StateAttributes.attributes_id
            )
        baked_query += lambda q: q.order_by(
            States.entity_id, States.last_updated.desc()
        )

        baked_query += lambda q: q.limit(bindparam("number_of_states"))

        states = execute(
            baked_query(session).params(
                number_of_states=number_of_states, entity_id=entity_id
            )
        )

        entity_ids = [entity_id] if entity_id is not None else None

        return _sorted_states_to_dict(
            hass,
            session,
            reversed(states),
            start_time,
            entity_ids,
            include_start_time_state=False,
        )


def get_states(
    hass: HomeAssistant,
    utc_point_in_time: datetime,
    entity_ids: list[str] | None = None,
    run: RecorderRuns | None = None,
    filters: Any = None,
    no_attributes: bool = False,
) -> list[LazyState]:
    """Return the states at a specific point in time."""
    if (
        run is None
        and (run := (recorder.run_information_from_instance(hass, utc_point_in_time)))
        is None
    ):
        # History did not run before utc_point_in_time
        return []

    with session_scope(hass=hass) as session:
        return _get_states_with_session(
            hass, session, utc_point_in_time, entity_ids, run, filters, no_attributes
        )


def _get_states_with_session(
    hass: HomeAssistant,
    session: Session,
    utc_point_in_time: datetime,
    entity_ids: list[str] | None = None,
    run: RecorderRuns = None,
    filters: Any = None,
    no_attributes: bool = False,
) -> list[LazyState]:
    """Return the states at a specific point in time."""
    if entity_ids and len(entity_ids) == 1:
        return _get_single_entity_states_with_session(
            hass, session, utc_point_in_time, entity_ids[0], no_attributes
        )

    if (
        run is None
        and (run := (recorder.run_information_from_instance(hass, utc_point_in_time)))
        is None
    ):
        # History did not run before utc_point_in_time
        return []

    # We have more than one entity to look at so we need to do a query on states
    # since the last recorder run started.
    query_keys, join_attributes = query_and_join_attributes(hass, no_attributes)
    query = session.query(*query_keys)

    if entity_ids:
        # We got an include-list of entities, accelerate the query by filtering already
        # in the inner query.
        most_recent_state_ids = (
            session.query(
                func.max(States.state_id).label("max_state_id"),
            )
            .filter(
                (States.last_updated >= run.start)
                & (States.last_updated < utc_point_in_time)
            )
            .filter(States.entity_id.in_(entity_ids))
        )
        most_recent_state_ids = most_recent_state_ids.group_by(States.entity_id)
        most_recent_state_ids = most_recent_state_ids.subquery()
        query = query.join(
            most_recent_state_ids,
            States.state_id == most_recent_state_ids.c.max_state_id,
        )
        if join_attributes:
            query = query.outerjoin(
                StateAttributes, (States.attributes_id == StateAttributes.attributes_id)
            )
    else:
        # We did not get an include-list of entities, query all states in the inner
        # query, then filter out unwanted domains as well as applying the custom filter.
        # This filtering can't be done in the inner query because the domain column is
        # not indexed and we can't control what's in the custom filter.
        most_recent_states_by_date = (
            session.query(
                States.entity_id.label("max_entity_id"),
                func.max(States.last_updated).label("max_last_updated"),
            )
            .filter(
                (States.last_updated >= run.start)
                & (States.last_updated < utc_point_in_time)
            )
            .group_by(States.entity_id)
            .subquery()
        )
        most_recent_state_ids = (
            session.query(func.max(States.state_id).label("max_state_id"))
            .join(
                most_recent_states_by_date,
                and_(
                    States.entity_id == most_recent_states_by_date.c.max_entity_id,
                    States.last_updated
                    == most_recent_states_by_date.c.max_last_updated,
                ),
            )
            .group_by(States.entity_id)
            .subquery()
        )
        query = query.join(
            most_recent_state_ids,
            States.state_id == most_recent_state_ids.c.max_state_id,
        )
        for entity_domain in IGNORE_DOMAINS_ENTITY_ID_LIKE:
            query = query.filter(~States.entity_id.like(entity_domain))
        if filters:
            query = filters.apply(query)
        if join_attributes:
            query = query.outerjoin(
                StateAttributes, (States.attributes_id == StateAttributes.attributes_id)
            )

    attr_cache: dict[str, dict[str, Any]] = {}
    return [LazyState(row, attr_cache) for row in execute(query)]


def _get_single_entity_states_with_session(
    hass: HomeAssistant,
    session: Session,
    utc_point_in_time: datetime,
    entity_id: str,
    no_attributes: bool = False,
) -> list[LazyState]:
    # Use an entirely different (and extremely fast) query if we only
    # have a single entity id
    baked_query, join_attributes = bake_query_and_join_attributes(hass, no_attributes)
    baked_query += lambda q: q.filter(
        States.last_updated < bindparam("utc_point_in_time"),
        States.entity_id == bindparam("entity_id"),
    )
    if join_attributes:
        baked_query += lambda q: q.outerjoin(
            StateAttributes, States.attributes_id == StateAttributes.attributes_id
        )
    baked_query += lambda q: q.order_by(States.last_updated.desc())
    baked_query += lambda q: q.limit(1)

    query = baked_query(session).params(
        utc_point_in_time=utc_point_in_time, entity_id=entity_id
    )

    return [LazyState(row) for row in execute(query)]


def _sorted_states_to_dict(
    hass: HomeAssistant,
    session: Session,
    states: Iterable[States],
    start_time: datetime,
    entity_ids: list[str] | None,
    filters: Any = None,
    include_start_time_state: bool = True,
    minimal_response: bool = False,
    no_attributes: bool = False,
) -> MutableMapping[str, Iterable[LazyState | State | dict[str, Any]]]:
    """Convert SQL results into JSON friendly data structure.

    This takes our state list and turns it into a JSON friendly data
    structure {'entity_id': [list of states], 'entity_id2': [list of states]}

    States must be sorted by entity_id and last_updated

    We also need to go back and create a synthetic zero data point for
    each list of states, otherwise our graphs won't start on the Y
    axis correctly.
    """
    result: dict[str, list[LazyState | dict[str, Any]]] = defaultdict(list)
    # Set all entity IDs to empty lists in result set to maintain the order
    if entity_ids is not None:
        for ent_id in entity_ids:
            result[ent_id] = []

    # Get the states at the start time
    timer_start = time.perf_counter()
    if include_start_time_state:
        run = recorder.run_information_from_instance(hass, start_time)
        for state in _get_states_with_session(
            hass,
            session,
            start_time,
            entity_ids,
            run=run,
            filters=filters,
            no_attributes=no_attributes,
        ):
            state.last_changed = start_time
            state.last_updated = start_time
            result[state.entity_id].append(state)

    if _LOGGER.isEnabledFor(logging.DEBUG):
        elapsed = time.perf_counter() - timer_start
        _LOGGER.debug("getting %d first datapoints took %fs", len(result), elapsed)

    # Called in a tight loop so cache the function
    # here
    _process_timestamp_to_utc_isoformat = process_timestamp_to_utc_isoformat

    # Append all changes to it
    for ent_id, group in groupby(states, lambda state: state.entity_id):
        domain = split_entity_id(ent_id)[0]
        ent_results = result[ent_id]
        attr_cache: dict[str, dict[str, Any]] = {}

        if not minimal_response or domain in NEED_ATTRIBUTE_DOMAINS:
            ent_results.extend(LazyState(db_state, attr_cache) for db_state in group)

        # With minimal response we only provide a native
        # State for the first and last response. All the states
        # in-between only provide the "state" and the
        # "last_changed".
        if not ent_results:
            ent_results.append(LazyState(next(group), attr_cache))

        prev_state = ent_results[-1]
        assert isinstance(prev_state, LazyState)
        initial_state_count = len(ent_results)

        for db_state in group:
            # With minimal response we do not care about attribute
            # changes so we can filter out duplicate states
            if db_state.state == prev_state.state:
                continue

            ent_results.append(
                {
                    STATE_KEY: db_state.state,
                    LAST_CHANGED_KEY: _process_timestamp_to_utc_isoformat(
                        db_state.last_changed
                    ),
                }
            )
            prev_state = db_state

        if prev_state and len(ent_results) != initial_state_count:
            # There was at least one state change
            # replace the last minimal state with
            # a full state
            ent_results[-1] = LazyState(prev_state, attr_cache)

    # Filter out the empty lists if some states had 0 results.
    return {key: val for key, val in result.items() if val}


def get_state(
    hass: HomeAssistant,
    utc_point_in_time: datetime,
    entity_id: str,
    run: RecorderRuns | None = None,
    no_attributes: bool = False,
) -> LazyState | None:
    """Return a state at a specific point in time."""
    states = get_states(hass, utc_point_in_time, [entity_id], run, None, no_attributes)
    return states[0] if states else None<|MERGE_RESOLUTION|>--- conflicted
+++ resolved
@@ -126,11 +126,7 @@
     return bakery(lambda session: session.query(*QUERY_STATES)), True
 
 
-<<<<<<< HEAD
-def async_setup(hass):
-=======
 def async_setup(hass: HomeAssistant) -> None:
->>>>>>> b025313b
     """Set up the history hooks."""
     hass.data[HISTORY_BAKERY] = baked.bakery()
 
