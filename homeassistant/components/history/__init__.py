--- conflicted
+++ resolved
@@ -292,15 +292,8 @@
         # Optionally reorder the result to respect the ordering given
         # by any entities explicitly included in the configuration.
         if not self.filters or not self.use_include_order:
-<<<<<<< HEAD
-            ret = self.json(
-                [
-                    [state.as_dict() for state in state_list]
-                    for state_list in result.values()
-                ]
-            )
+            ret = self.json(result)
         else:
-            result = list(result.values())
             sorted_result = []
             for order_entity in self.filters.included_entities:
                 for state_list in result:
@@ -309,29 +302,11 @@
                         result.remove(state_list)
                         break
             sorted_result.extend(result)
-            ret = self.json(
-                [
-                    [state.as_dict() for state in state_list]
-                    for state_list in sorted_result
-                ]
-            )
+            ret = self.json(sorted_result)
         pr.disable()
         pr.create_stats()
         pr.dump_stats(f"history.{dt_util.utcnow()}.cprof")
         return ret
-=======
-            return self.json(result)
-
-        sorted_result = []
-        for order_entity in self.filters.included_entities:
-            for state_list in result:
-                if state_list[0].entity_id == order_entity:
-                    sorted_result.append(state_list)
-                    result.remove(state_list)
-                    break
-        sorted_result.extend(result)
-        return self.json(sorted_result)
->>>>>>> 9b592c85
 
 
 def sqlalchemy_filter_from_include_exclude_conf(conf: ConfigType) -> Filters | None:
