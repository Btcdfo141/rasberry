--- conflicted
+++ resolved
@@ -24,12 +24,7 @@
     UV_INDEX,
 )
 import homeassistant.helpers.config_validation as cv
-<<<<<<< HEAD
-from homeassistant.helpers.discovery import load_platform
 from homeassistant.helpers.restore_state import RestoreEntity
-=======
-from homeassistant.helpers.entity import Entity
->>>>>>> 5b3d094a
 
 from .const import (
     ATTR_EVENT,
