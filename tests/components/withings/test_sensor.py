--- conflicted
+++ resolved
@@ -2,10 +2,7 @@
 from typing import Any
 from unittest.mock import patch
 
-<<<<<<< HEAD
-=======
 import pytest
->>>>>>> a62ffeaa
 from syrupy import SnapshotAssertion
 from withings_api.common import NotifyAppli
 
@@ -124,31 +121,15 @@
             )
             state_obj = hass.states.get(entity_id)
 
-            if attribute.entity_registry_enabled_default:
-                async_assert_state_equals(entity_id, state_obj, expected, attribute)
-            else:
-                assert state_obj is None
+            async_assert_state_equals(entity_id, state_obj, expected, attribute)
 
 
-<<<<<<< HEAD
-=======
-
 @pytest.mark.usefixtures("entity_registry_enabled_by_default")
->>>>>>> a62ffeaa
 async def test_all_entities(
     hass: HomeAssistant, setup_integration: ComponentSetup, snapshot: SnapshotAssertion
 ) -> None:
     """Test all entities."""
-<<<<<<< HEAD
-    with patch(
-        "homeassistant.components.withings.sensor.BaseWithingsSensor.entity_registry_enabled_default"
-    ) as enabled_by_default_mock:
-        enabled_by_default_mock.return_value = False
-        await setup_integration()
-    er.async_get(hass)
-=======
     await setup_integration()
->>>>>>> a62ffeaa
 
     mock = MockWithings(PERSON0)
     with patch(
