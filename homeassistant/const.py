"""Constants used by Home Assistant components."""
from __future__ import annotations

from typing import Final

MAJOR_VERSION: Final = 2021
MINOR_VERSION: Final = 6
PATCH_VERSION: Final = "0.dev0"
__short_version__: Final = f"{MAJOR_VERSION}.{MINOR_VERSION}"
__version__: Final = f"{__short_version__}.{PATCH_VERSION}"
REQUIRED_PYTHON_VER: Final[tuple[int, int, int]] = (3, 8, 0)
# Truthy date string triggers showing related deprecation warning messages.
REQUIRED_NEXT_PYTHON_VER: Final[tuple[int, int, int]] = (3, 9, 0)
REQUIRED_NEXT_PYTHON_DATE: Final = ""

# Format for platform files
PLATFORM_FORMAT: Final = "{platform}.{domain}"

# Can be used to specify a catch all when registering state or event listeners.
MATCH_ALL: Final = "*"

# Entity target all constant
ENTITY_MATCH_NONE: Final = "none"
ENTITY_MATCH_ALL: Final = "all"

# If no name is specified
DEVICE_DEFAULT_NAME: Final = "Unnamed Device"

# Max characters for an event_type (changing this requires a recorder
# database migration)
MAX_LENGTH_EVENT_TYPE: Final = 64

# Sun events
SUN_EVENT_SUNSET: Final = "sunset"
SUN_EVENT_SUNRISE: Final = "sunrise"

# #### CONFIG ####
CONF_ABOVE: Final = "above"
CONF_ACCESS_TOKEN: Final = "access_token"
CONF_ADDRESS: Final = "address"
CONF_AFTER: Final = "after"
CONF_ALIAS: Final = "alias"
CONF_ALLOWLIST_EXTERNAL_URLS: Final = "allowlist_external_urls"
CONF_API_KEY: Final = "api_key"
CONF_API_TOKEN: Final = "api_token"
CONF_API_VERSION: Final = "api_version"
CONF_ARMING_TIME: Final = "arming_time"
CONF_AT: Final = "at"
CONF_ATTRIBUTE: Final = "attribute"
CONF_AUTH_MFA_MODULES: Final = "auth_mfa_modules"
CONF_AUTH_PROVIDERS: Final = "auth_providers"
CONF_AUTHENTICATION: Final = "authentication"
CONF_BASE: Final = "base"
CONF_BEFORE: Final = "before"
CONF_BELOW: Final = "below"
CONF_BINARY_SENSORS: Final = "binary_sensors"
CONF_BRIGHTNESS: Final = "brightness"
CONF_BROADCAST_ADDRESS: Final = "broadcast_address"
CONF_BROADCAST_PORT: Final = "broadcast_port"
CONF_CHOOSE: Final = "choose"
CONF_CLIENT_ID: Final = "client_id"
CONF_CLIENT_SECRET: Final = "client_secret"
CONF_CODE: Final = "code"
CONF_COLOR_TEMP: Final = "color_temp"
CONF_COMMAND: Final = "command"
CONF_COMMAND_CLOSE: Final = "command_close"
CONF_COMMAND_OFF: Final = "command_off"
CONF_COMMAND_ON: Final = "command_on"
CONF_COMMAND_OPEN: Final = "command_open"
CONF_COMMAND_STATE: Final = "command_state"
CONF_COMMAND_STOP: Final = "command_stop"
CONF_CONDITION: Final = "condition"
CONF_CONDITIONS: Final = "conditions"
CONF_CONTINUE_ON_TIMEOUT: Final = "continue_on_timeout"
CONF_COUNT: Final = "count"
CONF_COVERS: Final = "covers"
CONF_CURRENCY: Final = "currency"
CONF_CUSTOMIZE: Final = "customize"
CONF_CUSTOMIZE_DOMAIN: Final = "customize_domain"
CONF_CUSTOMIZE_GLOB: Final = "customize_glob"
CONF_DEFAULT: Final = "default"
CONF_DELAY: Final = "delay"
CONF_DELAY_TIME: Final = "delay_time"
CONF_DESCRIPTION: Final = "description"
CONF_DEVICE: Final = "device"
CONF_DEVICES: Final = "devices"
CONF_DEVICE_CLASS: Final = "device_class"
CONF_DEVICE_ID: Final = "device_id"
CONF_DISARM_AFTER_TRIGGER: Final = "disarm_after_trigger"
CONF_DISCOVERY: Final = "discovery"
CONF_DISKS: Final = "disks"
CONF_DISPLAY_CURRENCY: Final = "display_currency"
CONF_DISPLAY_OPTIONS: Final = "display_options"
CONF_DOMAIN: Final = "domain"
CONF_DOMAINS: Final = "domains"
CONF_EFFECT: Final = "effect"
CONF_ELEVATION: Final = "elevation"
CONF_EMAIL: Final = "email"
CONF_ENTITIES: Final = "entities"
CONF_ENTITY_ID: Final = "entity_id"
CONF_ENTITY_NAMESPACE: Final = "entity_namespace"
CONF_ENTITY_PICTURE_TEMPLATE: Final = "entity_picture_template"
CONF_EVENT: Final = "event"
CONF_EVENT_DATA: Final = "event_data"
CONF_EVENT_DATA_TEMPLATE: Final = "event_data_template"
CONF_EXCLUDE: Final = "exclude"
CONF_EXTERNAL_URL: Final = "external_url"
CONF_FILENAME: Final = "filename"
CONF_FILE_PATH: Final = "file_path"
CONF_FOR: Final = "for"
CONF_FORCE_UPDATE: Final = "force_update"
CONF_FRIENDLY_NAME: Final = "friendly_name"
CONF_FRIENDLY_NAME_TEMPLATE: Final = "friendly_name_template"
CONF_HEADERS: Final = "headers"
CONF_HOST: Final = "host"
CONF_HOSTS: Final = "hosts"
CONF_HS: Final = "hs"
CONF_ICON: Final = "icon"
CONF_ICON_TEMPLATE: Final = "icon_template"
CONF_ID: Final = "id"
CONF_INCLUDE: Final = "include"
CONF_INTERNAL_URL: Final = "internal_url"
CONF_IP_ADDRESS: Final = "ip_address"
CONF_LATITUDE: Final = "latitude"
CONF_LEGACY_TEMPLATES: Final = "legacy_templates"
CONF_LIGHTS: Final = "lights"
CONF_LONGITUDE: Final = "longitude"
CONF_MAC: Final = "mac"
CONF_MAXIMUM: Final = "maximum"
CONF_MEDIA_DIRS: Final = "media_dirs"
CONF_METHOD: Final = "method"
CONF_MINIMUM: Final = "minimum"
CONF_MODE: Final = "mode"
CONF_MONITORED_CONDITIONS: Final = "monitored_conditions"
CONF_MONITORED_VARIABLES: Final = "monitored_variables"
CONF_NAME: Final = "name"
CONF_OFFSET: Final = "offset"
CONF_OPTIMISTIC: Final = "optimistic"
CONF_PACKAGES: Final = "packages"
CONF_PARAMS: Final = "params"
CONF_PASSWORD: Final = "password"
CONF_PATH: Final = "path"
CONF_PAYLOAD: Final = "payload"
CONF_PAYLOAD_OFF: Final = "payload_off"
CONF_PAYLOAD_ON: Final = "payload_on"
CONF_PENDING_TIME: Final = "pending_time"
CONF_PIN: Final = "pin"
CONF_PLATFORM: Final = "platform"
CONF_PORT: Final = "port"
CONF_PREFIX: Final = "prefix"
CONF_PROFILE_NAME: Final = "profile_name"
CONF_PROTOCOL: Final = "protocol"
CONF_PROXY_SSL: Final = "proxy_ssl"
CONF_QUOTE: Final = "quote"
CONF_RADIUS: Final = "radius"
CONF_RECIPIENT: Final = "recipient"
CONF_REGION: Final = "region"
CONF_REPEAT: Final = "repeat"
CONF_RESOURCE: Final = "resource"
CONF_RESOURCES: Final = "resources"
CONF_RESOURCE_TEMPLATE: Final = "resource_template"
CONF_RGB: Final = "rgb"
CONF_ROOM: Final = "room"
CONF_SCAN_INTERVAL: Final = "scan_interval"
CONF_SCENE: Final = "scene"
CONF_SELECTOR: Final = "selector"
CONF_SENDER: Final = "sender"
CONF_SENSORS: Final = "sensors"
CONF_SENSOR_TYPE: Final = "sensor_type"
CONF_SEQUENCE: Final = "sequence"
CONF_SERVICE: Final = "service"
CONF_SERVICE_DATA: Final = "data"
CONF_SERVICE_TEMPLATE: Final = "service_template"
CONF_SHOW_ON_MAP: Final = "show_on_map"
CONF_SLAVE: Final = "slave"
CONF_SOURCE: Final = "source"
CONF_SSL: Final = "ssl"
CONF_STATE: Final = "state"
CONF_STATE_TEMPLATE: Final = "state_template"
CONF_STRUCTURE: Final = "structure"
CONF_SWITCHES: Final = "switches"
CONF_TARGET: Final = "target"
CONF_TEMPERATURE_UNIT: Final = "temperature_unit"
CONF_TIMEOUT: Final = "timeout"
CONF_TIME_ZONE: Final = "time_zone"
CONF_TOKEN: Final = "token"
CONF_TRIGGER_TIME: Final = "trigger_time"
CONF_TTL: Final = "ttl"
CONF_TYPE: Final = "type"
CONF_UNIQUE_ID: Final = "unique_id"
CONF_UNIT_OF_MEASUREMENT: Final = "unit_of_measurement"
CONF_UNIT_SYSTEM: Final = "unit_system"
CONF_UNTIL: Final = "until"
CONF_URL: Final = "url"
CONF_USERNAME: Final = "username"
CONF_VALUE_TEMPLATE: Final = "value_template"
CONF_VARIABLES: Final = "variables"
CONF_VERIFY_SSL: Final = "verify_ssl"
CONF_WAIT_FOR_TRIGGER: Final = "wait_for_trigger"
CONF_WAIT_TEMPLATE: Final = "wait_template"
CONF_WEBHOOK_ID: Final = "webhook_id"
CONF_WEEKDAY: Final = "weekday"
CONF_WHILE: Final = "while"
CONF_WHITELIST: Final = "whitelist"
CONF_ALLOWLIST_EXTERNAL_DIRS: Final = "allowlist_external_dirs"
LEGACY_CONF_WHITELIST_EXTERNAL_DIRS: Final = "whitelist_external_dirs"
CONF_WHITE_VALUE: Final = "white_value"
CONF_XY: Final = "xy"
CONF_ZONE: Final = "zone"

# #### EVENTS ####
EVENT_CALL_SERVICE: Final = "call_service"
EVENT_COMPONENT_LOADED: Final = "component_loaded"
EVENT_CORE_CONFIG_UPDATE: Final = "core_config_updated"
EVENT_HOMEASSISTANT_CLOSE: Final = "homeassistant_close"
EVENT_HOMEASSISTANT_START: Final = "homeassistant_start"
EVENT_HOMEASSISTANT_STARTED: Final = "homeassistant_started"
EVENT_HOMEASSISTANT_STOP: Final = "homeassistant_stop"
EVENT_HOMEASSISTANT_FINAL_WRITE: Final = "homeassistant_final_write"
EVENT_LOGBOOK_ENTRY: Final = "logbook_entry"
EVENT_SERVICE_REGISTERED: Final = "service_registered"
EVENT_SERVICE_REMOVED: Final = "service_removed"
EVENT_STATE_CHANGED: Final = "state_changed"
EVENT_THEMES_UPDATED: Final = "themes_updated"
EVENT_TIMER_OUT_OF_SYNC: Final = "timer_out_of_sync"
EVENT_TIME_CHANGED: Final = "time_changed"


# #### DEVICE CLASSES ####
DEVICE_CLASS_BATTERY: Final = "battery"
DEVICE_CLASS_CO: Final = "carbon_monoxide"
DEVICE_CLASS_CO2: Final = "carbon_dioxide"
DEVICE_CLASS_HUMIDITY: Final = "humidity"
DEVICE_CLASS_ILLUMINANCE: Final = "illuminance"
DEVICE_CLASS_SIGNAL_STRENGTH: Final = "signal_strength"
DEVICE_CLASS_TEMPERATURE: Final = "temperature"
DEVICE_CLASS_TIMESTAMP: Final = "timestamp"
DEVICE_CLASS_PRESSURE: Final = "pressure"
DEVICE_CLASS_POWER: Final = "power"
DEVICE_CLASS_CURRENT: Final = "current"
DEVICE_CLASS_ENERGY: Final = "energy"
DEVICE_CLASS_POWER_FACTOR: Final = "power_factor"
DEVICE_CLASS_VOLTAGE: Final = "voltage"

# #### STATES ####
STATE_ON: Final = "on"
STATE_OFF: Final = "off"
STATE_HOME: Final = "home"
STATE_NOT_HOME: Final = "not_home"
STATE_UNKNOWN: Final = "unknown"
STATE_OPEN: Final = "open"
STATE_OPENING: Final = "opening"
STATE_CLOSED: Final = "closed"
STATE_CLOSING: Final = "closing"
STATE_PLAYING: Final = "playing"
STATE_PAUSED: Final = "paused"
STATE_IDLE: Final = "idle"
STATE_STANDBY: Final = "standby"
STATE_ALARM_DISARMED: Final = "disarmed"
STATE_ALARM_ARMED_HOME: Final = "armed_home"
STATE_ALARM_ARMED_AWAY: Final = "armed_away"
STATE_ALARM_ARMED_NIGHT: Final = "armed_night"
STATE_ALARM_ARMED_CUSTOM_BYPASS: Final = "armed_custom_bypass"
STATE_ALARM_PENDING: Final = "pending"
STATE_ALARM_ARMING: Final = "arming"
STATE_ALARM_DISARMING: Final = "disarming"
STATE_ALARM_TRIGGERED: Final = "triggered"
STATE_LOCKED: Final = "locked"
STATE_UNLOCKED: Final = "unlocked"
STATE_UNAVAILABLE: Final = "unavailable"
STATE_OK: Final = "ok"
STATE_PROBLEM: Final = "problem"

# #### STATE AND EVENT ATTRIBUTES ####
# Attribution
ATTR_ATTRIBUTION: Final = "attribution"

# Credentials
ATTR_CREDENTIALS: Final = "credentials"

# Contains time-related attributes
ATTR_NOW: Final = "now"
ATTR_DATE: Final = "date"
ATTR_TIME: Final = "time"
ATTR_SECONDS: Final = "seconds"

# Contains domain, service for a SERVICE_CALL event
ATTR_DOMAIN: Final = "domain"
ATTR_SERVICE: Final = "service"
ATTR_SERVICE_DATA: Final = "service_data"

# IDs
ATTR_ID: Final = "id"

# Name
ATTR_NAME: Final = "name"

# Contains one string or a list of strings, each being an entity id
ATTR_ENTITY_ID: Final = "entity_id"

# Contains one string or a list of strings, each being an area id
ATTR_AREA_ID: Final = "area_id"

# Contains one string, the device ID
ATTR_DEVICE_ID: Final = "device_id"

# String with a friendly name for the entity
ATTR_FRIENDLY_NAME: Final = "friendly_name"

# A picture to represent entity
ATTR_ENTITY_PICTURE: Final = "entity_picture"

ATTR_IDENTIFIERS: Final = "identifiers"

# Icon to use in the frontend
ATTR_ICON: Final = "icon"

# The unit of measurement if applicable
ATTR_UNIT_OF_MEASUREMENT: Final = "unit_of_measurement"

CONF_UNIT_SYSTEM_METRIC: Final = "metric"
CONF_UNIT_SYSTEM_IMPERIAL: Final = "imperial"

# Electrical attributes
ATTR_VOLTAGE: Final = "voltage"

# Location of the device/sensor
ATTR_LOCATION: Final = "location"

ATTR_MODE: Final = "mode"

ATTR_MANUFACTURER: Final = "manufacturer"
ATTR_MODEL: Final = "model"
ATTR_SW_VERSION: Final = "sw_version"

ATTR_BATTERY_CHARGING: Final = "battery_charging"
ATTR_BATTERY_LEVEL: Final = "battery_level"
ATTR_WAKEUP: Final = "wake_up_interval"

# For devices which support a code attribute
ATTR_CODE: Final = "code"
ATTR_CODE_FORMAT: Final = "code_format"

# For calling a device specific command
ATTR_COMMAND: Final = "command"

# For devices which support an armed state
ATTR_ARMED: Final = "device_armed"

# For devices which support a locked state
ATTR_LOCKED: Final = "locked"

# For sensors that support 'tripping', eg. motion and door sensors
ATTR_TRIPPED: Final = "device_tripped"

# For sensors that support 'tripping' this holds the most recent
# time the device was tripped
ATTR_LAST_TRIP_TIME: Final = "last_tripped_time"

# For all entity's, this hold whether or not it should be hidden
ATTR_HIDDEN: Final = "hidden"

# Location of the entity
ATTR_LATITUDE: Final = "latitude"
ATTR_LONGITUDE: Final = "longitude"

# Accuracy of location in meters
ATTR_GPS_ACCURACY: Final = "gps_accuracy"

# If state is assumed
ATTR_ASSUMED_STATE: Final = "assumed_state"
ATTR_STATE: Final = "state"

ATTR_EDITABLE: Final = "editable"
ATTR_OPTION: Final = "option"

# The entity has been restored with restore state
ATTR_RESTORED: Final = "restored"

# Bitfield of supported component features for the entity
ATTR_SUPPORTED_FEATURES: Final = "supported_features"

# Class of device within its domain
ATTR_DEVICE_CLASS: Final = "device_class"

# Temperature attribute
ATTR_TEMPERATURE: Final = "temperature"

# #### UNITS OF MEASUREMENT ####
# Power units
POWER_WATT: Final = "W"
POWER_KILO_WATT: Final = "kW"

# Voltage units
VOLT: Final = "V"

# Energy units
ENERGY_WATT_HOUR: Final = "Wh"
ENERGY_KILO_WATT_HOUR: Final = "kWh"

# Electrical units
ELECTRICAL_CURRENT_AMPERE: Final = "A"
ELECTRICAL_VOLT_AMPERE: Final = "VA"

# Degree units
DEGREE: Final = "°"

# Currency units
CURRENCY_EURO: Final = "€"
CURRENCY_DOLLAR: Final = "$"
CURRENCY_CENT: Final = "¢"

# Temperature units
TEMP_CELSIUS: Final = "°C"
TEMP_FAHRENHEIT: Final = "°F"
TEMP_KELVIN: Final = "K"

# Time units
TIME_MICROSECONDS: Final = "μs"
TIME_MILLISECONDS: Final = "ms"
TIME_SECONDS: Final = "s"
TIME_MINUTES: Final = "min"
TIME_HOURS: Final = "h"
TIME_DAYS: Final = "d"
TIME_WEEKS: Final = "w"
TIME_MONTHS: Final = "m"
TIME_YEARS: Final = "y"

# Length units
LENGTH_MILLIMETERS: Final = "mm"
LENGTH_CENTIMETERS: Final = "cm"
LENGTH_METERS: Final = "m"
LENGTH_KILOMETERS: Final = "km"

LENGTH_INCHES: Final = "in"
LENGTH_FEET: Final = "ft"
LENGTH_YARD: Final = "yd"
LENGTH_MILES: Final = "mi"

# Frequency units
FREQUENCY_HERTZ: Final = "Hz"
FREQUENCY_GIGAHERTZ: Final = "GHz"

# Pressure units
PRESSURE_PA: Final = "Pa"
PRESSURE_HPA: Final = "hPa"
PRESSURE_BAR: Final = "bar"
PRESSURE_MBAR: Final = "mbar"
PRESSURE_INHG: Final = "inHg"
PRESSURE_PSI: Final = "psi"

# Volume units
VOLUME_LITERS: Final = "L"
VOLUME_MILLILITERS: Final = "mL"
VOLUME_CUBIC_METERS: Final = "m³"
VOLUME_CUBIC_FEET: Final = "ft³"

VOLUME_GALLONS: Final = "gal"
VOLUME_FLUID_OUNCE: Final = "fl. oz."

# Volume Flow Rate units
VOLUME_FLOW_RATE_CUBIC_METERS_PER_HOUR: Final = "m³/h"
VOLUME_FLOW_RATE_CUBIC_FEET_PER_MINUTE: Final = "ft³/m"

# Area units
AREA_SQUARE_METERS: Final = "m²"

# Mass units
MASS_GRAMS: Final = "g"
MASS_KILOGRAMS: Final = "kg"
MASS_MILLIGRAMS: Final = "mg"
MASS_MICROGRAMS: Final = "µg"

MASS_OUNCES: Final = "oz"
MASS_POUNDS: Final = "lb"

# Conductivity units
CONDUCTIVITY: Final = "µS/cm"

# Light units
LIGHT_LUX: Final = "lx"

# UV Index units
UV_INDEX: Final = "UV index"

# Percentage units
PERCENTAGE: Final = "%"

# Irradiation units
IRRADIATION_WATTS_PER_SQUARE_METER: Final = "W/m²"

# Precipitation units
PRECIPITATION_MILLIMETERS_PER_HOUR: Final = "mm/h"

# Concentration units
CONCENTRATION_MICROGRAMS_PER_CUBIC_METER: Final = "µg/m³"
CONCENTRATION_MILLIGRAMS_PER_CUBIC_METER: Final = "mg/m³"
CONCENTRATION_PARTS_PER_CUBIC_METER: Final = "p/m³"
CONCENTRATION_PARTS_PER_MILLION: Final = "ppm"
CONCENTRATION_PARTS_PER_BILLION: Final = "ppb"

# Speed units
SPEED_MILLIMETERS_PER_DAY: Final = "mm/d"
SPEED_INCHES_PER_DAY: Final = "in/d"
SPEED_METERS_PER_SECOND: Final = "m/s"
SPEED_INCHES_PER_HOUR: Final = "in/h"
SPEED_KILOMETERS_PER_HOUR: Final = "km/h"
SPEED_MILES_PER_HOUR: Final = "mph"

# Signal_strength units
SIGNAL_STRENGTH_DECIBELS: Final = "dB"
SIGNAL_STRENGTH_DECIBELS_MILLIWATT: Final = "dBm"

# Data units
DATA_BITS: Final = "bit"
DATA_KILOBITS: Final = "kbit"
DATA_MEGABITS: Final = "Mbit"
DATA_GIGABITS: Final = "Gbit"
DATA_BYTES: Final = "B"
DATA_KILOBYTES: Final = "kB"
DATA_MEGABYTES: Final = "MB"
DATA_GIGABYTES: Final = "GB"
DATA_TERABYTES: Final = "TB"
DATA_PETABYTES: Final = "PB"
DATA_EXABYTES: Final = "EB"
DATA_ZETTABYTES: Final = "ZB"
DATA_YOTTABYTES: Final = "YB"
DATA_KIBIBYTES: Final = "KiB"
DATA_MEBIBYTES: Final = "MiB"
DATA_GIBIBYTES: Final = "GiB"
DATA_TEBIBYTES: Final = "TiB"
DATA_PEBIBYTES: Final = "PiB"
DATA_EXBIBYTES: Final = "EiB"
DATA_ZEBIBYTES: Final = "ZiB"
DATA_YOBIBYTES: Final = "YiB"
DATA_RATE_BITS_PER_SECOND: Final = "bit/s"
DATA_RATE_KILOBITS_PER_SECOND: Final = "kbit/s"
DATA_RATE_MEGABITS_PER_SECOND: Final = "Mbit/s"
DATA_RATE_GIGABITS_PER_SECOND: Final = "Gbit/s"
DATA_RATE_BYTES_PER_SECOND: Final = "B/s"
DATA_RATE_KILOBYTES_PER_SECOND: Final = "kB/s"
DATA_RATE_MEGABYTES_PER_SECOND: Final = "MB/s"
DATA_RATE_GIGABYTES_PER_SECOND: Final = "GB/s"
DATA_RATE_KIBIBYTES_PER_SECOND: Final = "KiB/s"
DATA_RATE_MEBIBYTES_PER_SECOND: Final = "MiB/s"
DATA_RATE_GIBIBYTES_PER_SECOND: Final = "GiB/s"

# #### SERVICES ####
SERVICE_HOMEASSISTANT_STOP: Final = "stop"
SERVICE_HOMEASSISTANT_RESTART: Final = "restart"

SERVICE_TURN_ON: Final = "turn_on"
SERVICE_TURN_OFF: Final = "turn_off"
SERVICE_TOGGLE: Final = "toggle"
SERVICE_RELOAD: Final = "reload"

SERVICE_VOLUME_UP: Final = "volume_up"
SERVICE_VOLUME_DOWN: Final = "volume_down"
SERVICE_VOLUME_MUTE: Final = "volume_mute"
SERVICE_VOLUME_SET: Final = "volume_set"
SERVICE_MEDIA_PLAY_PAUSE: Final = "media_play_pause"
SERVICE_MEDIA_PLAY: Final = "media_play"
SERVICE_MEDIA_PAUSE: Final = "media_pause"
SERVICE_MEDIA_STOP: Final = "media_stop"
SERVICE_MEDIA_NEXT_TRACK: Final = "media_next_track"
SERVICE_MEDIA_PREVIOUS_TRACK: Final = "media_previous_track"
SERVICE_MEDIA_SEEK: Final = "media_seek"
SERVICE_REPEAT_SET: Final = "repeat_set"
SERVICE_SHUFFLE_SET: Final = "shuffle_set"

SERVICE_ALARM_DISARM: Final = "alarm_disarm"
SERVICE_ALARM_ARM_HOME: Final = "alarm_arm_home"
SERVICE_ALARM_ARM_AWAY: Final = "alarm_arm_away"
SERVICE_ALARM_ARM_NIGHT: Final = "alarm_arm_night"
SERVICE_ALARM_ARM_CUSTOM_BYPASS: Final = "alarm_arm_custom_bypass"
SERVICE_ALARM_TRIGGER: Final = "alarm_trigger"


SERVICE_LOCK: Final = "lock"
SERVICE_UNLOCK: Final = "unlock"

SERVICE_OPEN: Final = "open"
SERVICE_CLOSE: Final = "close"

SERVICE_CLOSE_COVER: Final = "close_cover"
SERVICE_CLOSE_COVER_TILT: Final = "close_cover_tilt"
SERVICE_OPEN_COVER: Final = "open_cover"
SERVICE_OPEN_COVER_TILT: Final = "open_cover_tilt"
SERVICE_SET_COVER_POSITION: Final = "set_cover_position"
SERVICE_SET_COVER_TILT_POSITION: Final = "set_cover_tilt_position"
SERVICE_STOP_COVER: Final = "stop_cover"
SERVICE_STOP_COVER_TILT: Final = "stop_cover_tilt"
SERVICE_TOGGLE_COVER_TILT: Final = "toggle_cover_tilt"

SERVICE_SELECT_OPTION: Final = "select_option"

# #### API / REMOTE ####
SERVER_PORT: Final = 8123

URL_ROOT: Final = "/"
URL_API: Final = "/api/"
URL_API_STREAM: Final = "/api/stream"
URL_API_CONFIG: Final = "/api/config"
URL_API_DISCOVERY_INFO: Final = "/api/discovery_info"
URL_API_STATES: Final = "/api/states"
URL_API_STATES_ENTITY: Final = "/api/states/{}"
URL_API_EVENTS: Final = "/api/events"
URL_API_EVENTS_EVENT: Final = "/api/events/{}"
URL_API_SERVICES: Final = "/api/services"
URL_API_SERVICES_SERVICE: Final = "/api/services/{}/{}"
URL_API_COMPONENTS: Final = "/api/components"
URL_API_ERROR_LOG: Final = "/api/error_log"
URL_API_LOG_OUT: Final = "/api/log_out"
URL_API_TEMPLATE: Final = "/api/template"

HTTP_OK: Final = 200
HTTP_CREATED: Final = 201
HTTP_ACCEPTED: Final = 202
HTTP_MOVED_PERMANENTLY: Final = 301
HTTP_BAD_REQUEST: Final = 400
HTTP_UNAUTHORIZED: Final = 401
HTTP_FORBIDDEN: Final = 403
HTTP_NOT_FOUND: Final = 404
HTTP_METHOD_NOT_ALLOWED: Final = 405
HTTP_UNPROCESSABLE_ENTITY: Final = 422
HTTP_TOO_MANY_REQUESTS: Final = 429
HTTP_INTERNAL_SERVER_ERROR: Final = 500
HTTP_BAD_GATEWAY: Final = 502
HTTP_SERVICE_UNAVAILABLE: Final = 503

HTTP_BASIC_AUTHENTICATION: Final = "basic"
HTTP_DIGEST_AUTHENTICATION: Final = "digest"

HTTP_HEADER_X_REQUESTED_WITH: Final = "X-Requested-With"

CONTENT_TYPE_JSON: Final = "application/json"
CONTENT_TYPE_MULTIPART: Final = "multipart/x-mixed-replace; boundary={}"
CONTENT_TYPE_TEXT_PLAIN: Final = "text/plain"

# The exit code to send to request a restart
RESTART_EXIT_CODE: Final = 100

UNIT_NOT_RECOGNIZED_TEMPLATE: Final = "{} is not a recognized {} unit."

<<<<<<< HEAD
LENGTH: str = "length"
MASS: str = "mass"
PRESSURE: str = "pressure"
VOLUME: str = "volume"
TEMPERATURE: str = "temperature"
SPEED_MS: str = "speed_ms"
ILLUMINANCE: str = "illuminance"
DATA_SIZE: str = "data size"
=======
LENGTH: Final = "length"
MASS: Final = "mass"
PRESSURE: Final = "pressure"
VOLUME: Final = "volume"
TEMPERATURE: Final = "temperature"
SPEED_MS: Final = "speed_ms"
ILLUMINANCE: Final = "illuminance"
>>>>>>> 54910406

WEEKDAYS: Final[list[str]] = ["mon", "tue", "wed", "thu", "fri", "sat", "sun"]

# The degree of precision for platforms
PRECISION_WHOLE: Final = 1
PRECISION_HALVES: Final = 0.5
PRECISION_TENTHS: Final = 0.1

# Static list of entities that will never be exposed to
# cloud, alexa, or google_home components
CLOUD_NEVER_EXPOSED_ENTITIES: Final[list[str]] = ["group.all_locks"]

# The ID of the Home Assistant Cast App
CAST_APP_ID_HOMEASSISTANT: Final = "B12CE3CA"<|MERGE_RESOLUTION|>--- conflicted
+++ resolved
@@ -642,16 +642,6 @@
 
 UNIT_NOT_RECOGNIZED_TEMPLATE: Final = "{} is not a recognized {} unit."
 
-<<<<<<< HEAD
-LENGTH: str = "length"
-MASS: str = "mass"
-PRESSURE: str = "pressure"
-VOLUME: str = "volume"
-TEMPERATURE: str = "temperature"
-SPEED_MS: str = "speed_ms"
-ILLUMINANCE: str = "illuminance"
-DATA_SIZE: str = "data size"
-=======
 LENGTH: Final = "length"
 MASS: Final = "mass"
 PRESSURE: Final = "pressure"
@@ -659,7 +649,7 @@
 TEMPERATURE: Final = "temperature"
 SPEED_MS: Final = "speed_ms"
 ILLUMINANCE: Final = "illuminance"
->>>>>>> 54910406
+DATA_SIZE: Final = "data size"
 
 WEEKDAYS: Final[list[str]] = ["mon", "tue", "wed", "thu", "fri", "sat", "sun"]
 
