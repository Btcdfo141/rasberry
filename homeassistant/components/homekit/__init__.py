"""Support for Apple HomeKit."""
import asyncio
import ipaddress
import logging
import os

from aiohttp import web
from pyhap.const import CATEGORY_CAMERA, CATEGORY_TELEVISION, STANDALONE_AID
import voluptuous as vol

from homeassistant.components import zeroconf
from homeassistant.components.binary_sensor import (
    DEVICE_CLASS_BATTERY_CHARGING,
    DEVICE_CLASS_MOTION,
    DEVICE_CLASS_OCCUPANCY,
    DOMAIN as BINARY_SENSOR_DOMAIN,
)
from homeassistant.components.camera import DOMAIN as CAMERA_DOMAIN
from homeassistant.components.http import HomeAssistantView
from homeassistant.components.humidifier import DOMAIN as HUMIDIFIER_DOMAIN
from homeassistant.components.sensor import DOMAIN as SENSOR_DOMAIN
from homeassistant.config_entries import SOURCE_IMPORT, ConfigEntry
from homeassistant.const import (
    ATTR_BATTERY_CHARGING,
    ATTR_BATTERY_LEVEL,
    ATTR_ENTITY_ID,
    CONF_IP_ADDRESS,
    CONF_NAME,
    CONF_PORT,
    DEVICE_CLASS_BATTERY,
    DEVICE_CLASS_HUMIDITY,
    EVENT_HOMEASSISTANT_STARTED,
    EVENT_HOMEASSISTANT_STOP,
    SERVICE_RELOAD,
)
from homeassistant.core import CoreState, HomeAssistant, callback
from homeassistant.exceptions import ConfigEntryNotReady, Unauthorized
from homeassistant.helpers import device_registry, entity_registry
import homeassistant.helpers.config_validation as cv
from homeassistant.helpers.entityfilter import BASE_FILTER_SCHEMA, FILTER_SCHEMA
from homeassistant.helpers.reload import async_integration_yaml_config
from homeassistant.loader import IntegrationNotFound, async_get_integration
from homeassistant.util import get_local_ip

from .accessories import get_accessory
from .aidmanager import AccessoryAidStorage
from .const import (
    AID_STORAGE,
    ATTR_INTERGRATION,
    ATTR_MANUFACTURER,
    ATTR_MODEL,
    ATTR_SOFTWARE_VERSION,
    BRIDGE_NAME,
    BRIDGE_SERIAL_NUMBER,
    CONF_ADVERTISE_IP,
    CONF_AUTO_START,
    CONF_ENTITY_CONFIG,
    CONF_ENTRY_INDEX,
    CONF_FILTER,
    CONF_HOMEKIT_MODE,
    CONF_LINKED_BATTERY_CHARGING_SENSOR,
    CONF_LINKED_BATTERY_SENSOR,
    CONF_LINKED_DOORBELL_SENSOR,
    CONF_LINKED_HUMIDITY_SENSOR,
    CONF_LINKED_MOTION_SENSOR,
    CONF_SAFE_MODE,
    CONF_ZEROCONF_DEFAULT_INTERFACE,
    CONFIG_OPTIONS,
    DEFAULT_AUTO_START,
    DEFAULT_HOMEKIT_MODE,
    DEFAULT_PORT,
    DEFAULT_SAFE_MODE,
    DOMAIN,
    HOMEKIT,
    HOMEKIT_MODE_ACCESSORY,
    HOMEKIT_MODES,
    HOMEKIT_PAIRING_QR,
    HOMEKIT_PAIRING_QR_SECRET,
    MANUFACTURER,
    SERVICE_HOMEKIT_RESET_ACCESSORY,
    SERVICE_HOMEKIT_START,
    SHUTDOWN_TIMEOUT,
    UNDO_UPDATE_LISTENER,
)
from .util import (
    dismiss_setup_message,
    get_persist_fullpath_for_entry_id,
    migrate_filesystem_state_data_for_primary_imported_entry_id,
    port_is_available,
    remove_state_files_for_entry_id,
    show_setup_message,
    validate_entity_config,
)

_LOGGER = logging.getLogger(__name__)

MAX_DEVICES = 150

# #### Driver Status ####
STATUS_READY = 0
STATUS_RUNNING = 1
STATUS_STOPPED = 2
STATUS_WAIT = 3


def _has_all_unique_names_and_ports(bridges):
    """Validate that each homekit bridge configured has a unique name."""
    names = [bridge[CONF_NAME] for bridge in bridges]
    ports = [bridge[CONF_PORT] for bridge in bridges]
    vol.Schema(vol.Unique())(names)
    vol.Schema(vol.Unique())(ports)
    return bridges


BRIDGE_SCHEMA = vol.All(
    cv.deprecated(CONF_ZEROCONF_DEFAULT_INTERFACE),
    cv.deprecated(CONF_SAFE_MODE),
    vol.Schema(
        {
            vol.Optional(CONF_HOMEKIT_MODE, default=DEFAULT_HOMEKIT_MODE): vol.In(
                HOMEKIT_MODES
            ),
            vol.Optional(CONF_NAME, default=BRIDGE_NAME): vol.All(
                cv.string, vol.Length(min=3, max=25)
            ),
            vol.Optional(CONF_PORT, default=DEFAULT_PORT): cv.port,
            vol.Optional(CONF_IP_ADDRESS): vol.All(ipaddress.ip_address, cv.string),
            vol.Optional(CONF_ADVERTISE_IP): vol.All(ipaddress.ip_address, cv.string),
            vol.Optional(CONF_AUTO_START, default=DEFAULT_AUTO_START): cv.boolean,
            vol.Optional(CONF_SAFE_MODE, default=DEFAULT_SAFE_MODE): cv.boolean,
            vol.Optional(CONF_FILTER, default={}): BASE_FILTER_SCHEMA,
            vol.Optional(CONF_ENTITY_CONFIG, default={}): validate_entity_config,
            vol.Optional(CONF_ZEROCONF_DEFAULT_INTERFACE): cv.boolean,
        },
        extra=vol.ALLOW_EXTRA,
    ),
)

CONFIG_SCHEMA = vol.Schema(
    {DOMAIN: vol.All(cv.ensure_list, [BRIDGE_SCHEMA], _has_all_unique_names_and_ports)},
    extra=vol.ALLOW_EXTRA,
)


RESET_ACCESSORY_SERVICE_SCHEMA = vol.Schema(
    {vol.Required(ATTR_ENTITY_ID): cv.entity_ids}
)


def _async_get_entries_by_name(current_entries):
    """Return a dict of the entries by name."""

    # For backwards compat, its possible the first bridge is using the default
    # name.
    return {entry.data.get(CONF_NAME, BRIDGE_NAME): entry for entry in current_entries}


async def async_setup(hass: HomeAssistant, config: dict):
    """Set up the HomeKit from yaml."""
    hass.data.setdefault(DOMAIN, {})

    _async_register_events_and_services(hass)

    if DOMAIN not in config:
        return True

    current_entries = hass.config_entries.async_entries(DOMAIN)
    entries_by_name = _async_get_entries_by_name(current_entries)

    for index, conf in enumerate(config[DOMAIN]):
        if _async_update_config_entry_if_from_yaml(hass, entries_by_name, conf):
            continue

        conf[CONF_ENTRY_INDEX] = index
        hass.async_create_task(
            hass.config_entries.flow.async_init(
                DOMAIN,
                context={"source": SOURCE_IMPORT},
                data=conf,
            )
        )

    return True


@callback
def _async_update_config_entry_if_from_yaml(hass, entries_by_name, conf):
    """Update a config entry with the latest yaml.

    Returns True if a matching config entry was found

    Returns False if there is no matching config entry
    """
    bridge_name = conf[CONF_NAME]

    if (
        bridge_name in entries_by_name
        and entries_by_name[bridge_name].source == SOURCE_IMPORT
    ):
        entry = entries_by_name[bridge_name]
        # If they alter the yaml config we import the changes
        # since there currently is no practical way to support
        # all the options in the UI at this time.
        data = conf.copy()
        options = {}
        for key in CONFIG_OPTIONS:
            options[key] = data[key]
            del data[key]

        hass.config_entries.async_update_entry(entry, data=data, options=options)
        return True

    return False


async def async_setup_entry(hass: HomeAssistant, entry: ConfigEntry):
    """Set up HomeKit from a config entry."""
    _async_import_options_from_data_if_missing(hass, entry)

    conf = entry.data
    options = entry.options

    name = conf[CONF_NAME]
    port = conf[CONF_PORT]
    _LOGGER.debug("Begin setup HomeKit for %s", name)

    # If the previous instance hasn't cleaned up yet
    # we need to wait a bit
    if not await hass.async_add_executor_job(port_is_available, port):
        _LOGGER.warning("The local port %s is in use", port)
        raise ConfigEntryNotReady

    if CONF_ENTRY_INDEX in conf and conf[CONF_ENTRY_INDEX] == 0:
        _LOGGER.debug("Migrating legacy HomeKit data for %s", name)
        hass.async_add_executor_job(
            migrate_filesystem_state_data_for_primary_imported_entry_id,
            hass,
            entry.entry_id,
        )

    aid_storage = AccessoryAidStorage(hass, entry.entry_id)

    await aid_storage.async_initialize()
    # ip_address and advertise_ip are yaml only
    ip_address = conf.get(CONF_IP_ADDRESS)
    advertise_ip = conf.get(CONF_ADVERTISE_IP)
    homekit_mode = options.get(CONF_HOMEKIT_MODE, DEFAULT_HOMEKIT_MODE)
    entity_config = options.get(CONF_ENTITY_CONFIG, {}).copy()
    auto_start = options.get(CONF_AUTO_START, DEFAULT_AUTO_START)
    entity_filter = FILTER_SCHEMA(options.get(CONF_FILTER, {}))

    homekit = HomeKit(
        hass,
        name,
        port,
        ip_address,
        entity_filter,
        entity_config,
        homekit_mode,
        advertise_ip,
        entry.entry_id,
    )
    zeroconf_instance = await zeroconf.async_get_instance(hass)
    await hass.async_add_executor_job(homekit.setup, zeroconf_instance)

    undo_listener = entry.add_update_listener(_async_update_listener)

    hass.data[DOMAIN][entry.entry_id] = {
        AID_STORAGE: aid_storage,
        HOMEKIT: homekit,
        UNDO_UPDATE_LISTENER: undo_listener,
    }

    if hass.state == CoreState.running:
        await homekit.async_start()
    elif auto_start:
        hass.bus.async_listen_once(EVENT_HOMEASSISTANT_STARTED, homekit.async_start)

    return True


async def _async_update_listener(hass: HomeAssistant, entry: ConfigEntry):
    """Handle options update."""
    if entry.source == SOURCE_IMPORT:
        return
    await hass.config_entries.async_reload(entry.entry_id)


async def async_unload_entry(hass: HomeAssistant, entry: ConfigEntry):
    """Unload a config entry."""
    dismiss_setup_message(hass, entry.entry_id)

    hass.data[DOMAIN][entry.entry_id][UNDO_UPDATE_LISTENER]()

    homekit = hass.data[DOMAIN][entry.entry_id][HOMEKIT]

    if homekit.status == STATUS_RUNNING:
        await homekit.async_stop()

    for _ in range(0, SHUTDOWN_TIMEOUT):
        if not await hass.async_add_executor_job(
            port_is_available, entry.data[CONF_PORT]
        ):
            _LOGGER.info("Waiting for the HomeKit server to shutdown")
            await asyncio.sleep(1)

    hass.data[DOMAIN].pop(entry.entry_id)

    return True


async def async_remove_entry(hass: HomeAssistant, entry: ConfigEntry):
    """Remove a config entry."""
    return await hass.async_add_executor_job(
        remove_state_files_for_entry_id, hass, entry.entry_id
    )


@callback
def _async_import_options_from_data_if_missing(hass: HomeAssistant, entry: ConfigEntry):
    options = dict(entry.options)
    data = dict(entry.data)
    modified = False
    for importable_option in CONFIG_OPTIONS:
        if importable_option not in entry.options and importable_option in entry.data:
            options[importable_option] = entry.data[importable_option]
            del data[importable_option]
            modified = True

    if modified:
        hass.config_entries.async_update_entry(entry, data=data, options=options)


@callback
def _async_register_events_and_services(hass: HomeAssistant):
    """Register events and services for HomeKit."""
    hass.http.register_view(HomeKitPairingQRView)

    def handle_homekit_reset_accessory(service):
        """Handle start HomeKit service call."""
        for entry_id in hass.data[DOMAIN]:
            if HOMEKIT not in hass.data[DOMAIN][entry_id]:
                continue
            homekit = hass.data[DOMAIN][entry_id][HOMEKIT]
            if homekit.status != STATUS_RUNNING:
                _LOGGER.warning(
                    "HomeKit is not running. Either it is waiting to be "
                    "started or has been stopped"
                )
                continue

            entity_ids = service.data.get("entity_id")
            homekit.reset_accessories(entity_ids)

    hass.services.async_register(
        DOMAIN,
        SERVICE_HOMEKIT_RESET_ACCESSORY,
        handle_homekit_reset_accessory,
        schema=RESET_ACCESSORY_SERVICE_SCHEMA,
    )

    async def async_handle_homekit_service_start(service):
        """Handle start HomeKit service call."""
        tasks = []
        for entry_id in hass.data[DOMAIN]:
            if HOMEKIT not in hass.data[DOMAIN][entry_id]:
                continue
            homekit = hass.data[DOMAIN][entry_id][HOMEKIT]
            if homekit.status == STATUS_RUNNING:
                _LOGGER.debug("HomeKit is already running")
                continue
            if homekit.status != STATUS_READY:
                _LOGGER.warning(
                    "HomeKit is not ready. Either it is already starting up or has "
                    "been stopped"
                )
                continue
            tasks.append(homekit.async_start())
        await asyncio.gather(*tasks)

    hass.services.async_register(
        DOMAIN, SERVICE_HOMEKIT_START, async_handle_homekit_service_start
    )

    async def _handle_homekit_reload(service):
        """Handle start HomeKit service call."""
        config = await async_integration_yaml_config(hass, DOMAIN)

        if not config or DOMAIN not in config:
            return

        current_entries = hass.config_entries.async_entries(DOMAIN)
        entries_by_name = _async_get_entries_by_name(current_entries)

        for conf in config[DOMAIN]:
            _async_update_config_entry_if_from_yaml(hass, entries_by_name, conf)

        reload_tasks = [
            hass.config_entries.async_reload(entry.entry_id)
            for entry in current_entries
        ]

        await asyncio.gather(*reload_tasks)

    hass.helpers.service.async_register_admin_service(
        DOMAIN,
        SERVICE_RELOAD,
        _handle_homekit_reload,
    )


class HomeKit:
    """Class to handle all actions between HomeKit and Home Assistant."""

    def __init__(
        self,
        hass,
        name,
        port,
        ip_address,
        entity_filter,
        entity_config,
        homekit_mode,
        advertise_ip=None,
        entry_id=None,
    ):
        """Initialize a HomeKit object."""
        self.hass = hass
        self._name = name
        self._port = port
        self._ip_address = ip_address
        self._filter = entity_filter
        self._config = entity_config
        self._advertise_ip = advertise_ip
        self._entry_id = entry_id
        self._homekit_mode = homekit_mode
        self.status = STATUS_READY

        self.bridge = None
        self.driver = None

    def setup(self, zeroconf_instance):
        """Set up bridge and accessory driver."""
        # pylint: disable=import-outside-toplevel
        from .accessories import HomeDriver

        self.hass.bus.async_listen_once(EVENT_HOMEASSISTANT_STOP, self.async_stop)
        ip_addr = self._ip_address or get_local_ip()
        persist_file = get_persist_fullpath_for_entry_id(self.hass, self._entry_id)

        self.driver = HomeDriver(
            self.hass,
            self._entry_id,
            self._name,
            loop=self.hass.loop,
            address=ip_addr,
            port=self._port,
            persist_file=persist_file,
            advertised_address=self._advertise_ip,
            zeroconf_instance=zeroconf_instance,
        )

        # If we do not load the mac address will be wrong
        # as pyhap uses a random one until state is restored
        if os.path.exists(persist_file):
            self.driver.load()
        else:
            self.driver.persist()

    def reset_accessories(self, entity_ids):
        """Reset the accessory to load the latest configuration."""
        if not self.bridge:
            self.driver.config_changed()
            return

        aid_storage = self.hass.data[DOMAIN][self._entry_id][AID_STORAGE]
        removed = []
        for entity_id in entity_ids:
            aid = aid_storage.get_or_allocate_aid_for_entity_id(entity_id)
            if aid not in self.bridge.accessories:
                continue

            _LOGGER.info(
                "HomeKit Bridge %s will reset accessory with linked entity_id %s",
                self._name,
                entity_id,
            )

            acc = self.remove_bridge_accessory(aid)
            removed.append(acc)

        if not removed:
            # No matched accessories, probably on another bridge
            return

        self.driver.config_changed()

        for acc in removed:
            self.bridge.add_accessory(acc)
        self.driver.config_changed()

    def add_bridge_accessory(self, state):
        """Try adding accessory to bridge if configured beforehand."""
        if not self._filter(state.entity_id):
            return

        # The bridge itself counts as an accessory
        if len(self.bridge.accessories) + 1 >= MAX_DEVICES:
            _LOGGER.warning(
                "Cannot add %s as this would exceed the %d device limit. Consider using the filter option",
                state.entity_id,
                MAX_DEVICES,
            )
            return

        aid = self.hass.data[DOMAIN][self._entry_id][
            AID_STORAGE
        ].get_or_allocate_aid_for_entity_id(state.entity_id)
        conf = self._config.pop(state.entity_id, {})
        # If an accessory cannot be created or added due to an exception
        # of any kind (usually in pyhap) it should not prevent
        # the rest of the accessories from being created
        try:
            acc = get_accessory(self.hass, self.driver, state, aid, conf)
            if acc is not None:
                if acc.category == CATEGORY_CAMERA:
                    _LOGGER.warning(
                        "The bridge %s has camera %s. For best performance, "
                        "and to prevent unexpected unavailability, create and "
                        "pair a separate HomeKit instance in accessory mode for "
                        "each camera.",
                        self._name,
                        acc.entity_id,
                    )
                elif acc.category == CATEGORY_TELEVISION:
                    _LOGGER.warning(
                        "The bridge %s has tv %s. For best performance, "
                        "and to prevent unexpected unavailability, create and "
                        "pair a separate HomeKit instance in accessory mode for "
                        "each tv media player.",
                        self._name,
                        acc.entity_id,
                    )
                self.bridge.add_accessory(acc)
        except Exception:  # pylint: disable=broad-except
            _LOGGER.exception(
                "Failed to create a HomeKit accessory for %s", state.entity_id
            )

    def remove_bridge_accessory(self, aid):
        """Try adding accessory to bridge if configured beforehand."""
        acc = None
        if aid in self.bridge.accessories:
            acc = self.bridge.accessories.pop(aid)
        return acc

    async def async_start(self, *args):
        """Start the accessory driver."""
        if self.status != STATUS_READY:
            return
        self.status = STATUS_WAIT

        ent_reg = await entity_registry.async_get_registry(self.hass)
        dev_reg = await device_registry.async_get_registry(self.hass)

        device_lookup = ent_reg.async_get_device_class_lookup(
            {
                (BINARY_SENSOR_DOMAIN, DEVICE_CLASS_BATTERY_CHARGING),
                (BINARY_SENSOR_DOMAIN, DEVICE_CLASS_MOTION),
                (BINARY_SENSOR_DOMAIN, DEVICE_CLASS_OCCUPANCY),
                (SENSOR_DOMAIN, DEVICE_CLASS_BATTERY),
                (SENSOR_DOMAIN, DEVICE_CLASS_HUMIDITY),
            }
        )

        bridged_states = []
        for state in self.hass.states.async_all():
            entity_id = state.entity_id

            if not self._filter(entity_id):
                continue

            ent_reg_ent = ent_reg.async_get(entity_id)
            if ent_reg_ent:
                await self._async_set_device_info_attributes(
                    ent_reg_ent, dev_reg, entity_id
                )
                self._async_configure_linked_sensors(ent_reg_ent, device_lookup, state)

            bridged_states.append(state)

        self._async_register_bridge(dev_reg)
        await self.hass.async_add_executor_job(self._start, bridged_states)
        _LOGGER.debug("Driver start for %s", self._name)
        self.hass.add_job(self.driver.start_service)
        self.status = STATUS_RUNNING

    @callback
    def _async_register_bridge(self, dev_reg):
        """Register the bridge as a device so homekit_controller and exclude it from discovery."""
        formatted_mac = device_registry.format_mac(self.driver.state.mac)
        # Connections and identifiers are both used here.
        #
        # connections exists so homekit_controller can know the
        # virtual mac address of the bridge and know to not offer
        # it via discovery.
        #
        # identifiers is used as well since the virtual mac may change
        # because it will not survive manual pairing resets (deleting state file)
        # which we have trained users to do over the past few years
        # because this was the way you had to fix homekit when pairing
        # failed.
        #
        connection = (device_registry.CONNECTION_NETWORK_MAC, formatted_mac)
        identifier = (DOMAIN, self._entry_id, BRIDGE_SERIAL_NUMBER)
        self._async_purge_old_bridges(dev_reg, identifier, connection)
<<<<<<< HEAD
        htype = (
            "Accessory" if self._homekit_mode == HOMEKIT_MODE_ACCESSORY else "Bridge"
        )
=======
        is_accessory_mode = self._homekit_mode == HOMEKIT_MODE_ACCESSORY
        hk_mode_name = "Accessory" if is_accessory_mode else "Bridge"
>>>>>>> 1c640e89
        dev_reg.async_get_or_create(
            config_entry_id=self._entry_id,
            identifiers={identifier},
            connections={connection},
            manufacturer=MANUFACTURER,
            name=self._name,
<<<<<<< HEAD
            model=f"Home Assistant HomeKit {htype}",
=======
            model=f"Home Assistant HomeKit {hk_mode_name}",
>>>>>>> 1c640e89
        )

    @callback
    def _async_purge_old_bridges(self, dev_reg, identifier, connection):
        """Purge bridges that exist from failed pairing or manual resets."""
        devices_to_purge = []
        for entry in dev_reg.devices.values():
            if self._entry_id in entry.config_entries and (
                identifier not in entry.identifiers
                or connection not in entry.connections
            ):
                devices_to_purge.append(entry.id)

        for device_id in devices_to_purge:
            dev_reg.async_remove_device(device_id)

    def _start(self, bridged_states):
        # pylint: disable=unused-import, import-outside-toplevel
        from . import (  # noqa: F401
            type_cameras,
            type_covers,
            type_fans,
            type_humidifiers,
            type_lights,
            type_locks,
            type_media_players,
            type_security_systems,
            type_sensors,
            type_switches,
            type_thermostats,
        )

        if self._homekit_mode == HOMEKIT_MODE_ACCESSORY:
            state = bridged_states[0]
            conf = self._config.pop(state.entity_id, {})
            acc = get_accessory(self.hass, self.driver, state, STANDALONE_AID, conf)
            self.driver.add_accessory(acc)
        else:
            from .accessories import HomeBridge

            self.bridge = HomeBridge(self.hass, self.driver, self._name)
            for state in bridged_states:
                self.add_bridge_accessory(state)
            self.driver.add_accessory(self.bridge)

        if not self.driver.state.paired:
            show_setup_message(
                self.hass,
                self._entry_id,
                self._name,
                self.driver.state.pincode,
                self.driver.accessory.xhm_uri(),
            )

    async def async_stop(self, *args):
        """Stop the accessory driver."""
        if self.status != STATUS_RUNNING:
            return
        self.status = STATUS_STOPPED
        _LOGGER.debug("Driver stop for %s", self._name)
        await self.driver.async_stop()
        if self.bridge:
            for acc in self.bridge.accessories.values():
                acc.async_stop()
        else:
            self.driver.accessory.async_stop()

    @callback
    def _async_configure_linked_sensors(self, ent_reg_ent, device_lookup, state):
        if (
            ent_reg_ent is None
            or ent_reg_ent.device_id is None
            or ent_reg_ent.device_id not in device_lookup
            or ent_reg_ent.device_class
            in (DEVICE_CLASS_BATTERY_CHARGING, DEVICE_CLASS_BATTERY)
        ):
            return

        if ATTR_BATTERY_CHARGING not in state.attributes:
            battery_charging_binary_sensor_entity_id = device_lookup[
                ent_reg_ent.device_id
            ].get((BINARY_SENSOR_DOMAIN, DEVICE_CLASS_BATTERY_CHARGING))
            if battery_charging_binary_sensor_entity_id:
                self._config.setdefault(state.entity_id, {}).setdefault(
                    CONF_LINKED_BATTERY_CHARGING_SENSOR,
                    battery_charging_binary_sensor_entity_id,
                )

        if ATTR_BATTERY_LEVEL not in state.attributes:
            battery_sensor_entity_id = device_lookup[ent_reg_ent.device_id].get(
                (SENSOR_DOMAIN, DEVICE_CLASS_BATTERY)
            )
            if battery_sensor_entity_id:
                self._config.setdefault(state.entity_id, {}).setdefault(
                    CONF_LINKED_BATTERY_SENSOR, battery_sensor_entity_id
                )

        if state.entity_id.startswith(f"{CAMERA_DOMAIN}."):
            motion_binary_sensor_entity_id = device_lookup[ent_reg_ent.device_id].get(
                (BINARY_SENSOR_DOMAIN, DEVICE_CLASS_MOTION)
            )
            if motion_binary_sensor_entity_id:
                self._config.setdefault(state.entity_id, {}).setdefault(
                    CONF_LINKED_MOTION_SENSOR,
                    motion_binary_sensor_entity_id,
                )
            doorbell_binary_sensor_entity_id = device_lookup[ent_reg_ent.device_id].get(
                (BINARY_SENSOR_DOMAIN, DEVICE_CLASS_OCCUPANCY)
            )
            if doorbell_binary_sensor_entity_id:
                self._config.setdefault(state.entity_id, {}).setdefault(
                    CONF_LINKED_DOORBELL_SENSOR,
                    doorbell_binary_sensor_entity_id,
                )

        if state.entity_id.startswith(f"{HUMIDIFIER_DOMAIN}."):
            current_humidity_sensor_entity_id = device_lookup[
                ent_reg_ent.device_id
            ].get((SENSOR_DOMAIN, DEVICE_CLASS_HUMIDITY))
            if current_humidity_sensor_entity_id:
                self._config.setdefault(state.entity_id, {}).setdefault(
                    CONF_LINKED_HUMIDITY_SENSOR,
                    current_humidity_sensor_entity_id,
                )

    async def _async_set_device_info_attributes(self, ent_reg_ent, dev_reg, entity_id):
        """Set attributes that will be used for homekit device info."""
        ent_cfg = self._config.setdefault(entity_id, {})
        if ent_reg_ent.device_id:
            dev_reg_ent = dev_reg.async_get(ent_reg_ent.device_id)
            if dev_reg_ent is not None:
                # Handle missing devices
                if dev_reg_ent.manufacturer:
                    ent_cfg[ATTR_MANUFACTURER] = dev_reg_ent.manufacturer
                if dev_reg_ent.model:
                    ent_cfg[ATTR_MODEL] = dev_reg_ent.model
                if dev_reg_ent.sw_version:
                    ent_cfg[ATTR_SOFTWARE_VERSION] = dev_reg_ent.sw_version
        if ATTR_MANUFACTURER not in ent_cfg:
            try:
                integration = await async_get_integration(
                    self.hass, ent_reg_ent.platform
                )
                ent_cfg[ATTR_INTERGRATION] = integration.name
            except IntegrationNotFound:
                ent_cfg[ATTR_INTERGRATION] = ent_reg_ent.platform


class HomeKitPairingQRView(HomeAssistantView):
    """Display the homekit pairing code at a protected url."""

    url = "/api/homekit/pairingqr"
    name = "api:homekit:pairingqr"
    requires_auth = False

    async def get(self, request):
        """Retrieve the pairing QRCode image."""
        if not request.query_string:
            raise Unauthorized()
        entry_id, secret = request.query_string.split("-")

        if (
            entry_id not in request.app["hass"].data[DOMAIN]
            or secret
            != request.app["hass"].data[DOMAIN][entry_id][HOMEKIT_PAIRING_QR_SECRET]
        ):
            raise Unauthorized()
        return web.Response(
            body=request.app["hass"].data[DOMAIN][entry_id][HOMEKIT_PAIRING_QR],
            content_type="image/svg+xml",
        )<|MERGE_RESOLUTION|>--- conflicted
+++ resolved
@@ -614,25 +614,15 @@
         connection = (device_registry.CONNECTION_NETWORK_MAC, formatted_mac)
         identifier = (DOMAIN, self._entry_id, BRIDGE_SERIAL_NUMBER)
         self._async_purge_old_bridges(dev_reg, identifier, connection)
-<<<<<<< HEAD
-        htype = (
-            "Accessory" if self._homekit_mode == HOMEKIT_MODE_ACCESSORY else "Bridge"
-        )
-=======
         is_accessory_mode = self._homekit_mode == HOMEKIT_MODE_ACCESSORY
         hk_mode_name = "Accessory" if is_accessory_mode else "Bridge"
->>>>>>> 1c640e89
         dev_reg.async_get_or_create(
             config_entry_id=self._entry_id,
             identifiers={identifier},
             connections={connection},
             manufacturer=MANUFACTURER,
             name=self._name,
-<<<<<<< HEAD
-            model=f"Home Assistant HomeKit {htype}",
-=======
             model=f"Home Assistant HomeKit {hk_mode_name}",
->>>>>>> 1c640e89
         )
 
     @callback
