--- conflicted
+++ resolved
@@ -405,15 +405,6 @@
                     )
                     _LOGGER.debug("Assigned unique_id=%s", self._attr_unique_id)
             if self._rtsp_url is None:
-<<<<<<< HEAD
-                self._rtsp_url = self._api.rtsp_url(typeno=self._resolution)
-            self._attr_is_streaming = self._get_video()
-            self._is_recording = self._get_recording()
-            self._motion_detection_enabled = self._get_motion_detection()
-            self._audio_enabled = self._get_audio()
-            self._motion_recording_enabled = self._get_motion_recording()
-            self._color_bw = self._get_color_mode()
-=======
                 self._rtsp_url = await self._api.async_rtsp_url(typeno=self._resolution)
 
             (
@@ -431,7 +422,6 @@
                 self._async_get_motion_recording(),
                 self._async_get_color_mode(),
             )
->>>>>>> dba65623
         except AmcrestError as error:
             log_update_error(_LOGGER, "get", self.name, "camera attributes", error)
 
@@ -542,14 +532,9 @@
                     self.schedule_update_ha_state()
                 return
 
-<<<<<<< HEAD
-    def _get_video(self) -> bool:
+   async def _async_get_video(self) -> bool:
         stream = {0: "Main", 1: "Extra"}
-        return self._api.is_video_enabled(channel=0, stream=stream[self._resolution])
-=======
-    async def _async_get_video(self) -> bool:
-        return await self._api.async_video_enabled
->>>>>>> dba65623
+        return await self._api.async_is_video_enabled(channel=0, stream=stream[self._resolution])
 
     async def _async_set_video(self, enable: bool) -> None:
         await self._api.async_set_video_enabled(enable, channel=0)
