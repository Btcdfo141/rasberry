{
  "domain": "mqtt",
  "name": "MQTT",
  "config_flow": true,
  "documentation": "https://www.home-assistant.io/integrations/mqtt",
<<<<<<< HEAD
  "requirements": [
    "hbmqtt==0.9.5",
    "paho-mqtt==1.4.0"
  ],
  "dependencies": [
    "http"
  ],
  "codeowners": [
    "@home-assistant/core",
    "@kmstumpff"
  ]
=======
  "requirements": ["hbmqtt==0.9.5", "paho-mqtt==1.5.0"],
  "dependencies": ["http"],
  "codeowners": ["@home-assistant/core"]
>>>>>>> b036065f
}<|MERGE_RESOLUTION|>--- conflicted
+++ resolved
@@ -3,21 +3,7 @@
   "name": "MQTT",
   "config_flow": true,
   "documentation": "https://www.home-assistant.io/integrations/mqtt",
-<<<<<<< HEAD
-  "requirements": [
-    "hbmqtt==0.9.5",
-    "paho-mqtt==1.4.0"
-  ],
-  "dependencies": [
-    "http"
-  ],
-  "codeowners": [
-    "@home-assistant/core",
-    "@kmstumpff"
-  ]
-=======
   "requirements": ["hbmqtt==0.9.5", "paho-mqtt==1.5.0"],
   "dependencies": ["http"],
-  "codeowners": ["@home-assistant/core"]
->>>>>>> b036065f
+  "codeowners": ["@home-assistant/core", "@kmstumpff"]
 }