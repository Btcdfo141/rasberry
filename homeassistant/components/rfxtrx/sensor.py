"""Support for RFXtrx sensors."""
import logging

from RFXtrx import SensorEvent
import voluptuous as vol

<<<<<<< HEAD
from homeassistant.components.sensor import (
    DEVICE_CLASS_BATTERY,
    DEVICE_CLASS_HUMIDITY,
    DEVICE_CLASS_SIGNAL_STRENGTH,
    DEVICE_CLASS_TEMPERATURE,
    PLATFORM_SCHEMA,
)
from homeassistant.const import ATTR_ENTITY_ID, ATTR_NAME, CONF_NAME
=======
from homeassistant.components.sensor import PLATFORM_SCHEMA
from homeassistant.const import ATTR_ENTITY_ID, CONF_DEVICES, CONF_NAME
>>>>>>> 91271f38
import homeassistant.helpers.config_validation as cv
from homeassistant.helpers.entity import Entity

from . import (
    CONF_AUTOMATIC_ADD,
    CONF_DATA_TYPE,
    CONF_FIRE_EVENT,
    DATA_TYPES,
    SIGNAL_EVENT,
    get_device_id,
    get_rfx_object,
)

_LOGGER = logging.getLogger(__name__)

PLATFORM_SCHEMA = PLATFORM_SCHEMA.extend(
    {
        vol.Optional(CONF_DEVICES, default={}): {
            cv.string: vol.Schema(
                {
                    vol.Optional(CONF_NAME): cv.string,
                    vol.Optional(CONF_FIRE_EVENT, default=False): cv.boolean,
                    vol.Optional(CONF_DATA_TYPE, default=[]): vol.All(
                        cv.ensure_list, [vol.In(DATA_TYPES.keys())]
                    ),
                }
            )
        },
        vol.Optional(CONF_AUTOMATIC_ADD, default=False): cv.boolean,
    },
    extra=vol.ALLOW_EXTRA,
)


def _battery_convert(value):
    """Battery is given as a value between 0 and 9."""
    if value is None:
        return None
    return value * 10


def _rssi_convert(value):
    """Rssi is given as dBm value."""
    if value is None:
        return None
    return f"{value*8-120}"


DEVICE_CLASSES = {
    "Battery numeric": DEVICE_CLASS_BATTERY,
    "Rssi numeric": DEVICE_CLASS_SIGNAL_STRENGTH,
    "Humidity": DEVICE_CLASS_HUMIDITY,
    "Temperature": DEVICE_CLASS_TEMPERATURE,
}


CONVERT_FUNCTIONS = {
    "Battery numeric": _battery_convert,
    "Rssi numeric": _rssi_convert,
}


def setup_platform(hass, config, add_entities, discovery_info=None):
    """Set up the RFXtrx platform."""
    data_ids = set()

    entities = []
    for packet_id, entity_info in config[CONF_DEVICES].items():
        event = get_rfx_object(packet_id)
        if event is None:
            _LOGGER.error("Invalid device: %s", packet_id)
            continue

        if entity_info[CONF_DATA_TYPE]:
            data_types = entity_info[CONF_DATA_TYPE]
        else:
            data_types = list(set(event.values) & set(DATA_TYPES))

        device_id = get_device_id(event.device)
        for data_type in data_types:
            data_id = (*device_id, data_type)
            if data_id in data_ids:
                continue
            data_ids.add(data_id)

            entity = RfxtrxSensor(
                event.device,
                entity_info[CONF_NAME],
                data_type,
                entity_info[CONF_FIRE_EVENT],
            )
            entities.append(entity)

    add_entities(entities)

    def sensor_update(event):
        """Handle sensor updates from the RFXtrx gateway."""
        if not isinstance(event, SensorEvent):
            return

        pkt_id = "".join(f"{x:02x}" for x in event.data)
        device_id = get_device_id(event.device)
        for data_type in set(event.values) & set(DATA_TYPES):
            data_id = (*device_id, data_type)
            if data_id in data_ids:
                continue
            data_ids.add(data_id)

            _LOGGER.debug(
                "Added sensor (Device ID: %s Class: %s Sub: %s)",
                event.device.id_string.lower(),
                event.device.__class__.__name__,
                event.device.subtype,
            )

            entity = RfxtrxSensor(event.device, pkt_id, data_type, event=event)
            add_entities([entity])

    # Subscribe to main RFXtrx events
    if config[CONF_AUTOMATIC_ADD]:
        hass.helpers.dispatcher.dispatcher_connect(SIGNAL_EVENT, sensor_update)


class RfxtrxSensor(Entity):
    """Representation of a RFXtrx sensor."""

    def __init__(self, device, name, data_type, should_fire_event=False, event=None):
        """Initialize the sensor."""
        self.event = None
        self._device = device
        self._name = name
        self.should_fire_event = should_fire_event
        self.data_type = data_type
        self._unit_of_measurement = DATA_TYPES.get(data_type, "")
        self._device_id = get_device_id(device)
        self._unique_id = "_".join(x for x in (*self._device_id, data_type))

        self._device_class = DEVICE_CLASSES.get(data_type)
        self._convert_fun = CONVERT_FUNCTIONS.get(data_type, lambda x: x)

        if event:
            self._apply_event(event)

    async def async_added_to_hass(self):
        """Restore RFXtrx switch device state (ON/OFF)."""
        await super().async_added_to_hass()

        self.async_on_remove(
            self.hass.helpers.dispatcher.async_dispatcher_connect(
                SIGNAL_EVENT, self._handle_event
            )
        )

    def __str__(self):
        """Return the name of the sensor."""
        return self._name

    @property
    def state(self):
        """Return the state of the sensor."""
        if not self.event:
            return None
        value = self.event.values.get(self.data_type)
        return self._convert_fun(value)

    @property
    def name(self):
        """Get the name of the sensor."""
        return f"{self._name} {self.data_type}"

    @property
    def device_state_attributes(self):
        """Return the device state attributes."""
        if not self.event:
            return None
        return self.event.values

    @property
    def unit_of_measurement(self):
        """Return the unit this state is expressed in."""
        return self._unit_of_measurement

    @property
    def device_class(self):
        """Return a device class for sensor."""
        return self._device_class

    @property
    def unique_id(self):
        """Return unique identifier of remote device."""
        return self._unique_id

    def _apply_event(self, event):
        """Apply command from rfxtrx."""
        self.event = event

    def _handle_event(self, event):
        """Check if event applies to me and update."""
        if not isinstance(event, SensorEvent):
            return

        if event.device.id_string != self._device.id_string:
            return

        if self.data_type not in event.values:
            return

        _LOGGER.debug(
            "Sensor update (Device ID: %s Class: %s Sub: %s)",
            event.device.id_string,
            event.device.__class__.__name__,
            event.device.subtype,
        )

        self._apply_event(event)

        self.schedule_update_ha_state()
        if self.should_fire_event:
            self.hass.bus.fire("signal_received", {ATTR_ENTITY_ID: self.entity_id})<|MERGE_RESOLUTION|>--- conflicted
+++ resolved
@@ -4,7 +4,6 @@
 from RFXtrx import SensorEvent
 import voluptuous as vol
 
-<<<<<<< HEAD
 from homeassistant.components.sensor import (
     DEVICE_CLASS_BATTERY,
     DEVICE_CLASS_HUMIDITY,
@@ -12,11 +11,7 @@
     DEVICE_CLASS_TEMPERATURE,
     PLATFORM_SCHEMA,
 )
-from homeassistant.const import ATTR_ENTITY_ID, ATTR_NAME, CONF_NAME
-=======
-from homeassistant.components.sensor import PLATFORM_SCHEMA
 from homeassistant.const import ATTR_ENTITY_ID, CONF_DEVICES, CONF_NAME
->>>>>>> 91271f38
 import homeassistant.helpers.config_validation as cv
 from homeassistant.helpers.entity import Entity
 
