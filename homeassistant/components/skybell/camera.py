"""Camera support for the Skybell HD Doorbell."""
<<<<<<< HEAD
=======
from __future__ import annotations

from datetime import timedelta
>>>>>>> 8103d9ae
import logging

import requests
import voluptuous as vol

from homeassistant.components.camera import PLATFORM_SCHEMA, Camera
from homeassistant.config_entries import ConfigEntry
from homeassistant.const import CONF_MONITORED_CONDITIONS
from homeassistant.core import HomeAssistant
import homeassistant.helpers.config_validation as cv

from . import SkybellDevice
from .const import (
    CAMERA_TYPES,
    CONF_ACTIVITY_NAME,
    CONF_AVATAR_NAME,
    DATA_COORDINATOR,
    DATA_DEVICES,
    DOMAIN,
    IMAGE_ACTIVITY,
    IMAGE_AVATAR,
)

_LOGGER = logging.getLogger(__name__)


PLATFORM_SCHEMA = PLATFORM_SCHEMA.extend(
    {
        vol.Optional(CONF_MONITORED_CONDITIONS, default=[IMAGE_AVATAR]): vol.All(
            cv.ensure_list, [vol.In([IMAGE_AVATAR, IMAGE_ACTIVITY])]
        ),
        vol.Optional(CONF_ACTIVITY_NAME): cv.string,
        vol.Optional(CONF_AVATAR_NAME): cv.string,
    }
)


async def async_setup_entry(
    hass: HomeAssistant, entry: ConfigEntry, async_add_entities
):
    """Set up Skybell switch."""
    skybell_data = hass.data[DOMAIN][entry.entry_id]

    cameras = []
    for camera in CAMERA_TYPES:
        for device in skybell_data[DATA_DEVICES]:
            cameras.append(
                SkybellCamera(
                    skybell_data[DATA_COORDINATOR],
                    device,
                    camera,
                    entry.entry_id,
                )
            )

    async_add_entities(cameras)


class SkybellCamera(SkybellDevice, Camera):
    """A camera implementation for Skybell devices."""

    def __init__(
        self,
        coordinator,
        device,
        camera,
        server_unique_id,
    ):
        """Initialize a camera for a Skybell device."""
        super().__init__(coordinator, device, camera, server_unique_id)
        Camera.__init__(self)
        if CAMERA_TYPES[camera] is not None:
            self._name = f"{device.name} {CAMERA_TYPES[camera]}"
        else:
            self._name = device.name

        self._camera = camera
        self._device = device
        self._url = None
        self._response = None

    @property
    def name(self):
        """Return the name of the camera."""
        return self._name

    @property
    def unique_id(self):
        """Return the unique id of the camera."""
        return f"{self._server_unique_id}/{self._camera}"

    @property
    def image_url(self):
        """Get the camera image url based on type."""
        if self._camera == IMAGE_ACTIVITY:
            return self._device.activity_image
        return self._device.image

    def camera_image(
        self, width: int | None = None, height: int | None = None
    ) -> bytes | None:
        """Get the latest camera image."""
        if self._url != self.image_url:
            self._url = self.image_url

            try:
                self._response = requests.get(self._url, stream=True, timeout=10)
            except requests.HTTPError as err:
                _LOGGER.warning("Failed to get camera image: %s", err)
                self._response = None

        if not self._response:
            return None

        return self._response.content<|MERGE_RESOLUTION|>--- conflicted
+++ resolved
@@ -1,10 +1,6 @@
 """Camera support for the Skybell HD Doorbell."""
-<<<<<<< HEAD
-=======
 from __future__ import annotations
 
-from datetime import timedelta
->>>>>>> 8103d9ae
 import logging
 
 import requests
