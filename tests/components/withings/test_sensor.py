--- conflicted
+++ resolved
@@ -14,11 +14,8 @@
     load_activity_fixture,
     load_goals_fixture,
     load_measurements_fixture,
-<<<<<<< HEAD
+    load_sleep_fixture,
     load_workout_fixture,
-=======
-    load_sleep_fixture,
->>>>>>> bba08cd2
     setup_integration,
 )
 
@@ -247,24 +244,64 @@
     async_fire_time_changed(hass)
     await hass.async_block_till_done()
 
-<<<<<<< HEAD
-    assert hass.states.get("sensor.henk_steps_today") is not None
-
-
-async def test_workout_sensors_created_when_existed(
-=======
     assert hass.states.get("sensor.henk_steps_today")
 
 
 @pytest.mark.usefixtures("entity_registry_enabled_by_default")
 async def test_sleep_sensors_created_when_existed(
->>>>>>> bba08cd2
-    hass: HomeAssistant,
-    withings: AsyncMock,
-    polling_config_entry: MockConfigEntry,
-    freezer: FrozenDateTimeFactory,
-) -> None:
-<<<<<<< HEAD
+    hass: HomeAssistant,
+    withings: AsyncMock,
+    polling_config_entry: MockConfigEntry,
+    freezer: FrozenDateTimeFactory,
+) -> None:
+    """Test sleep sensors will be added if they existed before."""
+    await setup_integration(hass, polling_config_entry, False)
+
+    assert hass.states.get("sensor.henk_deep_sleep")
+    assert hass.states.get("sensor.henk_deep_sleep").state != STATE_UNKNOWN
+
+    withings.get_sleep_summary_since.return_value = []
+
+    await hass.config_entries.async_reload(polling_config_entry.entry_id)
+    await hass.async_block_till_done()
+
+    assert hass.states.get("sensor.henk_deep_sleep").state == STATE_UNKNOWN
+
+
+@pytest.mark.usefixtures("entity_registry_enabled_by_default")
+async def test_sleep_sensors_created_when_receive_sleep_data(
+    hass: HomeAssistant,
+    withings: AsyncMock,
+    polling_config_entry: MockConfigEntry,
+    freezer: FrozenDateTimeFactory,
+) -> None:
+    """Test sleep sensors will be added if we receive sleep data."""
+    withings.get_sleep_summary_since.return_value = []
+    await setup_integration(hass, polling_config_entry, False)
+
+    assert hass.states.get("sensor.henk_deep_sleep") is None
+
+    freezer.tick(timedelta(minutes=10))
+    async_fire_time_changed(hass)
+    await hass.async_block_till_done()
+
+    assert hass.states.get("sensor.henk_deep_sleep") is None
+
+    withings.get_sleep_summary_since.return_value = load_sleep_fixture()
+
+    freezer.tick(timedelta(minutes=10))
+    async_fire_time_changed(hass)
+    await hass.async_block_till_done()
+
+    assert hass.states.get("sensor.henk_deep_sleep")
+
+
+async def test_workout_sensors_created_when_existed(
+    hass: HomeAssistant,
+    withings: AsyncMock,
+    polling_config_entry: MockConfigEntry,
+    freezer: FrozenDateTimeFactory,
+) -> None:
     """Test workout sensors will be added if they existed before."""
     await setup_integration(hass, polling_config_entry, False)
 
@@ -272,70 +309,35 @@
     assert hass.states.get("sensor.henk_last_workout_type").state != STATE_UNKNOWN
 
     withings.get_workouts_in_period.return_value = []
-=======
-    """Test sleep sensors will be added if they existed before."""
-    await setup_integration(hass, polling_config_entry, False)
-
-    assert hass.states.get("sensor.henk_deep_sleep")
-    assert hass.states.get("sensor.henk_deep_sleep").state != STATE_UNKNOWN
-
-    withings.get_sleep_summary_since.return_value = []
->>>>>>> bba08cd2
 
     await hass.config_entries.async_reload(polling_config_entry.entry_id)
     await hass.async_block_till_done()
 
-<<<<<<< HEAD
     assert hass.states.get("sensor.henk_last_workout_type").state == STATE_UNKNOWN
 
 
 async def test_workout_sensors_created_when_receive_workout_data(
-=======
-    assert hass.states.get("sensor.henk_deep_sleep").state == STATE_UNKNOWN
-
-
-@pytest.mark.usefixtures("entity_registry_enabled_by_default")
-async def test_sleep_sensors_created_when_receive_sleep_data(
->>>>>>> bba08cd2
-    hass: HomeAssistant,
-    withings: AsyncMock,
-    polling_config_entry: MockConfigEntry,
-    freezer: FrozenDateTimeFactory,
-) -> None:
-<<<<<<< HEAD
+    hass: HomeAssistant,
+    withings: AsyncMock,
+    polling_config_entry: MockConfigEntry,
+    freezer: FrozenDateTimeFactory,
+) -> None:
     """Test workout sensors will be added if we receive workout data."""
     withings.get_workouts_in_period.return_value = []
     await setup_integration(hass, polling_config_entry, False)
 
     assert hass.states.get("sensor.henk_last_workout_type") is None
-=======
-    """Test sleep sensors will be added if we receive sleep data."""
-    withings.get_sleep_summary_since.return_value = []
-    await setup_integration(hass, polling_config_entry, False)
-
-    assert hass.states.get("sensor.henk_deep_sleep") is None
->>>>>>> bba08cd2
-
-    freezer.tick(timedelta(minutes=10))
-    async_fire_time_changed(hass)
-    await hass.async_block_till_done()
-
-<<<<<<< HEAD
+
+    freezer.tick(timedelta(minutes=10))
+    async_fire_time_changed(hass)
+    await hass.async_block_till_done()
+
     assert hass.states.get("sensor.henk_last_workout_type") is None
 
     withings.get_workouts_in_period.return_value = load_workout_fixture()
-=======
-    assert hass.states.get("sensor.henk_deep_sleep") is None
-
-    withings.get_sleep_summary_since.return_value = load_sleep_fixture()
->>>>>>> bba08cd2
-
-    freezer.tick(timedelta(minutes=10))
-    async_fire_time_changed(hass)
-    await hass.async_block_till_done()
-
-<<<<<<< HEAD
-    assert hass.states.get("sensor.henk_last_workout_type") is not None
-=======
-    assert hass.states.get("sensor.henk_deep_sleep")
->>>>>>> bba08cd2
+
+    freezer.tick(timedelta(minutes=10))
+    async_fire_time_changed(hass)
+    await hass.async_block_till_done()
+
+    assert hass.states.get("sensor.henk_last_workout_type") is not None