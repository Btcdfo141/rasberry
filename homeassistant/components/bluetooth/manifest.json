--- conflicted
+++ resolved
@@ -20,10 +20,6 @@
     "bluetooth-auto-recovery==1.2.3",
     "bluetooth-data-tools==1.17.0",
     "dbus-fast==2.20.0",
-<<<<<<< HEAD
-    "habluetooth==0.7.0"
-=======
     "habluetooth==0.8.0"
->>>>>>> bf8f78c0
   ]
 }