"""Register an iFrame front end panel."""

import voluptuous as vol

from homeassistant.components import lovelace
from homeassistant.components.lovelace import dashboard
from homeassistant.const import CONF_ICON, CONF_URL
from homeassistant.core import HomeAssistant
import homeassistant.helpers.config_validation as cv
from homeassistant.helpers.issue_registry import IssueSeverity, async_create_issue
from homeassistant.helpers.storage import Store
from homeassistant.helpers.typing import ConfigType

DOMAIN = "panel_iframe"

CONF_TITLE = "title"
CONF_ALLOW = "allow"

CONF_RELATIVE_URL_ERROR_MSG = "Invalid relative URL. Absolute path required."
CONF_RELATIVE_URL_REGEX = r"\A/"
CONF_REQUIRE_ADMIN = "require_admin"

CONFIG_SCHEMA = vol.Schema(
    {
        DOMAIN: cv.schema_with_slug_keys(
            vol.Schema(
                {
                    vol.Optional(CONF_TITLE): cv.string,
                    vol.Optional(CONF_ICON): cv.icon,
                    vol.Optional(CONF_REQUIRE_ADMIN, default=False): cv.boolean,
                    vol.Optional(CONF_ALLOW, default="fullscreen"): cv.string,
                    vol.Required(CONF_URL): vol.Any(
                        vol.Match(
                            CONF_RELATIVE_URL_REGEX, msg=CONF_RELATIVE_URL_ERROR_MSG
                        ),
                        vol.Url(),
                    ),
                }
            )
        )
    },
    extra=vol.ALLOW_EXTRA,
)

STORAGE_KEY = DOMAIN
STORAGE_VERSION_MAJOR = 1


async def async_setup(hass: HomeAssistant, config: ConfigType) -> bool:
    """Set up the iFrame frontend panels."""
    async_create_issue(
        hass,
        DOMAIN,
        "deprecated_yaml",
        breaks_in_ha_version="2024.10.0",
        is_fixable=False,
        is_persistent=False,
        issue_domain=DOMAIN,
        severity=IssueSeverity.WARNING,
        translation_key="deprecated_yaml",
        translation_placeholders={
            "domain": DOMAIN,
            "integration_title": "iframe Panel",
        },
    )

    store: Store[dict[str, bool]] = Store(
        hass,
        STORAGE_VERSION_MAJOR,
        STORAGE_KEY,
    )
    data = await store.async_load()
    if data:
        return True

    dashboards_collection: dashboard.DashboardsCollection = hass.data[lovelace.DOMAIN][
        "dashboards_collection"
    ]

    for url_path, info in config[DOMAIN].items():
<<<<<<< HEAD
        frontend.async_register_built_in_panel(
            hass,
            "iframe",
            info.get(CONF_TITLE),
            info.get(CONF_ICON),
            url_path,
            {CONF_URL: info[CONF_URL], CONF_ALLOW: info[CONF_ALLOW]},
            require_admin=info[CONF_REQUIRE_ADMIN],
=======
        dashboard_create_data = {
            lovelace.CONF_ALLOW_SINGLE_WORD: True,
            lovelace.CONF_URL_PATH: url_path,
        }
        for key in (CONF_ICON, CONF_REQUIRE_ADMIN, CONF_TITLE):
            if key in info:
                dashboard_create_data[key] = info[key]

        await dashboards_collection.async_create_item(dashboard_create_data)

        dashboard_store: dashboard.LovelaceStorage = hass.data[lovelace.DOMAIN][
            "dashboards"
        ][url_path]
        await dashboard_store.async_save(
            {"strategy": {"type": "iframe", "url": info[CONF_URL]}}
>>>>>>> e403b50d
        )

    await store.async_save({"migrated": True})

    return True<|MERGE_RESOLUTION|>--- conflicted
+++ resolved
@@ -78,21 +78,11 @@
     ]
 
     for url_path, info in config[DOMAIN].items():
-<<<<<<< HEAD
-        frontend.async_register_built_in_panel(
-            hass,
-            "iframe",
-            info.get(CONF_TITLE),
-            info.get(CONF_ICON),
-            url_path,
-            {CONF_URL: info[CONF_URL], CONF_ALLOW: info[CONF_ALLOW]},
-            require_admin=info[CONF_REQUIRE_ADMIN],
-=======
         dashboard_create_data = {
             lovelace.CONF_ALLOW_SINGLE_WORD: True,
             lovelace.CONF_URL_PATH: url_path,
         }
-        for key in (CONF_ICON, CONF_REQUIRE_ADMIN, CONF_TITLE):
+        for key in (CONF_ICON, CONF_REQUIRE_ADMIN, CONF_TITLE, CONF_ALLOW):
             if key in info:
                 dashboard_create_data[key] = info[key]
 
@@ -103,7 +93,6 @@
         ][url_path]
         await dashboard_store.async_save(
             {"strategy": {"type": "iframe", "url": info[CONF_URL]}}
->>>>>>> e403b50d
         )
 
     await store.async_save({"migrated": True})
