--- conflicted
+++ resolved
@@ -651,16 +651,6 @@
     return process_timestamp_to_utc_isoformat(row.time_fired or dt_util.utcnow())
 
 
-<<<<<<< HEAD
-def process_datetime_to_timestamp(date_time: dt) -> float:
-    """Process a timestamp into a unix timestamp."""
-    if date_time.tzinfo == dt_util.UTC:
-        return date_time.timestamp()
-    return date_time.replace(tzinfo=dt_util.UTC).timestamp()
-
-
-=======
->>>>>>> 8669d9c2
 def _row_time_fired_timestamp(row: Row) -> float:
     """Convert the row timed_fired to timestamp."""
     return process_datetime_to_timestamp(row.time_fired or dt_util.utcnow())
