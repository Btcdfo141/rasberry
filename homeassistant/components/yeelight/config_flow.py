--- conflicted
+++ resolved
@@ -8,7 +8,6 @@
 from homeassistant.components.dhcp import IP_ADDRESS
 from homeassistant.const import CONF_DEVICE, CONF_HOST, CONF_ID, CONF_NAME
 from homeassistant.core import callback
-from homeassistant.data_entry_flow import AbortFlow
 import homeassistant.helpers.config_validation as cv
 
 from . import (
@@ -93,14 +92,11 @@
                     model = await self._async_try_connect(user_input[CONF_HOST])
                 except CannotConnect:
                     errors["base"] = "cannot_connect"
-<<<<<<< HEAD
-=======
                 self._abort_if_unique_id_configured()
                 return self.async_create_entry(
                     title=f"{model} {self.unique_id}",
                     data=user_input,
                 )
->>>>>>> 0776c579
             else:
                 return await self.async_step_pick_device()
 
@@ -171,13 +167,7 @@
 
     async def _async_try_connect(self, host):
         """Set up with options."""
-<<<<<<< HEAD
         self._async_abort_entries_match({CONF_HOST: host})
-=======
-        for entry in self._async_current_entries():
-            if entry.data.get(CONF_HOST) == host:
-                raise AbortFlow("already_configured")
->>>>>>> 0776c579
 
         bulb = yeelight.Bulb(host)
         try:
