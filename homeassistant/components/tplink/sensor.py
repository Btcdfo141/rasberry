--- conflicted
+++ resolved
@@ -35,14 +35,7 @@
     ATTR_TODAY_ENERGY_KWH,
     ATTR_TOTAL_ENERGY_KWH,
     CONF_EMETER_PARAMS,
-<<<<<<< HEAD
-    CONF_LIGHT,
-    CONF_SWITCH,
-    COORDINATORS,
-    DOMAIN as TPLINK_DOMAIN,
-=======
     DOMAIN,
->>>>>>> 233f74fd
 )
 
 ENERGY_SENSORS: Final[list[SensorEntityDescription]] = [
@@ -89,23 +82,6 @@
     config_entry: ConfigEntry,
     async_add_entities: AddEntitiesCallback,
 ) -> None:
-<<<<<<< HEAD
-    """Set up switches."""
-    entities: list[SmartPlugSensor] = []
-    coordinators: dict[str, TPLinkDataUpdateCoordinator] = hass.data[TPLINK_DOMAIN][
-        COORDINATORS
-    ]
-    switches: list[SmartDevice] = hass.data[TPLINK_DOMAIN][CONF_SWITCH]
-    lights: list[SmartDevice] = hass.data[TPLINK_DOMAIN][CONF_LIGHT]
-    for device in switches + lights:
-        coordinator: TPLinkDataUpdateCoordinator = coordinators[device.device_id]
-        if not device.has_emeter:
-            continue
-        for description in ENERGY_SENSORS:
-            if coordinator.data[CONF_EMETER_PARAMS].get(description.key) is not None:
-                entities.append(SmartPlugSensor(device, coordinator, description))
-
-=======
     """Set up sensors."""
     coordinator: TPLinkDataUpdateCoordinator = hass.data[DOMAIN][config_entry.entry_id]
     device = coordinator.device
@@ -116,7 +92,6 @@
     for description in ENERGY_SENSORS:
         if coordinator.data[CONF_EMETER_PARAMS].get(description.key) is not None:
             entities.append(SmartPlugSensor(device, coordinator, description))
->>>>>>> 233f74fd
     async_add_entities(entities)
 
 
