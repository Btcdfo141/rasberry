--- conflicted
+++ resolved
@@ -32,11 +32,7 @@
     def __init__(self, coordinator, device_id, api):
         """Initialize the Somfy device."""
         super().__init__(coordinator, device_id, api)
-<<<<<<< HEAD
-        self.shutter = CameraProtect(self.device, self.api)
-=======
         self._create_device()
->>>>>>> 0f506d7e
 
     def _create_device(self):
         """Update the device with the latest data."""
