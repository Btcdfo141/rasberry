"""Support for LIFX."""
from __future__ import annotations

from datetime import timedelta
from typing import Any

from aiolifx.aiolifx import Light
import voluptuous as vol

from homeassistant.components.light import DOMAIN as LIGHT_DOMAIN
from homeassistant.config_entries import ConfigEntry
from homeassistant.const import (
    CONF_HOST,
    CONF_PORT,
    EVENT_HOMEASSISTANT_STARTED,
    Platform,
)
from homeassistant.core import HomeAssistant
import homeassistant.helpers.config_validation as cv
from homeassistant.helpers.event import async_track_time_interval
from homeassistant.helpers.typing import ConfigType

from .const import DOMAIN
from .coordinator import LIFXUpdateCoordinator
from .discovery import async_discover_devices, async_trigger_discovery
from .manager import LIFXManager
from .migration import async_migrate_entities_devices
from .util import async_entry_is_legacy

CONF_SERVER = "server"
CONF_BROADCAST = "broadcast"

INTERFACE_SCHEMA = vol.Schema(
    {
        vol.Optional(CONF_SERVER): cv.string,
        vol.Optional(CONF_PORT): cv.port,
        vol.Optional(CONF_BROADCAST): cv.string,
    }
)

CONFIG_SCHEMA = vol.All(
    cv.deprecated(DOMAIN),
    vol.Schema(
        {
            DOMAIN: {
                LIGHT_DOMAIN: vol.Schema(vol.All(cv.ensure_list, [INTERFACE_SCHEMA]))
            }
        },
        extra=vol.ALLOW_EXTRA,
    ),
)

DATA_LIFX_MANAGER = "lifx_manager"

PLATFORMS = [Platform.LIGHT]
DISCOVERY_INTERVAL = timedelta(minutes=15)


async def async_setup(hass: HomeAssistant, config: ConfigType) -> bool:
    """Set up the LIFX component."""
    hass.data[DOMAIN] = {}

    if discovered_devices := await async_discover_devices(hass):
        async_trigger_discovery(hass, discovered_devices)

    async def _async_discovery(*_: Any) -> None:
        if discovered := await async_discover_devices(hass):
            async_trigger_discovery(hass, discovered)

    hass.bus.async_listen_once(EVENT_HOMEASSISTANT_STARTED, _async_discovery)
    async_track_time_interval(hass, _async_discovery, DISCOVERY_INTERVAL)
    return True


async def async_setup_entry(hass: HomeAssistant, entry: ConfigEntry) -> bool:
    """Set up LIFX from a config entry."""
<<<<<<< HEAD
    await hass.config_entries.async_forward_entry_setups(entry, PLATFORMS)
=======
    if async_entry_is_legacy(entry):
        return True

    legacy_entry: ConfigEntry | None = None
    for config_entry in hass.config_entries.async_entries(DOMAIN):
        if async_entry_is_legacy(config_entry):
            legacy_entry = config_entry
            break

    if legacy_entry is not None:
        await async_migrate_entities_devices(hass, legacy_entry.entry_id, entry)

    if DATA_LIFX_MANAGER not in hass.data:
        manager = LIFXManager(hass)
        hass.data[DATA_LIFX_MANAGER] = manager
        manager.async_setup()

    host = entry.data[CONF_HOST]
    device = Light(hass.loop, entry.unique_id, host)
    coordinator = LIFXUpdateCoordinator(hass, device)
    await coordinator.async_config_entry_first_refresh()
    hass.data[DOMAIN][entry.entry_id] = coordinator
    hass.config_entries.async_setup_platforms(entry, PLATFORMS)
>>>>>>> 8b876285
    return True


async def async_unload_entry(hass: HomeAssistant, entry: ConfigEntry) -> bool:
    """Unload a config entry."""
    if unload_ok := await hass.config_entries.async_unload_platforms(entry, PLATFORMS):
        hass.data[DOMAIN].pop(entry.entry_id)
    if not hass.data[DOMAIN]:
        hass.data.pop(DATA_LIFX_MANAGER).async_unload()
    return unload_ok<|MERGE_RESOLUTION|>--- conflicted
+++ resolved
@@ -74,9 +74,6 @@
 
 async def async_setup_entry(hass: HomeAssistant, entry: ConfigEntry) -> bool:
     """Set up LIFX from a config entry."""
-<<<<<<< HEAD
-    await hass.config_entries.async_forward_entry_setups(entry, PLATFORMS)
-=======
     if async_entry_is_legacy(entry):
         return True
 
@@ -100,7 +97,6 @@
     await coordinator.async_config_entry_first_refresh()
     hass.data[DOMAIN][entry.entry_id] = coordinator
     hass.config_entries.async_setup_platforms(entry, PLATFORMS)
->>>>>>> 8b876285
     return True
 
 
