--- conflicted
+++ resolved
@@ -91,25 +91,10 @@
     home_data_rooms: list[HomeDataRoom],
 ) -> list[Coroutine[Any, Any, RoborockDataUpdateCoordinator | None]]:
     """Create a list of setup functions that can later be called asynchronously."""
-<<<<<<< HEAD
-    setup_functions = []
-    for device in device_map.values():
-        setup_functions.append(
-            setup_device(
-                hass,
-                user_data,
-                device,
-                product_info[device.product_id],
-                home_data_rooms,
-            )
-        )
-    return setup_functions
-=======
     return [
-        setup_device(hass, user_data, device, product_info[device.product_id])
+        setup_device(hass, user_data, device, product_info[device.product_id], home_data_rooms)
         for device in device_map.values()
     ]
->>>>>>> b0a1450a
 
 
 async def setup_device(
