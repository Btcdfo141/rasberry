"""Tests for the Wallbox integration."""

from http import HTTPStatus
import json

import requests_mock

from homeassistant.components.wallbox.const import (
    CONF_ADDED_ENERGY_KEY,
    CONF_ADDED_RANGE_KEY,
    CONF_CHARGING_POWER_KEY,
    CONF_CHARGING_SPEED_KEY,
    CONF_DATA_KEY,
    CONF_MAX_AVAILABLE_POWER_KEY,
    CONF_MAX_CHARGING_CURRENT_KEY,
    CONF_STATION,
    DOMAIN,
)
from homeassistant.const import CONF_PASSWORD, CONF_USERNAME

from tests.common import MockConfigEntry
from tests.components.wallbox.const import (
    CONF_ERROR,
    CONF_JWT,
    CONF_STATUS,
    CONF_TTL,
    CONF_USER_ID,
)

test_response = json.loads(
    json.dumps(
        {
            CONF_CHARGING_POWER_KEY: 0,
            CONF_MAX_AVAILABLE_POWER_KEY: 25,
            CONF_CHARGING_SPEED_KEY: 0,
            CONF_ADDED_RANGE_KEY: "xx",
            CONF_ADDED_ENERGY_KEY: "44.697",
            CONF_DATA_KEY: {CONF_MAX_CHARGING_CURRENT_KEY: 24},
        }
    )
)

authorisation_response = json.loads(
    json.dumps(
        {
            CONF_JWT: "fakekeyhere",
            CONF_USER_ID: 12345,
            CONF_TTL: 145656758,
            CONF_ERROR: "false",
            CONF_STATUS: 200,
        }
    )
)

entry = MockConfigEntry(
    domain=DOMAIN,
    data={
        CONF_USERNAME: "test_username",
        CONF_PASSWORD: "test_password",
        CONF_STATION: "12345",
    },
    entry_id="testEntry",
)


async def setup_integration(hass):
    """Test wallbox sensor class setup."""

    entry.add_to_hass(hass)

    with requests_mock.Mocker() as mock_request:
        mock_request.get(
            "https://api.wall-box.com/auth/token/user",
<<<<<<< HEAD
            json=authorisation_response,
            status_code=200,
=======
            text='{"jwt":"fakekeyhere","user_id":12345,"ttl":145656758,"error":false,"status":200}',
            status_code=HTTPStatus.OK,
>>>>>>> cee51ead
        )
        mock_request.get(
            "https://api.wall-box.com/chargers/status/12345",
            json=test_response,
            status_code=HTTPStatus.OK,
        )
        mock_request.put(
            "https://api.wall-box.com/v2/charger/12345",
            json=json.loads(json.dumps({CONF_MAX_CHARGING_CURRENT_KEY: 20})),
            status_code=200,
        )

        entry.add_to_hass(hass)

        await hass.config_entries.async_setup(entry.entry_id)
        await hass.async_block_till_done()


async def setup_integration_connection_error(hass):
    """Test wallbox sensor class setup with a connection error."""

    with requests_mock.Mocker() as mock_request:
        mock_request.get(
            "https://api.wall-box.com/auth/token/user",
            json=authorisation_response,
            status_code=403,
        )
        mock_request.get(
            "https://api.wall-box.com/chargers/status/12345",
            json=test_response,
            status_code=403,
        )
        mock_request.put(
            "https://api.wall-box.com/v2/charger/12345",
            json=json.loads(json.dumps({CONF_MAX_CHARGING_CURRENT_KEY: 20})),
            status_code=403,
        )

        entry.add_to_hass(hass)

        await hass.config_entries.async_setup(entry.entry_id)
        await hass.async_block_till_done()


async def setup_integration_read_only(hass):
    """Test wallbox sensor class setup for read only."""

    with requests_mock.Mocker() as mock_request:
        mock_request.get(
            "https://api.wall-box.com/auth/token/user",
            json=authorisation_response,
            status_code=200,
        )
        mock_request.get(
            "https://api.wall-box.com/chargers/status/12345",
            json=test_response,
            status_code=200,
        )
        mock_request.put(
            "https://api.wall-box.com/v2/charger/12345",
            json=test_response,
            status_code=403,
        )

        entry.add_to_hass(hass)

        await hass.config_entries.async_setup(entry.entry_id)
        await hass.async_block_till_done()<|MERGE_RESOLUTION|>--- conflicted
+++ resolved
@@ -71,13 +71,8 @@
     with requests_mock.Mocker() as mock_request:
         mock_request.get(
             "https://api.wall-box.com/auth/token/user",
-<<<<<<< HEAD
             json=authorisation_response,
-            status_code=200,
-=======
-            text='{"jwt":"fakekeyhere","user_id":12345,"ttl":145656758,"error":false,"status":200}',
             status_code=HTTPStatus.OK,
->>>>>>> cee51ead
         )
         mock_request.get(
             "https://api.wall-box.com/chargers/status/12345",
@@ -87,7 +82,7 @@
         mock_request.put(
             "https://api.wall-box.com/v2/charger/12345",
             json=json.loads(json.dumps({CONF_MAX_CHARGING_CURRENT_KEY: 20})),
-            status_code=200,
+            status_code=HTTPStatus.OK,
         )
 
         entry.add_to_hass(hass)
@@ -103,17 +98,17 @@
         mock_request.get(
             "https://api.wall-box.com/auth/token/user",
             json=authorisation_response,
-            status_code=403,
+            status_code=HTTPStatus.FORBIDDEN,
         )
         mock_request.get(
             "https://api.wall-box.com/chargers/status/12345",
             json=test_response,
-            status_code=403,
+            status_code=HTTPStatus.FORBIDDEN,
         )
         mock_request.put(
             "https://api.wall-box.com/v2/charger/12345",
             json=json.loads(json.dumps({CONF_MAX_CHARGING_CURRENT_KEY: 20})),
-            status_code=403,
+            status_code=HTTPStatus.FORBIDDEN,
         )
 
         entry.add_to_hass(hass)
@@ -129,17 +124,17 @@
         mock_request.get(
             "https://api.wall-box.com/auth/token/user",
             json=authorisation_response,
-            status_code=200,
+            status_code=HTTPStatus.OK,
         )
         mock_request.get(
             "https://api.wall-box.com/chargers/status/12345",
             json=test_response,
-            status_code=200,
+            status_code=HTTPStatus.OK,
         )
         mock_request.put(
             "https://api.wall-box.com/v2/charger/12345",
             json=test_response,
-            status_code=403,
+            status_code=HTTPStatus.FORBIDDEN,
         )
 
         entry.add_to_hass(hass)
