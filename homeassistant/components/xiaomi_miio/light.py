"""Support for Xiaomi Philips Lights."""
import asyncio
import datetime
from datetime import timedelta
from functools import partial
import logging
from math import ceil

<<<<<<< HEAD
from miio import Ceil, DeviceException, PhilipsBulb, PhilipsEyecare, PhilipsMoonlight
=======
from miio import (
    Ceil,
    Device,
    DeviceException,
    PhilipsBulb,
    PhilipsEyecare,
    PhilipsMoonlight,
)
>>>>>>> 208a104e
from miio.gateway import (
    GATEWAY_MODEL_AC_V1,
    GATEWAY_MODEL_AC_V2,
    GATEWAY_MODEL_AC_V3,
    GatewayException,
)
import voluptuous as vol

from homeassistant.components.light import (
    ATTR_BRIGHTNESS,
    ATTR_COLOR_TEMP,
    ATTR_HS_COLOR,
    PLATFORM_SCHEMA,
    SUPPORT_BRIGHTNESS,
    SUPPORT_COLOR,
    SUPPORT_COLOR_TEMP,
    LightEntity,
)
from homeassistant.config_entries import SOURCE_IMPORT
from homeassistant.const import ATTR_ENTITY_ID, CONF_HOST, CONF_NAME, CONF_TOKEN
import homeassistant.helpers.config_validation as cv
from homeassistant.util import color, dt

from .const import (
    CONF_DEVICE,
    CONF_FLOW_TYPE,
    CONF_GATEWAY,
    CONF_MODEL,
    DOMAIN,
    MODELS_LIGHT,
    MODELS_LIGHT_BULB,
    MODELS_LIGHT_CEILING,
    MODELS_LIGHT_EYECARE,
    MODELS_LIGHT_MONO,
    MODELS_LIGHT_MOON,
    SERVICE_EYECARE_MODE_OFF,
    SERVICE_EYECARE_MODE_ON,
    SERVICE_NIGHT_LIGHT_MODE_OFF,
    SERVICE_NIGHT_LIGHT_MODE_ON,
    SERVICE_REMINDER_OFF,
    SERVICE_REMINDER_ON,
    SERVICE_SET_DELAYED_TURN_OFF,
    SERVICE_SET_SCENE,
)
from .device import XiaomiMiioEntity

_LOGGER = logging.getLogger(__name__)

DEFAULT_NAME = "Xiaomi Philips Light"
DATA_KEY = "light.xiaomi_miio"

PLATFORM_SCHEMA = PLATFORM_SCHEMA.extend(
    {
        vol.Required(CONF_HOST): cv.string,
        vol.Required(CONF_TOKEN): vol.All(cv.string, vol.Length(min=32, max=32)),
        vol.Optional(CONF_NAME, default=DEFAULT_NAME): cv.string,
        vol.Optional(CONF_MODEL): vol.In(MODELS_LIGHT),
    }
)

# The light does not accept cct values < 1
CCT_MIN = 1
CCT_MAX = 100

DELAYED_TURN_OFF_MAX_DEVIATION_SECONDS = 4
DELAYED_TURN_OFF_MAX_DEVIATION_MINUTES = 1

SUCCESS = ["ok"]
ATTR_MODEL = "model"
ATTR_SCENE = "scene"
ATTR_DELAYED_TURN_OFF = "delayed_turn_off"
ATTR_TIME_PERIOD = "time_period"
ATTR_NIGHT_LIGHT_MODE = "night_light_mode"
ATTR_AUTOMATIC_COLOR_TEMPERATURE = "automatic_color_temperature"
ATTR_REMINDER = "reminder"
ATTR_EYECARE_MODE = "eyecare_mode"

# Moonlight
ATTR_SLEEP_ASSISTANT = "sleep_assistant"
ATTR_SLEEP_OFF_TIME = "sleep_off_time"
ATTR_TOTAL_ASSISTANT_SLEEP_TIME = "total_assistant_sleep_time"
ATTR_BRAND_SLEEP = "brand_sleep"
ATTR_BRAND = "brand"

XIAOMI_MIIO_SERVICE_SCHEMA = vol.Schema({vol.Optional(ATTR_ENTITY_ID): cv.entity_ids})

SERVICE_SCHEMA_SET_SCENE = XIAOMI_MIIO_SERVICE_SCHEMA.extend(
    {vol.Required(ATTR_SCENE): vol.All(vol.Coerce(int), vol.Clamp(min=1, max=6))}
)

SERVICE_SCHEMA_SET_DELAYED_TURN_OFF = XIAOMI_MIIO_SERVICE_SCHEMA.extend(
    {vol.Required(ATTR_TIME_PERIOD): cv.positive_time_period}
)

SERVICE_TO_METHOD = {
    SERVICE_SET_DELAYED_TURN_OFF: {
        "method": "async_set_delayed_turn_off",
        "schema": SERVICE_SCHEMA_SET_DELAYED_TURN_OFF,
    },
    SERVICE_SET_SCENE: {
        "method": "async_set_scene",
        "schema": SERVICE_SCHEMA_SET_SCENE,
    },
    SERVICE_REMINDER_ON: {"method": "async_reminder_on"},
    SERVICE_REMINDER_OFF: {"method": "async_reminder_off"},
    SERVICE_NIGHT_LIGHT_MODE_ON: {"method": "async_night_light_mode_on"},
    SERVICE_NIGHT_LIGHT_MODE_OFF: {"method": "async_night_light_mode_off"},
    SERVICE_EYECARE_MODE_ON: {"method": "async_eyecare_mode_on"},
    SERVICE_EYECARE_MODE_OFF: {"method": "async_eyecare_mode_off"},
}


async def async_setup_platform(hass, config, async_add_entities, discovery_info=None):
    """Import Miio configuration from YAML."""
    _LOGGER.warning(
        "Loading Xiaomi Miio Light via platform setup is deprecated. "
        "Please remove it from your configuration"
    )
    hass.async_create_task(
        hass.config_entries.flow.async_init(
            DOMAIN,
            context={"source": SOURCE_IMPORT},
            data=config,
        )
    )


async def async_setup_entry(hass, config_entry, async_add_entities):
    """Set up the Xiaomi light from a config entry."""
    entities = []

    if config_entry.data[CONF_FLOW_TYPE] == CONF_GATEWAY:
        gateway = hass.data[DOMAIN][config_entry.entry_id][CONF_GATEWAY]
        # Gateway light
        if gateway.model not in [
            GATEWAY_MODEL_AC_V1,
            GATEWAY_MODEL_AC_V2,
            GATEWAY_MODEL_AC_V3,
        ]:
            entities.append(
                XiaomiGatewayLight(gateway, config_entry.title, config_entry.unique_id)
            )

    if config_entry.data[CONF_FLOW_TYPE] == CONF_DEVICE:
        if DATA_KEY not in hass.data:
            hass.data[DATA_KEY] = {}

        host = config_entry.data[CONF_HOST]
        token = config_entry.data[CONF_TOKEN]
        name = config_entry.title
        model = config_entry.data[CONF_MODEL]
        unique_id = config_entry.unique_id

        _LOGGER.debug("Initializing with host %s (token %s...)", host, token[:5])

        if model in MODELS_LIGHT_EYECARE:
            light = PhilipsEyecare(host, token)
            entity = XiaomiPhilipsEyecareLamp(name, light, config_entry, unique_id)
            entities.append(entity)
            hass.data[DATA_KEY][host] = entity

            entities.append(
                XiaomiPhilipsEyecareLampAmbientLight(
                    name, light, config_entry, unique_id
                )
            )
            # The ambient light doesn't expose additional services.
            # A hass.data[DATA_KEY] entry isn't needed.
        elif model in MODELS_LIGHT_CEILING:
            light = Ceil(host, token)
            entity = XiaomiPhilipsCeilingLamp(name, light, config_entry, unique_id)
            entities.append(entity)
            hass.data[DATA_KEY][host] = entity
        elif model in MODELS_LIGHT_MOON:
            light = PhilipsMoonlight(host, token)
            entity = XiaomiPhilipsMoonlightLamp(name, light, config_entry, unique_id)
            entities.append(entity)
            hass.data[DATA_KEY][host] = entity
        elif model in MODELS_LIGHT_BULB:
            light = PhilipsBulb(host, token)
            entity = XiaomiPhilipsBulb(name, light, config_entry, unique_id)
            entities.append(entity)
            hass.data[DATA_KEY][host] = entity
        elif model in MODELS_LIGHT_MONO:
            light = PhilipsBulb(host, token)
            entity = XiaomiPhilipsGenericLight(name, light, config_entry, unique_id)
            entities.append(entity)
            hass.data[DATA_KEY][host] = entity
        else:
            _LOGGER.error(
                "Unsupported device found! Please create an issue at "
                "https://github.com/syssi/philipslight/issues "
                "and provide the following data: %s",
                model,
            )
            return

        async def async_service_handler(service):
            """Map services to methods on Xiaomi Philips Lights."""
            method = SERVICE_TO_METHOD.get(service.service)
            params = {
                key: value
                for key, value in service.data.items()
                if key != ATTR_ENTITY_ID
            }
            entity_ids = service.data.get(ATTR_ENTITY_ID)
            if entity_ids:
                target_devices = [
                    dev
                    for dev in hass.data[DATA_KEY].values()
                    if dev.entity_id in entity_ids
                ]
            else:
                target_devices = hass.data[DATA_KEY].values()

            update_tasks = []
            for target_device in target_devices:
                if not hasattr(target_device, method["method"]):
                    continue
                await getattr(target_device, method["method"])(**params)
                update_tasks.append(target_device.async_update_ha_state(True))

            if update_tasks:
                await asyncio.wait(update_tasks)

        for xiaomi_miio_service in SERVICE_TO_METHOD:
            schema = SERVICE_TO_METHOD[xiaomi_miio_service].get(
                "schema", XIAOMI_MIIO_SERVICE_SCHEMA
            )
            hass.services.async_register(
                DOMAIN, xiaomi_miio_service, async_service_handler, schema=schema
            )

    async_add_entities(entities, update_before_add=True)


class XiaomiPhilipsAbstractLight(XiaomiMiioEntity, LightEntity):
    """Representation of a Abstract Xiaomi Philips Light."""

    def __init__(self, name, device, entry, unique_id):
        """Initialize the light device."""
        super().__init__(name, device, entry, unique_id)

        self._brightness = None
        self._available = False
        self._state = None
        self._state_attrs = {}

    @property
    def available(self):
        """Return true when state is known."""
        return self._available

    @property
    def device_state_attributes(self):
        """Return the state attributes of the device."""
        return self._state_attrs

    @property
    def is_on(self):
        """Return true if light is on."""
        return self._state

    @property
    def brightness(self):
        """Return the brightness of this light between 0..255."""
        return self._brightness

    @property
    def supported_features(self):
        """Return the supported features."""
        return SUPPORT_BRIGHTNESS

    async def _try_command(self, mask_error, func, *args, **kwargs):
        """Call a light command handling error messages."""
        try:
            result = await self.hass.async_add_executor_job(
                partial(func, *args, **kwargs)
            )

            _LOGGER.debug("Response received from light: %s", result)

            return result == SUCCESS
        except DeviceException as exc:
            if self._available:
                _LOGGER.error(mask_error, exc)
                self._available = False

            return False

    async def async_turn_on(self, **kwargs):
        """Turn the light on."""
        if ATTR_BRIGHTNESS in kwargs:
            brightness = kwargs[ATTR_BRIGHTNESS]
            percent_brightness = ceil(100 * brightness / 255.0)

            _LOGGER.debug("Setting brightness: %s %s%%", brightness, percent_brightness)

            result = await self._try_command(
                "Setting brightness failed: %s",
                self._device.set_brightness,
                percent_brightness,
            )

            if result:
                self._brightness = brightness
        else:
            await self._try_command("Turning the light on failed.", self._device.on)

    async def async_turn_off(self, **kwargs):
        """Turn the light off."""
        await self._try_command("Turning the light off failed.", self._device.off)

    async def async_update(self):
        """Fetch state from the device."""
        try:
            state = await self.hass.async_add_executor_job(self._device.status)
        except DeviceException as ex:
            if self._available:
                self._available = False
                _LOGGER.error("Got exception while fetching the state: %s", ex)

            return

        _LOGGER.debug("Got new state: %s", state)
        self._available = True
        self._state = state.is_on
        self._brightness = ceil((255 / 100.0) * state.brightness)


class XiaomiPhilipsGenericLight(XiaomiPhilipsAbstractLight):
    """Representation of a Generic Xiaomi Philips Light."""

    def __init__(self, name, device, entry, unique_id):
        """Initialize the light device."""
        super().__init__(name, device, entry, unique_id)

        self._state_attrs.update({ATTR_SCENE: None, ATTR_DELAYED_TURN_OFF: None})

    async def async_update(self):
        """Fetch state from the device."""
        try:
            state = await self.hass.async_add_executor_job(self._device.status)
        except DeviceException as ex:
            if self._available:
                self._available = False
                _LOGGER.error("Got exception while fetching the state: %s", ex)

            return

        _LOGGER.debug("Got new state: %s", state)
        self._available = True
        self._state = state.is_on
        self._brightness = ceil((255 / 100.0) * state.brightness)

        delayed_turn_off = self.delayed_turn_off_timestamp(
            state.delay_off_countdown,
            dt.utcnow(),
            self._state_attrs[ATTR_DELAYED_TURN_OFF],
        )

        self._state_attrs.update(
            {ATTR_SCENE: state.scene, ATTR_DELAYED_TURN_OFF: delayed_turn_off}
        )

    async def async_set_scene(self, scene: int = 1):
        """Set the fixed scene."""
        await self._try_command(
            "Setting a fixed scene failed.", self._device.set_scene, scene
        )

    async def async_set_delayed_turn_off(self, time_period: timedelta):
        """Set delayed turn off."""
        await self._try_command(
            "Setting the turn off delay failed.",
            self._device.delay_off,
            time_period.total_seconds(),
        )

    @staticmethod
    def delayed_turn_off_timestamp(
        countdown: int, current: datetime, previous: datetime
    ):
        """Update the turn off timestamp only if necessary."""
        if countdown is not None and countdown > 0:
            new = current.replace(microsecond=0) + timedelta(seconds=countdown)

            if previous is None:
                return new

            lower = timedelta(seconds=-DELAYED_TURN_OFF_MAX_DEVIATION_SECONDS)
            upper = timedelta(seconds=DELAYED_TURN_OFF_MAX_DEVIATION_SECONDS)
            diff = previous - new
            if lower < diff < upper:
                return previous

            return new

        return None


class XiaomiPhilipsBulb(XiaomiPhilipsGenericLight):
    """Representation of a Xiaomi Philips Bulb."""

    def __init__(self, name, device, entry, unique_id):
        """Initialize the light device."""
        super().__init__(name, device, entry, unique_id)

        self._color_temp = None

    @property
    def color_temp(self):
        """Return the color temperature."""
        return self._color_temp

    @property
    def min_mireds(self):
        """Return the coldest color_temp that this light supports."""
        return 175

    @property
    def max_mireds(self):
        """Return the warmest color_temp that this light supports."""
        return 333

    @property
    def supported_features(self):
        """Return the supported features."""
        return SUPPORT_BRIGHTNESS | SUPPORT_COLOR_TEMP

    async def async_turn_on(self, **kwargs):
        """Turn the light on."""
        if ATTR_COLOR_TEMP in kwargs:
            color_temp = kwargs[ATTR_COLOR_TEMP]
            percent_color_temp = self.translate(
                color_temp, self.max_mireds, self.min_mireds, CCT_MIN, CCT_MAX
            )

        if ATTR_BRIGHTNESS in kwargs:
            brightness = kwargs[ATTR_BRIGHTNESS]
            percent_brightness = ceil(100 * brightness / 255.0)

        if ATTR_BRIGHTNESS in kwargs and ATTR_COLOR_TEMP in kwargs:
            _LOGGER.debug(
                "Setting brightness and color temperature: "
                "%s %s%%, %s mireds, %s%% cct",
                brightness,
                percent_brightness,
                color_temp,
                percent_color_temp,
            )

            result = await self._try_command(
                "Setting brightness and color temperature failed: %s bri, %s cct",
                self._device.set_brightness_and_color_temperature,
                percent_brightness,
                percent_color_temp,
            )

            if result:
                self._color_temp = color_temp
                self._brightness = brightness

        elif ATTR_COLOR_TEMP in kwargs:
            _LOGGER.debug(
                "Setting color temperature: %s mireds, %s%% cct",
                color_temp,
                percent_color_temp,
            )

            result = await self._try_command(
                "Setting color temperature failed: %s cct",
                self._device.set_color_temperature,
                percent_color_temp,
            )

            if result:
                self._color_temp = color_temp

        elif ATTR_BRIGHTNESS in kwargs:
            brightness = kwargs[ATTR_BRIGHTNESS]
            percent_brightness = ceil(100 * brightness / 255.0)

            _LOGGER.debug("Setting brightness: %s %s%%", brightness, percent_brightness)

            result = await self._try_command(
                "Setting brightness failed: %s",
                self._device.set_brightness,
                percent_brightness,
            )

            if result:
                self._brightness = brightness

        else:
            await self._try_command("Turning the light on failed.", self._device.on)

    async def async_update(self):
        """Fetch state from the device."""
        try:
            state = await self.hass.async_add_executor_job(self._device.status)
        except DeviceException as ex:
            if self._available:
                self._available = False
                _LOGGER.error("Got exception while fetching the state: %s", ex)

            return

        _LOGGER.debug("Got new state: %s", state)
        self._available = True
        self._state = state.is_on
        self._brightness = ceil((255 / 100.0) * state.brightness)
        self._color_temp = self.translate(
            state.color_temperature, CCT_MIN, CCT_MAX, self.max_mireds, self.min_mireds
        )

        delayed_turn_off = self.delayed_turn_off_timestamp(
            state.delay_off_countdown,
            dt.utcnow(),
            self._state_attrs[ATTR_DELAYED_TURN_OFF],
        )

        self._state_attrs.update(
            {ATTR_SCENE: state.scene, ATTR_DELAYED_TURN_OFF: delayed_turn_off}
        )

    @staticmethod
    def translate(value, left_min, left_max, right_min, right_max):
        """Map a value from left span to right span."""
        left_span = left_max - left_min
        right_span = right_max - right_min
        value_scaled = float(value - left_min) / float(left_span)
        return int(right_min + (value_scaled * right_span))


class XiaomiPhilipsCeilingLamp(XiaomiPhilipsBulb):
    """Representation of a Xiaomi Philips Ceiling Lamp."""

    def __init__(self, name, device, entry, unique_id):
        """Initialize the light device."""
        super().__init__(name, device, entry, unique_id)

        self._state_attrs.update(
            {ATTR_NIGHT_LIGHT_MODE: None, ATTR_AUTOMATIC_COLOR_TEMPERATURE: None}
        )

    @property
    def min_mireds(self):
        """Return the coldest color_temp that this light supports."""
        return 175

    @property
    def max_mireds(self):
        """Return the warmest color_temp that this light supports."""
        return 370

    async def async_update(self):
        """Fetch state from the device."""
        try:
            state = await self.hass.async_add_executor_job(self._device.status)
        except DeviceException as ex:
            if self._available:
                self._available = False
                _LOGGER.error("Got exception while fetching the state: %s", ex)

            return

        _LOGGER.debug("Got new state: %s", state)
        self._available = True
        self._state = state.is_on
        self._brightness = ceil((255 / 100.0) * state.brightness)
        self._color_temp = self.translate(
            state.color_temperature, CCT_MIN, CCT_MAX, self.max_mireds, self.min_mireds
        )

        delayed_turn_off = self.delayed_turn_off_timestamp(
            state.delay_off_countdown,
            dt.utcnow(),
            self._state_attrs[ATTR_DELAYED_TURN_OFF],
        )

        self._state_attrs.update(
            {
                ATTR_SCENE: state.scene,
                ATTR_DELAYED_TURN_OFF: delayed_turn_off,
                ATTR_NIGHT_LIGHT_MODE: state.smart_night_light,
                ATTR_AUTOMATIC_COLOR_TEMPERATURE: state.automatic_color_temperature,
            }
        )


class XiaomiPhilipsEyecareLamp(XiaomiPhilipsGenericLight):
    """Representation of a Xiaomi Philips Eyecare Lamp 2."""

    def __init__(self, name, device, entry, unique_id):
        """Initialize the light device."""
        super().__init__(name, device, entry, unique_id)

        self._state_attrs.update(
            {ATTR_REMINDER: None, ATTR_NIGHT_LIGHT_MODE: None, ATTR_EYECARE_MODE: None}
        )

    async def async_update(self):
        """Fetch state from the device."""
        try:
            state = await self.hass.async_add_executor_job(self._device.status)
        except DeviceException as ex:
            if self._available:
                self._available = False
                _LOGGER.error("Got exception while fetching the state: %s", ex)

            return

        _LOGGER.debug("Got new state: %s", state)
        self._available = True
        self._state = state.is_on
        self._brightness = ceil((255 / 100.0) * state.brightness)

        delayed_turn_off = self.delayed_turn_off_timestamp(
            state.delay_off_countdown,
            dt.utcnow(),
            self._state_attrs[ATTR_DELAYED_TURN_OFF],
        )

        self._state_attrs.update(
            {
                ATTR_SCENE: state.scene,
                ATTR_DELAYED_TURN_OFF: delayed_turn_off,
                ATTR_REMINDER: state.reminder,
                ATTR_NIGHT_LIGHT_MODE: state.smart_night_light,
                ATTR_EYECARE_MODE: state.eyecare,
            }
        )

    async def async_set_delayed_turn_off(self, time_period: timedelta):
        """Set delayed turn off."""
        await self._try_command(
            "Setting the turn off delay failed.",
            self._device.delay_off,
            round(time_period.total_seconds() / 60),
        )

    async def async_reminder_on(self):
        """Enable the eye fatigue notification."""
        await self._try_command(
            "Turning on the reminder failed.", self._device.reminder_on
        )

    async def async_reminder_off(self):
        """Disable the eye fatigue notification."""
        await self._try_command(
            "Turning off the reminder failed.", self._device.reminder_off
        )

    async def async_night_light_mode_on(self):
        """Turn the smart night light mode on."""
        await self._try_command(
            "Turning on the smart night light mode failed.",
            self._device.smart_night_light_on,
        )

    async def async_night_light_mode_off(self):
        """Turn the smart night light mode off."""
        await self._try_command(
            "Turning off the smart night light mode failed.",
            self._device.smart_night_light_off,
        )

    async def async_eyecare_mode_on(self):
        """Turn the eyecare mode on."""
        await self._try_command(
            "Turning on the eyecare mode failed.", self._device.eyecare_on
        )

    async def async_eyecare_mode_off(self):
        """Turn the eyecare mode off."""
        await self._try_command(
            "Turning off the eyecare mode failed.", self._device.eyecare_off
        )

    @staticmethod
    def delayed_turn_off_timestamp(
        countdown: int, current: datetime, previous: datetime
    ):
        """Update the turn off timestamp only if necessary."""
        if countdown is not None and countdown > 0:
            new = current.replace(second=0, microsecond=0) + timedelta(
                minutes=countdown
            )

            if previous is None:
                return new

            lower = timedelta(minutes=-DELAYED_TURN_OFF_MAX_DEVIATION_MINUTES)
            upper = timedelta(minutes=DELAYED_TURN_OFF_MAX_DEVIATION_MINUTES)
            diff = previous - new
            if lower < diff < upper:
                return previous

            return new

        return None


class XiaomiPhilipsEyecareLampAmbientLight(XiaomiPhilipsAbstractLight):
    """Representation of a Xiaomi Philips Eyecare Lamp Ambient Light."""

    def __init__(self, name, device, entry, unique_id):
        """Initialize the light device."""
        name = f"{name} Ambient Light"
        if unique_id is not None:
            unique_id = f"{unique_id}-ambient"
        super().__init__(name, device, entry, unique_id)

    async def async_turn_on(self, **kwargs):
        """Turn the light on."""
        if ATTR_BRIGHTNESS in kwargs:
            brightness = kwargs[ATTR_BRIGHTNESS]
            percent_brightness = ceil(100 * brightness / 255.0)

            _LOGGER.debug(
                "Setting brightness of the ambient light: %s %s%%",
                brightness,
                percent_brightness,
            )

            result = await self._try_command(
                "Setting brightness of the ambient failed: %s",
                self._device.set_ambient_brightness,
                percent_brightness,
            )

            if result:
                self._brightness = brightness
        else:
            await self._try_command(
                "Turning the ambient light on failed.", self._device.ambient_on
            )

    async def async_turn_off(self, **kwargs):
        """Turn the light off."""
        await self._try_command(
            "Turning the ambient light off failed.", self._device.ambient_off
        )

    async def async_update(self):
        """Fetch state from the device."""
        try:
            state = await self.hass.async_add_executor_job(self._device.status)
        except DeviceException as ex:
            if self._available:
                self._available = False
                _LOGGER.error("Got exception while fetching the state: %s", ex)

            return

        _LOGGER.debug("Got new state: %s", state)
        self._available = True
        self._state = state.ambient
        self._brightness = ceil((255 / 100.0) * state.ambient_brightness)


class XiaomiPhilipsMoonlightLamp(XiaomiPhilipsBulb):
    """Representation of a Xiaomi Philips Zhirui Bedside Lamp."""

    def __init__(self, name, device, entry, unique_id):
        """Initialize the light device."""
        super().__init__(name, device, entry, unique_id)

        self._hs_color = None
        self._state_attrs.pop(ATTR_DELAYED_TURN_OFF)
        self._state_attrs.update(
            {
                ATTR_SLEEP_ASSISTANT: None,
                ATTR_SLEEP_OFF_TIME: None,
                ATTR_TOTAL_ASSISTANT_SLEEP_TIME: None,
                ATTR_BRAND_SLEEP: None,
                ATTR_BRAND: None,
            }
        )

    @property
    def min_mireds(self):
        """Return the coldest color_temp that this light supports."""
        return 153

    @property
    def max_mireds(self):
        """Return the warmest color_temp that this light supports."""
        return 588

    @property
    def hs_color(self) -> tuple:
        """Return the hs color value."""
        return self._hs_color

    @property
    def supported_features(self):
        """Return the supported features."""
        return SUPPORT_BRIGHTNESS | SUPPORT_COLOR | SUPPORT_COLOR_TEMP

    async def async_turn_on(self, **kwargs):
        """Turn the light on."""
        if ATTR_COLOR_TEMP in kwargs:
            color_temp = kwargs[ATTR_COLOR_TEMP]
            percent_color_temp = self.translate(
                color_temp, self.max_mireds, self.min_mireds, CCT_MIN, CCT_MAX
            )

        if ATTR_BRIGHTNESS in kwargs:
            brightness = kwargs[ATTR_BRIGHTNESS]
            percent_brightness = ceil(100 * brightness / 255.0)

        if ATTR_HS_COLOR in kwargs:
            hs_color = kwargs[ATTR_HS_COLOR]
            rgb = color.color_hs_to_RGB(*hs_color)

        if ATTR_BRIGHTNESS in kwargs and ATTR_HS_COLOR in kwargs:
            _LOGGER.debug(
                "Setting brightness and color: %s %s%%, %s",
                brightness,
                percent_brightness,
                rgb,
            )

            result = await self._try_command(
                "Setting brightness and color failed: %s bri, %s color",
                self._device.set_brightness_and_rgb,
                percent_brightness,
                rgb,
            )

            if result:
                self._hs_color = hs_color
                self._brightness = brightness

        elif ATTR_BRIGHTNESS in kwargs and ATTR_COLOR_TEMP in kwargs:
            _LOGGER.debug(
                "Setting brightness and color temperature: "
                "%s %s%%, %s mireds, %s%% cct",
                brightness,
                percent_brightness,
                color_temp,
                percent_color_temp,
            )

            result = await self._try_command(
                "Setting brightness and color temperature failed: %s bri, %s cct",
                self._device.set_brightness_and_color_temperature,
                percent_brightness,
                percent_color_temp,
            )

            if result:
                self._color_temp = color_temp
                self._brightness = brightness

        elif ATTR_HS_COLOR in kwargs:
            _LOGGER.debug("Setting color: %s", rgb)

            result = await self._try_command(
                "Setting color failed: %s", self._device.set_rgb, rgb
            )

            if result:
                self._hs_color = hs_color

        elif ATTR_COLOR_TEMP in kwargs:
            _LOGGER.debug(
                "Setting color temperature: %s mireds, %s%% cct",
                color_temp,
                percent_color_temp,
            )

            result = await self._try_command(
                "Setting color temperature failed: %s cct",
                self._device.set_color_temperature,
                percent_color_temp,
            )

            if result:
                self._color_temp = color_temp

        elif ATTR_BRIGHTNESS in kwargs:
            brightness = kwargs[ATTR_BRIGHTNESS]
            percent_brightness = ceil(100 * brightness / 255.0)

            _LOGGER.debug("Setting brightness: %s %s%%", brightness, percent_brightness)

            result = await self._try_command(
                "Setting brightness failed: %s",
                self._device.set_brightness,
                percent_brightness,
            )

            if result:
                self._brightness = brightness

        else:
            await self._try_command("Turning the light on failed.", self._device.on)

    async def async_update(self):
        """Fetch state from the device."""
        try:
            state = await self.hass.async_add_executor_job(self._device.status)
        except DeviceException as ex:
            if self._available:
                self._available = False
                _LOGGER.error("Got exception while fetching the state: %s", ex)

            return

        _LOGGER.debug("Got new state: %s", state)
        self._available = True
        self._state = state.is_on
        self._brightness = ceil((255 / 100.0) * state.brightness)
        self._color_temp = self.translate(
            state.color_temperature, CCT_MIN, CCT_MAX, self.max_mireds, self.min_mireds
        )
        self._hs_color = color.color_RGB_to_hs(*state.rgb)

        self._state_attrs.update(
            {
                ATTR_SCENE: state.scene,
                ATTR_SLEEP_ASSISTANT: state.sleep_assistant,
                ATTR_SLEEP_OFF_TIME: state.sleep_off_time,
                ATTR_TOTAL_ASSISTANT_SLEEP_TIME: state.total_assistant_sleep_time,
                ATTR_BRAND_SLEEP: state.brand_sleep,
                ATTR_BRAND: state.brand,
            }
        )

    async def async_set_delayed_turn_off(self, time_period: timedelta):
        """Set delayed turn off. Unsupported."""
        return


class XiaomiGatewayLight(LightEntity):
    """Representation of a gateway device's light."""

    def __init__(self, gateway_device, gateway_name, gateway_device_id):
        """Initialize the XiaomiGatewayLight."""
        self._gateway = gateway_device
        self._name = f"{gateway_name} Light"
        self._gateway_device_id = gateway_device_id
        self._unique_id = gateway_device_id
        self._available = False
        self._is_on = None
        self._brightness_pct = 100
        self._rgb = (255, 255, 255)
        self._hs = (0, 0)

    @property
    def unique_id(self):
        """Return an unique ID."""
        return self._unique_id

    @property
    def device_info(self):
        """Return the device info of the gateway."""
        return {
            "identifiers": {(DOMAIN, self._gateway_device_id)},
        }

    @property
    def name(self):
        """Return the name of this entity, if any."""
        return self._name

    @property
    def available(self):
        """Return true when state is known."""
        return self._available

    @property
    def is_on(self):
        """Return true if it is on."""
        return self._is_on

    @property
    def brightness(self):
        """Return the brightness of this light between 0..255."""
        return int(255 * self._brightness_pct / 100)

    @property
    def hs_color(self):
        """Return the hs color value."""
        return self._hs

    @property
    def supported_features(self):
        """Return the supported features."""
        return SUPPORT_BRIGHTNESS | SUPPORT_COLOR

    def turn_on(self, **kwargs):
        """Turn the light on."""
        if ATTR_HS_COLOR in kwargs:
            rgb = color.color_hs_to_RGB(*kwargs[ATTR_HS_COLOR])
        else:
            rgb = self._rgb

        if ATTR_BRIGHTNESS in kwargs:
            brightness_pct = int(100 * kwargs[ATTR_BRIGHTNESS] / 255)
        else:
            brightness_pct = self._brightness_pct

        self._gateway.light.set_rgb(brightness_pct, rgb)

        self.schedule_update_ha_state()

    def turn_off(self, **kwargs):
        """Turn the light off."""
        self._gateway.light.set_rgb(0, self._rgb)
        self.schedule_update_ha_state()

    async def async_update(self):
        """Fetch state from the device."""
        try:
            state_dict = await self.hass.async_add_executor_job(
                self._gateway.light.rgb_status
            )
        except GatewayException as ex:
            if self._available:
                self._available = False
                _LOGGER.error(
                    "Got exception while fetching the gateway light state: %s", ex
                )
            return

        self._available = True
        self._is_on = state_dict["is_on"]

        if self._is_on:
            self._brightness_pct = state_dict["brightness"]
            self._rgb = state_dict["rgb"]
            self._hs = color.color_RGB_to_hs(*self._rgb)<|MERGE_RESOLUTION|>--- conflicted
+++ resolved
@@ -6,9 +6,6 @@
 import logging
 from math import ceil
 
-<<<<<<< HEAD
-from miio import Ceil, DeviceException, PhilipsBulb, PhilipsEyecare, PhilipsMoonlight
-=======
 from miio import (
     Ceil,
     Device,
@@ -16,8 +13,7 @@
     PhilipsBulb,
     PhilipsEyecare,
     PhilipsMoonlight,
-)
->>>>>>> 208a104e
+
 from miio.gateway import (
     GATEWAY_MODEL_AC_V1,
     GATEWAY_MODEL_AC_V2,
