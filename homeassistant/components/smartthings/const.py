--- conflicted
+++ resolved
@@ -18,11 +18,8 @@
 STORAGE_KEY = DOMAIN
 STORAGE_VERSION = 1
 SUPPORTED_PLATFORMS = [
-<<<<<<< HEAD
     'binary_sensor',
-=======
     'fan',
->>>>>>> acf5b042
     'light',
     'switch'
 ]
@@ -30,15 +27,12 @@
     'accelerationSensor',
     'colorControl',
     'colorTemperature',
-<<<<<<< HEAD
     'contactSensor',
+    'fanSpeed',
     'filterStatus',
     'motionSensor',
     'presenceSensor',
     'soundSensor',
-=======
-    'fanSpeed',
->>>>>>> acf5b042
     'switch',
     'switchLevel',
     'tamperAlert',
