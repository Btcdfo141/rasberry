"""Test Radarr integration."""
from homeassistant.components.radarr.const import DEFAULT_NAME, DOMAIN
from homeassistant.config_entries import ConfigEntryState
from homeassistant.core import HomeAssistant
from homeassistant.helpers import device_registry as dr

from . import create_entry, mock_connection_invalid_auth, setup_integration

from tests.test_util.aiohttp import AiohttpClientMocker


async def test_setup(hass: HomeAssistant, aioclient_mock: AiohttpClientMocker) -> None:
    """Test unload."""
    entry = await setup_integration(hass, aioclient_mock)
    assert entry.state == ConfigEntryState.LOADED

    assert await hass.config_entries.async_unload(entry.entry_id)
    await hass.async_block_till_done()

    assert entry.state is ConfigEntryState.NOT_LOADED
    assert not hass.data.get(DOMAIN)


async def test_async_setup_entry_not_ready(
    hass: HomeAssistant, aioclient_mock: AiohttpClientMocker
) -> None:
    """Test that it throws ConfigEntryNotReady when exception occurs during setup."""
    entry = await setup_integration(hass, aioclient_mock, connection_error=True)
    assert len(hass.config_entries.async_entries(DOMAIN)) == 1
    assert entry.state == ConfigEntryState.SETUP_RETRY
    assert not hass.data.get(DOMAIN)


<<<<<<< HEAD
async def test_async_setup_entry_auth_failed(
    hass: HomeAssistant, aioclient_mock: AiohttpClientMocker
):
=======
async def test_async_setup_entry_auth_failed(hass: HomeAssistant) -> None:
>>>>>>> e849878a
    """Test that it throws ConfigEntryAuthFailed when authentication fails."""
    entry = create_entry(hass)
    mock_connection_invalid_auth(aioclient_mock)
    await hass.config_entries.async_setup(entry.entry_id)
    assert len(hass.config_entries.async_entries(DOMAIN)) == 1
    assert entry.state == ConfigEntryState.SETUP_ERROR
    assert not hass.data.get(DOMAIN)


async def test_device_info(
    hass: HomeAssistant, aioclient_mock: AiohttpClientMocker
) -> None:
    """Test device info."""
    entry = await setup_integration(hass, aioclient_mock)
    device_registry = dr.async_get(hass)
    await hass.async_block_till_done()
    device = device_registry.async_get_device({(DOMAIN, entry.entry_id)})

    assert device.configuration_url == "http://192.168.1.189:7887/test"
    assert device.identifiers == {(DOMAIN, entry.entry_id)}
    assert device.manufacturer == DEFAULT_NAME
    assert device.name == "Mock Title"
    assert device.sw_version == "10.0.0.34882"<|MERGE_RESOLUTION|>--- conflicted
+++ resolved
@@ -31,13 +31,9 @@
     assert not hass.data.get(DOMAIN)
 
 
-<<<<<<< HEAD
 async def test_async_setup_entry_auth_failed(
     hass: HomeAssistant, aioclient_mock: AiohttpClientMocker
-):
-=======
-async def test_async_setup_entry_auth_failed(hass: HomeAssistant) -> None:
->>>>>>> e849878a
+) -> None:
     """Test that it throws ConfigEntryAuthFailed when authentication fails."""
     entry = create_entry(hass)
     mock_connection_invalid_auth(aioclient_mock)
