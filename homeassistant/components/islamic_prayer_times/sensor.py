"""Platform to retrieve Islamic prayer times information for Home Assistant."""

from homeassistant.components.sensor import SensorEntity
from homeassistant.config_entries import ConfigEntry
from homeassistant.const import DEVICE_CLASS_TIMESTAMP
from homeassistant.core import HomeAssistant
from homeassistant.helpers.update_coordinator import CoordinatorEntity
import homeassistant.util.dt as dt_util

from . import IslamicPrayerDataCoordinator
from .const import DOMAIN, PRAYER_TIMES_ICON, SENSOR_TYPES


async def async_setup_entry(
    hass: HomeAssistant, config_entry: ConfigEntry, async_add_entities
) -> None:
    """Set up the Islamic prayer times sensor platform."""

    coordinator = hass.data[DOMAIN]

    entities = []
    for sensor_type in SENSOR_TYPES:
        entities.append(IslamicPrayerTimeSensor(coordinator, sensor_type))

    async_add_entities(entities)


class IslamicPrayerTimeSensor(CoordinatorEntity, SensorEntity):
    """Representation of an Islamic prayer time sensor."""

    _attr_device_class = DEVICE_CLASS_TIMESTAMP
    _attr_icon = PRAYER_TIMES_ICON
    _attr_should_poll = False

    def __init__(self, coordinator: IslamicPrayerDataCoordinator, sensor_type) -> None:
        """Initialize the Islamic prayer time sensor."""
        super().__init__(coordinator)
        self.coordinator = coordinator
        self.sensor_type = sensor_type
<<<<<<< HEAD
        self._attr_name = f"{self.sensor_type} {SENSOR_TYPES[self.sensor_type]}"
        self._attr_unique_id = self.sensor_type
        self._attr_state = (
            self.coordinator.data.get(self.sensor_type)
=======
        self.client = client

    @property
    def name(self):
        """Return the name of the sensor."""
        return f"{self.sensor_type} {SENSOR_TYPES[self.sensor_type]}"

    @property
    def unique_id(self):
        """Return the unique id of the entity."""
        return self.sensor_type

    @property
    def native_value(self):
        """Return the state of the sensor."""
        return (
            self.client.prayer_times_info.get(self.sensor_type)
>>>>>>> a2c9cfbf
            .astimezone(dt_util.UTC)
            .isoformat()
        )
        self._attr_device_info = {
            "identifiers": {(DOMAIN, "Islamic Prayer Times")},
            "default_name": "Islamic Prayer Times",
            "entry_type": "service",
        }

    async def async_added_to_hass(self):
        """Handle entity which will be added."""
        self.async_on_remove(
            self.coordinator.async_add_listener(self.async_write_ha_state)
        )<|MERGE_RESOLUTION|>--- conflicted
+++ resolved
@@ -37,30 +37,10 @@
         super().__init__(coordinator)
         self.coordinator = coordinator
         self.sensor_type = sensor_type
-<<<<<<< HEAD
         self._attr_name = f"{self.sensor_type} {SENSOR_TYPES[self.sensor_type]}"
         self._attr_unique_id = self.sensor_type
-        self._attr_state = (
+        self._attr_native_value = (
             self.coordinator.data.get(self.sensor_type)
-=======
-        self.client = client
-
-    @property
-    def name(self):
-        """Return the name of the sensor."""
-        return f"{self.sensor_type} {SENSOR_TYPES[self.sensor_type]}"
-
-    @property
-    def unique_id(self):
-        """Return the unique id of the entity."""
-        return self.sensor_type
-
-    @property
-    def native_value(self):
-        """Return the state of the sensor."""
-        return (
-            self.client.prayer_times_info.get(self.sensor_type)
->>>>>>> a2c9cfbf
             .astimezone(dt_util.UTC)
             .isoformat()
         )
