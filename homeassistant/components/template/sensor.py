--- conflicted
+++ resolved
@@ -40,13 +40,10 @@
         vol.Optional(CONF_ICON_TEMPLATE): cv.template,
         vol.Optional(CONF_ENTITY_PICTURE_TEMPLATE): cv.template,
         vol.Optional(CONF_FRIENDLY_NAME_TEMPLATE): cv.template,
-<<<<<<< HEAD
         vol.Optional(CONF_AVAILABILITY_TEMPLATE): cv.template,
-=======
         vol.Optional(CONF_ATTRIBUTE_TEMPLATES, default={}): vol.Schema(
             {cv.string: cv.template}
         ),
->>>>>>> e204d22a
         vol.Optional(ATTR_FRIENDLY_NAME): cv.string,
         vol.Optional(ATTR_UNIT_OF_MEASUREMENT): cv.string,
         vol.Optional(CONF_DEVICE_CLASS): DEVICE_CLASSES_SCHEMA,
@@ -78,24 +75,15 @@
         manual_entity_ids = device_config.get(ATTR_ENTITY_ID)
         invalid_templates = []
 
-<<<<<<< HEAD
-        for tpl_name, template in (
-            (CONF_VALUE_TEMPLATE, state_template),
-            (CONF_ICON_TEMPLATE, icon_template),
-            (CONF_ENTITY_PICTURE_TEMPLATE, entity_picture_template),
-            (CONF_FRIENDLY_NAME_TEMPLATE, friendly_name_template),
-            (CONF_AVAILABILITY_TEMPLATE, availability_template),
-        ):
-=======
         templates = {
             CONF_VALUE_TEMPLATE: state_template,
             CONF_ICON_TEMPLATE: icon_template,
             CONF_ENTITY_PICTURE_TEMPLATE: entity_picture_template,
             CONF_FRIENDLY_NAME_TEMPLATE: friendly_name_template,
+            CONF_AVAILABILITY_TEMPLATE: availability_template,
         }
 
         for tpl_name, template in chain(templates.items(), attribute_templates.items()):
->>>>>>> e204d22a
             if template is None:
                 continue
             template.hass = hass
@@ -185,12 +173,9 @@
         self._entity_picture = None
         self._entities = entity_ids
         self._device_class = device_class
-<<<<<<< HEAD
         self._available = True
-=======
         self._attribute_templates = attribute_templates
         self._attributes = {}
->>>>>>> e204d22a
 
     async def async_added_to_hass(self):
         """Register callbacks."""
@@ -246,15 +231,14 @@
         return self._unit_of_measurement
 
     @property
-<<<<<<< HEAD
     def available(self) -> bool:
         """Return if the device is available."""
         return self._available
-=======
+
+    @property
     def device_state_attributes(self):
         """Return the state attributes."""
         return self._attributes
->>>>>>> e204d22a
 
     @property
     def should_poll(self):
