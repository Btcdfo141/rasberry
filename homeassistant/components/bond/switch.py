--- conflicted
+++ resolved
@@ -68,10 +68,5 @@
             )
         except ClientResponseError as ex:
             raise HomeAssistantError(
-<<<<<<< HEAD
-                f"The bond API returned an error calling set_power_state_belief {self.entity_id}.  Code: {ex.code}  Message: {ex.message}"
-            )
-=======
                 f"The bond API returned an error calling set_power_state_belief for {self.entity_id}.  Code: {ex.code}  Message: {ex.message}"
-            ) from ex
->>>>>>> dd9bfe7a
+            ) from ex