"""Support for recording details."""
from __future__ import annotations

import asyncio
import concurrent.futures
from datetime import datetime
import logging
import queue
import sqlite3
import threading
import time
from typing import Any, Callable, NamedTuple

from sqlalchemy import create_engine, event as sqlalchemy_event, exc, select
from sqlalchemy.orm import scoped_session, sessionmaker
from sqlalchemy.pool import StaticPool
import voluptuous as vol

from homeassistant.components import persistent_notification
from homeassistant.const import (
    ATTR_ENTITY_ID,
    CONF_EXCLUDE,
    EVENT_HOMEASSISTANT_START,
    EVENT_HOMEASSISTANT_STOP,
    EVENT_STATE_CHANGED,
    EVENT_TIME_CHANGED,
    MATCH_ALL,
)
from homeassistant.core import CoreState, HomeAssistant, callback
import homeassistant.helpers.config_validation as cv
from homeassistant.helpers.entityfilter import (
    INCLUDE_EXCLUDE_BASE_FILTER_SCHEMA,
    INCLUDE_EXCLUDE_FILTER_SCHEMA_INNER,
    convert_include_exclude_filter,
)
from homeassistant.helpers.typing import ConfigType
import homeassistant.util.dt as dt_util

from . import migration, purge
from .const import CONF_DB_INTEGRITY_CHECK, DATA_INSTANCE, DOMAIN, SQLITE_URL_PREFIX
from .models import Base, Events, RecorderRuns, States
from .util import (
    dburl_to_path,
    move_away_broken_database,
    session_scope,
    validate_or_move_away_sqlite_database,
)

_LOGGER = logging.getLogger(__name__)

SERVICE_PURGE = "purge"
SERVICE_ENABLE = "enable"
SERVICE_DISABLE = "disable"

ATTR_KEEP_DAYS = "keep_days"
ATTR_REPACK = "repack"
ATTR_APPLY_FILTER = "apply_filter"

SERVICE_PURGE_SCHEMA = vol.Schema(
    {
        vol.Optional(ATTR_KEEP_DAYS): cv.positive_int,
        vol.Optional(ATTR_REPACK, default=False): cv.boolean,
        vol.Optional(ATTR_APPLY_FILTER, default=False): cv.boolean,
    }
)
SERVICE_ENABLE_SCHEMA = vol.Schema({})
SERVICE_DISABLE_SCHEMA = vol.Schema({})

DEFAULT_URL = "sqlite:///{hass_config_path}"
DEFAULT_DB_FILE = "home-assistant_v2.db"
DEFAULT_DB_INTEGRITY_CHECK = True
DEFAULT_DB_MAX_RETRIES = 10
DEFAULT_DB_RETRY_WAIT = 3
DEFAULT_COMMIT_INTERVAL = 1
KEEPALIVE_TIME = 30

# Controls how often we clean up
# States and Events objects
EXPIRE_AFTER_COMMITS = 120

CONF_AUTO_PURGE = "auto_purge"
CONF_DB_URL = "db_url"
CONF_DB_MAX_RETRIES = "db_max_retries"
CONF_DB_RETRY_WAIT = "db_retry_wait"
CONF_PURGE_KEEP_DAYS = "purge_keep_days"
CONF_PURGE_INTERVAL = "purge_interval"
CONF_EVENT_TYPES = "event_types"
CONF_COMMIT_INTERVAL = "commit_interval"

EXCLUDE_SCHEMA = INCLUDE_EXCLUDE_FILTER_SCHEMA_INNER.extend(
    {vol.Optional(CONF_EVENT_TYPES): vol.All(cv.ensure_list, [cv.string])}
)

FILTER_SCHEMA = INCLUDE_EXCLUDE_BASE_FILTER_SCHEMA.extend(
    {vol.Optional(CONF_EXCLUDE, default=EXCLUDE_SCHEMA({})): EXCLUDE_SCHEMA}
)

CONFIG_SCHEMA = vol.Schema(
    {
        vol.Optional(DOMAIN, default=dict): vol.All(
            cv.deprecated(CONF_PURGE_INTERVAL),
            FILTER_SCHEMA.extend(
                {
                    vol.Optional(CONF_AUTO_PURGE, default=True): cv.boolean,
                    vol.Optional(CONF_PURGE_KEEP_DAYS, default=10): vol.All(
                        vol.Coerce(int), vol.Range(min=1)
                    ),
                    vol.Optional(CONF_PURGE_INTERVAL, default=1): cv.positive_int,
                    vol.Optional(CONF_DB_URL): cv.string,
                    vol.Optional(
                        CONF_COMMIT_INTERVAL, default=DEFAULT_COMMIT_INTERVAL
                    ): cv.positive_int,
                    vol.Optional(
                        CONF_DB_MAX_RETRIES, default=DEFAULT_DB_MAX_RETRIES
                    ): cv.positive_int,
                    vol.Optional(
                        CONF_DB_RETRY_WAIT, default=DEFAULT_DB_RETRY_WAIT
                    ): cv.positive_int,
                    vol.Optional(
                        CONF_DB_INTEGRITY_CHECK, default=DEFAULT_DB_INTEGRITY_CHECK
                    ): cv.boolean,
                }
            ),
        )
    },
    extra=vol.ALLOW_EXTRA,
)


def run_information(hass, point_in_time: datetime | None = None):
    """Return information about current run.

    There is also the run that covers point_in_time.
    """
    run_info = run_information_from_instance(hass, point_in_time)
    if run_info:
        return run_info

    with session_scope(hass=hass) as session:
        return run_information_with_session(session, point_in_time)


def run_information_from_instance(hass, point_in_time: datetime | None = None):
    """Return information about current run from the existing instance.

    Does not query the database for older runs.
    """
    ins = hass.data[DATA_INSTANCE]

    if point_in_time is None or point_in_time > ins.recording_start:
        return ins.run_info


def run_information_with_session(session, point_in_time: datetime | None = None):
    """Return information about current run from the database."""
    recorder_runs = RecorderRuns

    query = session.query(recorder_runs)
    if point_in_time:
        query = query.filter(
            (recorder_runs.start < point_in_time) & (recorder_runs.end > point_in_time)
        )

    res = query.first()
    if res:
        session.expunge(res)
    return res


async def async_setup(hass: HomeAssistant, config: ConfigType) -> bool:
    """Set up the recorder."""
    conf = config[DOMAIN]
    entity_filter = convert_include_exclude_filter(conf)
    auto_purge = conf[CONF_AUTO_PURGE]
    keep_days = conf[CONF_PURGE_KEEP_DAYS]
    commit_interval = conf[CONF_COMMIT_INTERVAL]
    db_max_retries = conf[CONF_DB_MAX_RETRIES]
    db_retry_wait = conf[CONF_DB_RETRY_WAIT]
    db_integrity_check = conf[CONF_DB_INTEGRITY_CHECK]

    db_url = conf.get(CONF_DB_URL)
    if not db_url:
        db_url = DEFAULT_URL.format(hass_config_path=hass.config.path(DEFAULT_DB_FILE))
    exclude = conf[CONF_EXCLUDE]
    exclude_t = exclude.get(CONF_EVENT_TYPES, [])
    instance = hass.data[DATA_INSTANCE] = Recorder(
        hass=hass,
        auto_purge=auto_purge,
        keep_days=keep_days,
        commit_interval=commit_interval,
        uri=db_url,
        db_max_retries=db_max_retries,
        db_retry_wait=db_retry_wait,
        entity_filter=entity_filter,
        exclude_t=exclude_t,
        db_integrity_check=db_integrity_check,
    )
    instance.async_initialize()
    instance.start()

    async def async_handle_purge_service(service):
        """Handle calls to the purge service."""
        instance.do_adhoc_purge(**service.data)

    hass.services.async_register(
        DOMAIN, SERVICE_PURGE, async_handle_purge_service, schema=SERVICE_PURGE_SCHEMA
    )

    async def async_handle_enable_sevice(service):
        instance.set_enable(True)

    hass.services.async_register(
        DOMAIN, SERVICE_ENABLE, async_handle_enable_sevice, schema=SERVICE_ENABLE_SCHEMA
    )

    async def async_handle_disable_service(service):
        instance.set_enable(False)

    hass.services.async_register(
        DOMAIN,
        SERVICE_DISABLE,
        async_handle_disable_service,
        schema=SERVICE_DISABLE_SCHEMA,
    )

    return await instance.async_db_ready


class PurgeTask(NamedTuple):
    """Object to store information about purge task."""

    keep_days: int
    repack: bool
    apply_filter: bool


class WaitTask:
    """An object to insert into the recorder queue to tell it set the _queue_watch event."""


class Recorder(threading.Thread):
    """A threaded recorder class."""

    def __init__(
        self,
        hass: HomeAssistant,
        auto_purge: bool,
        keep_days: int,
        commit_interval: int,
        uri: str,
        db_max_retries: int,
        db_retry_wait: int,
        entity_filter: Callable[[str], bool],
        exclude_t: list[str],
        db_integrity_check: bool,
    ) -> None:
        """Initialize the recorder."""
        threading.Thread.__init__(self, name="Recorder")

        self.hass = hass
        self.auto_purge = auto_purge
        self.keep_days = keep_days
        self.commit_interval = commit_interval
        self.queue: Any = queue.SimpleQueue()
        self.recording_start = dt_util.utcnow()
        self.db_url = uri
        self.db_max_retries = db_max_retries
        self.db_retry_wait = db_retry_wait
        self.db_integrity_check = db_integrity_check
        self.async_db_ready = asyncio.Future()
        self._queue_watch = threading.Event()
        self.engine: Any = None
        self.run_info: Any = None

        self.entity_filter = entity_filter
        self.exclude_t = exclude_t

        self._timechanges_seen = 0
        self._commits_without_expire = 0
        self._keepalive_count = 0
        self._old_states = {}
        self._pending_expunge = []
        self.event_session = None
        self.get_session = None
        self._completed_database_setup = None

        self.enabled = True

    def set_enable(self, enable):
        """Enable or disable recording events and states."""
        self.enabled = enable

    @callback
    def async_initialize(self):
        """Initialize the recorder."""
        self.hass.bus.async_listen(
            MATCH_ALL, self.event_listener, event_filter=self._async_event_filter
        )

    @callback
    def _async_event_filter(self, event):
        """Filter events."""
        if event.event_type in self.exclude_t:
            return False

        entity_id = event.data.get(ATTR_ENTITY_ID)
        return bool(entity_id is None or self.entity_filter(entity_id))

    def do_adhoc_purge(self, **kwargs):
        """Trigger an adhoc purge retaining keep_days worth of data."""
        keep_days = kwargs.get(ATTR_KEEP_DAYS, self.keep_days)
        repack = kwargs.get(ATTR_REPACK)
        apply_filter = kwargs.get(ATTR_APPLY_FILTER)

        self.queue.put(PurgeTask(keep_days, repack, apply_filter))

    def run(self):
        """Start processing events to save."""

        if not self._setup_recorder():
            return

        shutdown_task = object()
        hass_started = concurrent.futures.Future()

        @callback
        def register():
            """Post connection initialize."""
            self.async_db_ready.set_result(True)

            def shutdown(event):
                """Shut down the Recorder."""
                if not hass_started.done():
                    hass_started.set_result(shutdown_task)
                self.queue.put(None)
                self.join()

            self.hass.bus.async_listen_once(EVENT_HOMEASSISTANT_STOP, shutdown)

            if self.hass.state == CoreState.running:
                hass_started.set_result(None)
            else:

                @callback
                def notify_hass_started(event):
                    """Notify that hass has started."""
                    hass_started.set_result(None)

                self.hass.bus.async_listen_once(
                    EVENT_HOMEASSISTANT_START, notify_hass_started
                )

        self.hass.add_job(register)
        result = hass_started.result()

        # If shutdown happened before Home Assistant finished starting
        if result is shutdown_task:
            # Make sure we cleanly close the run if
            # we restart before startup finishes
            self._shutdown()
            return

        # Start periodic purge
        if self.auto_purge:

            @callback
            def async_purge(now):
                """Trigger the purge."""
                self.queue.put(
                    PurgeTask(self.keep_days, repack=False, apply_filter=False)
                )

            # Purge every night at 4:12am
            self.hass.helpers.event.track_time_change(
                async_purge, hour=4, minute=12, second=0
            )

        _LOGGER.debug("Recorder processing the queue")
        # Use a session for the event read loop
        # with a commit every time the event time
        # has changed. This reduces the disk io.
        while True:
            event = self.queue.get()

            if event is None:
                self._shutdown()
                return

            self._process_one_event(event)

    def _setup_recorder(self) -> bool:
        """Create schema and connect to the database."""
        tries = 1

        while tries <= self.db_max_retries:
            try:
                self._setup_connection()
                migration.migrate_schema(self)
                self._setup_run()
            except Exception as err:  # pylint: disable=broad-except
                _LOGGER.exception(
                    "Error during connection setup to %s: %s (retrying in %s seconds)",
                    self.db_url,
                    err,
                    self.db_retry_wait,
                )
            else:
                _LOGGER.debug("Connected to recorder database")
                self._open_event_session()
                return True

            tries += 1
            time.sleep(self.db_retry_wait)

        @callback
        def connection_failed():
            """Connect failed tasks."""
            self.async_db_ready.set_result(False)
            persistent_notification.async_create(
                self.hass,
                "The recorder could not start, please check the log",
                "Recorder",
            )

        self.hass.add_job(connection_failed)
        return False

    def _process_one_event(self, event):
        """Process one event."""
        if isinstance(event, PurgeTask):
            # Schedule a new purge task if this one didn't finish
            if not purge.purge_old_data(
                self, event.keep_days, event.repack, event.apply_filter
            ):
                self.queue.put(
                    PurgeTask(event.keep_days, event.repack, event.apply_filter)
                )
            return
        if isinstance(event, WaitTask):
            self._queue_watch.set()
            return
        if event.event_type == EVENT_TIME_CHANGED:
            self._keepalive_count += 1
            if self._keepalive_count >= KEEPALIVE_TIME:
                self._keepalive_count = 0
                self._send_keep_alive()
            if self.commit_interval:
                self._timechanges_seen += 1
                if self._timechanges_seen >= self.commit_interval:
                    self._timechanges_seen = 0
                    self._commit_event_session_or_recover()
            return

        if not self.enabled:
            return

        try:
            if event.event_type == EVENT_STATE_CHANGED:
                dbevent = Events.from_event(event, event_data="{}")
            else:
                dbevent = Events.from_event(event)
            dbevent.created = event.time_fired
            self.event_session.add(dbevent)
        except (TypeError, ValueError):
            _LOGGER.warning("Event is not JSON serializable: %s", event)
            return
        except Exception as err:  # pylint: disable=broad-except
            # Must catch the exception to prevent the loop from collapsing
            _LOGGER.exception("Error adding event: %s", err)
            return

        if event.event_type == EVENT_STATE_CHANGED:
            try:
                dbstate = States.from_event(event)
                has_new_state = event.data.get("new_state")
                if dbstate.entity_id in self._old_states:
                    old_state = self._old_states.pop(dbstate.entity_id)
                    if old_state.state_id:
                        dbstate.old_state_id = old_state.state_id
                    else:
                        dbstate.old_state = old_state
                if not has_new_state:
                    dbstate.state = None
                dbstate.event = dbevent
                dbstate.created = event.time_fired
                self.event_session.add(dbstate)
                if has_new_state:
                    self._old_states[dbstate.entity_id] = dbstate
                    self._pending_expunge.append(dbstate)
            except (TypeError, ValueError):
                _LOGGER.warning(
                    "State is not JSON serializable: %s",
                    event.data.get("new_state"),
                )
            except Exception as err:  # pylint: disable=broad-except
                # Must catch the exception to prevent the loop from collapsing
                _LOGGER.exception("Error adding state change: %s", err)

        # If they do not have a commit interval
        # than we commit right away
        if not self.commit_interval:
            self._commit_event_session_or_recover()

    def _commit_event_session_or_recover(self):
        """Commit changes to the database and recover if the database fails when possible."""
        try:
<<<<<<< HEAD
            _LOGGER.debug("Sending keepalive")
            self.event_session.connection().scalar(select([1]))
            _LOGGER.debug("Done Sending keepalive")
=======
            self._commit_event_session_or_retry()
>>>>>>> b5548c57
            return
        except exc.DatabaseError as err:
            if isinstance(err.__cause__, sqlite3.DatabaseError):
                _LOGGER.exception(
                    "Unrecoverable sqlite3 database corruption detected: %s", err
                )
                self._handle_sqlite_corruption()
                return
            _LOGGER.exception("Unexpected error saving events: %s", err)
        except Exception as err:  # pylint: disable=broad-except
            # Must catch the exception to prevent the loop from collapsing
            _LOGGER.exception("Unexpected error saving events: %s", err)

        self._reopen_event_session()
        return

    def _commit_event_session_or_retry(self):
        tries = 1
        while tries <= self.db_max_retries:
            try:
                self._commit_event_session()
                return
            except (exc.InternalError, exc.OperationalError) as err:
                if err.connection_invalidated:
                    message = "Database connection invalidated"
                else:
                    message = "Error in database connectivity during commit"
                _LOGGER.error(
                    "%s: Error executing query: %s. (retrying in %s seconds)",
                    message,
                    err,
                    self.db_retry_wait,
                )
                if tries == self.db_max_retries:
                    raise

                tries += 1
                time.sleep(self.db_retry_wait)

    def _commit_event_session(self):
        self._commits_without_expire += 1

        if self._pending_expunge:
            self.event_session.flush()
            for dbstate in self._pending_expunge:
                # Expunge the state so its not expired
                # until we use it later for dbstate.old_state
                if dbstate in self.event_session:
                    self.event_session.expunge(dbstate)
            self._pending_expunge = []
        self.event_session.commit()

        # Expire is an expensive operation (frequently more expensive
        # than the flush and commit itself) so we only
        # do it after EXPIRE_AFTER_COMMITS commits
        if self._commits_without_expire == EXPIRE_AFTER_COMMITS:
            self._commits_without_expire = 0
            self.event_session.expire_all()

    def _handle_sqlite_corruption(self):
        """Handle the sqlite3 database being corrupt."""
        self._close_connection()
        move_away_broken_database(dburl_to_path(self.db_url))
        self._setup_recorder()

    def _reopen_event_session(self):
        """Rollback the event session and reopen it after a failure."""
        self._old_states = {}

        try:
            self.event_session.rollback()
            self.event_session.close()
        except Exception as err:  # pylint: disable=broad-except
            # Must catch the exception to prevent the loop from collapsing
            _LOGGER.exception(
                "Error while rolling back and closing the event session: %s", err
            )

        self._open_event_session()

    def _open_event_session(self):
        """Open the event session."""
        try:
            self.event_session = self.get_session()
            self.event_session.expire_on_commit = False
        except Exception as err:  # pylint: disable=broad-except
            _LOGGER.exception("Error while creating new event session: %s", err)

    def _send_keep_alive(self):
        try:
            _LOGGER.debug("Sending keepalive")
            self.event_session.connection().scalar(select([1]))
            return
        except Exception as err:  # pylint: disable=broad-except
            _LOGGER.error(
                "Error in database connectivity during keepalive: %s",
                err,
            )
            self._reopen_event_session()

    @callback
    def event_listener(self, event):
        """Listen for new events and put them in the process queue."""
        self.queue.put(event)

    def block_till_done(self):
        """Block till all events processed.

        This is only called in tests.

        This only blocks until the queue is empty
        which does not mean the recorder is done.

        Call tests.common's wait_recording_done
        after calling this to ensure the data
        is in the database.
        """
        self._queue_watch.clear()
        self.queue.put(WaitTask())
        self._queue_watch.wait()

    def _setup_connection(self):
        """Ensure database is ready to fly."""
        kwargs = {}
        self._completed_database_setup = False

        def setup_recorder_connection(dbapi_connection, connection_record):
            """Dbapi specific connection settings."""
            if self._completed_database_setup:
                return

            # We do not import sqlite3 here so mysql/other
            # users do not have to pay for it to be loaded in
            # memory
            if self.db_url.startswith(SQLITE_URL_PREFIX):
                old_isolation = dbapi_connection.isolation_level
                dbapi_connection.isolation_level = None
                cursor = dbapi_connection.cursor()
                cursor.execute("PRAGMA journal_mode=WAL")
                cursor.close()
                dbapi_connection.isolation_level = old_isolation
                # WAL mode only needs to be setup once
                # instead of every time we open the sqlite connection
                # as its persistent and isn't free to call every time.
                self._completed_database_setup = True
            elif self.db_url.startswith("mysql"):
                cursor = dbapi_connection.cursor()
                cursor.execute("SET session wait_timeout=28800")
                cursor.close()

        if self.db_url == SQLITE_URL_PREFIX or ":memory:" in self.db_url:
            kwargs["connect_args"] = {"check_same_thread": False}
            kwargs["poolclass"] = StaticPool
            kwargs["pool_reset_on_return"] = None
        else:
            kwargs["echo"] = False

        if self._using_file_sqlite:
            with self.hass.timeout.freeze(DOMAIN):
                #
                # Here we run an sqlite3 quick_check.  In the majority
                # of cases, the quick_check takes under 10 seconds.
                #
                # On systems with very large databases and
                # very slow disk or cpus, this can take a while.
                #
                validate_or_move_away_sqlite_database(
                    self.db_url, self.db_integrity_check
                )

        if self.engine is not None:
            self.engine.dispose()

        self.engine = create_engine(self.db_url, **kwargs)

        sqlalchemy_event.listen(self.engine, "connect", setup_recorder_connection)

        Base.metadata.create_all(self.engine)
        self.get_session = scoped_session(sessionmaker(bind=self.engine))

    @property
    def _using_file_sqlite(self):
        """Short version to check if we are using sqlite3 as a file."""
        return self.db_url != SQLITE_URL_PREFIX and self.db_url.startswith(
            SQLITE_URL_PREFIX
        )

    def _close_connection(self):
        """Close the connection."""
        self.engine.dispose()
        self.engine = None
        self.get_session = None

    def _setup_run(self):
        """Log the start of the current run."""
        with session_scope(session=self.get_session()) as session:
            for run in session.query(RecorderRuns).filter_by(end=None):
                run.closed_incorrect = True
                run.end = self.recording_start
                _LOGGER.warning(
                    "Ended unfinished session (id=%s from %s)", run.run_id, run.start
                )
                session.add(run)

            self.run_info = RecorderRuns(
                start=self.recording_start, created=dt_util.utcnow()
            )
            session.add(self.run_info)
            session.flush()
            session.expunge(self.run_info)

    def _shutdown(self):
        """Save end time for current run."""
        if self.event_session is not None:
            self.run_info.end = dt_util.utcnow()
            self.event_session.add(self.run_info)
            try:
                self._commit_event_session_or_retry()
                self.event_session.close()
            except Exception as err:  # pylint: disable=broad-except
                _LOGGER.exception(
                    "Error saving the event session during shutdown: %s", err
                )

        self.run_info = None
        self._close_connection()<|MERGE_RESOLUTION|>--- conflicted
+++ resolved
@@ -504,13 +504,7 @@
     def _commit_event_session_or_recover(self):
         """Commit changes to the database and recover if the database fails when possible."""
         try:
-<<<<<<< HEAD
-            _LOGGER.debug("Sending keepalive")
-            self.event_session.connection().scalar(select([1]))
-            _LOGGER.debug("Done Sending keepalive")
-=======
             self._commit_event_session_or_retry()
->>>>>>> b5548c57
             return
         except exc.DatabaseError as err:
             if isinstance(err.__cause__, sqlite3.DatabaseError):
