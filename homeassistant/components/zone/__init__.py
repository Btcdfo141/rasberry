--- conflicted
+++ resolved
@@ -76,12 +76,8 @@
 CONFIG_SCHEMA = vol.Schema(
     {
         vol.Optional(DOMAIN, default=[]): vol.Any(
-<<<<<<< HEAD
-            vol.All(cv.ensure_list, [vol.Schema(CREATE_FIELDS)]), empty_value
-=======
             vol.All(cv.ensure_list, [vol.Schema(CREATE_FIELDS)]),
             empty_value,
->>>>>>> 6cadc5b1
         )
     },
     extra=vol.ALLOW_EXTRA,
@@ -241,14 +237,10 @@
     if component.get_entity("zone.home"):
         return True
 
-<<<<<<< HEAD
-    home_zone = Zone(_home_conf(hass), True)
-=======
     home_zone = Zone(
         _home_conf(hass),
         True,
     )
->>>>>>> 6cadc5b1
     home_zone.entity_id = ENTITY_ID_HOME
     await component.async_add_entities([home_zone])
 
