{
  "integration": {
    "3_day_blinds": {
      "name": "3 Day Blinds",
      "integration_type": "virtual",
      "supported_by": "motion_blinds"
    },
    "abode": {
      "name": "Abode",
      "integration_type": "hub",
      "config_flow": true,
      "iot_class": "cloud_push"
    },
    "accuweather": {
      "name": "AccuWeather",
      "integration_type": "service",
      "config_flow": true,
      "iot_class": "cloud_polling"
    },
    "acer_projector": {
      "name": "Acer Projector",
      "integration_type": "hub",
      "config_flow": false,
      "iot_class": "local_polling"
    },
    "acmeda": {
      "name": "Rollease Acmeda Automate",
      "integration_type": "hub",
      "config_flow": true,
      "iot_class": "local_push"
    },
    "actiontec": {
      "name": "Actiontec",
      "integration_type": "hub",
      "config_flow": false,
      "iot_class": "local_polling"
    },
    "adax": {
      "name": "Adax",
      "integration_type": "hub",
      "config_flow": true,
      "iot_class": "local_polling"
    },
    "adguard": {
      "name": "AdGuard Home",
      "integration_type": "service",
      "config_flow": true,
      "iot_class": "local_polling"
    },
    "ads": {
      "name": "ADS",
      "integration_type": "hub",
      "config_flow": false,
      "iot_class": "local_push"
    },
    "advantage_air": {
      "name": "Advantage Air",
      "integration_type": "hub",
      "config_flow": true,
      "iot_class": "local_polling"
    },
    "aemet": {
      "name": "AEMET OpenData",
      "integration_type": "hub",
      "config_flow": true,
      "iot_class": "cloud_polling"
    },
    "aep_ohio": {
      "name": "AEP Ohio",
      "integration_type": "virtual",
      "supported_by": "opower"
    },
    "aep_texas": {
      "name": "AEP Texas",
      "integration_type": "virtual",
      "supported_by": "opower"
    },
    "aftership": {
      "name": "AfterShip",
      "integration_type": "hub",
      "config_flow": true,
      "iot_class": "cloud_polling"
    },
    "agent_dvr": {
      "name": "Agent DVR",
      "integration_type": "hub",
      "config_flow": true,
      "iot_class": "local_polling"
    },
    "airly": {
      "name": "Airly",
      "integration_type": "service",
      "config_flow": true,
      "iot_class": "cloud_polling"
    },
    "airnow": {
      "name": "AirNow",
      "integration_type": "hub",
      "config_flow": true,
      "iot_class": "cloud_polling"
    },
    "airq": {
      "name": "air-Q",
      "integration_type": "hub",
      "config_flow": true,
      "iot_class": "local_polling"
    },
    "airthings": {
      "name": "Airthings",
      "integrations": {
        "airthings": {
          "integration_type": "hub",
          "config_flow": true,
          "iot_class": "cloud_polling",
          "name": "Airthings"
        },
        "airthings_ble": {
          "integration_type": "hub",
          "config_flow": true,
          "iot_class": "local_polling",
          "name": "Airthings BLE"
        }
      }
    },
    "airtouch4": {
      "name": "AirTouch 4",
      "integration_type": "hub",
      "config_flow": true,
      "iot_class": "local_polling"
    },
    "airtouch5": {
      "name": "AirTouch 5",
      "integration_type": "hub",
      "config_flow": true,
      "iot_class": "local_push"
    },
    "airvisual": {
      "name": "AirVisual",
      "integrations": {
        "airvisual": {
          "integration_type": "service",
          "config_flow": true,
          "iot_class": "cloud_polling",
          "name": "AirVisual Cloud"
        },
        "airvisual_pro": {
          "integration_type": "device",
          "config_flow": true,
          "iot_class": "local_polling",
          "name": "AirVisual Pro"
        }
      }
    },
    "airzone": {
      "name": "Airzone",
      "integrations": {
        "airzone": {
          "integration_type": "hub",
          "config_flow": true,
          "iot_class": "local_polling",
          "name": "Airzone"
        },
        "airzone_cloud": {
          "integration_type": "hub",
          "config_flow": true,
          "iot_class": "cloud_polling",
          "name": "Airzone Cloud"
        }
      }
    },
    "aladdin_connect": {
      "name": "Aladdin Connect",
      "integration_type": "hub",
      "config_flow": true,
      "iot_class": "cloud_polling"
    },
    "alarmdecoder": {
      "name": "AlarmDecoder",
      "integration_type": "hub",
      "config_flow": true,
      "iot_class": "local_push"
    },
    "alert": {
      "integration_type": "hub",
      "config_flow": false,
      "iot_class": "local_push"
    },
    "alpha_vantage": {
      "name": "Alpha Vantage",
      "integration_type": "hub",
      "config_flow": false,
      "iot_class": "cloud_polling"
    },
    "amazon": {
      "name": "Amazon",
      "integrations": {
        "alexa": {
          "integration_type": "hub",
          "config_flow": false,
          "iot_class": "cloud_push",
          "name": "Amazon Alexa"
        },
        "amazon_polly": {
          "integration_type": "hub",
          "config_flow": false,
          "iot_class": "cloud_push",
          "name": "Amazon Polly"
        },
        "aws": {
          "integration_type": "hub",
          "config_flow": false,
          "iot_class": "cloud_push",
          "name": "Amazon Web Services (AWS)"
        },
        "fire_tv": {
          "integration_type": "virtual",
          "config_flow": false,
          "supported_by": "androidtv",
          "name": "Amazon Fire TV"
        },
        "route53": {
          "integration_type": "hub",
          "config_flow": false,
          "iot_class": "cloud_push",
          "name": "AWS Route53"
        }
      }
    },
    "amberelectric": {
      "name": "Amber Electric",
      "integration_type": "hub",
      "config_flow": true,
      "iot_class": "cloud_polling"
    },
    "ambiclimate": {
      "name": "Ambiclimate",
      "integration_type": "hub",
      "config_flow": true,
      "iot_class": "cloud_polling"
    },
    "ambient_station": {
      "name": "Ambient Weather Station",
      "integration_type": "hub",
      "config_flow": true,
      "iot_class": "cloud_push"
    },
    "amcrest": {
      "name": "Amcrest",
      "integration_type": "hub",
      "config_flow": false,
      "iot_class": "local_polling"
    },
    "amp_motorization": {
      "name": "AMP Motorization",
      "integration_type": "virtual",
      "supported_by": "motion_blinds"
    },
    "ampio": {
      "name": "Ampio Smart Smog System",
      "integration_type": "hub",
      "config_flow": false,
      "iot_class": "cloud_polling"
    },
    "analytics_insights": {
      "name": "Home Assistant Analytics Insights",
      "integration_type": "service",
      "config_flow": true,
      "iot_class": "cloud_polling"
    },
    "android_ip_webcam": {
      "name": "Android IP Webcam",
      "integration_type": "hub",
      "config_flow": true,
      "iot_class": "local_polling"
    },
    "androidtv": {
      "name": "Android Debug Bridge",
      "integration_type": "device",
      "config_flow": true,
      "iot_class": "local_polling"
    },
    "androidtv_remote": {
      "name": "Android TV Remote",
      "integration_type": "device",
      "config_flow": true,
      "iot_class": "local_push"
    },
    "anel_pwrctrl": {
      "name": "Anel NET-PwrCtrl",
      "integration_type": "hub",
      "config_flow": false,
      "iot_class": "local_polling"
    },
    "anova": {
      "name": "Anova",
      "integration_type": "hub",
      "config_flow": true,
      "iot_class": "cloud_polling"
    },
    "anthemav": {
      "name": "Anthem A/V Receivers",
      "integration_type": "hub",
      "config_flow": true,
      "iot_class": "local_push"
    },
    "anwb_energie": {
      "name": "ANWB Energie",
      "integration_type": "virtual",
      "supported_by": "energyzero"
    },
    "aosmith": {
      "name": "A. O. Smith",
      "integration_type": "hub",
      "config_flow": true,
      "iot_class": "cloud_polling"
    },
    "apache_kafka": {
      "name": "Apache Kafka",
      "integration_type": "hub",
      "config_flow": false,
      "iot_class": "local_push"
    },
    "apcupsd": {
      "name": "APC UPS Daemon",
      "integration_type": "hub",
      "config_flow": true,
      "iot_class": "local_polling"
    },
    "appalachianpower": {
      "name": "Appalachian Power",
      "integration_type": "virtual",
      "supported_by": "opower"
    },
    "apple": {
      "name": "Apple",
      "integrations": {
        "apple_tv": {
          "integration_type": "hub",
          "config_flow": true,
          "iot_class": "local_push",
          "name": "Apple TV"
        },
        "homekit_controller": {
          "integration_type": "hub",
          "config_flow": true,
          "iot_class": "local_push"
        },
        "homekit": {
          "integration_type": "hub",
          "config_flow": true,
          "iot_class": "local_push",
          "name": "HomeKit Bridge"
        },
        "ibeacon": {
          "integration_type": "hub",
          "config_flow": true,
          "iot_class": "local_push",
          "name": "iBeacon Tracker"
        },
        "icloud": {
          "integration_type": "hub",
          "config_flow": true,
          "iot_class": "cloud_polling",
          "name": "Apple iCloud"
        },
        "itunes": {
          "integration_type": "hub",
          "config_flow": false,
          "iot_class": "local_polling",
          "name": "Apple iTunes"
        },
        "weatherkit": {
          "integration_type": "hub",
          "config_flow": true,
          "iot_class": "cloud_polling",
          "name": "Apple WeatherKit"
        }
      }
    },
    "apprise": {
      "name": "Apprise",
      "integration_type": "hub",
      "config_flow": false,
      "iot_class": "cloud_push"
    },
    "aprs": {
      "name": "APRS",
      "integration_type": "hub",
      "config_flow": false,
      "iot_class": "cloud_push"
    },
    "aqualogic": {
      "name": "AquaLogic",
      "integration_type": "hub",
      "config_flow": false,
      "iot_class": "local_push"
    },
    "aquostv": {
      "name": "Sharp Aquos TV",
      "integration_type": "hub",
      "config_flow": false,
      "iot_class": "local_polling"
    },
    "aranet": {
      "name": "Aranet",
      "integration_type": "device",
      "config_flow": true,
      "iot_class": "local_push"
    },
    "arcam_fmj": {
      "name": "Arcam FMJ Receivers",
      "integration_type": "hub",
      "config_flow": true,
      "iot_class": "local_polling"
    },
    "arest": {
      "name": "aREST",
      "integration_type": "hub",
      "config_flow": false,
      "iot_class": "local_polling"
    },
    "arris_tg2492lg": {
      "name": "Arris TG2492LG",
      "integration_type": "hub",
      "config_flow": false,
      "iot_class": "local_polling"
    },
    "aruba": {
      "name": "Aruba",
      "integrations": {
        "aruba": {
          "integration_type": "hub",
          "config_flow": false,
          "iot_class": "local_polling",
          "name": "Aruba"
        },
        "cppm_tracker": {
          "integration_type": "hub",
          "config_flow": false,
          "iot_class": "local_polling",
          "name": "Aruba ClearPass"
        }
      }
    },
    "arwn": {
      "name": "Ambient Radio Weather Network",
      "integration_type": "hub",
      "config_flow": false,
      "iot_class": "local_polling"
    },
    "aseko_pool_live": {
      "name": "Aseko Pool Live",
      "integration_type": "hub",
      "config_flow": true,
      "iot_class": "cloud_polling"
    },
    "assist_pipeline": {
      "name": "Assist pipeline",
      "integration_type": "hub",
      "config_flow": false,
      "iot_class": "local_push"
    },
    "asterisk": {
      "name": "Asterisk",
      "integrations": {
        "asterisk_cdr": {
          "integration_type": "hub",
          "config_flow": false,
          "iot_class": "local_polling",
          "name": "Asterisk Call Detail Records"
        },
        "asterisk_mbox": {
          "integration_type": "hub",
          "config_flow": false,
          "iot_class": "local_push",
          "name": "Asterisk Voicemail"
        }
      }
    },
    "asuswrt": {
      "name": "ASUSWRT",
      "integration_type": "hub",
      "config_flow": true,
      "iot_class": "local_polling"
    },
    "atag": {
      "name": "Atag",
      "integration_type": "hub",
      "config_flow": true,
      "iot_class": "local_polling"
    },
    "aten_pe": {
      "name": "ATEN Rack PDU",
      "integration_type": "hub",
      "config_flow": false,
      "iot_class": "local_polling"
    },
    "atlanticcityelectric": {
      "name": "Atlantic City Electric",
      "integration_type": "virtual",
      "supported_by": "opower"
    },
    "atome": {
      "name": "Atome Linky",
      "integration_type": "hub",
      "config_flow": false,
      "iot_class": "cloud_polling"
    },
    "august": {
      "name": "August Home",
      "integrations": {
        "august": {
          "integration_type": "hub",
          "config_flow": true,
          "iot_class": "cloud_push",
          "name": "August"
        },
        "yalexs_ble": {
          "integration_type": "hub",
          "config_flow": true,
          "iot_class": "local_push",
          "name": "Yale Access Bluetooth"
        }
      }
    },
    "august_ble": {
      "name": "August Bluetooth",
      "integration_type": "virtual",
      "supported_by": "yalexs_ble"
    },
    "aurora": {
      "integration_type": "hub",
      "config_flow": true,
      "iot_class": "cloud_polling"
    },
    "aurora_abb_powerone": {
      "name": "Aurora ABB PowerOne Solar PV",
      "integration_type": "hub",
      "config_flow": true,
      "iot_class": "local_polling"
    },
    "aussie_broadband": {
      "name": "Aussie Broadband",
      "integration_type": "hub",
      "config_flow": true,
      "iot_class": "cloud_polling"
    },
    "avion": {
      "name": "Avi-on",
      "integration_type": "hub",
      "config_flow": false,
      "iot_class": "assumed_state"
    },
    "awair": {
      "name": "Awair",
      "integration_type": "hub",
      "config_flow": true,
      "iot_class": "local_polling"
    },
    "axis": {
      "name": "Axis",
      "integration_type": "device",
      "config_flow": true,
      "iot_class": "local_push"
    },
    "baf": {
      "name": "Big Ass Fans",
      "integration_type": "hub",
      "config_flow": true,
      "iot_class": "local_push"
    },
    "baidu": {
      "name": "Baidu",
      "integration_type": "hub",
      "config_flow": false,
      "iot_class": "cloud_push"
    },
    "balboa": {
      "name": "Balboa Spa Client",
      "integration_type": "hub",
      "config_flow": true,
      "iot_class": "local_push"
    },
    "bang_olufsen": {
      "name": "Bang & Olufsen",
      "integration_type": "device",
      "config_flow": true,
      "iot_class": "local_push"
    },
    "bayesian": {
      "name": "Bayesian",
      "integration_type": "hub",
      "config_flow": false,
      "iot_class": "local_polling"
    },
    "bbox": {
      "name": "Bbox",
      "integration_type": "hub",
      "config_flow": false,
      "iot_class": "local_polling"
    },
    "beewi_smartclim": {
      "name": "BeeWi SmartClim BLE sensor",
      "integration_type": "hub",
      "config_flow": false,
      "iot_class": "local_polling"
    },
    "bge": {
      "name": "Baltimore Gas and Electric (BGE)",
      "integration_type": "virtual",
      "supported_by": "opower"
    },
    "bitcoin": {
      "name": "Bitcoin",
      "integration_type": "hub",
      "config_flow": false,
      "iot_class": "cloud_polling"
    },
    "bizkaibus": {
      "name": "Bizkaibus",
      "integration_type": "hub",
      "config_flow": false,
      "iot_class": "cloud_polling"
    },
    "blackbird": {
      "name": "Monoprice Blackbird Matrix Switch",
      "integration_type": "hub",
      "config_flow": false,
      "iot_class": "local_polling"
    },
    "blebox": {
      "name": "BleBox devices",
      "integration_type": "hub",
      "config_flow": true,
      "iot_class": "local_polling"
    },
    "blink": {
      "name": "Blink",
      "integration_type": "hub",
      "config_flow": true,
      "iot_class": "cloud_polling"
    },
    "blinksticklight": {
      "name": "BlinkStick",
      "integration_type": "hub",
      "config_flow": false,
      "iot_class": "local_polling"
    },
    "bliss_automation": {
      "name": "Bliss Automation",
      "integration_type": "virtual",
      "supported_by": "motion_blinds"
    },
    "bloc_blinds": {
      "name": "Bloc Blinds",
      "integration_type": "virtual",
      "supported_by": "motion_blinds"
    },
    "blockchain": {
      "name": "Blockchain.com",
      "integration_type": "hub",
      "config_flow": false,
      "iot_class": "cloud_polling"
    },
    "bloomsky": {
      "name": "BloomSky",
      "integration_type": "hub",
      "config_flow": false,
      "iot_class": "cloud_polling"
    },
    "blue_current": {
      "name": "Blue Current",
      "integration_type": "hub",
      "config_flow": true,
      "iot_class": "cloud_push"
    },
    "bluemaestro": {
      "name": "BlueMaestro",
      "integration_type": "hub",
      "config_flow": true,
      "iot_class": "local_push"
    },
    "bluesound": {
      "name": "Bluesound",
      "integration_type": "hub",
      "config_flow": false,
      "iot_class": "local_polling"
    },
    "bluetooth": {
      "name": "Bluetooth",
      "integration_type": "hub",
      "config_flow": true,
      "iot_class": "local_push"
    },
    "bluetooth_le_tracker": {
      "name": "Bluetooth LE Tracker",
      "integration_type": "hub",
      "config_flow": false,
      "iot_class": "local_push"
    },
    "bluetooth_tracker": {
      "name": "Bluetooth Tracker",
      "integration_type": "hub",
      "config_flow": false,
      "iot_class": "local_polling"
    },
    "bmw_connected_drive": {
      "name": "BMW Connected Drive",
      "integration_type": "hub",
      "config_flow": true,
      "iot_class": "cloud_polling"
    },
    "bond": {
      "name": "Bond",
      "integration_type": "hub",
      "config_flow": true,
      "iot_class": "local_push"
    },
    "bosch_shc": {
      "name": "Bosch SHC",
      "integration_type": "hub",
      "config_flow": true,
      "iot_class": "local_push"
    },
    "brandt": {
      "name": "Brandt Smart Control",
      "integration_type": "virtual",
      "supported_by": "overkiz"
    },
    "brel_home": {
      "name": "Brel Home",
      "integration_type": "virtual",
      "supported_by": "motion_blinds"
    },
    "bring": {
      "name": "Bring!",
      "integration_type": "service",
      "config_flow": true,
      "iot_class": "cloud_polling"
    },
    "broadlink": {
      "name": "Broadlink",
      "integration_type": "hub",
      "config_flow": true,
      "iot_class": "local_polling"
    },
    "brother": {
      "name": "Brother Printer",
      "integration_type": "device",
      "config_flow": true,
      "iot_class": "local_polling"
    },
    "brottsplatskartan": {
      "name": "Brottsplatskartan",
      "integration_type": "hub",
      "config_flow": true,
      "iot_class": "cloud_polling"
    },
    "browser": {
      "name": "Browser",
      "integration_type": "hub",
      "config_flow": false,
      "iot_class": "local_push"
    },
    "brunt": {
      "name": "Brunt Blind Engine",
      "integration_type": "hub",
      "config_flow": true,
      "iot_class": "cloud_polling"
    },
    "bsblan": {
      "name": "BSB-Lan",
      "integration_type": "device",
      "config_flow": true,
      "iot_class": "local_polling"
    },
    "bswitch": {
      "name": "BSwitch",
      "integration_type": "virtual",
      "supported_by": "switchbee"
    },
    "bt_home_hub_5": {
      "name": "BT Home Hub 5",
      "integration_type": "hub",
      "config_flow": false,
      "iot_class": "local_polling"
    },
    "bt_smarthub": {
      "name": "BT Smart Hub",
      "integration_type": "hub",
      "config_flow": false,
      "iot_class": "local_polling"
    },
    "bthome": {
      "name": "BTHome",
      "integration_type": "hub",
      "config_flow": true,
      "iot_class": "local_push"
    },
    "bticino": {
      "name": "BTicino",
      "integration_type": "virtual",
      "supported_by": "netatmo"
    },
    "bubendorff": {
      "name": "Bubendorff",
      "integration_type": "virtual",
      "supported_by": "netatmo"
    },
    "buienradar": {
      "name": "Buienradar",
      "integration_type": "hub",
      "config_flow": true,
      "iot_class": "cloud_polling"
    },
    "caldav": {
      "name": "CalDAV",
      "integration_type": "hub",
      "config_flow": true,
      "iot_class": "cloud_polling"
    },
    "canary": {
      "name": "Canary",
      "integration_type": "hub",
      "config_flow": true,
      "iot_class": "cloud_polling"
    },
    "ccm15": {
      "name": "Midea ccm15 AC Controller",
      "integration_type": "hub",
      "config_flow": true,
      "iot_class": "local_polling"
    },
    "cert_expiry": {
      "integration_type": "hub",
      "config_flow": true,
      "iot_class": "cloud_polling"
    },
    "channels": {
      "name": "Channels",
      "integration_type": "hub",
      "config_flow": false,
      "iot_class": "local_polling"
    },
    "circuit": {
      "name": "Unify Circuit",
      "integration_type": "hub",
      "config_flow": false,
      "iot_class": "cloud_push"
    },
    "cisco": {
      "name": "Cisco",
      "integrations": {
        "cisco_ios": {
          "integration_type": "hub",
          "config_flow": false,
          "iot_class": "local_polling",
          "name": "Cisco IOS"
        },
        "cisco_mobility_express": {
          "integration_type": "hub",
          "config_flow": false,
          "iot_class": "local_polling",
          "name": "Cisco Mobility Express"
        },
        "cisco_webex_teams": {
          "integration_type": "hub",
          "config_flow": false,
          "iot_class": "cloud_push",
          "name": "Cisco Webex Teams"
        }
      }
    },
    "citybikes": {
      "name": "CityBikes",
      "integration_type": "hub",
      "config_flow": false,
      "iot_class": "cloud_polling"
    },
    "clementine": {
      "name": "Clementine Music Player",
      "integration_type": "hub",
      "config_flow": false,
      "iot_class": "local_polling"
    },
    "clickatell": {
      "name": "Clickatell",
      "integration_type": "hub",
      "config_flow": false,
      "iot_class": "cloud_push"
    },
    "clicksend": {
      "name": "ClickSend",
      "integrations": {
        "clicksend": {
          "integration_type": "hub",
          "config_flow": false,
          "iot_class": "cloud_push",
          "name": "ClickSend SMS"
        },
        "clicksend_tts": {
          "integration_type": "hub",
          "config_flow": false,
          "iot_class": "cloud_push",
          "name": "ClickSend TTS"
        }
      }
    },
    "cloudflare": {
      "name": "Cloudflare",
      "integration_type": "hub",
      "config_flow": true,
      "iot_class": "cloud_push"
    },
    "cmus": {
      "name": "cmus",
      "integration_type": "hub",
      "config_flow": false,
      "iot_class": "local_polling"
    },
    "co2signal": {
      "name": "Electricity Maps",
      "integration_type": "service",
      "config_flow": true,
      "iot_class": "cloud_polling"
    },
    "coautilities": {
      "name": "City of Austin Utilities",
      "integration_type": "virtual",
      "supported_by": "opower"
    },
    "coinbase": {
      "name": "Coinbase",
      "integration_type": "hub",
      "config_flow": true,
      "iot_class": "cloud_polling"
    },
    "color_extractor": {
      "name": "ColorExtractor",
      "integration_type": "hub",
      "config_flow": true
    },
    "comed": {
      "name": "Commonwealth Edison (ComEd)",
      "integration_type": "virtual",
      "supported_by": "opower"
    },
    "comed_hourly_pricing": {
      "name": "ComEd Hourly Pricing",
      "integration_type": "hub",
      "config_flow": false,
      "iot_class": "cloud_polling"
    },
    "comelit": {
      "name": "Comelit SimpleHome",
      "integration_type": "hub",
      "config_flow": true,
      "iot_class": "local_polling"
    },
    "comfoconnect": {
      "name": "Zehnder ComfoAir Q",
      "integration_type": "hub",
      "config_flow": false,
      "iot_class": "local_push"
    },
    "command_line": {
      "name": "Command Line",
      "integration_type": "hub",
      "config_flow": false,
      "iot_class": "local_polling"
    },
    "compensation": {
      "name": "Compensation",
      "integration_type": "hub",
      "config_flow": false,
      "iot_class": "calculated"
    },
    "concord232": {
      "name": "Concord232",
      "integration_type": "hub",
      "config_flow": false,
      "iot_class": "local_polling"
    },
    "coned": {
      "name": "Consolidated Edison (ConEd)",
      "integration_type": "virtual",
      "supported_by": "opower"
    },
    "control4": {
      "name": "Control4",
      "integration_type": "hub",
      "config_flow": true,
      "iot_class": "local_polling"
    },
    "coolmaster": {
      "name": "CoolMasterNet",
      "integration_type": "hub",
      "config_flow": true,
      "iot_class": "local_polling"
    },
    "cozytouch": {
      "name": "Atlantic Cozytouch",
      "integration_type": "virtual",
      "supported_by": "overkiz"
    },
    "cpuspeed": {
      "integration_type": "device",
      "config_flow": true,
      "iot_class": "local_push"
    },
    "cribl": {
      "name": "Cribl",
      "integration_type": "virtual",
      "supported_by": "splunk"
    },
    "crownstone": {
      "name": "Crownstone",
      "integration_type": "hub",
      "config_flow": true,
      "iot_class": "cloud_push"
    },
    "cups": {
      "name": "CUPS",
      "integration_type": "hub",
      "config_flow": false,
      "iot_class": "local_polling"
    },
    "currencylayer": {
      "name": "currencylayer",
      "integration_type": "hub",
      "config_flow": false,
      "iot_class": "cloud_polling"
    },
    "dacia": {
      "name": "Dacia",
      "integration_type": "virtual",
      "supported_by": "renault"
    },
    "daikin": {
      "name": "Daikin AC",
      "integration_type": "hub",
      "config_flow": true,
      "iot_class": "local_polling"
    },
    "danfoss_air": {
      "name": "Danfoss Air",
      "integration_type": "hub",
      "config_flow": false,
      "iot_class": "local_polling"
    },
    "datadog": {
      "name": "Datadog",
      "integration_type": "hub",
      "config_flow": false,
      "iot_class": "local_push"
    },
    "ddwrt": {
      "name": "DD-WRT",
      "integration_type": "hub",
      "config_flow": false,
      "iot_class": "local_polling"
    },
    "debugpy": {
      "name": "Remote Python Debugger",
      "integration_type": "service",
      "config_flow": false,
      "iot_class": "local_push"
    },
    "deconz": {
      "name": "deCONZ",
      "integration_type": "hub",
      "config_flow": true,
      "iot_class": "local_push"
    },
    "decora": {
      "name": "Leviton Decora",
      "integration_type": "hub",
      "config_flow": false,
      "iot_class": "local_polling"
    },
    "decora_wifi": {
      "name": "Leviton Decora Wi-Fi",
      "integration_type": "hub",
      "config_flow": false,
      "iot_class": "cloud_polling"
    },
    "delijn": {
      "name": "De Lijn",
      "integration_type": "hub",
      "config_flow": false,
      "iot_class": "cloud_polling"
    },
    "delmarva": {
      "name": "Delmarva Power",
      "integration_type": "virtual",
      "supported_by": "opower"
    },
    "deluge": {
      "name": "Deluge",
      "integration_type": "service",
      "config_flow": true,
      "iot_class": "local_polling"
    },
    "demo": {
      "integration_type": "hub",
      "config_flow": false,
      "iot_class": "calculated"
    },
    "denon": {
      "name": "Denon",
      "integrations": {
        "denon": {
          "integration_type": "hub",
          "config_flow": false,
          "iot_class": "local_polling",
          "name": "Denon Network Receivers"
        },
        "denonavr": {
          "integration_type": "hub",
          "config_flow": true,
          "iot_class": "local_push",
          "name": "Denon AVR Network Receivers"
        },
        "heos": {
          "integration_type": "hub",
          "config_flow": true,
          "iot_class": "local_push",
          "name": "Denon HEOS"
        }
      }
    },
    "devialet": {
      "name": "Devialet",
      "integration_type": "device",
      "config_flow": true,
      "iot_class": "local_polling"
    },
    "device_sun_light_trigger": {
      "name": "Presence-based Lights",
      "integration_type": "hub",
      "config_flow": false,
      "iot_class": "calculated"
    },
    "devolo": {
      "name": "devolo",
      "integrations": {
        "devolo_home_control": {
          "integration_type": "hub",
          "config_flow": true,
          "iot_class": "local_push",
          "name": "devolo Home Control"
        },
        "devolo_home_network": {
          "integration_type": "device",
          "config_flow": true,
          "iot_class": "local_polling",
          "name": "devolo Home Network"
        }
      },
      "iot_standards": [
        "zwave"
      ]
    },
    "dexcom": {
      "name": "Dexcom",
      "integration_type": "hub",
      "config_flow": true,
      "iot_class": "cloud_polling"
    },
    "diaz": {
      "name": "Diaz",
      "integration_type": "virtual",
      "supported_by": "motion_blinds"
    },
    "digital_loggers": {
      "name": "Digital Loggers",
      "integration_type": "virtual",
      "supported_by": "wemo"
    },
    "digital_ocean": {
      "name": "Digital Ocean",
      "integration_type": "hub",
      "config_flow": false,
      "iot_class": "local_polling"
    },
    "directv": {
      "name": "DirecTV",
      "integration_type": "hub",
      "config_flow": true,
      "iot_class": "local_polling"
    },
    "discogs": {
      "name": "Discogs",
      "integration_type": "hub",
      "config_flow": false,
      "iot_class": "cloud_polling"
    },
    "discord": {
      "name": "Discord",
      "integration_type": "service",
      "config_flow": true,
      "iot_class": "cloud_push"
    },
    "discovergy": {
      "name": "Discovergy",
      "integration_type": "service",
      "config_flow": true,
      "iot_class": "cloud_polling"
    },
    "dlib_face_detect": {
      "name": "Dlib Face Detect",
      "integration_type": "hub",
      "config_flow": false,
      "iot_class": "local_push"
    },
    "dlib_face_identify": {
      "name": "Dlib Face Identify",
      "integration_type": "hub",
      "config_flow": false,
      "iot_class": "local_push"
    },
    "dlink": {
      "name": "D-Link Wi-Fi Smart Plugs",
      "integration_type": "device",
      "config_flow": true,
      "iot_class": "local_polling"
    },
    "dlna": {
      "name": "DLNA",
      "integrations": {
        "dlna_dmr": {
          "integration_type": "hub",
          "config_flow": true,
          "iot_class": "local_push",
          "name": "DLNA Digital Media Renderer"
        },
        "dlna_dms": {
          "integration_type": "hub",
          "config_flow": true,
          "iot_class": "local_polling",
          "name": "DLNA Digital Media Server"
        }
      }
    },
    "dnsip": {
      "name": "DNS IP",
      "integration_type": "hub",
      "config_flow": true,
      "iot_class": "cloud_polling"
    },
    "dominos": {
      "name": "Dominos Pizza",
      "integration_type": "hub",
      "config_flow": false,
      "iot_class": "cloud_polling"
    },
    "doods": {
      "name": "DOODS - Dedicated Open Object Detection Service",
      "integration_type": "hub",
      "config_flow": false,
      "iot_class": "local_polling"
    },
    "doorbird": {
      "name": "DoorBird",
      "integration_type": "hub",
      "config_flow": true,
      "iot_class": "local_push"
    },
    "dooya": {
      "name": "Dooya",
      "integration_type": "virtual",
      "supported_by": "motion_blinds"
    },
    "dormakaba_dkey": {
      "name": "Dormakaba dKey",
      "integration_type": "device",
      "config_flow": true,
      "iot_class": "local_polling"
    },
    "dovado": {
      "name": "Dovado",
      "integration_type": "hub",
      "config_flow": false,
      "iot_class": "local_polling"
    },
    "downloader": {
      "name": "Downloader",
      "integration_type": "hub",
      "config_flow": false
    },
    "dremel_3d_printer": {
      "name": "Dremel 3D Printer",
      "integration_type": "device",
      "config_flow": true,
      "iot_class": "local_polling"
    },
    "drop_connect": {
      "name": "DROP",
      "integration_type": "hub",
      "config_flow": true,
      "iot_class": "local_push"
    },
    "dsmr": {
      "name": "DSMR Slimme Meter",
      "integration_type": "hub",
      "config_flow": true,
      "iot_class": "local_push"
    },
    "dsmr_reader": {
      "name": "DSMR Reader",
      "integration_type": "hub",
      "config_flow": true,
      "iot_class": "local_push"
    },
    "dte_energy_bridge": {
      "name": "DTE Energy Bridge",
      "integration_type": "hub",
      "config_flow": false,
      "iot_class": "local_polling"
    },
    "dublin_bus_transport": {
      "name": "Dublin Bus",
      "integration_type": "hub",
      "config_flow": false,
      "iot_class": "cloud_polling"
    },
    "duckdns": {
      "name": "Duck DNS",
      "integration_type": "hub",
      "config_flow": false,
      "iot_class": "cloud_polling"
    },
    "dunehd": {
      "name": "Dune HD",
      "integration_type": "hub",
      "config_flow": true,
      "iot_class": "local_polling"
    },
    "duotecno": {
      "name": "Duotecno",
      "integration_type": "hub",
      "config_flow": true,
      "iot_class": "local_push"
    },
    "dwd_weather_warnings": {
      "name": "Deutscher Wetterdienst (DWD) Weather Warnings",
      "integration_type": "service",
      "config_flow": true,
      "iot_class": "cloud_polling"
    },
    "dweet": {
      "name": "dweet.io",
      "integration_type": "hub",
      "config_flow": false,
      "iot_class": "cloud_polling"
    },
    "eafm": {
      "name": "Environment Agency Flood Gauges",
      "integration_type": "hub",
      "config_flow": true,
      "iot_class": "cloud_polling"
    },
    "eastron": {
      "name": "Eastron",
      "integration_type": "virtual",
      "supported_by": "homewizard"
    },
    "easyenergy": {
      "name": "easyEnergy",
      "integration_type": "hub",
      "config_flow": true,
      "iot_class": "cloud_polling"
    },
    "ebox": {
      "name": "EBox",
      "integration_type": "hub",
      "config_flow": false,
      "iot_class": "cloud_polling"
    },
    "ebusd": {
      "name": "ebusd",
      "integration_type": "hub",
      "config_flow": false,
      "iot_class": "local_polling"
    },
    "ecoal_boiler": {
      "name": "eSterownik eCoal.pl Boiler",
      "integration_type": "hub",
      "config_flow": false,
      "iot_class": "local_polling"
    },
    "ecobee": {
      "name": "ecobee",
      "integration_type": "hub",
      "config_flow": true,
      "iot_class": "cloud_polling"
    },
    "ecoforest": {
      "name": "Ecoforest",
      "integration_type": "hub",
      "config_flow": true,
      "iot_class": "local_polling"
    },
    "econet": {
      "name": "Rheem EcoNet Products",
      "integration_type": "hub",
      "config_flow": true,
      "iot_class": "cloud_push"
    },
    "ecovacs": {
      "name": "Ecovacs",
      "integration_type": "hub",
      "config_flow": true,
      "iot_class": "cloud_push"
    },
    "ecowitt": {
      "name": "Ecowitt",
      "integration_type": "hub",
      "config_flow": true,
      "iot_class": "local_push"
    },
    "eddystone_temperature": {
      "name": "Eddystone",
      "integration_type": "hub",
      "config_flow": false,
      "iot_class": "local_polling"
    },
    "edimax": {
      "name": "Edimax",
      "integration_type": "hub",
      "config_flow": false,
      "iot_class": "local_polling"
    },
    "edl21": {
      "name": "EDL21",
      "integration_type": "hub",
      "config_flow": true,
      "iot_class": "local_push"
    },
    "efergy": {
      "name": "Efergy",
      "integration_type": "hub",
      "config_flow": true,
      "iot_class": "cloud_polling"
    },
    "egardia": {
      "name": "Egardia",
      "integration_type": "hub",
      "config_flow": false,
      "iot_class": "local_polling"
    },
    "electrasmart": {
      "name": "Electra Smart",
      "integration_type": "hub",
      "config_flow": true,
      "iot_class": "cloud_polling"
    },
    "electric_kiwi": {
      "name": "Electric Kiwi",
      "integration_type": "hub",
      "config_flow": true,
      "iot_class": "cloud_polling"
    },
    "elgato": {
      "name": "Elgato",
      "integrations": {
        "avea": {
          "integration_type": "hub",
          "config_flow": false,
          "iot_class": "local_polling",
          "name": "Elgato Avea"
        },
        "elgato": {
          "integration_type": "device",
          "config_flow": true,
          "iot_class": "local_polling",
          "name": "Elgato Light"
        }
      }
    },
    "eliqonline": {
      "name": "Eliqonline",
      "integration_type": "hub",
      "config_flow": false,
      "iot_class": "cloud_polling"
    },
    "elkm1": {
      "name": "Elk-M1 Control",
      "integration_type": "hub",
      "config_flow": true,
      "iot_class": "local_push"
    },
    "elmax": {
      "name": "Elmax",
      "integration_type": "hub",
      "config_flow": true,
      "iot_class": "cloud_polling"
    },
    "elv": {
      "name": "ELV PCA",
      "integration_type": "hub",
      "config_flow": false,
      "iot_class": "local_polling"
    },
    "elvia": {
      "name": "Elvia",
      "integration_type": "hub",
      "config_flow": true,
      "iot_class": "cloud_polling"
    },
    "emby": {
      "name": "Emby",
      "integration_type": "hub",
      "config_flow": false,
      "iot_class": "local_push"
    },
    "emoncms": {
      "name": "emoncms",
      "integrations": {
        "emoncms": {
          "integration_type": "hub",
          "config_flow": false,
          "iot_class": "local_polling",
          "name": "Emoncms"
        },
        "emoncms_history": {
          "integration_type": "hub",
          "config_flow": false,
          "iot_class": "local_polling",
          "name": "Emoncms History"
        }
      }
    },
    "emonitor": {
      "name": "SiteSage Emonitor",
      "integration_type": "hub",
      "config_flow": true,
      "iot_class": "local_polling"
    },
    "emulated_hue": {
      "name": "Emulated Hue",
      "integration_type": "hub",
      "config_flow": false,
      "iot_class": "local_push"
    },
    "emulated_kasa": {
      "name": "Emulated Kasa",
      "integration_type": "hub",
      "config_flow": false,
      "iot_class": "local_push"
    },
    "emulated_roku": {
      "integration_type": "hub",
      "config_flow": true,
      "iot_class": "local_push"
    },
    "energie_vanons": {
      "name": "Energie VanOns",
      "integration_type": "virtual",
      "supported_by": "energyzero"
    },
    "energyzero": {
      "name": "EnergyZero",
      "integration_type": "hub",
      "config_flow": true,
      "iot_class": "cloud_polling"
    },
    "enigma2": {
      "name": "Enigma2 (OpenWebif)",
      "integration_type": "hub",
      "config_flow": false,
      "iot_class": "local_polling"
    },
    "enmax": {
      "name": "Enmax Energy",
      "integration_type": "virtual",
      "supported_by": "opower"
    },
    "enocean": {
      "name": "EnOcean",
      "integration_type": "hub",
      "config_flow": true,
      "iot_class": "local_push"
    },
    "enphase_envoy": {
      "name": "Enphase Envoy",
      "integration_type": "hub",
      "config_flow": true,
      "iot_class": "local_polling"
    },
    "entur_public_transport": {
      "name": "Entur",
      "integration_type": "hub",
      "config_flow": false,
      "iot_class": "cloud_polling"
    },
    "environment_canada": {
      "name": "Environment Canada",
      "integration_type": "hub",
      "config_flow": true,
      "iot_class": "cloud_polling"
    },
    "envisalink": {
      "name": "Envisalink",
      "integration_type": "hub",
      "config_flow": false,
      "iot_class": "local_push"
    },
    "ephember": {
      "name": "EPH Controls",
      "integration_type": "hub",
      "config_flow": false,
      "iot_class": "local_polling"
    },
    "epion": {
      "name": "Epion",
      "integration_type": "hub",
      "config_flow": true,
      "iot_class": "cloud_polling"
    },
    "epson": {
      "name": "Epson",
      "integrations": {
        "epson": {
          "integration_type": "hub",
          "config_flow": true,
          "iot_class": "local_polling",
          "name": "Epson"
        },
        "epsonworkforce": {
          "integration_type": "hub",
          "config_flow": false,
          "iot_class": "local_polling",
          "name": "Epson Workforce"
        }
      }
    },
    "eq3": {
      "name": "eQ-3",
      "integrations": {
        "maxcube": {
          "integration_type": "hub",
          "config_flow": false,
          "iot_class": "local_polling",
          "name": "eQ-3 MAX!"
        }
      }
    },
    "escea": {
      "name": "Escea",
      "integration_type": "hub",
      "config_flow": true,
      "iot_class": "local_push"
    },
    "esera_onewire": {
      "name": "ESERA 1-Wire",
      "integration_type": "virtual",
      "supported_by": "onewire"
    },
    "esphome": {
      "name": "ESPHome",
      "integration_type": "device",
      "config_flow": true,
      "iot_class": "local_push"
    },
    "etherscan": {
      "name": "Etherscan",
      "integration_type": "hub",
      "config_flow": false,
      "iot_class": "cloud_polling"
    },
    "eufy": {
      "name": "eufy",
      "integrations": {
        "eufy": {
          "integration_type": "hub",
          "config_flow": false,
          "iot_class": "local_polling",
          "name": "EufyHome"
        },
        "eufylife_ble": {
          "integration_type": "device",
          "config_flow": true,
          "iot_class": "local_push",
          "name": "EufyLife"
        }
      }
    },
    "evergy": {
      "name": "Evergy",
      "integration_type": "virtual",
      "supported_by": "opower"
    },
    "everlights": {
      "name": "EverLights",
      "integration_type": "hub",
      "config_flow": false,
      "iot_class": "local_polling"
    },
    "evil_genius_labs": {
      "name": "Evil Genius Labs",
      "integration_type": "hub",
      "config_flow": true,
      "iot_class": "local_polling"
    },
    "ezviz": {
      "name": "EZVIZ",
      "integration_type": "hub",
      "config_flow": true,
      "iot_class": "cloud_polling"
    },
    "faa_delays": {
      "name": "FAA Delays",
      "integration_type": "hub",
      "config_flow": true,
      "iot_class": "cloud_polling"
    },
    "facebook": {
      "name": "Facebook Messenger",
      "integration_type": "hub",
      "config_flow": false,
      "iot_class": "cloud_push"
    },
    "fail2ban": {
      "name": "Fail2Ban",
      "integration_type": "hub",
      "config_flow": false,
      "iot_class": "local_polling"
    },
    "fastdotcom": {
      "name": "Fast.com",
      "integration_type": "hub",
      "config_flow": true,
      "iot_class": "cloud_polling"
    },
    "feedreader": {
      "name": "Feedreader",
      "integration_type": "hub",
      "config_flow": false,
      "iot_class": "cloud_polling"
    },
    "ffmpeg": {
      "name": "FFmpeg",
      "integrations": {
        "ffmpeg": {
          "integration_type": "hub",
          "config_flow": false,
          "name": "FFmpeg"
        },
        "ffmpeg_motion": {
          "integration_type": "hub",
          "config_flow": false,
          "iot_class": "calculated",
          "name": "FFmpeg Motion"
        },
        "ffmpeg_noise": {
          "integration_type": "hub",
          "config_flow": false,
          "iot_class": "calculated",
          "name": "FFmpeg Noise"
        }
      }
    },
    "fibaro": {
      "name": "Fibaro",
      "integration_type": "hub",
      "config_flow": true,
      "iot_class": "local_push"
    },
    "fido": {
      "name": "Fido",
      "integration_type": "hub",
      "config_flow": false,
      "iot_class": "cloud_polling"
    },
    "file": {
      "name": "File",
      "integration_type": "hub",
      "config_flow": false,
      "iot_class": "local_polling"
    },
    "filesize": {
      "integration_type": "hub",
      "config_flow": true,
      "iot_class": "local_polling"
    },
    "filter": {
      "name": "Filter",
      "integration_type": "hub",
      "config_flow": false,
      "iot_class": "local_push"
    },
    "fints": {
      "name": "FinTS",
      "integration_type": "service",
      "config_flow": false,
      "iot_class": "cloud_polling"
    },
    "fireservicerota": {
      "name": "FireServiceRota",
      "integration_type": "hub",
      "config_flow": true,
      "iot_class": "cloud_polling"
    },
    "firmata": {
      "name": "Firmata",
      "integration_type": "hub",
      "config_flow": false,
      "iot_class": "local_push"
    },
    "fitbit": {
      "name": "Fitbit",
      "integration_type": "hub",
      "config_flow": true,
      "iot_class": "cloud_polling"
    },
    "fivem": {
      "name": "FiveM",
      "integration_type": "hub",
      "config_flow": true,
      "iot_class": "local_polling"
    },
    "fixer": {
      "name": "Fixer",
      "integration_type": "hub",
      "config_flow": false,
      "iot_class": "cloud_polling"
    },
    "fjaraskupan": {
      "name": "Fj\u00e4r\u00e5skupan",
      "integration_type": "hub",
      "config_flow": true,
      "iot_class": "local_polling"
    },
    "fleetgo": {
      "name": "FleetGO",
      "integration_type": "hub",
      "config_flow": false,
      "iot_class": "cloud_polling"
    },
    "flexit": {
      "name": "Flexit",
      "integrations": {
        "flexit": {
          "integration_type": "hub",
          "config_flow": false,
          "iot_class": "local_polling",
          "name": "Flexit"
        },
        "flexit_bacnet": {
          "integration_type": "device",
          "config_flow": true,
          "iot_class": "local_polling",
          "name": "Flexit Nordic (BACnet)"
        }
      }
    },
    "flexom": {
      "name": "Bouygues Flexom",
      "integration_type": "virtual",
      "supported_by": "overkiz"
    },
    "flic": {
      "name": "Flic",
      "integration_type": "hub",
      "config_flow": false,
      "iot_class": "local_push"
    },
    "flick_electric": {
      "name": "Flick Electric",
      "integration_type": "service",
      "config_flow": true,
      "iot_class": "cloud_polling"
    },
    "flipr": {
      "name": "Flipr",
      "integration_type": "hub",
      "config_flow": true,
      "iot_class": "cloud_polling"
    },
    "flo": {
      "name": "Flo",
      "integration_type": "hub",
      "config_flow": true,
      "iot_class": "cloud_polling"
    },
    "flock": {
      "name": "Flock",
      "integration_type": "hub",
      "config_flow": false,
      "iot_class": "cloud_push"
    },
    "flume": {
      "name": "Flume",
      "integration_type": "hub",
      "config_flow": true,
      "iot_class": "cloud_polling"
    },
    "flux": {
      "name": "Flux",
      "integration_type": "hub",
      "config_flow": false,
      "iot_class": "calculated"
    },
    "flux_led": {
      "name": "Magic Home",
      "integration_type": "hub",
      "config_flow": true,
      "iot_class": "local_push"
    },
    "folder": {
      "name": "Folder",
      "integration_type": "hub",
      "config_flow": false,
      "iot_class": "local_polling"
    },
    "folder_watcher": {
      "name": "Folder Watcher",
      "integration_type": "hub",
      "config_flow": false,
      "iot_class": "local_polling"
    },
    "foobot": {
      "name": "Foobot",
      "integration_type": "hub",
      "config_flow": false,
      "iot_class": "cloud_polling"
    },
    "forecast_solar": {
      "name": "Forecast.Solar",
      "integration_type": "service",
      "config_flow": true,
      "iot_class": "cloud_polling"
    },
    "forked_daapd": {
      "name": "OwnTone",
      "integration_type": "hub",
      "config_flow": true,
      "iot_class": "local_push"
    },
    "fortios": {
      "name": "FortiOS",
      "integration_type": "hub",
      "config_flow": false,
      "iot_class": "local_polling"
    },
    "foscam": {
      "name": "Foscam",
      "integration_type": "hub",
      "config_flow": true,
      "iot_class": "local_polling"
    },
    "foursquare": {
      "name": "Foursquare",
      "integration_type": "hub",
      "config_flow": false,
      "iot_class": "cloud_push"
    },
    "free_mobile": {
      "name": "Free Mobile",
      "integration_type": "hub",
      "config_flow": false,
      "iot_class": "cloud_push"
    },
    "freebox": {
      "name": "Freebox",
      "integration_type": "hub",
      "config_flow": true,
      "iot_class": "local_polling"
    },
    "freedns": {
      "name": "FreeDNS",
      "integration_type": "hub",
      "config_flow": false,
      "iot_class": "cloud_push"
    },
    "freedompro": {
      "name": "Freedompro",
      "integration_type": "hub",
      "config_flow": true,
      "iot_class": "cloud_polling"
    },
    "fritzbox": {
      "name": "FRITZ!Box",
      "integrations": {
        "fritz": {
          "integration_type": "hub",
          "config_flow": true,
          "iot_class": "local_polling",
          "name": "AVM FRITZ!Box Tools"
        },
        "fritzbox": {
          "integration_type": "hub",
          "config_flow": true,
          "iot_class": "local_polling",
          "name": "AVM FRITZ!SmartHome"
        },
        "fritzbox_callmonitor": {
          "integration_type": "device",
          "config_flow": true,
          "iot_class": "local_polling",
          "name": "AVM FRITZ!Box Call Monitor"
        }
      }
    },
    "fronius": {
      "name": "Fronius",
      "integration_type": "hub",
      "config_flow": true,
      "iot_class": "local_polling"
    },
    "frontier_silicon": {
      "name": "Frontier Silicon",
      "integration_type": "hub",
      "config_flow": true,
      "iot_class": "local_polling"
    },
    "fujitsu_anywair": {
      "name": "Fujitsu anywAIR",
      "integration_type": "virtual",
      "supported_by": "advantage_air"
    },
    "fully_kiosk": {
      "name": "Fully Kiosk Browser",
      "integration_type": "hub",
      "config_flow": true,
      "iot_class": "local_polling"
    },
    "futurenow": {
      "name": "P5 FutureNow",
      "integration_type": "hub",
      "config_flow": false,
      "iot_class": "local_polling"
    },
    "garadget": {
      "name": "Garadget",
      "integration_type": "hub",
      "config_flow": false,
      "iot_class": "cloud_polling"
    },
    "garages_amsterdam": {
      "integration_type": "hub",
      "config_flow": true,
      "iot_class": "cloud_polling"
    },
    "gardena_bluetooth": {
      "name": "Gardena Bluetooth",
      "integration_type": "hub",
      "config_flow": true,
      "iot_class": "local_polling"
    },
    "gaviota": {
      "name": "Gaviota",
      "integration_type": "virtual",
      "supported_by": "motion_blinds"
    },
    "gdacs": {
      "name": "Global Disaster Alert and Coordination System (GDACS)",
      "integration_type": "service",
      "config_flow": true,
      "iot_class": "cloud_polling"
    },
    "generic": {
      "integration_type": "hub",
      "config_flow": true,
      "iot_class": "local_push"
    },
    "generic_hygrostat": {
      "name": "Generic hygrostat",
      "integration_type": "hub",
      "config_flow": false,
      "iot_class": "local_polling"
    },
    "generic_thermostat": {
      "name": "Generic Thermostat",
      "integration_type": "hub",
      "config_flow": false,
      "iot_class": "local_polling"
    },
    "geniushub": {
      "name": "Genius Hub",
      "integration_type": "hub",
      "config_flow": false,
      "iot_class": "local_polling"
    },
    "geo_json_events": {
      "name": "GeoJSON",
      "integration_type": "service",
      "config_flow": true,
      "iot_class": "cloud_polling"
    },
    "geo_rss_events": {
      "name": "GeoRSS",
      "integration_type": "hub",
      "config_flow": false,
      "iot_class": "cloud_polling"
    },
    "geocaching": {
      "name": "Geocaching",
      "integration_type": "hub",
      "config_flow": true,
      "iot_class": "cloud_polling"
    },
    "geofency": {
      "name": "Geofency",
      "integration_type": "hub",
      "config_flow": true,
      "iot_class": "cloud_push"
    },
    "geonet": {
      "name": "GeoNet",
      "integrations": {
        "geonetnz_quakes": {
          "integration_type": "service",
          "config_flow": true,
          "iot_class": "cloud_polling",
          "name": "GeoNet NZ Quakes"
        },
        "geonetnz_volcano": {
          "integration_type": "service",
          "config_flow": true,
          "iot_class": "cloud_polling",
          "name": "GeoNet NZ Volcano"
        }
      }
    },
    "gios": {
      "name": "GIO\u015a",
      "integration_type": "service",
      "config_flow": true,
      "iot_class": "cloud_polling"
    },
    "github": {
      "name": "GitHub",
      "integration_type": "hub",
      "config_flow": true,
      "iot_class": "cloud_polling"
    },
    "gitlab_ci": {
      "name": "GitLab-CI",
      "integration_type": "hub",
      "config_flow": false,
      "iot_class": "cloud_polling"
    },
    "gitter": {
      "name": "Gitter",
      "integration_type": "hub",
      "config_flow": false,
      "iot_class": "cloud_polling"
    },
    "glances": {
      "name": "Glances",
      "integration_type": "hub",
      "config_flow": true,
      "iot_class": "local_polling"
    },
    "globalcache": {
      "name": "Global Cach\u00e9",
      "integrations": {
        "gc100": {
          "integration_type": "hub",
          "config_flow": false,
          "iot_class": "local_polling",
          "name": "Global Cach\u00e9 GC-100"
        },
        "itach": {
          "integration_type": "hub",
          "config_flow": false,
          "iot_class": "assumed_state",
          "name": "Global Cach\u00e9 iTach TCP/IP to IR"
        }
      }
    },
    "goalzero": {
      "name": "Goal Zero Yeti",
      "integration_type": "device",
      "config_flow": true,
      "iot_class": "local_polling"
    },
    "gogogate2": {
      "name": "Gogogate2 and ismartgate",
      "integration_type": "hub",
      "config_flow": true,
      "iot_class": "local_polling"
    },
    "goodwe": {
      "name": "GoodWe Inverter",
      "integration_type": "hub",
      "config_flow": true,
      "iot_class": "local_polling"
    },
    "google": {
      "name": "Google",
      "integrations": {
        "google_assistant": {
          "integration_type": "hub",
          "config_flow": false,
          "iot_class": "cloud_push",
          "name": "Google Assistant"
        },
        "google_assistant_sdk": {
          "integration_type": "service",
          "config_flow": true,
          "iot_class": "cloud_polling",
          "name": "Google Assistant SDK"
        },
        "google_cloud": {
          "integration_type": "hub",
          "config_flow": false,
          "iot_class": "cloud_push",
          "name": "Google Cloud Platform"
        },
        "google_domains": {
          "integration_type": "hub",
          "config_flow": false,
          "iot_class": "cloud_polling",
          "name": "Google Domains"
        },
        "google_generative_ai_conversation": {
          "integration_type": "service",
          "config_flow": true,
          "iot_class": "cloud_polling",
          "name": "Google Generative AI Conversation"
        },
        "google_mail": {
          "integration_type": "service",
          "config_flow": true,
          "iot_class": "cloud_polling",
          "name": "Google Mail"
        },
        "google_maps": {
          "integration_type": "hub",
          "config_flow": false,
          "iot_class": "cloud_polling",
          "name": "Google Maps"
        },
        "google_pubsub": {
          "integration_type": "hub",
          "config_flow": false,
          "iot_class": "cloud_push",
          "name": "Google Pub/Sub"
        },
        "google_sheets": {
          "integration_type": "service",
          "config_flow": true,
          "iot_class": "cloud_polling",
          "name": "Google Sheets"
        },
        "google_tasks": {
          "integration_type": "hub",
          "config_flow": true,
          "iot_class": "cloud_polling",
          "name": "Google Tasks"
        },
        "google_translate": {
          "integration_type": "hub",
          "config_flow": true,
          "iot_class": "cloud_push",
          "name": "Google Translate text-to-speech"
        },
        "google_travel_time": {
          "integration_type": "hub",
          "config_flow": true,
          "iot_class": "cloud_polling"
        },
        "google_wifi": {
          "integration_type": "hub",
          "config_flow": false,
          "iot_class": "local_polling",
          "name": "Google Wifi"
        },
        "google": {
          "integration_type": "hub",
          "config_flow": true,
          "iot_class": "cloud_polling",
          "name": "Google Calendar"
        },
        "nest": {
          "integration_type": "hub",
          "config_flow": true,
          "iot_class": "cloud_push",
          "name": "Google Nest"
        },
        "cast": {
          "integration_type": "hub",
          "config_flow": true,
          "iot_class": "local_polling",
          "name": "Google Cast"
        },
        "dialogflow": {
          "integration_type": "hub",
          "config_flow": true,
          "iot_class": "cloud_push",
          "name": "Dialogflow"
        },
        "youtube": {
          "integration_type": "service",
          "config_flow": true,
          "iot_class": "cloud_polling",
          "name": "YouTube"
        }
      }
    },
    "govee": {
      "name": "Govee",
      "integrations": {
        "govee_ble": {
          "integration_type": "hub",
          "config_flow": true,
          "iot_class": "local_push",
          "name": "Govee Bluetooth"
        },
        "govee_light_local": {
          "integration_type": "hub",
          "config_flow": true,
          "iot_class": "local_push",
          "name": "Govee lights local"
        }
      }
    },
    "gpsd": {
      "name": "GPSD",
      "integration_type": "hub",
      "config_flow": false,
      "iot_class": "local_polling"
    },
    "gpslogger": {
      "name": "GPSLogger",
      "integration_type": "hub",
      "config_flow": true,
      "iot_class": "cloud_push"
    },
    "graphite": {
      "name": "Graphite",
      "integration_type": "hub",
      "config_flow": false,
      "iot_class": "local_push"
    },
    "gree": {
      "name": "Gree Climate",
      "integration_type": "hub",
      "config_flow": true,
      "iot_class": "local_polling"
    },
    "greeneye_monitor": {
      "name": "GreenEye Monitor (GEM)",
      "integration_type": "hub",
      "config_flow": false,
      "iot_class": "local_push"
    },
    "greenwave": {
      "name": "Greenwave Reality",
      "integration_type": "hub",
      "config_flow": false,
      "iot_class": "local_polling"
    },
    "growatt_server": {
      "integration_type": "hub",
      "config_flow": true,
      "iot_class": "cloud_polling"
    },
    "gstreamer": {
      "name": "GStreamer",
      "integration_type": "hub",
      "config_flow": false,
      "iot_class": "local_push"
    },
    "gtfs": {
      "name": "General Transit Feed Specification (GTFS)",
      "integration_type": "hub",
      "config_flow": false,
      "iot_class": "local_polling"
    },
    "guardian": {
      "name": "Elexa Guardian",
      "integration_type": "device",
      "config_flow": true,
      "iot_class": "local_polling"
    },
    "habitica": {
      "name": "Habitica",
      "integration_type": "hub",
      "config_flow": true,
      "iot_class": "cloud_polling"
    },
    "harman_kardon_avr": {
      "name": "Harman Kardon AVR",
      "integration_type": "hub",
      "config_flow": false,
      "iot_class": "local_polling"
    },
    "hassio": {
      "name": "Home Assistant Supervisor",
      "integration_type": "hub",
      "config_flow": false,
      "iot_class": "local_polling"
    },
    "havana_shade": {
      "name": "Havana Shade",
      "integration_type": "virtual",
      "supported_by": "motion_blinds"
    },
    "haveibeenpwned": {
      "name": "HaveIBeenPwned",
      "integration_type": "hub",
      "config_flow": false,
      "iot_class": "cloud_polling"
    },
    "hddtemp": {
      "name": "hddtemp",
      "integration_type": "hub",
      "config_flow": false,
      "iot_class": "local_polling"
    },
    "hdmi_cec": {
      "name": "HDMI-CEC",
      "integration_type": "hub",
      "config_flow": false,
      "iot_class": "local_push"
    },
    "heatmiser": {
      "name": "Heatmiser",
      "integration_type": "hub",
      "config_flow": false,
      "iot_class": "local_polling"
    },
    "heiwa": {
      "name": "Heiwa",
      "integration_type": "virtual",
      "supported_by": "gree"
    },
    "heltun": {
      "name": "HELTUN",
      "iot_standards": [
        "zwave"
      ]
    },
    "here_travel_time": {
      "name": "HERE Travel Time",
      "integration_type": "hub",
      "config_flow": true,
      "iot_class": "cloud_polling"
    },
    "hexaom": {
      "name": "Hexaom Hexaconnect",
      "integration_type": "virtual",
      "supported_by": "overkiz"
    },
    "hi_kumo": {
      "name": "Hitachi Hi Kumo",
      "integration_type": "virtual",
      "supported_by": "overkiz"
    },
    "hikvision": {
      "name": "Hikvision",
      "integrations": {
        "hikvision": {
          "integration_type": "hub",
          "config_flow": false,
          "iot_class": "local_push",
          "name": "Hikvision"
        },
        "hikvisioncam": {
          "integration_type": "hub",
          "config_flow": false,
          "iot_class": "local_polling",
          "name": "Hikvision"
        }
      }
    },
    "hisense_aehw4a1": {
      "name": "Hisense AEH-W4A1",
      "integration_type": "hub",
      "config_flow": true,
      "iot_class": "local_polling"
    },
    "history_stats": {
      "name": "History Stats",
      "integration_type": "hub",
      "config_flow": false,
      "iot_class": "local_polling"
    },
    "hitron_coda": {
      "name": "Rogers Hitron CODA",
      "integration_type": "hub",
      "config_flow": false,
      "iot_class": "local_polling"
    },
    "hive": {
      "name": "Hive",
      "integration_type": "hub",
      "config_flow": true,
      "iot_class": "cloud_polling"
    },
    "hko": {
      "name": "Hong Kong Observatory",
      "integration_type": "hub",
      "config_flow": true,
      "iot_class": "cloud_polling"
    },
    "hlk_sw16": {
      "name": "Hi-Link HLK-SW16",
      "integration_type": "hub",
      "config_flow": true,
      "iot_class": "local_push"
    },
    "holiday": {
      "integration_type": "hub",
      "config_flow": true,
      "iot_class": "local_polling"
    },
    "home_connect": {
      "name": "Home Connect",
      "integration_type": "hub",
      "config_flow": true,
      "iot_class": "cloud_push"
    },
    "home_plus_control": {
      "name": "Legrand Home+ Control",
      "integration_type": "virtual",
      "supported_by": "netatmo"
    },
    "homematic": {
      "name": "Homematic",
      "integrations": {
        "homematic": {
          "integration_type": "hub",
          "config_flow": false,
          "iot_class": "local_push",
          "name": "Homematic"
        },
        "homematicip_cloud": {
          "integration_type": "hub",
          "config_flow": true,
          "iot_class": "cloud_push",
          "name": "HomematicIP Cloud"
        }
      }
    },
    "homeseer": {
      "name": "HomeSeer",
      "iot_standards": [
        "zwave"
      ]
    },
    "homewizard": {
      "name": "HomeWizard Energy",
      "integration_type": "hub",
      "config_flow": true,
      "iot_class": "local_polling"
    },
    "honeywell": {
      "name": "Honeywell",
      "integrations": {
        "lyric": {
          "integration_type": "hub",
          "config_flow": true,
          "iot_class": "cloud_polling",
          "name": "Honeywell Lyric"
        },
        "evohome": {
          "integration_type": "hub",
          "config_flow": false,
          "iot_class": "cloud_polling",
          "name": "Honeywell Total Connect Comfort (Europe)"
        },
        "honeywell": {
          "integration_type": "hub",
          "config_flow": true,
          "iot_class": "cloud_polling",
          "name": "Honeywell Total Connect Comfort (US)"
        }
      }
    },
    "horizon": {
      "name": "Unitymedia Horizon HD Recorder",
      "integration_type": "hub",
      "config_flow": false,
      "iot_class": "local_polling"
    },
    "hp_ilo": {
      "name": "HP Integrated Lights-Out (ILO)",
      "integration_type": "hub",
      "config_flow": false,
      "iot_class": "local_polling"
    },
    "html5": {
      "name": "HTML5 Push Notifications",
      "integration_type": "hub",
      "config_flow": false,
      "iot_class": "cloud_push"
    },
    "huawei_lte": {
      "name": "Huawei LTE",
      "integration_type": "hub",
      "config_flow": true,
      "iot_class": "local_polling"
    },
    "huisbaasje": {
      "name": "Huisbaasje",
      "integration_type": "hub",
      "config_flow": true,
      "iot_class": "cloud_polling"
    },
    "hunterdouglas_powerview": {
      "name": "Hunter Douglas PowerView",
      "integration_type": "hub",
      "config_flow": true,
      "iot_class": "local_polling"
    },
    "hurrican_shutters_wholesale": {
      "name": "Hurrican Shutters Wholesale",
      "integration_type": "virtual",
      "supported_by": "motion_blinds"
    },
    "huum": {
      "name": "Huum",
      "integration_type": "hub",
      "config_flow": true,
      "iot_class": "cloud_polling"
    },
    "hvv_departures": {
      "name": "HVV Departures",
      "integration_type": "hub",
      "config_flow": true,
      "iot_class": "cloud_polling"
    },
    "hydrawise": {
      "name": "Hunter Hydrawise",
      "integration_type": "hub",
      "config_flow": true,
      "iot_class": "cloud_polling"
    },
    "hyperion": {
      "name": "Hyperion",
      "integration_type": "hub",
      "config_flow": true,
      "iot_class": "local_push"
    },
    "ialarm": {
      "name": "Antifurto365 iAlarm",
      "integration_type": "hub",
      "config_flow": true,
      "iot_class": "local_polling"
    },
    "iammeter": {
      "name": "IamMeter",
      "integration_type": "hub",
      "config_flow": false,
      "iot_class": "local_polling"
    },
    "iaqualink": {
      "name": "Jandy iAqualink",
      "integration_type": "hub",
      "config_flow": true,
      "iot_class": "cloud_polling"
    },
    "ibm": {
      "name": "IBM",
      "integrations": {
        "watson_iot": {
          "integration_type": "hub",
          "config_flow": false,
          "iot_class": "cloud_push",
          "name": "IBM Watson IoT Platform"
        },
        "watson_tts": {
          "integration_type": "hub",
          "config_flow": false,
          "iot_class": "cloud_push",
          "name": "IBM Watson TTS"
        }
      }
    },
    "idteck_prox": {
      "name": "IDTECK Proximity Reader",
      "integration_type": "hub",
      "config_flow": false,
      "iot_class": "local_push"
    },
    "ifttt": {
      "name": "IFTTT",
      "integration_type": "hub",
      "config_flow": true,
      "iot_class": "cloud_push"
    },
    "iglo": {
      "name": "iGlo",
      "integration_type": "hub",
      "config_flow": false,
      "iot_class": "local_polling"
    },
    "ign_sismologia": {
      "name": "IGN Sismolog\u00eda",
      "integration_type": "service",
      "config_flow": false,
      "iot_class": "cloud_polling"
    },
    "ihc": {
      "name": "IHC Controller",
      "integration_type": "hub",
      "config_flow": false,
      "iot_class": "local_push"
    },
    "ikea": {
      "name": "IKEA",
      "integrations": {
        "symfonisk": {
          "integration_type": "virtual",
          "config_flow": false,
          "supported_by": "sonos",
          "name": "IKEA SYMFONISK"
        },
        "tradfri": {
          "integration_type": "hub",
          "config_flow": true,
          "iot_class": "local_polling",
          "name": "IKEA TR\u00c5DFRI"
        },
        "idasen_desk": {
          "integration_type": "hub",
          "config_flow": true,
          "iot_class": "local_push",
          "name": "IKEA Idasen Desk"
        }
      }
    },
    "imap": {
      "name": "IMAP",
      "integration_type": "hub",
      "config_flow": true,
      "iot_class": "cloud_push"
    },
    "improv_ble": {
      "name": "Improv via BLE",
      "integration_type": "device",
      "config_flow": true,
      "iot_class": "local_polling"
    },
    "incomfort": {
      "name": "Intergas InComfort/Intouch Lan2RF gateway",
      "integration_type": "hub",
      "config_flow": false,
      "iot_class": "local_polling"
    },
    "indianamichiganpower": {
      "name": "Indiana Michigan Power",
      "integration_type": "virtual",
      "supported_by": "opower"
    },
    "influxdb": {
      "name": "InfluxDB",
      "integration_type": "hub",
      "config_flow": false,
      "iot_class": "local_push"
    },
    "inkbird": {
      "name": "INKBIRD",
      "integration_type": "hub",
      "config_flow": true,
      "iot_class": "local_push"
    },
    "inovelli": {
      "name": "Inovelli",
      "iot_standards": [
        "zigbee",
        "zwave"
      ]
    },
    "inspired_shades": {
      "name": "Inspired Shades",
      "integration_type": "virtual",
      "supported_by": "motion_blinds"
    },
    "insteon": {
      "name": "Insteon",
      "integration_type": "hub",
      "config_flow": true,
      "iot_class": "local_push"
    },
    "intellifire": {
      "name": "IntelliFire",
      "integration_type": "hub",
      "config_flow": true,
      "iot_class": "local_polling"
    },
    "intent_script": {
      "name": "Intent Script",
      "integration_type": "hub",
      "config_flow": false
    },
    "intesishome": {
      "name": "IntesisHome",
      "integration_type": "hub",
      "config_flow": false,
      "iot_class": "cloud_push"
    },
    "ios": {
      "name": "Home Assistant iOS",
      "integration_type": "hub",
      "config_flow": true,
      "iot_class": "cloud_push"
    },
    "iotawatt": {
      "name": "IoTaWatt",
      "integration_type": "hub",
      "config_flow": true,
      "iot_class": "local_polling"
    },
    "iperf3": {
      "name": "Iperf3",
      "integration_type": "hub",
      "config_flow": false,
      "iot_class": "local_polling"
    },
    "ipma": {
      "name": "Instituto Portugu\u00eas do Mar e Atmosfera (IPMA)",
      "integration_type": "hub",
      "config_flow": true,
      "iot_class": "cloud_polling"
    },
    "ipp": {
      "name": "Internet Printing Protocol (IPP)",
      "integration_type": "device",
      "config_flow": true,
      "iot_class": "local_polling"
    },
    "iqvia": {
      "name": "IQVIA",
      "integration_type": "service",
      "config_flow": true,
      "iot_class": "cloud_polling"
    },
    "irish_rail_transport": {
      "name": "Irish Rail Transport",
      "integration_type": "hub",
      "config_flow": false,
      "iot_class": "cloud_polling"
    },
    "islamic_prayer_times": {
      "integration_type": "hub",
      "config_flow": true,
      "iot_class": "cloud_polling"
    },
    "ismartwindow": {
      "name": "iSmartWindow",
      "integration_type": "virtual",
      "supported_by": "motion_blinds"
    },
    "iss": {
      "name": "International Space Station (ISS)",
      "integration_type": "service",
      "config_flow": true,
      "iot_class": "cloud_polling"
    },
    "isy994": {
      "name": "Universal Devices ISY/IoX",
      "integration_type": "hub",
      "config_flow": true,
      "iot_class": "local_push"
    },
    "izone": {
      "name": "iZone",
      "integration_type": "hub",
      "config_flow": true,
      "iot_class": "local_polling"
    },
    "jasco": {
      "name": "Jasco",
      "iot_standards": [
        "zwave"
      ]
    },
    "jellyfin": {
      "name": "Jellyfin",
      "integration_type": "service",
      "config_flow": true,
      "iot_class": "local_polling"
    },
    "jewish_calendar": {
      "name": "Jewish Calendar",
      "integration_type": "hub",
      "config_flow": false,
      "iot_class": "calculated"
    },
    "joaoapps_join": {
      "name": "Joaoapps Join",
      "integration_type": "hub",
      "config_flow": false,
      "iot_class": "cloud_push"
    },
    "juicenet": {
      "name": "JuiceNet",
      "integration_type": "hub",
      "config_flow": true,
      "iot_class": "cloud_polling"
    },
    "justnimbus": {
      "name": "JustNimbus",
      "integration_type": "hub",
      "config_flow": true,
      "iot_class": "cloud_polling"
    },
    "jvc_projector": {
      "name": "JVC Projector",
      "integration_type": "device",
      "config_flow": true,
      "iot_class": "local_polling"
    },
    "kaiterra": {
      "name": "Kaiterra",
      "integration_type": "hub",
      "config_flow": false,
      "iot_class": "cloud_polling"
    },
    "kaleidescape": {
      "name": "Kaleidescape",
      "integration_type": "hub",
      "config_flow": true,
      "iot_class": "local_push"
    },
    "kankun": {
      "name": "Kankun",
      "integration_type": "hub",
      "config_flow": false,
      "iot_class": "local_polling"
    },
    "keba": {
      "name": "Keba Charging Station",
      "integration_type": "hub",
      "config_flow": false,
      "iot_class": "local_polling"
    },
    "keenetic_ndms2": {
      "name": "Keenetic NDMS2 Router",
      "integration_type": "hub",
      "config_flow": true,
      "iot_class": "local_polling"
    },
    "kef": {
      "name": "KEF",
      "integration_type": "hub",
      "config_flow": false,
      "iot_class": "local_polling"
    },
    "kegtron": {
      "name": "Kegtron",
      "integration_type": "hub",
      "config_flow": true,
      "iot_class": "local_push"
    },
    "kentuckypower": {
      "name": "Kentucky Power",
      "integration_type": "virtual",
      "supported_by": "opower"
    },
    "keyboard": {
      "name": "Keyboard",
      "integration_type": "hub",
      "config_flow": false,
      "iot_class": "local_push"
    },
    "keyboard_remote": {
      "name": "Keyboard Remote",
      "integration_type": "hub",
      "config_flow": false,
      "iot_class": "local_push"
    },
    "keymitt_ble": {
      "name": "Keymitt MicroBot Push",
      "integration_type": "hub",
      "config_flow": true,
      "iot_class": "assumed_state"
    },
    "kira": {
      "name": "Kira",
      "integration_type": "hub",
      "config_flow": false,
      "iot_class": "local_push"
    },
    "kitchen_sink": {
      "name": "Everything but the Kitchen Sink",
      "integration_type": "hub",
      "config_flow": false,
      "iot_class": "calculated"
    },
    "kiwi": {
      "name": "KIWI",
      "integration_type": "hub",
      "config_flow": false,
      "iot_class": "cloud_polling"
    },
    "kmtronic": {
      "name": "KMtronic",
      "integration_type": "hub",
      "config_flow": true,
      "iot_class": "local_push"
    },
    "knx": {
      "name": "KNX",
      "integration_type": "hub",
      "config_flow": true,
      "iot_class": "local_push"
    },
    "kodi": {
      "name": "Kodi",
      "integration_type": "hub",
      "config_flow": true,
      "iot_class": "local_push"
    },
    "konnected": {
      "name": "Konnected.io",
      "integration_type": "hub",
      "config_flow": true,
      "iot_class": "local_push"
    },
    "kostal_plenticore": {
      "name": "Kostal Plenticore Solar Inverter",
      "integration_type": "hub",
      "config_flow": true,
      "iot_class": "local_polling"
    },
    "kraken": {
      "name": "Kraken",
      "integration_type": "hub",
      "config_flow": true,
      "iot_class": "cloud_polling"
    },
    "kulersky": {
      "name": "Kuler Sky",
      "integration_type": "hub",
      "config_flow": true,
      "iot_class": "local_polling"
    },
    "kwb": {
      "name": "KWB Easyfire",
      "integration_type": "hub",
      "config_flow": false,
      "iot_class": "local_polling"
    },
    "lacrosse": {
      "name": "LaCrosse",
      "integration_type": "hub",
      "config_flow": false,
      "iot_class": "local_polling"
    },
    "lacrosse_view": {
      "name": "LaCrosse View",
      "integration_type": "hub",
      "config_flow": true,
      "iot_class": "cloud_polling"
    },
    "lamarzocco": {
      "name": "La Marzocco",
      "integration_type": "device",
      "config_flow": true,
      "iot_class": "cloud_polling"
    },
    "lametric": {
      "name": "LaMetric",
      "integration_type": "device",
      "config_flow": true,
      "iot_class": "local_polling"
    },
    "landisgyr_heat_meter": {
      "name": "Landis+Gyr Heat Meter",
      "integration_type": "hub",
      "config_flow": true,
      "iot_class": "local_polling"
    },
    "lannouncer": {
      "name": "LANnouncer",
      "integration_type": "hub",
      "config_flow": false,
      "iot_class": "local_push"
    },
    "lastfm": {
      "name": "Last.fm",
      "integration_type": "hub",
      "config_flow": true,
      "iot_class": "cloud_polling"
    },
    "launch_library": {
      "name": "Launch Library",
      "integration_type": "service",
      "config_flow": true,
      "iot_class": "cloud_polling"
    },
    "laundrify": {
      "name": "laundrify",
      "integration_type": "hub",
      "config_flow": true,
      "iot_class": "cloud_polling"
    },
    "lcn": {
      "name": "LCN",
      "integration_type": "hub",
      "config_flow": false,
      "iot_class": "local_push"
    },
    "ld2410_ble": {
      "name": "LD2410 BLE",
      "integration_type": "device",
      "config_flow": true,
      "iot_class": "local_push"
    },
    "leaone": {
      "name": "LeaOne",
      "integration_type": "hub",
      "config_flow": true,
      "iot_class": "local_push"
    },
    "led_ble": {
      "name": "LED BLE",
      "integration_type": "hub",
      "config_flow": true,
      "iot_class": "local_polling"
    },
    "legrand": {
      "name": "Legrand",
      "integration_type": "virtual",
      "supported_by": "netatmo"
    },
    "leviton": {
      "name": "Leviton",
      "iot_standards": [
        "zwave"
      ]
    },
    "lg": {
      "name": "LG",
      "integrations": {
        "lg_netcast": {
          "integration_type": "hub",
          "config_flow": false,
          "iot_class": "local_polling",
          "name": "LG Netcast"
        },
        "lg_soundbar": {
          "integration_type": "hub",
          "config_flow": true,
          "iot_class": "local_polling",
          "name": "LG Soundbars"
        },
        "webostv": {
          "integration_type": "hub",
          "config_flow": true,
          "iot_class": "local_push",
          "name": "LG webOS Smart TV"
        }
      }
    },
    "lidarr": {
      "name": "Lidarr",
      "integration_type": "service",
      "config_flow": true,
      "iot_class": "local_polling"
    },
    "lifx": {
      "name": "LIFX",
      "integration_type": "hub",
      "config_flow": true,
      "iot_class": "local_polling"
    },
    "lifx_cloud": {
      "name": "LIFX Cloud",
      "integration_type": "hub",
      "config_flow": false,
      "iot_class": "cloud_push"
    },
    "lightwave": {
      "name": "Lightwave",
      "integration_type": "hub",
      "config_flow": false,
      "iot_class": "assumed_state"
    },
    "limitlessled": {
      "name": "LimitlessLED",
      "integration_type": "hub",
      "config_flow": false,
      "iot_class": "assumed_state"
    },
    "linear_garage_door": {
      "name": "Linear Garage Door",
      "integration_type": "hub",
      "config_flow": true,
      "iot_class": "cloud_polling"
    },
    "linksys_smart": {
      "name": "Linksys Smart Wi-Fi",
      "integration_type": "hub",
      "config_flow": false,
      "iot_class": "local_polling"
    },
    "linode": {
      "name": "Linode",
      "integration_type": "hub",
      "config_flow": false,
      "iot_class": "cloud_polling"
    },
    "linux_battery": {
      "name": "Linux Battery",
      "integration_type": "hub",
      "config_flow": false,
      "iot_class": "local_polling"
    },
    "lirc": {
      "name": "LIRC",
      "integration_type": "hub",
      "config_flow": false,
      "iot_class": "local_push"
    },
    "litejet": {
      "name": "LiteJet",
      "integration_type": "hub",
      "config_flow": true,
      "iot_class": "local_push"
    },
    "litterrobot": {
      "name": "Litter-Robot",
      "integration_type": "hub",
      "config_flow": true,
      "iot_class": "cloud_push"
    },
    "livisi": {
      "name": "LIVISI Smart Home",
      "integration_type": "hub",
      "config_flow": true,
      "iot_class": "local_polling"
    },
    "llamalab_automate": {
      "name": "LlamaLab Automate",
      "integration_type": "hub",
      "config_flow": false,
      "iot_class": "cloud_push"
    },
    "local_calendar": {
      "integration_type": "hub",
      "config_flow": true,
      "iot_class": "local_polling"
    },
    "local_file": {
      "name": "Local File",
      "integration_type": "hub",
      "config_flow": false,
      "iot_class": "local_polling"
    },
    "local_ip": {
      "integration_type": "hub",
      "config_flow": true,
      "iot_class": "local_polling"
    },
    "local_todo": {
      "integration_type": "hub",
      "config_flow": true,
      "iot_class": "local_polling"
    },
    "locative": {
      "name": "Locative",
      "integration_type": "hub",
      "config_flow": true,
      "iot_class": "local_push"
    },
    "logentries": {
      "name": "Logentries",
      "integration_type": "hub",
      "config_flow": false,
      "iot_class": "cloud_push"
    },
    "logi_circle": {
      "name": "Logi Circle",
      "integration_type": "hub",
      "config_flow": true,
      "iot_class": "cloud_polling"
    },
    "logitech": {
      "name": "Logitech",
      "integrations": {
        "harmony": {
          "integration_type": "hub",
          "config_flow": true,
          "iot_class": "local_push",
          "name": "Logitech Harmony Hub"
        },
        "ue_smart_radio": {
          "integration_type": "hub",
          "config_flow": false,
          "iot_class": "cloud_polling",
          "name": "Logitech UE Smart Radio"
        },
        "squeezebox": {
          "integration_type": "hub",
          "config_flow": true,
          "iot_class": "local_polling",
          "name": "Squeezebox (Logitech Media Server)"
        }
      }
    },
    "london_air": {
      "name": "London Air",
      "integration_type": "hub",
      "config_flow": false,
      "iot_class": "cloud_polling"
    },
    "london_underground": {
      "name": "London Underground",
      "integration_type": "hub",
      "config_flow": false,
      "iot_class": "cloud_polling"
    },
    "lookin": {
      "name": "LOOKin",
      "integration_type": "hub",
      "config_flow": true,
      "iot_class": "local_push"
    },
    "loqed": {
      "name": "LOQED Touch Smart Lock",
      "integration_type": "hub",
      "config_flow": true,
      "iot_class": "local_push"
    },
    "luftdaten": {
      "name": "Sensor.Community",
      "integration_type": "device",
      "config_flow": true,
      "iot_class": "cloud_polling"
    },
    "lupusec": {
      "name": "Lupus Electronics LUPUSEC",
      "integration_type": "hub",
      "config_flow": true,
      "iot_class": "local_polling"
    },
    "lutron": {
      "name": "Lutron",
      "integrations": {
        "lutron": {
          "integration_type": "hub",
          "config_flow": true,
          "iot_class": "local_polling",
          "name": "Lutron"
        },
        "lutron_caseta": {
          "integration_type": "hub",
          "config_flow": true,
          "iot_class": "local_push",
          "name": "Lutron Cas\u00e9ta"
        },
        "homeworks": {
          "integration_type": "hub",
          "config_flow": false,
          "iot_class": "local_push",
          "name": "Lutron Homeworks"
        }
      }
    },
    "luxaflex": {
      "name": "Luxaflex",
      "integration_type": "virtual",
      "supported_by": "hunterdouglas_powerview"
    },
    "lw12wifi": {
      "name": "LAGUTE LW-12",
      "integration_type": "hub",
      "config_flow": false,
      "iot_class": "local_polling"
    },
    "mailgun": {
      "name": "Mailgun",
      "integration_type": "hub",
      "config_flow": true,
      "iot_class": "cloud_push"
    },
    "manual": {
      "name": "Manual Alarm Control Panel",
      "integration_type": "hub",
      "config_flow": false,
      "iot_class": "calculated"
    },
    "marantz": {
      "name": "Marantz",
      "integration_type": "virtual",
      "supported_by": "denonavr"
    },
    "martec": {
      "name": "Martec",
      "integration_type": "virtual",
      "supported_by": "motion_blinds"
    },
    "marytts": {
      "name": "MaryTTS",
      "integration_type": "hub",
      "config_flow": false,
      "iot_class": "local_push"
    },
    "mastodon": {
      "name": "Mastodon",
      "integration_type": "hub",
      "config_flow": false,
      "iot_class": "cloud_push"
    },
    "matrix": {
      "name": "Matrix",
      "integration_type": "hub",
      "config_flow": false,
      "iot_class": "cloud_push"
    },
    "matter": {
      "name": "Matter (BETA)",
      "integration_type": "hub",
      "config_flow": true,
      "iot_class": "local_push"
    },
    "meater": {
      "name": "Meater",
      "integration_type": "hub",
      "config_flow": true,
      "iot_class": "cloud_polling"
    },
    "medcom_ble": {
      "name": "Medcom Bluetooth",
      "integration_type": "hub",
      "config_flow": true,
      "iot_class": "local_polling"
    },
    "media_extractor": {
      "name": "Media Extractor",
      "integration_type": "hub",
      "config_flow": false,
      "iot_class": "calculated"
    },
    "mediaroom": {
      "name": "Mediaroom",
      "integration_type": "hub",
      "config_flow": false,
      "iot_class": "local_polling"
    },
    "melcloud": {
      "name": "MELCloud",
      "integration_type": "hub",
      "config_flow": true,
      "iot_class": "cloud_polling"
    },
    "melissa": {
      "name": "Melissa",
      "integration_type": "hub",
      "config_flow": false,
      "iot_class": "cloud_polling"
    },
    "melnor": {
      "name": "Melnor",
      "integrations": {
        "melnor": {
          "integration_type": "hub",
          "config_flow": true,
          "iot_class": "local_polling",
          "name": "Melnor Bluetooth"
        },
        "raincloud": {
          "integration_type": "hub",
          "config_flow": false,
          "iot_class": "cloud_polling",
          "name": "Melnor RainCloud"
        }
      }
    },
    "meraki": {
      "name": "Meraki",
      "integration_type": "hub",
      "config_flow": false,
      "iot_class": "cloud_polling"
    },
    "message_bird": {
      "name": "MessageBird",
      "integration_type": "hub",
      "config_flow": false,
      "iot_class": "cloud_push"
    },
    "met": {
      "name": "Meteorologisk institutt (Met.no)",
      "integration_type": "hub",
      "config_flow": true,
      "iot_class": "cloud_polling"
    },
    "met_eireann": {
      "name": "Met \u00c9ireann",
      "integration_type": "hub",
      "config_flow": true,
      "iot_class": "cloud_polling"
    },
    "meteo_france": {
      "name": "M\u00e9t\u00e9o-France",
      "integration_type": "hub",
      "config_flow": true,
      "iot_class": "cloud_polling"
    },
    "meteoalarm": {
      "name": "MeteoAlarm",
      "integration_type": "hub",
      "config_flow": false,
      "iot_class": "cloud_polling"
    },
    "meteoclimatic": {
      "name": "Meteoclimatic",
      "integration_type": "hub",
      "config_flow": true,
      "iot_class": "cloud_polling"
    },
    "metoffice": {
      "name": "Met Office",
      "integration_type": "hub",
      "config_flow": true,
      "iot_class": "cloud_polling"
    },
    "mfi": {
      "name": "Ubiquiti mFi mPort",
      "integration_type": "hub",
      "config_flow": false,
      "iot_class": "local_polling"
    },
    "microsoft": {
      "name": "Microsoft",
      "integrations": {
        "azure_devops": {
          "integration_type": "hub",
          "config_flow": true,
          "iot_class": "cloud_polling",
          "name": "Azure DevOps"
        },
        "azure_event_hub": {
          "integration_type": "hub",
          "config_flow": true,
          "iot_class": "cloud_push",
          "name": "Azure Event Hub"
        },
        "azure_service_bus": {
          "integration_type": "hub",
          "config_flow": false,
          "iot_class": "cloud_push",
          "name": "Azure Service Bus"
        },
        "microsoft_face_detect": {
          "integration_type": "hub",
          "config_flow": false,
          "iot_class": "cloud_push",
          "name": "Microsoft Face Detect"
        },
        "microsoft_face_identify": {
          "integration_type": "hub",
          "config_flow": false,
          "iot_class": "cloud_push",
          "name": "Microsoft Face Identify"
        },
        "microsoft_face": {
          "integration_type": "hub",
          "config_flow": false,
          "iot_class": "cloud_push",
          "name": "Microsoft Face"
        },
        "microsoft": {
          "integration_type": "hub",
          "config_flow": false,
          "iot_class": "cloud_push",
          "name": "Microsoft Text-to-Speech (TTS)"
        },
        "msteams": {
          "integration_type": "hub",
          "config_flow": false,
          "iot_class": "cloud_push",
          "name": "Microsoft Teams"
        },
        "xbox": {
          "integration_type": "hub",
          "config_flow": true,
          "iot_class": "cloud_polling",
          "name": "Xbox"
        }
      }
    },
    "mijndomein_energie": {
      "name": "Mijndomein Energie",
      "integration_type": "virtual",
      "supported_by": "energyzero"
    },
    "mikrotik": {
      "name": "Mikrotik",
      "integration_type": "hub",
      "config_flow": true,
      "iot_class": "local_polling"
    },
    "mill": {
      "name": "Mill",
      "integration_type": "hub",
      "config_flow": true,
      "iot_class": "local_polling"
    },
    "minecraft_server": {
      "name": "Minecraft Server",
      "integration_type": "hub",
      "config_flow": true,
      "iot_class": "local_polling"
    },
    "minio": {
      "name": "Minio",
      "integration_type": "hub",
      "config_flow": false,
      "iot_class": "cloud_push"
    },
    "mjpeg": {
      "name": "MJPEG IP Camera",
      "integration_type": "hub",
      "config_flow": true,
      "iot_class": "local_push"
    },
    "moat": {
      "name": "Moat",
      "integration_type": "hub",
      "config_flow": true,
      "iot_class": "local_push"
    },
    "mobile_app": {
      "integration_type": "hub",
      "config_flow": true,
      "iot_class": "local_push"
    },
    "mochad": {
      "name": "Mochad",
      "integration_type": "hub",
      "config_flow": false,
      "iot_class": "local_polling"
    },
    "modbus": {
      "name": "Modbus",
      "integration_type": "hub",
      "config_flow": false,
      "iot_class": "local_polling"
    },
    "modem_callerid": {
      "name": "Phone Modem",
      "integration_type": "device",
      "config_flow": true,
      "iot_class": "local_polling"
    },
    "modern_forms": {
      "name": "Modern Forms",
      "integration_type": "hub",
      "config_flow": true,
      "iot_class": "local_polling"
    },
    "moehlenhoff_alpha2": {
      "integration_type": "hub",
      "config_flow": true,
      "iot_class": "local_push"
    },
    "mold_indicator": {
      "name": "Mold Indicator",
      "integration_type": "hub",
      "config_flow": false,
      "iot_class": "local_polling"
    },
    "monessen": {
      "name": "Monessen",
      "integration_type": "virtual",
      "supported_by": "intellifire"
    },
    "monoprice": {
      "name": "Monoprice 6-Zone Amplifier",
      "integration_type": "hub",
      "config_flow": true,
      "iot_class": "local_polling"
    },
    "moon": {
      "integration_type": "service",
      "config_flow": true,
      "iot_class": "calculated"
    },
    "mopeka": {
      "name": "Mopeka",
      "integration_type": "device",
      "config_flow": true,
      "iot_class": "local_push"
    },
    "motion_blinds": {
      "name": "Motion Blinds",
      "integration_type": "hub",
      "config_flow": true,
      "iot_class": "local_push"
    },
    "motioneye": {
      "name": "motionEye",
      "integration_type": "hub",
      "config_flow": true,
      "iot_class": "local_polling"
    },
    "motionmount": {
      "name": "Vogel's MotionMount",
      "integration_type": "device",
      "config_flow": true,
      "iot_class": "local_push"
    },
    "mpd": {
      "name": "Music Player Daemon (MPD)",
      "integration_type": "hub",
      "config_flow": false,
      "iot_class": "local_polling"
    },
    "mqtt": {
      "name": "MQTT",
      "integrations": {
        "manual_mqtt": {
          "integration_type": "hub",
          "config_flow": false,
          "iot_class": "local_push",
          "name": "Manual MQTT Alarm Control Panel"
        },
        "mqtt": {
          "integration_type": "hub",
          "config_flow": true,
          "iot_class": "local_push",
          "name": "MQTT"
        },
        "mqtt_eventstream": {
          "integration_type": "hub",
          "config_flow": false,
          "iot_class": "local_polling",
          "name": "MQTT Eventstream"
        },
        "mqtt_json": {
          "integration_type": "hub",
          "config_flow": false,
          "iot_class": "local_push",
          "name": "MQTT JSON"
        },
        "mqtt_room": {
          "integration_type": "hub",
          "config_flow": false,
          "iot_class": "local_push",
          "name": "MQTT Room Presence"
        },
        "mqtt_statestream": {
          "integration_type": "hub",
          "config_flow": false,
          "iot_class": "local_push",
          "name": "MQTT Statestream"
        }
      }
    },
    "mullvad": {
      "name": "Mullvad VPN",
      "integration_type": "hub",
      "config_flow": true,
      "iot_class": "cloud_polling"
    },
    "mutesync": {
      "name": "mutesync",
      "integration_type": "hub",
      "config_flow": true,
      "iot_class": "local_polling"
    },
    "mvglive": {
      "name": "MVG",
      "integration_type": "hub",
      "config_flow": false,
      "iot_class": "cloud_polling"
    },
    "mycroft": {
      "name": "Mycroft",
      "integration_type": "hub",
      "config_flow": false,
      "iot_class": "local_push"
    },
    "mysensors": {
      "name": "MySensors",
      "integration_type": "hub",
      "config_flow": true,
      "iot_class": "local_push"
    },
    "mystrom": {
      "name": "myStrom",
      "integration_type": "hub",
      "config_flow": true,
      "iot_class": "local_polling"
    },
    "mythicbeastsdns": {
      "name": "Mythic Beasts DNS",
      "integration_type": "hub",
      "config_flow": false,
      "iot_class": "cloud_push"
    },
    "myuplink": {
      "name": "myUplink",
      "integration_type": "hub",
      "config_flow": true,
      "iot_class": "cloud_polling"
    },
    "nad": {
      "name": "NAD",
      "integration_type": "hub",
      "config_flow": false,
      "iot_class": "local_polling"
    },
    "nam": {
      "name": "Nettigo Air Monitor",
      "integration_type": "device",
      "config_flow": true,
      "iot_class": "local_polling"
    },
    "namecheapdns": {
      "name": "Namecheap FreeDNS",
      "integration_type": "hub",
      "config_flow": false,
      "iot_class": "cloud_push"
    },
    "nanoleaf": {
      "name": "Nanoleaf",
      "integration_type": "hub",
      "config_flow": true,
      "iot_class": "local_push"
    },
    "neato": {
      "name": "Neato Botvac",
      "integration_type": "hub",
      "config_flow": true,
      "iot_class": "cloud_polling"
    },
    "nederlandse_spoorwegen": {
      "name": "Nederlandse Spoorwegen (NS)",
      "integration_type": "hub",
      "config_flow": false,
      "iot_class": "cloud_polling"
    },
    "ness_alarm": {
      "name": "Ness Alarm",
      "integration_type": "hub",
      "config_flow": false,
      "iot_class": "local_push"
    },
    "netatmo": {
      "name": "Netatmo",
      "integration_type": "hub",
      "config_flow": true,
      "iot_class": "cloud_polling"
    },
    "netdata": {
      "name": "Netdata",
      "integration_type": "hub",
      "config_flow": false,
      "iot_class": "local_polling"
    },
    "netgear": {
      "name": "NETGEAR",
      "integrations": {
        "netgear": {
          "integration_type": "hub",
          "config_flow": true,
          "iot_class": "local_polling",
          "name": "NETGEAR"
        },
        "netgear_lte": {
          "integration_type": "hub",
          "config_flow": true,
          "iot_class": "local_polling",
          "name": "NETGEAR LTE"
        }
      }
    },
    "netio": {
      "name": "Netio",
      "integration_type": "hub",
      "config_flow": false,
      "iot_class": "local_polling"
    },
    "neurio_energy": {
      "name": "Neurio energy",
      "integration_type": "hub",
      "config_flow": false,
      "iot_class": "cloud_polling"
    },
    "nexia": {
      "name": "Nexia/American Standard/Trane",
      "integration_type": "hub",
      "config_flow": true,
      "iot_class": "cloud_polling"
    },
    "nexity": {
      "name": "Nexity Eug\u00e9nie",
      "integration_type": "virtual",
      "supported_by": "overkiz"
    },
    "nextbus": {
      "integration_type": "hub",
      "config_flow": true,
      "iot_class": "cloud_polling"
    },
    "nextcloud": {
      "name": "Nextcloud",
      "integration_type": "hub",
      "config_flow": true,
      "iot_class": "cloud_polling"
    },
    "nextdns": {
      "name": "NextDNS",
      "integration_type": "service",
      "config_flow": true,
      "iot_class": "cloud_polling"
    },
    "nfandroidtv": {
      "name": "Notifications for Android TV / Fire TV",
      "integration_type": "service",
      "config_flow": true,
      "iot_class": "local_push"
    },
    "nibe_heatpump": {
      "name": "Nibe Heat Pump",
      "integration_type": "hub",
      "config_flow": true,
      "iot_class": "local_polling"
    },
    "nightscout": {
      "name": "Nightscout",
      "integration_type": "hub",
      "config_flow": true,
      "iot_class": "cloud_polling"
    },
    "niko_home_control": {
      "name": "Niko Home Control",
      "integration_type": "hub",
      "config_flow": false,
      "iot_class": "local_polling"
    },
    "nilu": {
      "name": "Norwegian Institute for Air Research (NILU)",
      "integration_type": "hub",
      "config_flow": false,
      "iot_class": "cloud_polling"
    },
    "nina": {
      "name": "NINA",
      "integration_type": "hub",
      "config_flow": true,
      "iot_class": "cloud_polling"
    },
    "nissan_leaf": {
      "name": "Nissan Leaf",
      "integration_type": "hub",
      "config_flow": false,
      "iot_class": "cloud_polling"
    },
    "nmap_tracker": {
      "integration_type": "hub",
      "config_flow": true,
      "iot_class": "local_polling"
    },
    "nmbs": {
      "name": "NMBS",
      "integration_type": "hub",
      "config_flow": false,
      "iot_class": "cloud_polling"
    },
    "no_ip": {
      "name": "No-IP.com",
      "integration_type": "hub",
      "config_flow": false,
      "iot_class": "cloud_polling"
    },
    "noaa_tides": {
      "name": "NOAA Tides",
      "integration_type": "hub",
      "config_flow": false,
      "iot_class": "cloud_polling"
    },
    "nobo_hub": {
      "name": "Nob\u00f8 Ecohub",
      "integration_type": "hub",
      "config_flow": true,
      "iot_class": "local_push"
    },
    "norway_air": {
      "name": "Om Luftkvalitet i Norge (Norway Air)",
      "integration_type": "hub",
      "config_flow": false,
      "iot_class": "cloud_polling"
    },
    "notify_events": {
      "name": "Notify.Events",
      "integration_type": "hub",
      "config_flow": false,
      "iot_class": "cloud_push"
    },
    "notion": {
      "name": "Notion",
      "integration_type": "hub",
      "config_flow": true,
      "iot_class": "cloud_polling"
    },
    "nsw_fuel_station": {
      "name": "NSW Fuel Station Price",
      "integration_type": "hub",
      "config_flow": false,
      "iot_class": "cloud_polling"
    },
    "nsw_rural_fire_service_feed": {
      "name": "NSW Rural Fire Service Incidents",
      "integration_type": "service",
      "config_flow": false,
      "iot_class": "cloud_polling"
    },
    "nuheat": {
      "name": "NuHeat",
      "integration_type": "hub",
      "config_flow": true,
      "iot_class": "cloud_polling"
    },
    "nuki": {
      "name": "Nuki",
      "integration_type": "hub",
      "config_flow": true,
      "iot_class": "local_polling"
    },
    "numato": {
      "name": "Numato USB GPIO Expander",
      "integration_type": "hub",
      "config_flow": false,
      "iot_class": "local_push"
    },
    "nut": {
      "name": "Network UPS Tools (NUT)",
      "integration_type": "device",
      "config_flow": true,
      "iot_class": "local_polling"
    },
    "nutrichef": {
      "name": "Nutrichef",
      "integration_type": "virtual",
      "supported_by": "inkbird"
    },
    "nws": {
      "name": "National Weather Service (NWS)",
      "integration_type": "hub",
      "config_flow": true,
      "iot_class": "cloud_polling"
    },
    "nx584": {
      "name": "NX584",
      "integration_type": "hub",
      "config_flow": false,
      "iot_class": "local_push"
    },
    "nzbget": {
      "name": "NZBGet",
      "integration_type": "hub",
      "config_flow": true,
      "iot_class": "local_polling"
    },
    "oasa_telematics": {
      "name": "OASA Telematics",
      "integration_type": "hub",
      "config_flow": false,
      "iot_class": "cloud_polling"
    },
    "obihai": {
      "name": "Obihai",
      "integration_type": "hub",
      "config_flow": true,
      "iot_class": "local_polling"
    },
    "octoprint": {
      "name": "OctoPrint",
      "integration_type": "hub",
      "config_flow": true,
      "iot_class": "local_polling"
    },
    "oem": {
      "name": "OpenEnergyMonitor WiFi Thermostat",
      "integration_type": "hub",
      "config_flow": false,
      "iot_class": "local_polling"
    },
    "ohmconnect": {
      "name": "OhmConnect",
      "integration_type": "hub",
      "config_flow": false,
      "iot_class": "cloud_polling"
    },
    "ombi": {
      "name": "Ombi",
      "integration_type": "hub",
      "config_flow": false,
      "iot_class": "local_polling"
    },
    "omnilogic": {
      "name": "Hayward Omnilogic",
      "integration_type": "hub",
      "config_flow": true,
      "iot_class": "cloud_polling"
    },
    "oncue": {
      "name": "Oncue by Kohler",
      "integration_type": "hub",
      "config_flow": true,
      "iot_class": "cloud_polling"
    },
    "ondilo_ico": {
      "name": "Ondilo ICO",
      "integration_type": "hub",
      "config_flow": true,
      "iot_class": "cloud_polling"
    },
    "onewire": {
      "name": "1-Wire",
      "integration_type": "hub",
      "config_flow": true,
      "iot_class": "local_polling"
    },
    "onkyo": {
      "name": "Onkyo",
      "integration_type": "hub",
      "config_flow": false,
      "iot_class": "local_polling"
    },
    "onvif": {
      "name": "ONVIF",
      "integration_type": "hub",
      "config_flow": true,
      "iot_class": "local_push"
    },
    "open_meteo": {
      "name": "Open-Meteo",
      "integration_type": "service",
      "config_flow": true,
      "iot_class": "cloud_polling"
    },
    "openai_conversation": {
      "name": "OpenAI Conversation",
      "integration_type": "service",
      "config_flow": true,
      "iot_class": "cloud_polling"
    },
    "openalpr_cloud": {
      "name": "OpenALPR Cloud",
      "integration_type": "hub",
      "config_flow": false,
      "iot_class": "cloud_push"
    },
    "opencv": {
      "name": "OpenCV",
      "integration_type": "hub",
      "config_flow": false,
      "iot_class": "local_push"
    },
    "openerz": {
      "name": "Open ERZ",
      "integration_type": "hub",
      "config_flow": false,
      "iot_class": "cloud_polling"
    },
    "openevse": {
      "name": "OpenEVSE",
      "integration_type": "hub",
      "config_flow": false,
      "iot_class": "local_polling"
    },
    "openexchangerates": {
      "name": "Open Exchange Rates",
      "integration_type": "hub",
      "config_flow": true,
      "iot_class": "cloud_polling"
    },
    "opengarage": {
      "name": "OpenGarage",
      "integration_type": "hub",
      "config_flow": true,
      "iot_class": "local_polling"
    },
    "openhardwaremonitor": {
      "name": "Open Hardware Monitor",
      "integration_type": "hub",
      "config_flow": false,
      "iot_class": "local_polling"
    },
    "openhome": {
      "name": "Linn / OpenHome",
      "integration_type": "hub",
      "config_flow": true,
      "iot_class": "local_polling"
    },
    "opensensemap": {
      "name": "openSenseMap",
      "integration_type": "hub",
      "config_flow": false,
      "iot_class": "cloud_polling"
    },
    "opensky": {
      "name": "OpenSky Network",
      "integration_type": "hub",
      "config_flow": true,
      "iot_class": "cloud_polling"
    },
    "opentherm_gw": {
      "name": "OpenTherm Gateway",
      "integration_type": "hub",
      "config_flow": true,
      "iot_class": "local_push"
    },
    "openuv": {
      "name": "OpenUV",
      "integration_type": "service",
      "config_flow": true,
      "iot_class": "cloud_polling"
    },
    "openweathermap": {
      "name": "OpenWeatherMap",
      "integration_type": "hub",
      "config_flow": true,
      "iot_class": "cloud_polling"
    },
    "openwrt": {
      "name": "OpenWrt",
      "integrations": {
        "luci": {
          "integration_type": "hub",
          "config_flow": false,
          "iot_class": "local_polling",
          "name": "OpenWrt (luci)"
        },
        "ubus": {
          "integration_type": "hub",
          "config_flow": false,
          "iot_class": "local_polling",
          "name": "OpenWrt (ubus)"
        }
      }
    },
    "opnsense": {
      "name": "OPNSense",
      "integration_type": "hub",
      "config_flow": false,
      "iot_class": "local_polling"
    },
    "opower": {
      "name": "Opower",
      "integration_type": "hub",
      "config_flow": true,
      "iot_class": "cloud_polling"
    },
    "opple": {
      "name": "Opple",
      "integration_type": "hub",
      "config_flow": false,
      "iot_class": "local_polling"
    },
    "oralb": {
      "name": "Oral-B",
      "integration_type": "hub",
      "config_flow": true,
      "iot_class": "local_push"
    },
    "oru": {
      "name": "Orange and Rockland Utility (ORU)",
      "integration_type": "hub",
      "config_flow": false,
      "iot_class": "cloud_polling"
    },
    "oru_opower": {
      "name": "Orange and Rockland Utilities (ORU) Opower",
      "integration_type": "virtual",
      "supported_by": "opower"
    },
    "orvibo": {
      "name": "Orvibo",
      "integration_type": "hub",
      "config_flow": false,
      "iot_class": "local_push"
    },
    "osoenergy": {
      "name": "OSO Energy",
      "integration_type": "hub",
      "config_flow": true,
      "iot_class": "cloud_polling"
    },
    "osramlightify": {
      "name": "Osramlightify",
      "integration_type": "hub",
      "config_flow": false,
      "iot_class": "local_polling"
    },
    "otbr": {
      "name": "Open Thread Border Router",
      "integration_type": "service",
      "config_flow": true,
      "iot_class": "local_polling"
    },
    "otp": {
      "name": "One-Time Password (OTP)",
      "integration_type": "hub",
      "config_flow": false,
      "iot_class": "local_polling"
    },
    "ourgroceries": {
      "name": "OurGroceries",
      "integration_type": "hub",
      "config_flow": true,
      "iot_class": "cloud_polling"
    },
    "overkiz": {
      "name": "Overkiz",
      "integration_type": "hub",
      "config_flow": true,
      "iot_class": "local_polling"
    },
    "ovo_energy": {
      "name": "OVO Energy",
      "integration_type": "service",
      "config_flow": true,
      "iot_class": "cloud_polling"
    },
    "owntracks": {
      "name": "OwnTracks",
      "integration_type": "hub",
      "config_flow": true,
      "iot_class": "local_push"
    },
    "p1_monitor": {
      "name": "P1 Monitor",
      "integration_type": "hub",
      "config_flow": true,
      "iot_class": "local_polling"
    },
    "panasonic": {
      "name": "Panasonic",
      "integrations": {
        "panasonic_bluray": {
          "integration_type": "hub",
          "config_flow": false,
          "iot_class": "local_polling",
          "name": "Panasonic Blu-Ray Player"
        },
        "panasonic_viera": {
          "integration_type": "hub",
          "config_flow": true,
          "iot_class": "local_polling",
          "name": "Panasonic Viera"
        }
      }
    },
    "pandora": {
      "name": "Pandora",
      "integration_type": "hub",
      "config_flow": false,
      "iot_class": "local_polling"
    },
    "panel_custom": {
      "name": "Custom Panel",
      "integration_type": "hub",
      "config_flow": false
    },
    "panel_iframe": {
      "name": "iframe Panel",
      "integration_type": "hub",
      "config_flow": false
    },
    "pcs_lighting": {
      "name": "PCS Lighting",
      "integration_type": "virtual",
      "supported_by": "upb"
    },
    "peco": {
      "name": "PECO Outage Counter",
      "integration_type": "hub",
      "config_flow": true,
      "iot_class": "cloud_polling"
    },
    "peco_opower": {
      "name": "PECO Energy Company (PECO)",
      "integration_type": "virtual",
      "supported_by": "opower"
    },
    "pegel_online": {
      "name": "PEGELONLINE",
      "integration_type": "service",
      "config_flow": true,
      "iot_class": "cloud_polling"
    },
    "pencom": {
      "name": "Pencom",
      "integration_type": "hub",
      "config_flow": false,
      "iot_class": "local_polling"
    },
    "pepco": {
      "name": "Potomac Electric Power Company (Pepco)",
      "integration_type": "virtual",
      "supported_by": "opower"
    },
    "permobil": {
      "name": "MyPermobil",
      "integration_type": "hub",
      "config_flow": true,
      "iot_class": "cloud_polling"
    },
    "pge": {
      "name": "Pacific Gas & Electric (PG&E)",
      "integration_type": "virtual",
      "supported_by": "opower"
    },
    "philips": {
      "name": "Philips",
      "integrations": {
        "dynalite": {
          "integration_type": "hub",
          "config_flow": true,
          "iot_class": "local_push",
          "name": "Philips Dynalite"
        },
        "hue": {
          "integration_type": "hub",
          "config_flow": true,
          "iot_class": "local_push",
          "name": "Philips Hue"
        },
        "philips_js": {
          "integration_type": "hub",
          "config_flow": true,
          "iot_class": "local_polling",
          "name": "Philips TV"
        }
      }
    },
    "pi_hole": {
      "name": "Pi-hole",
      "integration_type": "hub",
      "config_flow": true,
      "iot_class": "local_polling"
    },
    "picnic": {
      "name": "Picnic",
      "integration_type": "hub",
      "config_flow": true,
      "iot_class": "cloud_polling"
    },
    "picotts": {
      "name": "Pico TTS",
      "integration_type": "hub",
      "config_flow": false,
      "iot_class": "local_push"
    },
    "pilight": {
      "name": "Pilight",
      "integration_type": "hub",
      "config_flow": false,
      "iot_class": "local_push"
    },
    "ping": {
      "name": "Ping (ICMP)",
      "integration_type": "hub",
      "config_flow": true,
      "iot_class": "local_polling"
    },
    "pioneer": {
      "name": "Pioneer",
      "integration_type": "hub",
      "config_flow": false,
      "iot_class": "local_polling"
    },
    "piper": {
      "name": "Piper",
      "integration_type": "virtual",
      "supported_by": "wyoming"
    },
    "pjlink": {
      "name": "PJLink",
      "integration_type": "hub",
      "config_flow": false,
      "iot_class": "local_polling"
    },
    "plaato": {
      "name": "Plaato",
      "integration_type": "hub",
      "config_flow": true,
      "iot_class": "cloud_push"
    },
    "plant": {
      "integration_type": "hub",
      "config_flow": false
    },
    "plex": {
      "name": "Plex Media Server",
      "integration_type": "hub",
      "config_flow": true,
      "iot_class": "local_push"
    },
    "plugwise": {
      "name": "Plugwise",
      "integration_type": "hub",
      "config_flow": true,
      "iot_class": "local_polling"
    },
    "plum_lightpad": {
      "name": "Plum Lightpad",
      "integration_type": "hub",
      "config_flow": true,
      "iot_class": "local_push"
    },
    "pocketcasts": {
      "name": "Pocket Casts",
      "integration_type": "hub",
      "config_flow": false,
      "iot_class": "cloud_polling"
    },
    "point": {
      "name": "Minut Point",
      "integration_type": "hub",
      "config_flow": true,
      "iot_class": "cloud_polling"
    },
    "poolsense": {
      "name": "PoolSense",
      "integration_type": "hub",
      "config_flow": true,
      "iot_class": "cloud_polling"
    },
    "portlandgeneral": {
      "name": "Portland General Electric (PGE)",
      "integration_type": "virtual",
      "supported_by": "opower"
    },
    "private_ble_device": {
      "name": "Private BLE Device",
      "integration_type": "hub",
      "config_flow": true,
      "iot_class": "local_push"
    },
    "profiler": {
      "name": "Profiler",
      "integration_type": "hub",
      "config_flow": true
    },
    "progettihwsw": {
      "name": "ProgettiHWSW Automation",
      "integration_type": "hub",
      "config_flow": true,
      "iot_class": "local_polling"
    },
    "proliphix": {
      "name": "Proliphix",
      "integration_type": "hub",
      "config_flow": false,
      "iot_class": "local_polling"
    },
    "prometheus": {
      "name": "Prometheus",
      "integration_type": "hub",
      "config_flow": false,
      "iot_class": "assumed_state"
    },
    "prosegur": {
      "name": "Prosegur Alarm",
      "integration_type": "hub",
      "config_flow": true,
      "iot_class": "cloud_polling"
    },
    "prowl": {
      "name": "Prowl",
      "integration_type": "hub",
      "config_flow": false,
      "iot_class": "cloud_push"
    },
    "proximity": {
      "integration_type": "hub",
      "config_flow": true,
      "iot_class": "calculated"
    },
    "proxmoxve": {
      "name": "Proxmox VE",
      "integration_type": "hub",
      "config_flow": false,
      "iot_class": "local_polling"
    },
    "proxy": {
      "name": "Camera Proxy",
      "integration_type": "hub",
      "config_flow": false
    },
    "prusalink": {
      "name": "PrusaLink",
      "integration_type": "hub",
      "config_flow": true,
      "iot_class": "local_polling"
    },
    "pse": {
      "name": "Puget Sound Energy (PSE)",
      "integration_type": "virtual",
      "supported_by": "opower"
    },
    "psoklahoma": {
      "name": "Public Service Company of Oklahoma (PSO)",
      "integration_type": "virtual",
      "supported_by": "opower"
    },
    "pulseaudio_loopback": {
      "name": "PulseAudio Loopback",
      "integration_type": "hub",
      "config_flow": false,
      "iot_class": "local_polling"
    },
    "pure_energie": {
      "name": "Pure Energie",
      "integration_type": "hub",
      "config_flow": true,
      "iot_class": "local_polling"
    },
    "purpleair": {
      "name": "PurpleAir",
      "integration_type": "hub",
      "config_flow": true,
      "iot_class": "cloud_polling"
    },
    "push": {
      "name": "Push",
      "integration_type": "hub",
      "config_flow": false,
      "iot_class": "local_push"
    },
    "pushbullet": {
      "name": "Pushbullet",
      "integration_type": "hub",
      "config_flow": true,
      "iot_class": "cloud_polling"
    },
    "pushover": {
      "name": "Pushover",
      "integration_type": "hub",
      "config_flow": true,
      "iot_class": "cloud_push"
    },
    "pushsafer": {
      "name": "Pushsafer",
      "integration_type": "hub",
      "config_flow": false,
      "iot_class": "cloud_push"
    },
    "pvoutput": {
      "name": "PVOutput",
      "integration_type": "device",
      "config_flow": true,
      "iot_class": "cloud_polling"
    },
    "pvpc_hourly_pricing": {
      "name": "Spain electricity hourly pricing (PVPC)",
      "integration_type": "hub",
      "config_flow": true,
      "iot_class": "cloud_polling"
    },
    "pyload": {
      "name": "pyLoad",
      "integration_type": "hub",
      "config_flow": false,
      "iot_class": "local_polling"
    },
    "python_script": {
      "name": "Python Scripts",
      "integration_type": "hub",
      "config_flow": false
    },
    "qbittorrent": {
      "name": "qBittorrent",
      "integration_type": "service",
      "config_flow": true,
      "iot_class": "local_polling"
    },
    "qingping": {
      "name": "Qingping",
      "integration_type": "hub",
      "config_flow": true,
      "iot_class": "local_push"
    },
    "qld_bushfire": {
      "name": "Queensland Bushfire Alert",
      "integration_type": "service",
      "config_flow": false,
      "iot_class": "cloud_polling"
    },
    "qnap": {
      "name": "QNAP",
      "integrations": {
        "qnap": {
          "integration_type": "device",
          "config_flow": true,
          "iot_class": "local_polling",
          "name": "QNAP"
        },
        "qnap_qsw": {
          "integration_type": "hub",
          "config_flow": true,
          "iot_class": "local_polling",
          "name": "QNAP QSW"
        }
      }
    },
    "qrcode": {
      "name": "QR Code",
      "integration_type": "hub",
      "config_flow": false,
      "iot_class": "calculated"
    },
    "quadrafire": {
      "name": "Quadra-Fire",
      "integration_type": "virtual",
      "supported_by": "intellifire"
    },
    "quantum_gateway": {
      "name": "Quantum Gateway",
      "integration_type": "hub",
      "config_flow": false,
      "iot_class": "local_polling"
    },
    "qvr_pro": {
      "name": "QVR Pro",
      "integration_type": "hub",
      "config_flow": false,
      "iot_class": "local_polling"
    },
    "qwikswitch": {
      "name": "QwikSwitch QSUSB",
      "integration_type": "hub",
      "config_flow": false,
      "iot_class": "local_push"
    },
    "rabbitair": {
      "name": "Rabbit Air",
      "integration_type": "hub",
      "config_flow": true,
      "iot_class": "local_polling"
    },
    "rachio": {
      "name": "Rachio",
      "integration_type": "hub",
      "config_flow": true,
      "iot_class": "cloud_push"
    },
    "radarr": {
      "name": "Radarr",
      "integration_type": "service",
      "config_flow": true,
      "iot_class": "local_polling"
    },
    "radio_browser": {
      "name": "Radio Browser",
      "integration_type": "service",
      "config_flow": true,
      "iot_class": "cloud_polling"
    },
    "radiotherm": {
      "name": "Radio Thermostat",
      "integration_type": "hub",
      "config_flow": true,
      "iot_class": "local_polling"
    },
    "rainbird": {
      "name": "Rain Bird",
      "integration_type": "hub",
      "config_flow": true,
      "iot_class": "local_polling"
    },
    "rainforest": {
      "name": "Rainforest Automation",
      "integrations": {
        "rainforest_eagle": {
          "integration_type": "hub",
          "config_flow": true,
          "iot_class": "local_polling",
          "name": "Rainforest Eagle"
        },
        "rainforest_raven": {
          "integration_type": "hub",
          "config_flow": true,
          "iot_class": "local_polling",
          "name": "Rainforest RAVEn"
        }
      }
    },
    "rainmachine": {
      "name": "RainMachine",
      "integration_type": "device",
      "config_flow": true,
      "iot_class": "local_polling"
    },
    "rapt_ble": {
      "name": "RAPT Bluetooth",
      "integration_type": "hub",
      "config_flow": true,
      "iot_class": "local_push"
    },
    "raspberry_pi": {
      "name": "Raspberry Pi",
      "integrations": {
        "rpi_camera": {
          "integration_type": "hub",
          "config_flow": false,
          "iot_class": "local_polling",
          "name": "Raspberry Pi Camera"
        },
        "rpi_power": {
          "integration_type": "hub",
          "config_flow": true,
          "iot_class": "local_polling"
        },
        "remote_rpi_gpio": {
          "integration_type": "hub",
          "config_flow": false,
          "iot_class": "local_push",
          "name": "Raspberry Pi Remote GPIO"
        }
      }
    },
    "raspyrfm": {
      "name": "RaspyRFM",
      "integration_type": "hub",
      "config_flow": false,
      "iot_class": "assumed_state"
    },
    "raven_rock_mfg": {
      "name": "Raven Rock MFG",
      "integration_type": "virtual",
      "supported_by": "motion_blinds"
    },
    "rdw": {
      "name": "RDW",
      "integration_type": "service",
      "config_flow": true,
      "iot_class": "cloud_polling"
    },
    "recollect_waste": {
      "name": "ReCollect Waste",
      "integration_type": "service",
      "config_flow": true,
      "iot_class": "cloud_polling"
    },
    "recswitch": {
      "name": "Ankuoo REC Switch",
      "integration_type": "hub",
      "config_flow": false,
      "iot_class": "local_polling"
    },
    "reddit": {
      "name": "Reddit",
      "integration_type": "hub",
      "config_flow": false,
      "iot_class": "cloud_polling"
    },
    "refoss": {
      "name": "Refoss",
      "integration_type": "hub",
      "config_flow": true,
      "iot_class": "local_polling"
    },
    "rejseplanen": {
      "name": "Rejseplanen",
      "integration_type": "hub",
      "config_flow": false,
      "iot_class": "cloud_polling"
    },
    "remember_the_milk": {
      "name": "Remember The Milk",
      "integration_type": "hub",
      "config_flow": false,
      "iot_class": "cloud_push"
    },
    "renault": {
      "name": "Renault",
      "integration_type": "hub",
      "config_flow": true,
      "iot_class": "cloud_polling"
    },
    "renson": {
      "name": "Renson",
      "integration_type": "hub",
      "config_flow": true,
      "iot_class": "local_polling"
    },
    "reolink": {
      "name": "Reolink IP NVR/camera",
      "integration_type": "hub",
      "config_flow": true,
      "iot_class": "local_push"
    },
    "repetier": {
      "name": "Repetier-Server",
      "integration_type": "hub",
      "config_flow": false,
      "iot_class": "local_polling"
    },
    "rest": {
      "name": "RESTful",
      "integration_type": "hub",
      "config_flow": false,
      "iot_class": "local_polling"
    },
    "rest_command": {
      "name": "RESTful Command",
      "integration_type": "hub",
      "config_flow": false,
      "iot_class": "local_push"
    },
    "rexel": {
      "name": "Rexel Energeasy Connect",
      "integration_type": "virtual",
      "supported_by": "overkiz"
    },
    "rflink": {
      "name": "RFLink",
      "integration_type": "hub",
      "config_flow": false,
      "iot_class": "assumed_state"
    },
    "rfxtrx": {
      "name": "RFXCOM RFXtrx",
      "integration_type": "hub",
      "config_flow": true,
      "iot_class": "local_push"
    },
    "rhasspy": {
      "name": "Rhasspy",
      "integration_type": "hub",
      "config_flow": true,
      "iot_class": "local_push"
    },
    "ridwell": {
      "name": "Ridwell",
      "integration_type": "service",
      "config_flow": true,
      "iot_class": "cloud_polling"
    },
    "ring": {
      "name": "Ring",
      "integration_type": "hub",
      "config_flow": true,
      "iot_class": "cloud_polling"
    },
    "ripple": {
      "name": "Ripple",
      "integration_type": "hub",
      "config_flow": false,
      "iot_class": "cloud_polling"
    },
    "risco": {
      "name": "Risco",
      "integration_type": "hub",
      "config_flow": true,
      "iot_class": "local_push"
    },
    "rituals_perfume_genie": {
      "name": "Rituals Perfume Genie",
      "integration_type": "hub",
      "config_flow": true,
      "iot_class": "cloud_polling"
    },
    "rmvtransport": {
      "name": "RMV",
      "integration_type": "hub",
      "config_flow": false,
      "iot_class": "cloud_polling"
    },
    "roborock": {
      "name": "Roborock",
      "integration_type": "hub",
      "config_flow": true,
      "iot_class": "local_polling"
    },
    "rocketchat": {
      "name": "Rocket.Chat",
      "integration_type": "hub",
      "config_flow": false,
      "iot_class": "cloud_push"
    },
    "roku": {
      "name": "Roku",
      "integration_type": "device",
      "config_flow": true,
      "iot_class": "local_polling"
    },
    "romy": {
      "name": "ROMY Vacuum Cleaner",
      "integration_type": "hub",
      "config_flow": true,
      "iot_class": "local_polling"
    },
    "roomba": {
      "name": "iRobot Roomba and Braava",
      "integration_type": "hub",
      "config_flow": true,
      "iot_class": "local_push"
    },
    "roon": {
      "name": "RoonLabs music player",
      "integration_type": "hub",
      "config_flow": true,
      "iot_class": "local_push"
    },
    "rova": {
      "name": "ROVA",
      "integration_type": "hub",
      "config_flow": false,
      "iot_class": "cloud_polling"
    },
    "rss_feed_template": {
      "name": "RSS Feed Template",
      "integration_type": "hub",
      "config_flow": false,
      "iot_class": "local_push"
    },
    "rtorrent": {
      "name": "rTorrent",
      "integration_type": "hub",
      "config_flow": false,
      "iot_class": "local_polling"
    },
    "rtsp_to_webrtc": {
      "name": "RTSPtoWebRTC",
      "integration_type": "hub",
      "config_flow": true,
      "iot_class": "local_push"
    },
    "ruckus_unleashed": {
      "name": "Ruckus Unleashed",
      "integration_type": "hub",
      "config_flow": true,
      "iot_class": "local_polling"
    },
    "russound": {
      "name": "Russound",
      "integrations": {
        "russound_rio": {
          "integration_type": "hub",
          "config_flow": false,
          "iot_class": "local_push",
          "name": "Russound RIO"
        },
        "russound_rnet": {
          "integration_type": "hub",
          "config_flow": false,
          "iot_class": "local_polling",
          "name": "Russound RNET"
        }
      }
    },
    "ruuvi_gateway": {
      "name": "Ruuvi Gateway",
      "integration_type": "hub",
      "config_flow": true,
      "iot_class": "local_polling"
    },
    "ruuvitag_ble": {
      "name": "RuuviTag BLE",
      "integration_type": "hub",
      "config_flow": true,
      "iot_class": "local_push"
    },
    "rympro": {
      "name": "Read Your Meter Pro",
      "integration_type": "hub",
      "config_flow": true,
      "iot_class": "cloud_polling"
    },
    "sabnzbd": {
      "name": "SABnzbd",
      "integration_type": "hub",
      "config_flow": true,
      "iot_class": "local_polling"
    },
    "saj": {
      "name": "SAJ Solar Inverter",
      "integration_type": "hub",
      "config_flow": false,
      "iot_class": "local_polling"
    },
    "samsung": {
      "name": "Samsung",
      "integrations": {
        "familyhub": {
          "integration_type": "hub",
          "config_flow": false,
          "iot_class": "local_polling",
          "name": "Samsung Family Hub"
        },
        "samsungtv": {
          "integration_type": "device",
          "config_flow": true,
          "iot_class": "local_push",
          "name": "Samsung Smart TV"
        },
        "syncthru": {
          "integration_type": "hub",
          "config_flow": true,
          "iot_class": "local_polling",
          "name": "Samsung SyncThru Printer"
        }
      }
    },
    "satel_integra": {
      "name": "Satel Integra",
      "integration_type": "hub",
      "config_flow": false,
      "iot_class": "local_push"
    },
    "schlage": {
      "name": "Schlage",
      "integration_type": "hub",
      "config_flow": true,
      "iot_class": "cloud_polling"
    },
    "schluter": {
      "name": "Schluter",
      "integration_type": "hub",
      "config_flow": false,
      "iot_class": "cloud_polling"
    },
    "scl": {
      "name": "Seattle City Light (SCL)",
      "integration_type": "virtual",
      "supported_by": "opower"
    },
    "scrape": {
      "name": "Scrape",
      "integration_type": "hub",
      "config_flow": true,
      "iot_class": "cloud_polling"
    },
    "screenaway": {
      "name": "ScreenAway",
      "integration_type": "virtual",
      "supported_by": "motion_blinds"
    },
    "screenlogic": {
      "name": "Pentair ScreenLogic",
      "integration_type": "hub",
      "config_flow": true,
      "iot_class": "local_push"
    },
    "scsgate": {
      "name": "SCSGate",
      "integration_type": "hub",
      "config_flow": false,
      "iot_class": "local_polling"
    },
    "season": {
      "integration_type": "service",
      "config_flow": true,
      "iot_class": "local_polling"
    },
    "sendgrid": {
      "name": "SendGrid",
      "integration_type": "hub",
      "config_flow": false,
      "iot_class": "cloud_push"
    },
    "sense": {
      "name": "Sense",
      "integration_type": "hub",
      "config_flow": true,
      "iot_class": "cloud_polling"
    },
    "sensibo": {
      "name": "Sensibo",
      "integration_type": "hub",
      "config_flow": true,
      "iot_class": "cloud_polling"
    },
    "sensirion_ble": {
      "name": "Sensirion BLE",
      "integration_type": "hub",
      "config_flow": true,
      "iot_class": "local_push"
    },
    "sensorblue": {
      "name": "SensorBlue",
      "integration_type": "virtual",
      "supported_by": "thermobeacon"
    },
    "sensorpro": {
      "name": "SensorPro",
      "integration_type": "hub",
      "config_flow": true,
      "iot_class": "local_push"
    },
    "sensorpush": {
      "name": "SensorPush",
      "integration_type": "hub",
      "config_flow": true,
      "iot_class": "local_push"
    },
    "sentry": {
      "name": "Sentry",
      "integration_type": "service",
      "config_flow": true,
      "iot_class": "cloud_polling"
    },
    "senz": {
      "name": "nVent RAYCHEM SENZ",
      "integration_type": "hub",
      "config_flow": true,
      "iot_class": "cloud_polling"
    },
    "serial": {
      "name": "Serial",
      "integration_type": "hub",
      "config_flow": false,
      "iot_class": "local_polling"
    },
    "serial_pm": {
      "name": "Serial Particulate Matter",
      "integration_type": "hub",
      "config_flow": false,
      "iot_class": "local_polling"
    },
    "sesame": {
      "name": "Sesame Smart Lock",
      "integration_type": "hub",
      "config_flow": false,
      "iot_class": "cloud_polling"
    },
    "seven_segments": {
      "name": "Seven Segments OCR",
      "integration_type": "hub",
      "config_flow": false,
      "iot_class": "local_polling"
    },
    "seventeentrack": {
      "name": "17TRACK",
      "integration_type": "hub",
      "config_flow": false,
      "iot_class": "cloud_polling"
    },
    "sfr_box": {
      "name": "SFR Box",
      "integration_type": "device",
      "config_flow": true,
      "iot_class": "local_polling"
    },
    "sharkiq": {
      "name": "Shark IQ",
      "integration_type": "hub",
      "config_flow": true,
      "iot_class": "cloud_polling"
    },
    "shell_command": {
      "name": "Shell Command",
      "integration_type": "hub",
      "config_flow": false,
      "iot_class": "local_push"
    },
    "shelly": {
      "name": "Shelly",
      "integration_type": "device",
      "config_flow": true,
      "iot_class": "local_push"
    },
    "shodan": {
      "name": "Shodan",
      "integration_type": "hub",
      "config_flow": false,
      "iot_class": "cloud_polling"
    },
    "shopping_list": {
      "integration_type": "hub",
      "config_flow": true,
      "iot_class": "local_push"
    },
    "sia": {
      "name": "SIA Alarm Systems",
      "integration_type": "hub",
      "config_flow": true,
      "iot_class": "local_push"
    },
    "sigfox": {
      "name": "Sigfox",
      "integration_type": "hub",
      "config_flow": false,
      "iot_class": "cloud_polling"
    },
    "sighthound": {
      "name": "Sighthound",
      "integration_type": "hub",
      "config_flow": false,
      "iot_class": "cloud_polling"
    },
    "signal_messenger": {
      "name": "Signal Messenger",
      "integration_type": "hub",
      "config_flow": false,
      "iot_class": "cloud_push"
    },
    "simplepush": {
      "name": "Simplepush",
      "integration_type": "hub",
      "config_flow": true,
      "iot_class": "cloud_polling"
    },
    "simplisafe": {
      "name": "SimpliSafe",
      "integration_type": "hub",
      "config_flow": true,
      "iot_class": "cloud_polling"
    },
    "simply_automated": {
      "name": "Simply Automated",
      "integration_type": "virtual",
      "supported_by": "upb"
    },
    "simu": {
      "name": "SIMU LiveIn2",
      "integration_type": "virtual",
      "supported_by": "overkiz"
    },
    "simulated": {
      "name": "Simulated",
      "integration_type": "hub",
      "config_flow": false,
      "iot_class": "local_polling"
    },
    "sinch": {
      "name": "Sinch SMS",
      "integration_type": "hub",
      "config_flow": false,
      "iot_class": "cloud_push"
    },
    "sisyphus": {
      "name": "Sisyphus",
      "integration_type": "hub",
      "config_flow": false,
      "iot_class": "local_push"
    },
    "sky_hub": {
      "name": "Sky Hub",
      "integration_type": "hub",
      "config_flow": false,
      "iot_class": "local_polling"
    },
    "skybeacon": {
      "name": "Skybeacon",
      "integration_type": "hub",
      "config_flow": false,
      "iot_class": "local_polling"
    },
    "skybell": {
      "name": "SkyBell",
      "integration_type": "hub",
      "config_flow": true,
      "iot_class": "cloud_polling"
    },
    "slack": {
      "name": "Slack",
      "integration_type": "service",
      "config_flow": true,
      "iot_class": "cloud_push"
    },
    "sleepiq": {
      "name": "SleepIQ",
      "integration_type": "hub",
      "config_flow": true,
      "iot_class": "cloud_polling"
    },
    "slide": {
      "name": "Slide",
      "integration_type": "hub",
      "config_flow": false,
      "iot_class": "cloud_polling"
    },
    "slimproto": {
      "name": "SlimProto (Squeezebox players)",
      "integration_type": "hub",
      "config_flow": true,
      "iot_class": "local_push"
    },
    "sma": {
      "name": "SMA Solar",
      "integration_type": "hub",
      "config_flow": true,
      "iot_class": "local_polling"
    },
    "smappee": {
      "name": "Smappee",
      "integration_type": "hub",
      "config_flow": true,
      "iot_class": "cloud_polling"
    },
    "smart_blinds": {
      "name": "Smart Blinds",
      "integration_type": "virtual",
      "supported_by": "motion_blinds"
    },
    "smart_home": {
      "name": "Smart Home",
      "integration_type": "virtual",
      "supported_by": "motion_blinds"
    },
    "smart_meter_texas": {
      "name": "Smart Meter Texas",
      "integration_type": "hub",
      "config_flow": true,
      "iot_class": "cloud_polling"
    },
    "smarther": {
      "name": "Smarther",
      "integration_type": "virtual",
      "supported_by": "netatmo"
    },
    "smartthings": {
      "name": "SmartThings",
      "integration_type": "hub",
      "config_flow": true,
      "iot_class": "cloud_push"
    },
    "smarttub": {
      "name": "SmartTub",
      "integration_type": "hub",
      "config_flow": true,
      "iot_class": "cloud_polling"
    },
    "smarty": {
      "name": "Salda Smarty",
      "integration_type": "hub",
      "config_flow": false,
      "iot_class": "local_polling"
    },
    "smhi": {
      "name": "SMHI",
      "integration_type": "hub",
      "config_flow": true,
      "iot_class": "cloud_polling"
    },
    "sms": {
      "name": "SMS notifications via GSM-modem",
      "integration_type": "hub",
      "config_flow": true,
      "iot_class": "local_polling"
    },
    "smtp": {
      "name": "SMTP",
      "integration_type": "hub",
      "config_flow": false,
      "iot_class": "cloud_push"
    },
    "snapcast": {
      "name": "Snapcast",
      "integration_type": "hub",
      "config_flow": true,
      "iot_class": "local_push"
    },
    "snips": {
      "name": "Snips",
      "integration_type": "hub",
      "config_flow": false,
      "iot_class": "local_push"
    },
    "snmp": {
      "name": "SNMP",
      "integration_type": "hub",
      "config_flow": false,
      "iot_class": "local_polling"
    },
    "snooz": {
      "name": "Snooz",
      "integration_type": "hub",
      "config_flow": true,
      "iot_class": "local_push"
    },
    "solaredge": {
      "name": "SolarEdge",
      "integrations": {
        "solaredge": {
          "integration_type": "device",
          "config_flow": true,
          "iot_class": "cloud_polling",
          "name": "SolarEdge"
        },
        "solaredge_local": {
          "integration_type": "hub",
          "config_flow": false,
          "iot_class": "local_polling",
          "name": "SolarEdge Local"
        }
      }
    },
    "solarlog": {
      "name": "Solar-Log",
      "integration_type": "hub",
      "config_flow": true,
      "iot_class": "local_polling"
    },
    "solax": {
      "name": "SolaX Power",
      "integration_type": "hub",
      "config_flow": true,
      "iot_class": "local_polling"
    },
    "soma": {
      "name": "Soma Connect",
      "integration_type": "hub",
      "config_flow": true,
      "iot_class": "local_polling"
    },
    "somfy": {
      "name": "Somfy",
      "integration_type": "virtual",
      "supported_by": "overkiz"
    },
    "somfy_mylink": {
      "name": "Somfy MyLink",
      "integration_type": "hub",
      "config_flow": true,
      "iot_class": "assumed_state"
    },
    "sonarr": {
      "name": "Sonarr",
      "integration_type": "hub",
      "config_flow": true,
      "iot_class": "local_polling"
    },
    "sonos": {
      "name": "Sonos",
      "integration_type": "hub",
      "config_flow": true,
      "iot_class": "local_push"
    },
    "sony": {
      "name": "Sony",
      "integrations": {
        "braviatv": {
          "integration_type": "device",
          "config_flow": true,
          "iot_class": "local_polling",
          "name": "Sony Bravia TV"
        },
        "ps4": {
          "integration_type": "hub",
          "config_flow": true,
          "iot_class": "local_polling",
          "name": "Sony PlayStation 4"
        },
        "sony_projector": {
          "integration_type": "hub",
          "config_flow": false,
          "iot_class": "local_polling",
          "name": "Sony Projector"
        },
        "songpal": {
          "integration_type": "hub",
          "config_flow": true,
          "iot_class": "local_push",
          "name": "Sony Songpal"
        }
      }
    },
    "soundtouch": {
      "name": "Bose SoundTouch",
      "integration_type": "hub",
      "config_flow": true,
      "iot_class": "local_polling"
    },
    "spaceapi": {
      "name": "Space API",
      "integration_type": "hub",
      "config_flow": false,
      "iot_class": "cloud_polling"
    },
    "spc": {
      "name": "Vanderbilt SPC",
      "integration_type": "hub",
      "config_flow": false,
      "iot_class": "local_push"
    },
    "speedtestdotnet": {
      "name": "Speedtest.net",
      "integration_type": "hub",
      "config_flow": true,
      "iot_class": "cloud_polling"
    },
    "spider": {
      "name": "Itho Daalderop Spider",
      "integration_type": "hub",
      "config_flow": true,
      "iot_class": "cloud_polling"
    },
    "splunk": {
      "name": "Splunk",
      "integration_type": "hub",
      "config_flow": false,
      "iot_class": "local_push"
    },
    "spotify": {
      "name": "Spotify",
      "integration_type": "service",
      "config_flow": true,
      "iot_class": "cloud_polling"
    },
    "sql": {
      "name": "SQL",
      "integration_type": "hub",
      "config_flow": true,
      "iot_class": "local_polling"
    },
    "srp_energy": {
      "name": "SRP Energy",
      "integration_type": "hub",
      "config_flow": true,
      "iot_class": "cloud_polling"
    },
    "starline": {
      "name": "StarLine",
      "integration_type": "hub",
      "config_flow": true,
      "iot_class": "cloud_polling"
    },
    "starlingbank": {
      "name": "Starling Bank",
      "integration_type": "hub",
      "config_flow": false,
      "iot_class": "cloud_polling"
    },
    "starlink": {
      "name": "Starlink",
      "integration_type": "hub",
      "config_flow": true,
      "iot_class": "local_polling"
    },
    "startca": {
      "name": "Start.ca",
      "integration_type": "hub",
      "config_flow": false,
      "iot_class": "cloud_polling"
    },
    "statistics": {
      "name": "Statistics",
      "integration_type": "hub",
      "config_flow": false,
      "iot_class": "local_polling"
    },
    "statsd": {
      "name": "StatsD",
      "integration_type": "hub",
      "config_flow": false,
      "iot_class": "local_push"
    },
    "steam_online": {
      "name": "Steam",
      "integration_type": "service",
      "config_flow": true,
      "iot_class": "cloud_polling"
    },
    "steamist": {
      "name": "Steamist",
      "integration_type": "hub",
      "config_flow": true,
      "iot_class": "local_polling"
    },
    "stiebel_eltron": {
      "name": "STIEBEL ELTRON",
      "integration_type": "hub",
      "config_flow": false,
      "iot_class": "local_polling"
    },
    "stookalert": {
      "name": "RIVM Stookalert",
      "integration_type": "service",
      "config_flow": true,
      "iot_class": "cloud_polling"
    },
    "stookwijzer": {
      "name": "Stookwijzer",
      "integration_type": "service",
      "config_flow": true,
      "iot_class": "cloud_polling"
    },
    "streamlabswater": {
      "name": "StreamLabs",
      "integration_type": "hub",
      "config_flow": true,
      "iot_class": "cloud_polling"
    },
    "subaru": {
      "name": "Subaru",
      "integration_type": "hub",
      "config_flow": true,
      "iot_class": "cloud_polling"
    },
    "suez_water": {
      "name": "Suez Water",
      "integration_type": "hub",
      "config_flow": true,
      "iot_class": "cloud_polling"
    },
    "sun": {
      "integration_type": "hub",
      "config_flow": true,
      "iot_class": "calculated"
    },
    "sunweg": {
      "name": "Sun WEG",
      "integration_type": "hub",
      "config_flow": true,
      "iot_class": "cloud_polling"
    },
    "supervisord": {
      "name": "Supervisord",
      "integration_type": "hub",
      "config_flow": false,
      "iot_class": "local_polling"
    },
    "supla": {
      "name": "SUPLA",
      "integration_type": "hub",
      "config_flow": false,
      "iot_class": "cloud_polling"
    },
    "surepetcare": {
      "name": "Sure Petcare",
      "integration_type": "hub",
      "config_flow": true,
      "iot_class": "cloud_polling"
    },
    "swepco": {
      "name": "Southwestern Electric Power Company (SWEPCO)",
      "integration_type": "virtual",
      "supported_by": "opower"
    },
    "swiss_hydrological_data": {
      "name": "Swiss Hydrological Data",
      "integration_type": "hub",
      "config_flow": false,
      "iot_class": "cloud_polling"
    },
    "swiss_public_transport": {
      "name": "Swiss public transport",
      "integration_type": "hub",
      "config_flow": true,
      "iot_class": "cloud_polling"
    },
    "swisscom": {
      "name": "Swisscom Internet-Box",
      "integration_type": "hub",
      "config_flow": false,
      "iot_class": "local_polling"
    },
    "switchbee": {
      "name": "SwitchBee",
      "integration_type": "hub",
      "config_flow": true,
      "iot_class": "local_push"
    },
    "switchbot": {
      "name": "SwitchBot",
      "integrations": {
        "switchbot": {
          "integration_type": "hub",
          "config_flow": true,
          "iot_class": "local_push",
          "name": "SwitchBot Bluetooth"
        },
        "switchbot_cloud": {
          "integration_type": "hub",
          "config_flow": true,
          "iot_class": "cloud_polling",
          "name": "SwitchBot Cloud"
        }
      }
    },
    "switcher_kis": {
      "name": "Switcher",
      "integration_type": "hub",
      "config_flow": true,
      "iot_class": "local_push"
    },
    "switchmate": {
      "name": "Switchmate SimplySmart Home",
      "integration_type": "hub",
      "config_flow": false,
      "iot_class": "local_polling"
    },
    "syncthing": {
      "name": "Syncthing",
      "integration_type": "hub",
      "config_flow": true,
      "iot_class": "local_polling"
    },
    "synology": {
      "name": "Synology",
      "integrations": {
        "synology_chat": {
          "integration_type": "hub",
          "config_flow": false,
          "iot_class": "cloud_push",
          "name": "Synology Chat"
        },
        "synology_dsm": {
          "integration_type": "hub",
          "config_flow": true,
          "iot_class": "local_polling",
          "name": "Synology DSM"
        },
        "synology_srm": {
          "integration_type": "hub",
          "config_flow": false,
          "iot_class": "local_polling",
          "name": "Synology SRM"
        }
      }
    },
    "syslog": {
      "name": "Syslog",
      "integration_type": "hub",
      "config_flow": false,
      "iot_class": "local_push"
    },
    "system_bridge": {
      "name": "System Bridge",
      "integration_type": "device",
      "config_flow": true,
      "iot_class": "local_push"
    },
    "systemmonitor": {
      "name": "System Monitor",
      "integration_type": "hub",
      "config_flow": true,
      "iot_class": "local_push"
    },
    "tado": {
      "name": "Tado",
      "integration_type": "hub",
      "config_flow": true,
      "iot_class": "cloud_polling"
    },
    "tag": {
      "integration_type": "hub",
      "config_flow": false
    },
    "tailscale": {
      "name": "Tailscale",
      "integration_type": "hub",
      "config_flow": true,
      "iot_class": "cloud_polling"
    },
    "tailwind": {
      "name": "Tailwind",
      "integration_type": "device",
      "config_flow": true,
      "iot_class": "local_polling"
    },
    "tami4": {
      "name": "Tami4 Edge / Edge+",
      "integration_type": "hub",
      "config_flow": true,
      "iot_class": "cloud_polling"
    },
    "tank_utility": {
      "name": "Tank Utility",
      "integration_type": "hub",
      "config_flow": false,
      "iot_class": "cloud_polling"
    },
    "tankerkoenig": {
      "name": "Tankerkoenig",
      "integration_type": "hub",
      "config_flow": true,
      "iot_class": "cloud_polling"
    },
    "tapsaff": {
      "name": "Taps Aff",
      "integration_type": "hub",
      "config_flow": false,
      "iot_class": "local_polling"
    },
    "tasmota": {
      "name": "Tasmota",
      "integration_type": "hub",
      "config_flow": true,
      "iot_class": "local_push"
    },
    "tautulli": {
      "name": "Tautulli",
      "integration_type": "hub",
      "config_flow": true,
      "iot_class": "local_polling"
    },
    "tcp": {
      "name": "TCP",
      "integration_type": "hub",
      "config_flow": false,
      "iot_class": "local_polling"
    },
    "technove": {
      "name": "TechnoVE",
      "integration_type": "device",
      "config_flow": true,
      "iot_class": "local_polling"
    },
    "ted5000": {
      "name": "The Energy Detective TED5000",
      "integration_type": "hub",
      "config_flow": false,
      "iot_class": "local_polling"
    },
    "tedee": {
      "name": "Tedee",
      "integration_type": "hub",
      "config_flow": true,
      "iot_class": "local_push"
    },
    "telegram": {
      "name": "Telegram",
      "integrations": {
        "telegram": {
          "integration_type": "hub",
          "config_flow": false,
          "iot_class": "cloud_polling",
          "name": "Telegram"
        },
        "telegram_bot": {
          "integration_type": "hub",
          "config_flow": false,
          "iot_class": "cloud_push",
          "name": "Telegram bot"
        }
      }
    },
    "telldus": {
      "name": "Telldus",
      "integrations": {
        "tellduslive": {
          "integration_type": "hub",
          "config_flow": true,
          "iot_class": "cloud_polling",
          "name": "Telldus Live"
        },
        "tellstick": {
          "integration_type": "hub",
          "config_flow": false,
          "iot_class": "assumed_state",
          "name": "TellStick"
        }
      }
    },
    "telnet": {
      "name": "Telnet",
      "integration_type": "hub",
      "config_flow": false,
      "iot_class": "local_polling"
    },
    "temper": {
      "name": "TEMPer",
      "integration_type": "hub",
      "config_flow": false,
      "iot_class": "local_polling"
    },
    "tensorflow": {
      "name": "TensorFlow",
      "integration_type": "hub",
      "config_flow": false,
      "iot_class": "local_polling"
    },
    "tesla": {
      "name": "Tesla",
      "integrations": {
        "powerwall": {
          "integration_type": "hub",
          "config_flow": true,
          "iot_class": "local_polling",
          "name": "Tesla Powerwall"
        },
        "tesla_wall_connector": {
          "integration_type": "hub",
          "config_flow": true,
          "iot_class": "local_polling",
          "name": "Tesla Wall Connector"
        }
      }
    },
    "teslemetry": {
      "name": "Teslemetry",
      "integration_type": "hub",
      "config_flow": true,
      "iot_class": "cloud_polling"
    },
    "tessie": {
      "name": "Tessie",
      "integration_type": "hub",
      "config_flow": true,
      "iot_class": "cloud_polling"
    },
    "tfiac": {
      "name": "Tfiac",
      "integration_type": "hub",
      "config_flow": false,
      "iot_class": "local_polling"
    },
    "thermobeacon": {
      "name": "ThermoBeacon",
      "integration_type": "hub",
      "config_flow": true,
      "iot_class": "local_push"
    },
    "thermoplus": {
      "name": "ThermoPlus",
      "integration_type": "virtual",
      "supported_by": "thermobeacon"
    },
    "thermopro": {
      "name": "ThermoPro",
      "integration_type": "hub",
      "config_flow": true,
      "iot_class": "local_push"
    },
    "thermoworks_smoke": {
      "name": "ThermoWorks Smoke",
      "integration_type": "hub",
      "config_flow": false,
      "iot_class": "cloud_polling"
    },
    "thethingsnetwork": {
      "name": "The Things Network",
      "integration_type": "hub",
      "config_flow": false,
      "iot_class": "local_push"
    },
    "thingspeak": {
      "name": "ThingSpeak",
      "integration_type": "hub",
      "config_flow": false,
      "iot_class": "cloud_push"
    },
    "thinkingcleaner": {
      "name": "Thinking Cleaner",
      "integration_type": "hub",
      "config_flow": false,
      "iot_class": "local_polling"
    },
    "third_reality": {
      "name": "Third Reality",
      "iot_standards": [
        "zigbee"
      ]
    },
    "thomson": {
      "name": "Thomson",
      "integration_type": "hub",
      "config_flow": false,
      "iot_class": "local_polling"
    },
    "thread": {
      "name": "Thread",
      "integration_type": "service",
      "config_flow": true,
      "iot_class": "local_polling"
    },
    "tibber": {
      "name": "Tibber",
      "integration_type": "hub",
      "config_flow": true,
      "iot_class": "cloud_polling"
    },
    "tikteck": {
      "name": "Tikteck",
      "integration_type": "hub",
      "config_flow": false,
      "iot_class": "local_polling"
    },
    "tile": {
      "name": "Tile",
      "integration_type": "hub",
      "config_flow": true,
      "iot_class": "cloud_polling"
    },
    "tilt_ble": {
      "name": "Tilt Hydrometer BLE",
      "integration_type": "hub",
      "config_flow": true,
      "iot_class": "local_push"
    },
    "time_date": {
      "integration_type": "service",
      "config_flow": true,
      "iot_class": "local_push"
    },
    "tmb": {
      "name": "Transports Metropolitans de Barcelona",
      "integration_type": "hub",
      "config_flow": false,
      "iot_class": "local_polling"
    },
    "todoist": {
      "name": "Todoist",
      "integration_type": "hub",
      "config_flow": true,
      "iot_class": "cloud_polling"
    },
    "tolo": {
      "name": "TOLO Sauna",
      "integration_type": "hub",
      "config_flow": true,
      "iot_class": "local_polling"
    },
    "tomato": {
      "name": "Tomato",
      "integration_type": "hub",
      "config_flow": false,
      "iot_class": "local_polling"
    },
    "tomorrowio": {
      "name": "Tomorrow.io",
      "integration_type": "service",
      "config_flow": true,
      "iot_class": "cloud_polling"
    },
    "toon": {
      "name": "Toon",
      "integration_type": "hub",
      "config_flow": true,
      "iot_class": "cloud_push"
    },
    "torque": {
      "name": "Torque",
      "integration_type": "hub",
      "config_flow": false,
      "iot_class": "local_push"
    },
    "totalconnect": {
      "name": "Total Connect",
      "integration_type": "hub",
      "config_flow": true,
      "iot_class": "cloud_polling"
    },
    "touchline": {
      "name": "Roth Touchline",
      "integration_type": "hub",
      "config_flow": false,
      "iot_class": "local_polling"
    },
    "tplink": {
      "name": "TP-Link",
      "integrations": {
        "tplink": {
          "integration_type": "hub",
          "config_flow": true,
          "iot_class": "local_polling",
          "name": "TP-Link Smart Home"
        },
        "tplink_omada": {
          "integration_type": "hub",
          "config_flow": true,
          "iot_class": "local_polling",
          "name": "TP-Link Omada"
        },
        "tplink_lte": {
          "integration_type": "hub",
          "config_flow": false,
          "iot_class": "local_polling",
          "name": "TP-Link LTE"
        }
      },
      "iot_standards": [
        "matter"
      ]
    },
    "traccar": {
<<<<<<< HEAD
      "name": "Traccar",
      "integrations": {
        "traccar": {
          "integration_type": "hub",
          "config_flow": true,
          "iot_class": "local_polling",
          "name": "Traccar"
        },
        "traccar_server": {
          "integration_type": "hub",
          "config_flow": true,
          "iot_class": "local_polling",
          "name": "Traccar Server"
        }
      }
=======
      "name": "Traccar Client",
      "integration_type": "hub",
      "config_flow": true,
      "iot_class": "local_polling"
    },
    "traccar_server": {
      "name": "Traccar Server",
      "integration_type": "hub",
      "config_flow": true,
      "iot_class": "local_polling"
>>>>>>> a45d26c2
    },
    "tractive": {
      "name": "Tractive",
      "integration_type": "device",
      "config_flow": true,
      "iot_class": "cloud_push"
    },
    "trafikverket": {
      "name": "Trafikverket",
      "integrations": {
        "trafikverket_camera": {
          "integration_type": "hub",
          "config_flow": true,
          "iot_class": "cloud_polling",
          "name": "Trafikverket Camera"
        },
        "trafikverket_ferry": {
          "integration_type": "hub",
          "config_flow": true,
          "iot_class": "cloud_polling",
          "name": "Trafikverket Ferry"
        },
        "trafikverket_train": {
          "integration_type": "hub",
          "config_flow": true,
          "iot_class": "cloud_polling",
          "name": "Trafikverket Train"
        },
        "trafikverket_weatherstation": {
          "integration_type": "hub",
          "config_flow": true,
          "iot_class": "cloud_polling",
          "name": "Trafikverket Weather Station"
        }
      }
    },
    "transmission": {
      "name": "Transmission",
      "integration_type": "hub",
      "config_flow": true,
      "iot_class": "local_polling"
    },
    "transport_nsw": {
      "name": "Transport NSW",
      "integration_type": "hub",
      "config_flow": false,
      "iot_class": "cloud_polling"
    },
    "travisci": {
      "name": "Travis-CI",
      "integration_type": "hub",
      "config_flow": false,
      "iot_class": "cloud_polling"
    },
    "tuya": {
      "name": "Tuya",
      "integration_type": "hub",
      "config_flow": true,
      "iot_class": "cloud_push"
    },
    "twentemilieu": {
      "name": "Twente Milieu",
      "integration_type": "service",
      "config_flow": true,
      "iot_class": "cloud_polling"
    },
    "twilio": {
      "name": "Twilio",
      "integrations": {
        "twilio": {
          "integration_type": "hub",
          "config_flow": true,
          "iot_class": "cloud_push",
          "name": "Twilio"
        },
        "twilio_call": {
          "integration_type": "hub",
          "config_flow": false,
          "iot_class": "cloud_push",
          "name": "Twilio Call"
        },
        "twilio_sms": {
          "integration_type": "hub",
          "config_flow": false,
          "iot_class": "cloud_push",
          "name": "Twilio SMS"
        }
      }
    },
    "twinkly": {
      "name": "Twinkly",
      "integration_type": "hub",
      "config_flow": true,
      "iot_class": "local_polling"
    },
    "twitch": {
      "name": "Twitch",
      "integration_type": "hub",
      "config_flow": true,
      "iot_class": "cloud_polling"
    },
    "twitter": {
      "name": "X",
      "integration_type": "hub",
      "config_flow": false,
      "iot_class": "cloud_push"
    },
    "u_tec": {
      "name": "U-tec",
      "integrations": {
        "ultraloq": {
          "integration_type": "virtual",
          "config_flow": false,
          "iot_standards": [
            "zwave"
          ],
          "name": "Ultraloq"
        }
      }
    },
    "ubiquiti": {
      "name": "Ubiquiti",
      "integrations": {
        "unifi": {
          "integration_type": "hub",
          "config_flow": true,
          "iot_class": "local_push",
          "name": "UniFi Network"
        },
        "unifi_direct": {
          "integration_type": "hub",
          "config_flow": false,
          "iot_class": "local_polling",
          "name": "UniFi AP"
        },
        "unifiled": {
          "integration_type": "hub",
          "config_flow": false,
          "iot_class": "local_polling",
          "name": "UniFi LED"
        },
        "unifiprotect": {
          "integration_type": "hub",
          "config_flow": true,
          "iot_class": "local_push",
          "name": "UniFi Protect"
        }
      }
    },
    "ubiwizz": {
      "name": "Ubiwizz",
      "integration_type": "virtual",
      "supported_by": "overkiz"
    },
    "uk_transport": {
      "name": "UK Transport",
      "integration_type": "hub",
      "config_flow": false,
      "iot_class": "cloud_polling"
    },
    "ukraine_alarm": {
      "name": "Ukraine Alarm",
      "integration_type": "hub",
      "config_flow": true,
      "iot_class": "cloud_polling"
    },
    "universal": {
      "name": "Universal media player",
      "integration_type": "hub",
      "config_flow": false,
      "iot_class": "calculated"
    },
    "upb": {
      "name": "Universal Powerline Bus (UPB)",
      "integration_type": "hub",
      "config_flow": true,
      "iot_class": "local_push"
    },
    "upc_connect": {
      "name": "UPC Connect Box",
      "integration_type": "hub",
      "config_flow": false,
      "iot_class": "local_polling"
    },
    "upcloud": {
      "name": "UpCloud",
      "integration_type": "hub",
      "config_flow": true,
      "iot_class": "cloud_polling"
    },
    "upnp": {
      "name": "UPnP/IGD",
      "integration_type": "device",
      "config_flow": true,
      "iot_class": "local_polling"
    },
    "uprise_smart_shades": {
      "name": "Uprise Smart Shades",
      "integration_type": "virtual",
      "supported_by": "motion_blinds"
    },
    "uptime": {
      "integration_type": "service",
      "config_flow": true,
      "iot_class": "local_push"
    },
    "uptimerobot": {
      "name": "UptimeRobot",
      "integration_type": "hub",
      "config_flow": true,
      "iot_class": "cloud_polling"
    },
    "usgs_earthquakes_feed": {
      "name": "U.S. Geological Survey Earthquake Hazards (USGS)",
      "integration_type": "service",
      "config_flow": false,
      "iot_class": "cloud_polling"
    },
    "uvc": {
      "name": "Ubiquiti UniFi Video",
      "integration_type": "hub",
      "config_flow": false,
      "iot_class": "local_polling"
    },
    "v2c": {
      "name": "V2C",
      "integration_type": "hub",
      "config_flow": true,
      "iot_class": "local_polling"
    },
    "vallox": {
      "name": "Vallox",
      "integration_type": "hub",
      "config_flow": true,
      "iot_class": "local_polling"
    },
    "vasttrafik": {
      "name": "V\u00e4sttrafik",
      "integration_type": "hub",
      "config_flow": false,
      "iot_class": "cloud_polling"
    },
    "velbus": {
      "name": "Velbus",
      "integration_type": "hub",
      "config_flow": true,
      "iot_class": "local_push"
    },
    "velux": {
      "name": "Velux",
      "integration_type": "hub",
      "config_flow": false,
      "iot_class": "local_polling"
    },
    "venstar": {
      "name": "Venstar",
      "integration_type": "hub",
      "config_flow": true,
      "iot_class": "local_polling"
    },
    "vera": {
      "name": "Vera",
      "integration_type": "hub",
      "config_flow": true,
      "iot_class": "local_polling"
    },
    "verisure": {
      "name": "Verisure",
      "integration_type": "hub",
      "config_flow": true,
      "iot_class": "cloud_polling"
    },
    "vermont_castings": {
      "name": "Vermont Castings",
      "integration_type": "virtual",
      "supported_by": "intellifire"
    },
    "versasense": {
      "name": "VersaSense",
      "integration_type": "hub",
      "config_flow": false,
      "iot_class": "local_polling"
    },
    "version": {
      "integration_type": "hub",
      "config_flow": true,
      "iot_class": "local_push"
    },
    "vesync": {
      "name": "VeSync",
      "integration_type": "hub",
      "config_flow": true,
      "iot_class": "cloud_polling"
    },
    "viaggiatreno": {
      "name": "Trenitalia ViaggiaTreno",
      "integration_type": "hub",
      "config_flow": false,
      "iot_class": "cloud_polling"
    },
    "vicare": {
      "name": "Viessmann ViCare",
      "integration_type": "hub",
      "config_flow": true,
      "iot_class": "cloud_polling"
    },
    "vilfo": {
      "name": "Vilfo Router",
      "integration_type": "hub",
      "config_flow": true,
      "iot_class": "local_polling"
    },
    "vivotek": {
      "name": "VIVOTEK",
      "integration_type": "hub",
      "config_flow": false,
      "iot_class": "local_polling"
    },
    "vizio": {
      "name": "VIZIO SmartCast",
      "integration_type": "device",
      "config_flow": true,
      "iot_class": "local_polling"
    },
    "vlc": {
      "name": "VideoLAN",
      "integrations": {
        "vlc": {
          "integration_type": "hub",
          "config_flow": false,
          "iot_class": "local_polling",
          "name": "VLC media player"
        },
        "vlc_telnet": {
          "integration_type": "hub",
          "config_flow": true,
          "iot_class": "local_polling",
          "name": "VLC media player via Telnet"
        }
      }
    },
    "vodafone_station": {
      "name": "Vodafone Station",
      "integration_type": "hub",
      "config_flow": true,
      "iot_class": "local_polling"
    },
    "voicerss": {
      "name": "VoiceRSS",
      "integration_type": "hub",
      "config_flow": false,
      "iot_class": "cloud_push"
    },
    "voip": {
      "name": "Voice over IP",
      "integration_type": "hub",
      "config_flow": true,
      "iot_class": "local_push"
    },
    "volkszaehler": {
      "name": "Volkszaehler",
      "integration_type": "hub",
      "config_flow": false,
      "iot_class": "local_polling"
    },
    "volumio": {
      "name": "Volumio",
      "integration_type": "hub",
      "config_flow": true,
      "iot_class": "local_polling"
    },
    "volvooncall": {
      "name": "Volvo On Call",
      "integration_type": "hub",
      "config_flow": true,
      "iot_class": "cloud_polling"
    },
    "vulcan": {
      "name": "Uonet+ Vulcan",
      "integration_type": "hub",
      "config_flow": true,
      "iot_class": "cloud_polling"
    },
    "vultr": {
      "name": "Vultr",
      "integration_type": "hub",
      "config_flow": false,
      "iot_class": "cloud_polling"
    },
    "w800rf32": {
      "name": "WGL Designs W800RF32",
      "integration_type": "hub",
      "config_flow": false,
      "iot_class": "local_push"
    },
    "wake_on_lan": {
      "name": "Wake on LAN",
      "integration_type": "hub",
      "config_flow": false,
      "iot_class": "local_push"
    },
    "wallbox": {
      "name": "Wallbox",
      "integration_type": "hub",
      "config_flow": true,
      "iot_class": "cloud_polling"
    },
    "waqi": {
      "name": "World Air Quality Index (WAQI)",
      "integration_type": "hub",
      "config_flow": true,
      "iot_class": "cloud_polling"
    },
    "waterfurnace": {
      "name": "WaterFurnace",
      "integration_type": "hub",
      "config_flow": false,
      "iot_class": "cloud_polling"
    },
    "watttime": {
      "name": "WattTime",
      "integration_type": "service",
      "config_flow": true,
      "iot_class": "cloud_polling"
    },
    "waze_travel_time": {
      "integration_type": "hub",
      "config_flow": true,
      "iot_class": "cloud_polling"
    },
    "weatherflow": {
      "name": "WeatherFlow",
      "integration_type": "hub",
      "config_flow": true,
      "iot_class": "local_push"
    },
    "webhook": {
      "name": "Webhook",
      "integration_type": "hub",
      "config_flow": false
    },
    "wemo": {
      "name": "Belkin WeMo",
      "integration_type": "hub",
      "config_flow": true,
      "iot_class": "local_push"
    },
    "whirlpool": {
      "name": "Whirlpool Appliances",
      "integration_type": "hub",
      "config_flow": true,
      "iot_class": "cloud_push"
    },
    "whisper": {
      "name": "Whisper",
      "integration_type": "virtual",
      "supported_by": "wyoming"
    },
    "whois": {
      "name": "Whois",
      "integration_type": "service",
      "config_flow": true,
      "iot_class": "cloud_polling"
    },
    "wiffi": {
      "name": "Wiffi",
      "integration_type": "hub",
      "config_flow": true,
      "iot_class": "local_push"
    },
    "wilight": {
      "name": "WiLight",
      "integration_type": "hub",
      "config_flow": true,
      "iot_class": "local_polling"
    },
    "wirelesstag": {
      "name": "Wireless Sensor Tags",
      "integration_type": "hub",
      "config_flow": false,
      "iot_class": "cloud_push"
    },
    "withings": {
      "name": "Withings",
      "integration_type": "hub",
      "config_flow": true,
      "iot_class": "cloud_push"
    },
    "wiz": {
      "name": "WiZ",
      "integration_type": "hub",
      "config_flow": true,
      "iot_class": "local_push"
    },
    "wled": {
      "name": "WLED",
      "integration_type": "device",
      "config_flow": true,
      "iot_class": "local_push"
    },
    "wolflink": {
      "name": "Wolf SmartSet Service",
      "integration_type": "hub",
      "config_flow": true,
      "iot_class": "cloud_polling"
    },
    "workday": {
      "integration_type": "hub",
      "config_flow": true,
      "iot_class": "local_polling"
    },
    "worldclock": {
      "name": "Worldclock",
      "integration_type": "hub",
      "config_flow": false,
      "iot_class": "local_push"
    },
    "worldtidesinfo": {
      "name": "World Tides",
      "integration_type": "hub",
      "config_flow": false,
      "iot_class": "cloud_polling"
    },
    "worxlandroid": {
      "name": "Worx Landroid",
      "integration_type": "hub",
      "config_flow": false,
      "iot_class": "local_polling"
    },
    "ws66i": {
      "name": "Soundavo WS66i 6-Zone Amplifier",
      "integration_type": "hub",
      "config_flow": true,
      "iot_class": "local_polling"
    },
    "wsdot": {
      "name": "Washington State Department of Transportation (WSDOT)",
      "integration_type": "hub",
      "config_flow": false,
      "iot_class": "cloud_polling"
    },
    "wyoming": {
      "name": "Wyoming Protocol",
      "integration_type": "hub",
      "config_flow": true,
      "iot_class": "local_push"
    },
    "x10": {
      "name": "Heyu X10",
      "integration_type": "hub",
      "config_flow": false,
      "iot_class": "local_polling"
    },
    "xeoma": {
      "name": "Xeoma",
      "integration_type": "hub",
      "config_flow": false,
      "iot_class": "local_polling"
    },
    "xiaomi": {
      "name": "Xiaomi",
      "integrations": {
        "xiaomi_aqara": {
          "integration_type": "hub",
          "config_flow": true,
          "iot_class": "local_push",
          "name": "Xiaomi Gateway (Aqara)"
        },
        "xiaomi_ble": {
          "integration_type": "hub",
          "config_flow": true,
          "iot_class": "local_push",
          "name": "Xiaomi BLE"
        },
        "xiaomi_miio": {
          "integration_type": "hub",
          "config_flow": true,
          "iot_class": "local_polling",
          "name": "Xiaomi Miio"
        },
        "xiaomi_tv": {
          "integration_type": "hub",
          "config_flow": false,
          "iot_class": "assumed_state",
          "name": "Xiaomi TV"
        },
        "xiaomi": {
          "integration_type": "hub",
          "config_flow": false,
          "iot_class": "local_polling",
          "name": "Xiaomi"
        }
      }
    },
    "xmpp": {
      "name": "Jabber (XMPP)",
      "integration_type": "hub",
      "config_flow": false,
      "iot_class": "cloud_push"
    },
    "xs1": {
      "name": "EZcontrol XS1",
      "integration_type": "hub",
      "config_flow": false,
      "iot_class": "local_polling"
    },
    "yale": {
      "name": "Yale",
      "integrations": {
        "august": {
          "integration_type": "hub",
          "config_flow": true,
          "iot_class": "cloud_push",
          "name": "August"
        },
        "yale_smart_alarm": {
          "integration_type": "hub",
          "config_flow": true,
          "iot_class": "cloud_polling",
          "name": "Yale Smart Living"
        },
        "yalexs_ble": {
          "integration_type": "hub",
          "config_flow": true,
          "iot_class": "local_push",
          "name": "Yale Access Bluetooth"
        },
        "yale_home": {
          "integration_type": "virtual",
          "config_flow": false,
          "supported_by": "august",
          "name": "Yale Home"
        }
      }
    },
    "yamaha": {
      "name": "Yamaha",
      "integrations": {
        "yamaha": {
          "integration_type": "hub",
          "config_flow": false,
          "iot_class": "local_polling",
          "name": "Yamaha Network Receivers"
        },
        "yamaha_musiccast": {
          "integration_type": "hub",
          "config_flow": true,
          "iot_class": "local_push",
          "name": "MusicCast"
        }
      }
    },
    "yandex": {
      "name": "Yandex",
      "integrations": {
        "yandex_transport": {
          "integration_type": "hub",
          "config_flow": false,
          "iot_class": "cloud_polling",
          "name": "Yandex Transport"
        },
        "yandextts": {
          "integration_type": "hub",
          "config_flow": false,
          "iot_class": "cloud_push",
          "name": "Yandex TTS"
        }
      }
    },
    "yardian": {
      "name": "Yardian",
      "integration_type": "hub",
      "config_flow": true,
      "iot_class": "local_polling"
    },
    "yeelight": {
      "name": "Yeelight",
      "integrations": {
        "yeelight": {
          "integration_type": "hub",
          "config_flow": true,
          "iot_class": "local_push",
          "name": "Yeelight"
        },
        "yeelightsunflower": {
          "integration_type": "hub",
          "config_flow": false,
          "iot_class": "local_polling",
          "name": "Yeelight Sunflower"
        }
      }
    },
    "yi": {
      "name": "Yi Home Cameras",
      "integration_type": "device",
      "config_flow": false,
      "iot_class": "local_polling"
    },
    "yolink": {
      "name": "YoLink",
      "integration_type": "hub",
      "config_flow": true,
      "iot_class": "cloud_push"
    },
    "youless": {
      "name": "YouLess",
      "integration_type": "hub",
      "config_flow": true,
      "iot_class": "local_polling"
    },
    "zabbix": {
      "name": "Zabbix",
      "integration_type": "hub",
      "config_flow": false,
      "iot_class": "local_polling"
    },
    "zamg": {
      "name": "GeoSphere Austria",
      "integration_type": "hub",
      "config_flow": true,
      "iot_class": "cloud_polling"
    },
    "zengge": {
      "name": "Zengge",
      "integration_type": "hub",
      "config_flow": false,
      "iot_class": "local_polling"
    },
    "zerproc": {
      "name": "Zerproc",
      "integration_type": "hub",
      "config_flow": true,
      "iot_class": "local_polling"
    },
    "zestimate": {
      "name": "Zestimate",
      "integration_type": "hub",
      "config_flow": false,
      "iot_class": "cloud_polling"
    },
    "zeversolar": {
      "name": "Zeversolar",
      "integration_type": "device",
      "config_flow": true,
      "iot_class": "local_polling"
    },
    "zha": {
      "name": "Zigbee Home Automation",
      "integration_type": "hub",
      "config_flow": true,
      "iot_class": "local_polling"
    },
    "zhong_hong": {
      "name": "ZhongHong",
      "integration_type": "hub",
      "config_flow": false,
      "iot_class": "local_push"
    },
    "ziggo_mediabox_xl": {
      "name": "Ziggo Mediabox XL",
      "integration_type": "hub",
      "config_flow": false,
      "iot_class": "local_polling"
    },
    "zodiac": {
      "integration_type": "hub",
      "config_flow": true,
      "iot_class": "calculated"
    },
    "zoneminder": {
      "name": "ZoneMinder",
      "integration_type": "hub",
      "config_flow": false,
      "iot_class": "local_polling"
    },
    "zooz": {
      "name": "Zooz",
      "iot_standards": [
        "zwave"
      ]
    },
    "zwave_js": {
      "name": "Z-Wave",
      "integration_type": "hub",
      "config_flow": true,
      "iot_class": "local_push"
    },
    "zwave_me": {
      "name": "Z-Wave.Me",
      "integration_type": "hub",
      "config_flow": true,
      "iot_class": "local_push"
    }
  },
  "helper": {
    "counter": {
      "integration_type": "helper",
      "config_flow": false
    },
    "derivative": {
      "integration_type": "helper",
      "config_flow": true,
      "iot_class": "calculated"
    },
    "group": {
      "integration_type": "helper",
      "config_flow": true,
      "iot_class": "calculated"
    },
    "input_boolean": {
      "integration_type": "helper",
      "config_flow": false
    },
    "input_button": {
      "integration_type": "helper",
      "config_flow": false
    },
    "input_datetime": {
      "integration_type": "helper",
      "config_flow": false
    },
    "input_number": {
      "integration_type": "helper",
      "config_flow": false
    },
    "input_select": {
      "integration_type": "helper",
      "config_flow": false
    },
    "input_text": {
      "integration_type": "helper",
      "config_flow": false
    },
    "integration": {
      "integration_type": "helper",
      "config_flow": true,
      "iot_class": "local_push"
    },
    "min_max": {
      "integration_type": "helper",
      "config_flow": true,
      "iot_class": "calculated"
    },
    "random": {
      "name": "Random",
      "integration_type": "helper",
      "config_flow": true,
      "iot_class": "calculated"
    },
    "schedule": {
      "integration_type": "helper",
      "config_flow": false
    },
    "switch_as_x": {
      "integration_type": "helper",
      "config_flow": true,
      "iot_class": "calculated"
    },
    "template": {
      "name": "Template",
      "integration_type": "helper",
      "config_flow": true,
      "iot_class": "local_push"
    },
    "threshold": {
      "integration_type": "helper",
      "config_flow": true,
      "iot_class": "local_polling"
    },
    "timer": {
      "name": "Timer",
      "integration_type": "helper",
      "config_flow": false
    },
    "tod": {
      "integration_type": "helper",
      "config_flow": true,
      "iot_class": "calculated"
    },
    "trend": {
      "name": "Trend",
      "integration_type": "helper",
      "config_flow": true,
      "iot_class": "calculated"
    },
    "utility_meter": {
      "integration_type": "helper",
      "config_flow": true,
      "iot_class": "local_push"
    }
  },
  "translated_name": [
    "alert",
    "aurora",
    "cert_expiry",
    "counter",
    "cpuspeed",
    "demo",
    "derivative",
    "emulated_roku",
    "filesize",
    "garages_amsterdam",
    "generic",
    "google_travel_time",
    "group",
    "growatt_server",
    "holiday",
    "homekit_controller",
    "input_boolean",
    "input_button",
    "input_datetime",
    "input_number",
    "input_select",
    "input_text",
    "integration",
    "islamic_prayer_times",
    "local_calendar",
    "local_ip",
    "local_todo",
    "min_max",
    "mobile_app",
    "moehlenhoff_alpha2",
    "moon",
    "nextbus",
    "nmap_tracker",
    "plant",
    "proximity",
    "rpi_power",
    "schedule",
    "season",
    "shopping_list",
    "sun",
    "switch_as_x",
    "tag",
    "threshold",
    "time_date",
    "tod",
    "uptime",
    "utility_meter",
    "version",
    "waze_travel_time",
    "workday",
    "zodiac"
  ]
}<|MERGE_RESOLUTION|>--- conflicted
+++ resolved
@@ -6163,14 +6163,13 @@
       ]
     },
     "traccar": {
-<<<<<<< HEAD
       "name": "Traccar",
       "integrations": {
         "traccar": {
           "integration_type": "hub",
           "config_flow": true,
           "iot_class": "local_polling",
-          "name": "Traccar"
+          "name": "Traccar Client"
         },
         "traccar_server": {
           "integration_type": "hub",
@@ -6179,18 +6178,6 @@
           "name": "Traccar Server"
         }
       }
-=======
-      "name": "Traccar Client",
-      "integration_type": "hub",
-      "config_flow": true,
-      "iot_class": "local_polling"
-    },
-    "traccar_server": {
-      "name": "Traccar Server",
-      "integration_type": "hub",
-      "config_flow": true,
-      "iot_class": "local_polling"
->>>>>>> a45d26c2
     },
     "tractive": {
       "name": "Tractive",
