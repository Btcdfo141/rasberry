--- conflicted
+++ resolved
@@ -15,11 +15,6 @@
 from homeassistant.components import dhcp
 from homeassistant.config_entries import ConfigEntry, ConfigFlow, ConfigFlowResult
 from homeassistant.const import CONF_CLIENT_ID, CONF_PASSWORD, CONF_USERNAME
-<<<<<<< HEAD
-from homeassistant.core import callback
-from homeassistant.data_entry_flow import FlowResult
-=======
->>>>>>> ae0b41f7
 import homeassistant.helpers.config_validation as cv
 from homeassistant.helpers.device_registry import format_mac
 
@@ -61,13 +56,8 @@
 class ViCareConfigFlow(ConfigFlow, domain=DOMAIN):
     """Handle a config flow for ViCare."""
 
-<<<<<<< HEAD
     VERSION = 2
-    entry: config_entries.ConfigEntry | None
-=======
-    VERSION = 1
     entry: ConfigEntry | None
->>>>>>> ae0b41f7
 
     async def async_step_user(
         self, user_input: dict[str, Any] | None = None
