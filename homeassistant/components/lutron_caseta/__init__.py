--- conflicted
+++ resolved
@@ -402,11 +402,7 @@
     hass: HomeAssistant, entry: config_entries.ConfigEntry, device_entry: dr.DeviceEntry
 ) -> bool:
     """Remove lutron_caseta config entry from a device."""
-<<<<<<< HEAD
-    bridge: Smartbridge = hass.data[DOMAIN][entry.entry_id][BRIDGE_DEVICE]
-=======
     bridge: Smartbridge = hass.data[DOMAIN][entry.entry_id][BRIDGE_LEAP]
->>>>>>> 16ee6681
     devices = bridge.get_devices()
     scenes = bridge.get_scenes()
     buttons = bridge.buttons
