"""Test Tautulli config flow."""
from unittest.mock import AsyncMock, patch

from pytautulli import exceptions

from homeassistant import data_entry_flow
from homeassistant.components.tautulli.const import DOMAIN
from homeassistant.config_entries import SOURCE_REAUTH, SOURCE_USER
from homeassistant.const import CONF_API_KEY, CONF_SOURCE, CONF_URL, CONF_VERIFY_SSL
from homeassistant.core import HomeAssistant

from . import CONF_DATA, NAME, patch_config_flow_tautulli, setup_integration

from tests.common import MockConfigEntry
from tests.test_util.aiohttp import AiohttpClientMocker


<<<<<<< HEAD
=======
async def test_flow_user_single_instance_allowed(hass: HomeAssistant) -> None:
    """Test user step single instance allowed."""
    entry = MockConfigEntry(domain=DOMAIN, data=CONF_DATA)
    entry.add_to_hass(hass)

    with patch_config_flow_tautulli(AsyncMock()):
        result = await hass.config_entries.flow.async_init(
            DOMAIN,
            context={"source": SOURCE_USER},
            data=CONF_IMPORT_DATA,
        )
        assert result["type"] == data_entry_flow.FlowResultType.ABORT
        assert result["reason"] == "single_instance_allowed"


>>>>>>> 3a5cca3f
async def test_flow_user(hass: HomeAssistant) -> None:
    """Test user initiated flow."""
    result = await hass.config_entries.flow.async_init(
        DOMAIN, context={CONF_SOURCE: SOURCE_USER}
    )
    assert result["type"] == data_entry_flow.FlowResultType.FORM
    assert result["step_id"] == "user"
    assert result["errors"] == {}

    with patch_config_flow_tautulli(AsyncMock()):
        result2 = await hass.config_entries.flow.async_configure(
            result["flow_id"],
            user_input=CONF_DATA,
        )
    await hass.async_block_till_done()

    assert result2["type"] == data_entry_flow.FlowResultType.CREATE_ENTRY
    assert result2["title"] == NAME
    assert result2["data"] == CONF_DATA


async def test_flow_user_cannot_connect(hass: HomeAssistant) -> None:
    """Test user initialized flow with unreachable server."""
    with patch_config_flow_tautulli(AsyncMock()) as tautullimock:
        tautullimock.side_effect = exceptions.PyTautulliConnectionException
        result = await hass.config_entries.flow.async_init(
            DOMAIN, context={CONF_SOURCE: SOURCE_USER}, data=CONF_DATA
        )
    assert result["type"] == data_entry_flow.FlowResultType.FORM
    assert result["step_id"] == "user"
    assert result["errors"]["base"] == "cannot_connect"

    with patch_config_flow_tautulli(AsyncMock()):
        result2 = await hass.config_entries.flow.async_configure(
            result["flow_id"],
            user_input=CONF_DATA,
        )
    await hass.async_block_till_done()

    assert result2["type"] == data_entry_flow.FlowResultType.CREATE_ENTRY
    assert result2["title"] == NAME
    assert result2["data"] == CONF_DATA


async def test_flow_user_invalid_auth(hass: HomeAssistant) -> None:
    """Test user initialized flow with invalid authentication."""
    with patch_config_flow_tautulli(AsyncMock()) as tautullimock:
        tautullimock.side_effect = exceptions.PyTautulliAuthenticationException
        result = await hass.config_entries.flow.async_init(
            DOMAIN, context={"source": SOURCE_USER}, data=CONF_DATA
        )
    assert result["type"] == data_entry_flow.FlowResultType.FORM
    assert result["step_id"] == "user"
    assert result["errors"]["base"] == "invalid_auth"

    with patch_config_flow_tautulli(AsyncMock()):
        result2 = await hass.config_entries.flow.async_configure(
            result["flow_id"],
            user_input=CONF_DATA,
        )
    await hass.async_block_till_done()

    assert result2["type"] == data_entry_flow.FlowResultType.CREATE_ENTRY
    assert result2["title"] == NAME
    assert result2["data"] == CONF_DATA


async def test_flow_user_unknown_error(hass: HomeAssistant) -> None:
    """Test user initialized flow with unreachable server."""
    with patch_config_flow_tautulli(AsyncMock()) as tautullimock:
        tautullimock.side_effect = exceptions.PyTautulliException
        result = await hass.config_entries.flow.async_init(
            DOMAIN, context={CONF_SOURCE: SOURCE_USER}, data=CONF_DATA
        )
        assert result["type"] == data_entry_flow.FlowResultType.FORM
        assert result["step_id"] == "user"
        assert result["errors"]["base"] == "unknown"

    with patch_config_flow_tautulli(AsyncMock()):
        result2 = await hass.config_entries.flow.async_configure(
            result["flow_id"],
            user_input=CONF_DATA,
        )
    await hass.async_block_till_done()

    assert result2["type"] == data_entry_flow.FlowResultType.CREATE_ENTRY
    assert result2["title"] == NAME
    assert result2["data"] == CONF_DATA


async def test_flow_user_already_configured(hass: HomeAssistant) -> None:
    """Test user step already configured."""
    entry = MockConfigEntry(domain=DOMAIN, data=CONF_DATA)
    entry.add_to_hass(hass)

    with patch_config_flow_tautulli(AsyncMock()):
        result = await hass.config_entries.flow.async_init(
            DOMAIN,
            context={"source": SOURCE_USER},
            data=CONF_DATA,
        )
        assert result["type"] == data_entry_flow.RESULT_TYPE_ABORT
        assert result["reason"] == "already_configured"


async def test_flow_user_multiple_entries_allowed(hass: HomeAssistant) -> None:
    """Test user step can configure multiple entries."""
    entry = MockConfigEntry(domain=DOMAIN, data=CONF_DATA)
    entry.add_to_hass(hass)

    result = await hass.config_entries.flow.async_init(
        DOMAIN, context={CONF_SOURCE: SOURCE_USER}
    )
    assert result["type"] == data_entry_flow.RESULT_TYPE_FORM
    assert result["step_id"] == "user"
    assert result["errors"] == {}

    input = {
        CONF_URL: "http://1.2.3.5:8181/test",
        CONF_API_KEY: "efgh",
        CONF_VERIFY_SSL: True,
    }
    with patch_config_flow_tautulli(AsyncMock()):
        result2 = await hass.config_entries.flow.async_configure(
            result["flow_id"],
            user_input=input,
        )
    await hass.async_block_till_done()

    assert result2["type"] == data_entry_flow.RESULT_TYPE_CREATE_ENTRY
    assert result2["title"] == NAME
    assert result2["data"] == input


async def test_flow_reauth(
    hass: HomeAssistant, aioclient_mock: AiohttpClientMocker
) -> None:
    """Test reauth flow."""
    with patch("homeassistant.components.tautulli.PLATFORMS", []):
        entry = await setup_integration(hass, aioclient_mock)
    result = await hass.config_entries.flow.async_init(
        DOMAIN,
        context={
            CONF_SOURCE: SOURCE_REAUTH,
            "entry_id": entry.entry_id,
            "unique_id": entry.unique_id,
        },
        data=CONF_DATA,
    )
    assert result["type"] == data_entry_flow.FlowResultType.FORM
    assert result["step_id"] == "reauth_confirm"
    assert result["errors"] == {}

    new_conf = {CONF_API_KEY: "efgh"}
    CONF_DATA[CONF_API_KEY] = "efgh"
    with patch_config_flow_tautulli(AsyncMock()), patch(
        "homeassistant.components.tautulli.async_setup_entry"
    ) as mock_entry:
        result2 = await hass.config_entries.flow.async_configure(
            result["flow_id"],
            user_input=new_conf,
        )
        await hass.async_block_till_done()

    assert result2["type"] == data_entry_flow.FlowResultType.ABORT
    assert result2["reason"] == "reauth_successful"
    assert entry.data == CONF_DATA
    assert len(mock_entry.mock_calls) == 1


async def test_flow_reauth_error(
    hass: HomeAssistant, aioclient_mock: AiohttpClientMocker
) -> None:
    """Test reauth flow with invalid authentication."""
    with patch("homeassistant.components.tautulli.PLATFORMS", []):
        entry = await setup_integration(hass, aioclient_mock)
    result = await hass.config_entries.flow.async_init(
        DOMAIN,
        context={
            "source": SOURCE_REAUTH,
            "entry_id": entry.entry_id,
            "unique_id": entry.unique_id,
        },
    )
    with patch_config_flow_tautulli(AsyncMock()) as tautullimock:
        tautullimock.side_effect = exceptions.PyTautulliAuthenticationException
        result = await hass.config_entries.flow.async_configure(
            result["flow_id"],
            user_input={CONF_API_KEY: "efgh"},
        )
    assert result["type"] == data_entry_flow.FlowResultType.FORM
    assert result["step_id"] == "reauth_confirm"
    assert result["errors"]["base"] == "invalid_auth"

    with patch_config_flow_tautulli(AsyncMock()):
        result = await hass.config_entries.flow.async_configure(
            result["flow_id"],
            user_input={CONF_API_KEY: "efgh"},
        )
    assert result["type"] == data_entry_flow.FlowResultType.ABORT
    assert result["reason"] == "reauth_successful"<|MERGE_RESOLUTION|>--- conflicted
+++ resolved
@@ -15,24 +15,6 @@
 from tests.test_util.aiohttp import AiohttpClientMocker
 
 
-<<<<<<< HEAD
-=======
-async def test_flow_user_single_instance_allowed(hass: HomeAssistant) -> None:
-    """Test user step single instance allowed."""
-    entry = MockConfigEntry(domain=DOMAIN, data=CONF_DATA)
-    entry.add_to_hass(hass)
-
-    with patch_config_flow_tautulli(AsyncMock()):
-        result = await hass.config_entries.flow.async_init(
-            DOMAIN,
-            context={"source": SOURCE_USER},
-            data=CONF_IMPORT_DATA,
-        )
-        assert result["type"] == data_entry_flow.FlowResultType.ABORT
-        assert result["reason"] == "single_instance_allowed"
-
-
->>>>>>> 3a5cca3f
 async def test_flow_user(hass: HomeAssistant) -> None:
     """Test user initiated flow."""
     result = await hass.config_entries.flow.async_init(
