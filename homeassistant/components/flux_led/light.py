"""Support for FluxLED/MagicHome lights."""
from __future__ import annotations

<<<<<<< HEAD
=======
from functools import partial
>>>>>>> 7afa05e4
import logging
import random
from typing import Any

from flux_led.__main__ import WifiLedBulb
import voluptuous as vol

from homeassistant import config_entries
from homeassistant.components.light import (
    ATTR_BRIGHTNESS,
    ATTR_COLOR_TEMP,
    ATTR_EFFECT,
    ATTR_HS_COLOR,
    ATTR_WHITE_VALUE,
    EFFECT_COLORLOOP,
    EFFECT_RANDOM,
    PLATFORM_SCHEMA,
    SUPPORT_BRIGHTNESS,
    SUPPORT_COLOR,
    SUPPORT_COLOR_TEMP,
    SUPPORT_EFFECT,
    SUPPORT_WHITE_VALUE,
    LightEntity,
)
from homeassistant.const import (
    ATTR_IDENTIFIERS,
    ATTR_MANUFACTURER,
    ATTR_MODE,
    ATTR_MODEL,
    ATTR_NAME,
    CONF_DEVICES,
    CONF_HOST,
    CONF_MODE,
    CONF_NAME,
    CONF_PROTOCOL,
)
from homeassistant.core import HomeAssistant, callback
from homeassistant.helpers import entity_platform
import homeassistant.helpers.config_validation as cv
from homeassistant.helpers.entity_platform import AddEntitiesCallback
from homeassistant.helpers.typing import ConfigType, DiscoveryInfoType
from homeassistant.helpers.update_coordinator import CoordinatorEntity
import homeassistant.util.color as color_util

from . import FluxLedUpdateCoordinator
from .const import CONF_AUTOMATIC_ADD, CONF_CUSTOM_EFFECT, DOMAIN

_LOGGER = logging.getLogger(__name__)

CONF_COLORS = "colors"
CONF_SPEED_PCT = "speed_pct"
CONF_TRANSITION = "transition"

SUPPORT_FLUX_LED = SUPPORT_BRIGHTNESS | SUPPORT_EFFECT | SUPPORT_COLOR
MODE_RGB = "rgb"
MODE_RGBW = "rgbw"
MODE_RGBCW = "rgbcw"
MODE_RGBWW = "rgbww"

# This mode enables white value to be controlled by brightness.
# RGB value is ignored when this mode is specified.
MODE_WHITE = "w"

# Constant color temp values for 2 flux_led special modes
# Warm-white and Cool-white modes
COLOR_TEMP_WARM_VS_COLD_WHITE_CUT_OFF = 285

# List of supported effects which aren't already declared in LIGHT
EFFECT_RED_FADE = "red_fade"
EFFECT_GREEN_FADE = "green_fade"
EFFECT_BLUE_FADE = "blue_fade"
EFFECT_YELLOW_FADE = "yellow_fade"
EFFECT_CYAN_FADE = "cyan_fade"
EFFECT_PURPLE_FADE = "purple_fade"
EFFECT_WHITE_FADE = "white_fade"
EFFECT_RED_GREEN_CROSS_FADE = "rg_cross_fade"
EFFECT_RED_BLUE_CROSS_FADE = "rb_cross_fade"
EFFECT_GREEN_BLUE_CROSS_FADE = "gb_cross_fade"
EFFECT_COLORSTROBE = "colorstrobe"
EFFECT_RED_STROBE = "red_strobe"
EFFECT_GREEN_STROBE = "green_strobe"
EFFECT_BLUE_STROBE = "blue_strobe"
EFFECT_YELLOW_STROBE = "yellow_strobe"
EFFECT_CYAN_STROBE = "cyan_strobe"
EFFECT_PURPLE_STROBE = "purple_strobe"
EFFECT_WHITE_STROBE = "white_strobe"
EFFECT_COLORJUMP = "colorjump"
EFFECT_CUSTOM = "custom"

EFFECT_MAP = {
    EFFECT_COLORLOOP: 0x25,
    EFFECT_RED_FADE: 0x26,
    EFFECT_GREEN_FADE: 0x27,
    EFFECT_BLUE_FADE: 0x28,
    EFFECT_YELLOW_FADE: 0x29,
    EFFECT_CYAN_FADE: 0x2A,
    EFFECT_PURPLE_FADE: 0x2B,
    EFFECT_WHITE_FADE: 0x2C,
    EFFECT_RED_GREEN_CROSS_FADE: 0x2D,
    EFFECT_RED_BLUE_CROSS_FADE: 0x2E,
    EFFECT_GREEN_BLUE_CROSS_FADE: 0x2F,
    EFFECT_COLORSTROBE: 0x30,
    EFFECT_RED_STROBE: 0x31,
    EFFECT_GREEN_STROBE: 0x32,
    EFFECT_BLUE_STROBE: 0x33,
    EFFECT_YELLOW_STROBE: 0x34,
    EFFECT_CYAN_STROBE: 0x35,
    EFFECT_PURPLE_STROBE: 0x36,
    EFFECT_WHITE_STROBE: 0x37,
    EFFECT_COLORJUMP: 0x38,
}
EFFECT_CUSTOM_CODE = 0x60

TRANSITION_GRADUAL = "gradual"
TRANSITION_JUMP = "jump"
TRANSITION_STROBE = "strobe"

FLUX_EFFECT_LIST = sorted(EFFECT_MAP) + [EFFECT_RANDOM]

SERVICE_CUSTOM_EFFECT = "set_custom_effect"

CUSTOM_EFFECT_SCHEMA = vol.Schema(
    {
        vol.Required(CONF_COLORS): vol.All(
            cv.ensure_list,
            vol.Length(min=1, max=16),
            [
                vol.All(
                    vol.ExactSequence((cv.byte, cv.byte, cv.byte)), vol.Coerce(tuple)
                )
            ],
        ),
        vol.Optional(CONF_SPEED_PCT, default=50): vol.All(
            vol.Range(min=0, max=100), vol.Coerce(int)
        ),
        vol.Optional(CONF_TRANSITION, default=TRANSITION_GRADUAL): vol.All(
            cv.string, vol.In([TRANSITION_GRADUAL, TRANSITION_JUMP, TRANSITION_STROBE])
        ),
    }
)

DEVICE_SCHEMA = vol.Schema(
    {
        vol.Optional(CONF_NAME): cv.string,
        vol.Optional(ATTR_MODE, default=MODE_RGBW): vol.All(
            cv.string, vol.In([MODE_RGBW, MODE_RGB, MODE_WHITE])
        ),
        vol.Optional(CONF_PROTOCOL): vol.All(cv.string, vol.In(["ledenet"])),
        vol.Optional(CONF_CUSTOM_EFFECT): CUSTOM_EFFECT_SCHEMA,
    }
)

PLATFORM_SCHEMA = PLATFORM_SCHEMA.extend(
    {
        vol.Optional(CONF_DEVICES, default={}): {cv.string: DEVICE_SCHEMA},
        vol.Optional(CONF_AUTOMATIC_ADD, default=False): cv.boolean,
    }
)


async def async_setup_platform(
    hass: HomeAssistant,
    config: ConfigType,
    async_add_entities: AddEntitiesCallback,
    discovery_info: DiscoveryInfoType | None = None,
) -> None:
    """Set up the Flux lights."""
    for ipaddr, device_config in config.get(CONF_DEVICES, {}).items():
        hass.async_create_task(
            hass.config_entries.flow.async_init(
                DOMAIN,
                context={"source": config_entries.SOURCE_IMPORT},
                data={
                    CONF_HOST: ipaddr,
                    CONF_NAME: device_config[CONF_NAME],
                    CONF_PROTOCOL: device_config.get(CONF_PROTOCOL),
                    CONF_MODE: device_config[ATTR_MODE],
                    CONF_CUSTOM_EFFECT: device_config.get(CONF_CUSTOM_EFFECT),
                },
            )
        )


async def async_setup_entry(
    hass: HomeAssistant,
    entry: config_entries.ConfigEntry,
    async_add_entities: AddEntitiesCallback,
) -> None:
    """Set up the Flux lights."""
    coordinator: FluxLedUpdateCoordinator = hass.data[DOMAIN][entry.entry_id]

    # register custom_effect service
    platform = entity_platform.current_platform.get()
    assert platform is not None
    platform.async_register_entity_service(
        SERVICE_CUSTOM_EFFECT,
        CUSTOM_EFFECT_SCHEMA,
        "set_custom_effect",
    )

    async_add_entities(
        [
            FluxLight(
                coordinator,
                entry.unique_id,
                entry.data[CONF_NAME],
            )
        ]
    )


class FluxLight(CoordinatorEntity, LightEntity):
    """Representation of a Flux light."""

    coordinator: FluxLedUpdateCoordinator

    def __init__(
        self,
        coordinator: FluxLedUpdateCoordinator,
        unique_id: str | None,
        name: str,
    ):
        """Initialize the light."""
        super().__init__(coordinator)
        self._name = name
        self._unique_id = unique_id
        self._state = False
        self._brightness = None
        self._hs_color: tuple[float, float] | None = None
        self._white_value = None
        self._current_effect = None
        self._last_brightness = None
        self._last_hs_color: tuple[float, float] | None = None
        self._ip_address = coordinator.host
        self._mode: str | None = None
        self._bulb: WifiLedBulb = coordinator.device

    @property
    def unique_id(self):
        """Return the unique ID of the light."""
        return self._unique_id

    @property
    def name(self):
        """Return the name of the device if any."""
        return self._name

    @property
    def is_on(self):
        """Return true if device is on."""
        return self._bulb.isOn()

    @property
    def brightness(self):
        """Return the brightness of this light between 0..255."""
        if self._mode == MODE_WHITE:
            return self.white_value

        return self._bulb.brightness

    @property
    def hs_color(self):
        """Return the color property."""
        return color_util.color_RGB_to_hs(*self._bulb.getRgb())

    @property
    def supported_features(self):
        """Flag supported features."""
        if self._mode == MODE_RGBW:
            return SUPPORT_FLUX_LED | SUPPORT_WHITE_VALUE | SUPPORT_COLOR_TEMP

        if self._mode == MODE_WHITE:
            return SUPPORT_BRIGHTNESS

        return SUPPORT_FLUX_LED

    @property
    def white_value(self):
        """Return the white value of this light between 0..255."""
        return self._bulb.getRgbw()[3]

    @property
    def effect_list(self):
        """Return the list of supported effects."""
        return FLUX_EFFECT_LIST + [EFFECT_CUSTOM]

    @property
    def effect(self):
        """Return the current effect."""
        current_mode = self._bulb.raw_state[3]

        if current_mode == EFFECT_CUSTOM_CODE:
            return EFFECT_CUSTOM

        for effect, code in EFFECT_MAP.items():
            if current_mode == code:
                return effect

        return None

    @property
    def extra_state_attributes(self):
        """Return the attributes."""
        return {"ip_address": self._ip_address}

    @property
    def device_info(self):
        """Return the device information."""
        if not self._unique_id:
            return None

        return {
            ATTR_IDENTIFIERS: {(DOMAIN, self._unique_id)},
            ATTR_NAME: self._name,
            ATTR_MANUFACTURER: "FluxLED/Magic Home",
            ATTR_MODEL: "LED Lights",
        }

    async def async_turn_on(self, **kwargs: Any) -> None:
        """Turn the specified or all lights on."""
        await self.hass.async_add_executor_job(partial(self._turn_on, **kwargs))
        await self.coordinator.async_request_refresh()

    def _turn_on(self, **kwargs: Any) -> None:
        """Turn the specified or all lights on."""
        if not self.is_on:
            self._bulb.turnOn()

        hs_color = kwargs.get(ATTR_HS_COLOR)

        if hs_color:
            rgb: tuple[int, int, int] | None = color_util.color_hs_to_RGB(*hs_color)
        else:
            rgb = None

        brightness = kwargs.get(ATTR_BRIGHTNESS)
        effect = kwargs.get(ATTR_EFFECT)
        white = kwargs.get(ATTR_WHITE_VALUE)
        color_temp = kwargs.get(ATTR_COLOR_TEMP)

        # handle special modes
        if color_temp is not None:
            if brightness is None:
                brightness = self.brightness
            if color_temp > COLOR_TEMP_WARM_VS_COLD_WHITE_CUT_OFF:
                self._bulb.setRgbw(w=brightness)
            else:
                self._bulb.setRgbw(w2=brightness)
            return

        # Show warning if effect set with rgb, brightness, or white level
        if effect and (brightness or white or rgb):
            _LOGGER.warning(
                "RGB, brightness and white level are ignored when"
                " an effect is specified for a flux bulb"
            )

        # Random color effect
        if effect == EFFECT_RANDOM:
            self._bulb.setRgb(
                random.randint(0, 255), random.randint(0, 255), random.randint(0, 255)
            )
            return

        # Effect selection
        if effect in EFFECT_MAP:
            self._bulb.setPresetPattern(EFFECT_MAP[effect], 50)
            return

        # Preserve current brightness on color/white level change
        if brightness is None:
            brightness = self.brightness

        # Preserve color on brightness/white level change
        if rgb is None:
            rgb = self._bulb.getRgb()

        if white is None and self._mode == MODE_RGBW:
            white = self.white_value

        # handle W only mode (use brightness instead of white value)
        if self._mode == MODE_WHITE:
            self._bulb.setRgbw(0, 0, 0, w=brightness)

        # handle RGBW mode
        elif self._mode == MODE_RGBW:
            self._bulb.setRgbw(*tuple(rgb), w=white, brightness=brightness)

        # handle RGB mode
        else:
            self._bulb.setRgb(*tuple(rgb), brightness=brightness)

    async def async_turn_off(self, **kwargs):
        """Turn the specified or all lights off."""
<<<<<<< HEAD
        self._bulb.turnOff()
=======
        await self.hass.async_add_executor_job(self._bulb.turnOff)
        await self.coordinator.async_request_refresh()
>>>>>>> 7afa05e4

    @callback
    def _handle_coordinator_update(self) -> None:
        """Handle updated data from the coordinator."""
        """Fetch the data from this light bulb."""
        if self._bulb.protocol:
            if self._bulb.raw_state[9] == self._bulb.raw_state[11]:
                self._mode = MODE_RGBWW
            else:
                self._mode = MODE_RGBCW
        elif self._bulb.mode == "ww":
            self._mode = MODE_WHITE
        elif self._bulb.rgbwcapable and not self._bulb.rgbwprotocol:
            self._mode = MODE_RGBW
        else:
            self._mode = MODE_RGB

        self._hs_color = color_util.color_RGB_to_hs(*self._bulb.getRgb())

        self._current_effect = self._bulb.raw_state[3]

        if self._bulb.is_on:
            self._state = True
        else:
            self._state = False

        if self._state:
            self._last_hs_color = self._hs_color

        super()._handle_coordinator_update()<|MERGE_RESOLUTION|>--- conflicted
+++ resolved
@@ -1,10 +1,7 @@
 """Support for FluxLED/MagicHome lights."""
 from __future__ import annotations
 
-<<<<<<< HEAD
-=======
 from functools import partial
->>>>>>> 7afa05e4
 import logging
 import random
 from typing import Any
@@ -399,12 +396,8 @@
 
     async def async_turn_off(self, **kwargs):
         """Turn the specified or all lights off."""
-<<<<<<< HEAD
-        self._bulb.turnOff()
-=======
         await self.hass.async_add_executor_job(self._bulb.turnOff)
         await self.coordinator.async_request_refresh()
->>>>>>> 7afa05e4
 
     @callback
     def _handle_coordinator_update(self) -> None:
