"""Support for interface with an Samsung TV."""
import asyncio
from datetime import timedelta

import voluptuous as vol

from homeassistant.components.media_player import DEVICE_CLASS_TV, MediaPlayerEntity
from homeassistant.components.media_player.const import (
    MEDIA_TYPE_CHANNEL,
    SUPPORT_NEXT_TRACK,
    SUPPORT_PAUSE,
    SUPPORT_PLAY,
    SUPPORT_PLAY_MEDIA,
    SUPPORT_PREVIOUS_TRACK,
    SUPPORT_SELECT_SOURCE,
    SUPPORT_TURN_OFF,
    SUPPORT_TURN_ON,
    SUPPORT_VOLUME_MUTE,
    SUPPORT_VOLUME_STEP,
)
from homeassistant.components.ssdp import ATTR_UPNP_UDN
from homeassistant.config_entries import SOURCE_REAUTH, ConfigEntry
from homeassistant.const import (
    CONF_HOST,
<<<<<<< HEAD
=======
    CONF_IP_ADDRESS,
>>>>>>> e5a42472
    CONF_MAC,
    CONF_METHOD,
    CONF_NAME,
    CONF_PORT,
    CONF_TOKEN,
    EVENT_HOMEASSISTANT_STOP,
    STATE_OFF,
    STATE_ON,
)
from homeassistant.core import HomeAssistant, callback
from homeassistant.helpers import entity_registry
import homeassistant.helpers.config_validation as cv
from homeassistant.helpers.device_registry import CONNECTION_NETWORK_MAC
from homeassistant.helpers.script import Script
from homeassistant.util import dt as dt_util

from .bridge import SamsungTVBridge
from .const import (
    CONF_MANUFACTURER,
    CONF_MODEL,
    CONF_ON_ACTION,
    DEFAULT_NAME,
    DOMAIN,
    LOGGER,
)

KEY_PRESS_TIMEOUT = 1.2
SOURCES = {"TV": "KEY_TV", "HDMI": "KEY_HDMI"}

SUPPORT_SAMSUNGTV = (
    SUPPORT_PAUSE
    | SUPPORT_VOLUME_STEP
    | SUPPORT_VOLUME_MUTE
    | SUPPORT_PREVIOUS_TRACK
    | SUPPORT_SELECT_SOURCE
    | SUPPORT_NEXT_TRACK
    | SUPPORT_TURN_OFF
    | SUPPORT_PLAY
    | SUPPORT_PLAY_MEDIA
)


async def async_setup_entry(hass, config_entry, async_add_entities):
    """Set up the Samsung TV from a config entry."""
    host = config_entry.data[CONF_HOST]
    on_script = None
    if (
        DOMAIN in hass.data
        and host in hass.data[DOMAIN]
        and CONF_ON_ACTION in hass.data[DOMAIN][host]
        and hass.data[DOMAIN][host][CONF_ON_ACTION]
    ):
        turn_on_action = hass.data[DOMAIN][host][CONF_ON_ACTION]
        on_script = Script(
            hass, turn_on_action, config_entry.data.get(CONF_NAME, DEFAULT_NAME), DOMAIN
        )

    await _migrate_old_unique_ids(hass, config_entry)

    # Initialize bridge
    data = config_entry.data.copy()
    bridge = SamsungTVBridge.get_bridge(
        data[CONF_METHOD],
        data[CONF_HOST],
        data[CONF_PORT],
        data.get(CONF_TOKEN),
    )
    if bridge.port is None and bridge.default_port is not None:
        # For backward compat, set default port for websocket tv
        data[CONF_PORT] = bridge.default_port
        hass.config_entries.async_update_entry(config_entry, data=data)
        bridge = SamsungTVBridge.get_bridge(
            data[CONF_METHOD],
            data[CONF_HOST],
            data[CONF_PORT],
            data.get(CONF_TOKEN),
        )

    async def stop_bridge(event):
        """Stop SamsungTV bridge connection."""
        bridge.stop()

    hass.bus.async_listen_once(EVENT_HOMEASSISTANT_STOP, stop_bridge)

    async_add_entities([SamsungTVDevice(bridge, config_entry, on_script)])


async def _migrate_old_unique_ids(hass, config_entry):
    unique_id = config_entry.data[ATTR_UPNP_UDN]
    ip_address = config_entry.data[CONF_IP_ADDRESS]

    @callback
    def _async_migrator(entity_entry: entity_registry.RegistryEntry):

        LOGGER.info(
            "Migrating unique_id from [%s] to [%s]",
            ip_address,
            unique_id,
        )
        return {"new_unique_id": unique_id}

    await entity_registry.async_migrate_entries(
        hass, config_entry.entry_id, _async_migrator
    )


async def async_unload_entry(hass: HomeAssistant, config_entry: ConfigEntry):
    """Unload Samsung TV config entry."""
    data = config_entry.data.copy()
    bridge = SamsungTVBridge.get_bridge(
        data[CONF_METHOD],
        data[CONF_HOST],
        data[CONF_PORT],
        data.get(CONF_TOKEN),
    )
    bridge.stop()


class SamsungTVDevice(MediaPlayerEntity):
    """Representation of a Samsung TV."""

    def __init__(self, bridge, config_entry, on_script):
        """Initialize the Samsung device."""
        self._config_entry = config_entry
        self._mac = config_entry.data.get(CONF_MAC)
        self._manufacturer = config_entry.data.get(CONF_MANUFACTURER)
        self._model = config_entry.data.get(CONF_MODEL)
        self._name = config_entry.data.get(CONF_NAME)
        self._on_script = on_script
        self._uuid = config_entry.unique_id
        # Assume that the TV is not muted
        self._muted = False
        # Assume that the TV is in Play mode
        self._playing = True
        self._state = None
        # Mark the end of a shutdown command (need to wait 15 seconds before
        # sending the next command to avoid turning the TV back ON).
        self._end_of_power_off = None
        self._bridge = bridge
        self._bridge.register_reauth_callback(self.access_denied)

    def access_denied(self):
        """Access denied callback."""
        LOGGER.debug("Access denied in getting remote object")
        self.hass.add_job(
            self.hass.config_entries.flow.async_init(
                DOMAIN,
                context={"source": SOURCE_REAUTH},
                data=self._config_entry.data,
            )
        )

    def update(self):
        """Update state of device."""
        if self._power_off_in_progress():
            self._state = STATE_OFF
        else:
            self._state = STATE_ON if self._bridge.is_on() else STATE_OFF

    def send_key(self, key):
        """Send a key to the tv and handles exceptions."""
        if self._power_off_in_progress() and key != "KEY_POWEROFF":
            LOGGER.info("TV is powering off, not sending command: %s", key)
            return
        self._bridge.send_key(key)

    def _power_off_in_progress(self):
        return (
            self._end_of_power_off is not None
            and self._end_of_power_off > dt_util.utcnow()
        )

    @property
    def unique_id(self) -> str:
        """Return the unique ID of the device."""
        return self._uuid

    @property
    def name(self):
        """Return the name of the device."""
        return self._name

    @property
    def state(self):
        """Return the state of the device."""
        return self._state

    @property
    def available(self):
        """Return the availability of the device."""
        return self._state == STATE_ON or self._on_script

    @property
    def device_info(self):
        """Return device specific attributes."""
        info = {
            "name": self.name,
            "identifiers": {(DOMAIN, self.unique_id)},
            "manufacturer": self._manufacturer,
            "model": self._model,
        }
        if self._mac:
            info["connections"] = {(CONNECTION_NETWORK_MAC, self._mac)}
        return info

    @property
    def is_volume_muted(self):
        """Boolean if volume is currently muted."""
        return self._muted

    @property
    def source_list(self):
        """List of available input sources."""
        return list(SOURCES)

    @property
    def supported_features(self):
        """Flag media player features that are supported."""
        if self._on_script:
            return SUPPORT_SAMSUNGTV | SUPPORT_TURN_ON
        return SUPPORT_SAMSUNGTV

    @property
    def device_class(self):
        """Set the device class to TV."""
        return DEVICE_CLASS_TV

    def turn_off(self):
        """Turn off media player."""
        self._end_of_power_off = dt_util.utcnow() + timedelta(seconds=15)

        self.send_key("KEY_POWEROFF")
        # Force closing of remote session to provide instant UI feedback
        self._bridge.close_remote()

    def volume_up(self):
        """Volume up the media player."""
        self.send_key("KEY_VOLUP")

    def volume_down(self):
        """Volume down media player."""
        self.send_key("KEY_VOLDOWN")

    def mute_volume(self, mute):
        """Send mute command."""
        self.send_key("KEY_MUTE")

    def media_play_pause(self):
        """Simulate play pause media player."""
        if self._playing:
            self.media_pause()
        else:
            self.media_play()

    def media_play(self):
        """Send play command."""
        self._playing = True
        self.send_key("KEY_PLAY")

    def media_pause(self):
        """Send media pause command to media player."""
        self._playing = False
        self.send_key("KEY_PAUSE")

    def media_next_track(self):
        """Send next track command."""
        self.send_key("KEY_CHUP")

    def media_previous_track(self):
        """Send the previous track command."""
        self.send_key("KEY_CHDOWN")

    async def async_play_media(self, media_type, media_id, **kwargs):
        """Support changing a channel."""
        if media_type != MEDIA_TYPE_CHANNEL:
            LOGGER.error("Unsupported media type")
            return

        # media_id should only be a channel number
        try:
            cv.positive_int(media_id)
        except vol.Invalid:
            LOGGER.error("Media ID must be positive integer")
            return

        for digit in media_id:
            await self.hass.async_add_executor_job(self.send_key, f"KEY_{digit}")
            await asyncio.sleep(KEY_PRESS_TIMEOUT, self.hass.loop)
        await self.hass.async_add_executor_job(self.send_key, "KEY_ENTER")

    async def async_turn_on(self):
        """Turn the media player on."""
        if self._on_script:
            await self._on_script.async_run(context=self._context)

    def select_source(self, source):
        """Select input source."""
        if source not in SOURCES:
            LOGGER.error("Unsupported source")
            return

        self.send_key(SOURCES[source])<|MERGE_RESOLUTION|>--- conflicted
+++ resolved
@@ -22,10 +22,7 @@
 from homeassistant.config_entries import SOURCE_REAUTH, ConfigEntry
 from homeassistant.const import (
     CONF_HOST,
-<<<<<<< HEAD
-=======
     CONF_IP_ADDRESS,
->>>>>>> e5a42472
     CONF_MAC,
     CONF_METHOD,
     CONF_NAME,
