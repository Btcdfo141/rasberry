--- conflicted
+++ resolved
@@ -1,10 +1,6 @@
 """Tests for light platform."""
 
-<<<<<<< HEAD
-from pywizlight import PilotBuilder, PilotParser
-=======
 from pywizlight import PilotBuilder
->>>>>>> b40204a8
 
 from homeassistant.components.light import (
     ATTR_BRIGHTNESS,
@@ -14,20 +10,14 @@
     ATTR_RGBWW_COLOR,
     DOMAIN as LIGHT_DOMAIN,
 )
-<<<<<<< HEAD
-=======
 from homeassistant.components.wiz.light import ATTR_OCCUPANCY
->>>>>>> b40204a8
 from homeassistant.const import (
     ATTR_ENTITY_ID,
     SERVICE_TURN_OFF,
     SERVICE_TURN_ON,
     STATE_OFF,
     STATE_ON,
-<<<<<<< HEAD
-=======
     STATE_UNKNOWN,
->>>>>>> b40204a8
 )
 from homeassistant.core import HomeAssistant
 from homeassistant.helpers import entity_registry as er
@@ -50,13 +40,8 @@
     assert entity_registry.async_get(entity_id).unique_id == FAKE_MAC
     state = hass.states.get(entity_id)
     assert state.state == STATE_ON
-<<<<<<< HEAD
 
 
-=======
-
-
->>>>>>> b40204a8
 async def test_light_operation(hass: HomeAssistant) -> None:
     """Test a light operation."""
     bulb, _ = await async_setup_integration(hass)
@@ -71,14 +56,7 @@
     )
     bulb.turn_off.assert_called_once()
 
-<<<<<<< HEAD
-    bulb.status = False
-    bulb.state = PilotParser({"mac": FAKE_MAC, "state": False})
-    bulb.push_callback(bulb.state)
-    await hass.async_block_till_done()
-=======
     await async_push_update(hass, bulb, {"mac": FAKE_MAC, "state": False})
->>>>>>> b40204a8
     assert hass.states.get(entity_id).state == STATE_OFF
 
     await hass.services.async_call(
@@ -86,14 +64,7 @@
     )
     bulb.turn_on.assert_called_once()
 
-<<<<<<< HEAD
-    bulb.status = True
-    bulb.state = PilotParser({"mac": FAKE_MAC, "state": True})
-    bulb.push_callback(bulb.state)
-    await hass.async_block_till_done()
-=======
     await async_push_update(hass, bulb, {"mac": FAKE_MAC, "state": True})
->>>>>>> b40204a8
     assert hass.states.get(entity_id).state == STATE_ON
 
 
@@ -199,9 +170,6 @@
     await async_push_update(hass, bulb, {"mac": FAKE_MAC, **pilot.pilot_params})
     state = hass.states.get(entity_id)
     assert state.state == STATE_ON
-<<<<<<< HEAD
-    assert state.attributes[ATTR_COLOR_TEMP] == 153
-=======
     assert state.attributes[ATTR_COLOR_TEMP] == 153
 
 
@@ -221,5 +189,4 @@
     await async_push_update(hass, bulb, {"mac": FAKE_MAC, "src": "pir", "state": False})
 
     state = hass.states.get(entity_id)
-    assert state.attributes[ATTR_OCCUPANCY] is False
->>>>>>> b40204a8
+    assert state.attributes[ATTR_OCCUPANCY] is False