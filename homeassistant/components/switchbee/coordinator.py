--- conflicted
+++ resolved
@@ -29,15 +29,10 @@
         """Initialize."""
         self.api: CentralUnitAPI = swb_api
         self._reconnect_counts: int = 0
-<<<<<<< HEAD
-        self.mac_formatted: str = format_mac(swb_api.mac)
-=======
-
-        self.mac_formated: str | None = (
+        self.mac_formatted: str | None = (
             None if self.api.mac is None else format_mac(self.api.mac)
         )
 
->>>>>>> d3f5ccfe
         super().__init__(
             hass,
             _LOGGER,
