{
  "config": {
    "step": {
      "confirm_discovery_fire_tv": {
        "title": "Notifications for Fire TV",
        "description": "This integration requires the Notifications for Fire TV app.\n\n{firetv_url}\n\nOpen the app once installed.\n\nYou should set up either DHCP reservation on your router (refer to your router's user manual) or a static IP address on the device. If not, the device will eventually become unavailable until Home Assistant finds the new IP address.",
        "data": {
          "name": "[%key:common::config_flow::data::name%]"
        }
      },
      "confirm_discovery_android_tv": {
        "title": "Notifications for Android TV",
        "description": "This integration requires the Notifications for Android TV app.\n\n{androidtv_url}\n\nOpen the app once installed.\n\nYou should set up either DHCP reservation on your router (refer to your router's user manual) or a static IP address on the device. If not, the device will eventually become unavailable until Home Assistant finds the new IP address.",
        "data": {
          "name": "[%key:common::config_flow::data::name%]"
        }
      },
      "user": {
<<<<<<< HEAD
        "title": "Notifications for Android TV / Fire TV",
        "description": "This integration requires the Notifications for Android / Fire TV app.\n\nFor Android TV: {androidtv_url}\nFor Fire TV: {firetv_url}\n\nOpen the app once installed.\n\nYou should set up either DHCP reservation on your router (refer to your router's user manual) or a static IP address on the device. If not, the device will eventually become unavailable.",
=======
        "description": "Please refer to the documentation to make sure all requirements are met.",
>>>>>>> 053c4428
        "data": {
          "host": "[%key:common::config_flow::data::host%]",
          "name": "[%key:common::config_flow::data::name%]"
        }
      }
    },
    "error": {
      "cannot_connect": "[%key:common::config_flow::error::cannot_connect%]",
      "unknown": "[%key:common::config_flow::error::unknown%]",
      "check_device": "Check if device is valid and app is set up"
    },
    "abort": {
      "already_configured": "[%key:common::config_flow::abort::already_configured_device%]"
    }
  }
}<|MERGE_RESOLUTION|>--- conflicted
+++ resolved
@@ -16,12 +16,7 @@
         }
       },
       "user": {
-<<<<<<< HEAD
-        "title": "Notifications for Android TV / Fire TV",
         "description": "This integration requires the Notifications for Android / Fire TV app.\n\nFor Android TV: {androidtv_url}\nFor Fire TV: {firetv_url}\n\nOpen the app once installed.\n\nYou should set up either DHCP reservation on your router (refer to your router's user manual) or a static IP address on the device. If not, the device will eventually become unavailable.",
-=======
-        "description": "Please refer to the documentation to make sure all requirements are met.",
->>>>>>> 053c4428
         "data": {
           "host": "[%key:common::config_flow::data::host%]",
           "name": "[%key:common::config_flow::data::name%]"
