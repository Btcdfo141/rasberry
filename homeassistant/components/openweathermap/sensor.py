"""Support for the OpenWeatherMap (OWM) service."""
from datetime import timedelta
import logging

from pyowm import OWM
from pyowm.exceptions.api_call_error import APICallError
import voluptuous as vol

from homeassistant.components.sensor import PLATFORM_SCHEMA
from homeassistant.const import (
    ATTR_ATTRIBUTION,
    CONF_API_KEY,
    CONF_MONITORED_CONDITIONS,
    CONF_NAME,
    TEMP_CELSIUS,
    TEMP_FAHRENHEIT,
<<<<<<< HEAD
    UNIT_PERCENTAGE,
=======
    TIME_SECONDS,
>>>>>>> 693441e5
)
import homeassistant.helpers.config_validation as cv
from homeassistant.helpers.entity import Entity
from homeassistant.util import Throttle

_LOGGER = logging.getLogger(__name__)

ATTRIBUTION = "Data provided by OpenWeatherMap"

CONF_FORECAST = "forecast"
CONF_LANGUAGE = "language"

DEFAULT_NAME = "OWM"

MIN_TIME_BETWEEN_UPDATES = timedelta(seconds=120)

SENSOR_TYPES = {
    "weather": ["Condition", None],
    "temperature": ["Temperature", None],
    "wind_speed": ["Wind speed", f"m/{TIME_SECONDS}"],
    "wind_bearing": ["Wind bearing", "°"],
    "humidity": ["Humidity", UNIT_PERCENTAGE],
    "pressure": ["Pressure", "mbar"],
    "clouds": ["Cloud coverage", UNIT_PERCENTAGE],
    "rain": ["Rain", "mm"],
    "snow": ["Snow", "mm"],
    "weather_code": ["Weather code", None],
}

PLATFORM_SCHEMA = PLATFORM_SCHEMA.extend(
    {
        vol.Required(CONF_API_KEY): cv.string,
        vol.Optional(CONF_MONITORED_CONDITIONS, default=[]): vol.All(
            cv.ensure_list, [vol.In(SENSOR_TYPES)]
        ),
        vol.Optional(CONF_NAME, default=DEFAULT_NAME): cv.string,
        vol.Optional(CONF_FORECAST, default=False): cv.boolean,
        vol.Optional(CONF_LANGUAGE): cv.string,
    }
)


def setup_platform(hass, config, add_entities, discovery_info=None):
    """Set up the OpenWeatherMap sensor."""

    if None in (hass.config.latitude, hass.config.longitude):
        _LOGGER.error("Latitude or longitude not set in Home Assistant config")
        return

    SENSOR_TYPES["temperature"][1] = hass.config.units.temperature_unit

    name = config.get(CONF_NAME)
    forecast = config.get(CONF_FORECAST)
    language = config.get(CONF_LANGUAGE)
    if isinstance(language, str):
        language = language.lower()[:2]

    owm = OWM(API_key=config.get(CONF_API_KEY), language=language)

    if not owm:
        _LOGGER.error("Unable to connect to OpenWeatherMap")
        return

    data = WeatherData(owm, forecast, hass.config.latitude, hass.config.longitude)
    dev = []
    for variable in config[CONF_MONITORED_CONDITIONS]:
        dev.append(
            OpenWeatherMapSensor(name, data, variable, SENSOR_TYPES[variable][1])
        )

    if forecast:
        SENSOR_TYPES["forecast"] = ["Forecast", None]
        dev.append(
            OpenWeatherMapSensor(name, data, "forecast", SENSOR_TYPES["temperature"][1])
        )

    add_entities(dev, True)


class OpenWeatherMapSensor(Entity):
    """Implementation of an OpenWeatherMap sensor."""

    def __init__(self, name, weather_data, sensor_type, temp_unit):
        """Initialize the sensor."""
        self.client_name = name
        self._name = SENSOR_TYPES[sensor_type][0]
        self.owa_client = weather_data
        self.temp_unit = temp_unit
        self.type = sensor_type
        self._state = None
        self._unit_of_measurement = SENSOR_TYPES[sensor_type][1]

    @property
    def name(self):
        """Return the name of the sensor."""
        return f"{self.client_name} {self._name}"

    @property
    def state(self):
        """Return the state of the device."""
        return self._state

    @property
    def unit_of_measurement(self):
        """Return the unit of measurement of this entity, if any."""
        return self._unit_of_measurement

    @property
    def device_state_attributes(self):
        """Return the state attributes."""
        return {ATTR_ATTRIBUTION: ATTRIBUTION}

    def update(self):
        """Get the latest data from OWM and updates the states."""
        try:
            self.owa_client.update()
        except APICallError:
            _LOGGER.error("Error when calling API to update data")
            return

        data = self.owa_client.data
        fc_data = self.owa_client.fc_data

        if data is None:
            return

        try:
            if self.type == "weather":
                self._state = data.get_detailed_status()
            elif self.type == "temperature":
                if self.temp_unit == TEMP_CELSIUS:
                    self._state = round(data.get_temperature("celsius")["temp"], 1)
                elif self.temp_unit == TEMP_FAHRENHEIT:
                    self._state = round(data.get_temperature("fahrenheit")["temp"], 1)
                else:
                    self._state = round(data.get_temperature()["temp"], 1)
            elif self.type == "wind_speed":
                self._state = round(data.get_wind()["speed"], 1)
            elif self.type == "wind_bearing":
                self._state = round(data.get_wind()["deg"], 1)
            elif self.type == "humidity":
                self._state = round(data.get_humidity(), 1)
            elif self.type == "pressure":
                self._state = round(data.get_pressure()["press"], 0)
            elif self.type == "clouds":
                self._state = data.get_clouds()
            elif self.type == "rain":
                if data.get_rain():
                    self._state = round(data.get_rain()["3h"], 0)
                    self._unit_of_measurement = "mm"
                else:
                    self._state = "not raining"
                    self._unit_of_measurement = ""
            elif self.type == "snow":
                if data.get_snow():
                    self._state = round(data.get_snow(), 0)
                    self._unit_of_measurement = "mm"
                else:
                    self._state = "not snowing"
                    self._unit_of_measurement = ""
            elif self.type == "forecast":
                if fc_data is None:
                    return
                self._state = fc_data.get_weathers()[0].get_detailed_status()
            elif self.type == "weather_code":
                self._state = data.get_weather_code()
        except KeyError:
            self._state = None
            _LOGGER.warning("Condition is currently not available: %s", self.type)


class WeatherData:
    """Get the latest data from OpenWeatherMap."""

    def __init__(self, owm, forecast, latitude, longitude):
        """Initialize the data object."""
        self.owm = owm
        self.forecast = forecast
        self.latitude = latitude
        self.longitude = longitude
        self.data = None
        self.fc_data = None

    @Throttle(MIN_TIME_BETWEEN_UPDATES)
    def update(self):
        """Get the latest data from OpenWeatherMap."""
        try:
            obs = self.owm.weather_at_coords(self.latitude, self.longitude)
        except (APICallError, TypeError):
            _LOGGER.error("Error when calling API to get weather at coordinates")
            obs = None

        if obs is None:
            _LOGGER.warning("Failed to fetch data")
            return

        self.data = obs.get_weather()

        if self.forecast == 1:
            try:
                obs = self.owm.three_hours_forecast_at_coords(
                    self.latitude, self.longitude
                )
                self.fc_data = obs.get_forecast()
            except (ConnectionResetError, TypeError):
                _LOGGER.warning("Failed to fetch forecast")<|MERGE_RESOLUTION|>--- conflicted
+++ resolved
@@ -14,11 +14,8 @@
     CONF_NAME,
     TEMP_CELSIUS,
     TEMP_FAHRENHEIT,
-<<<<<<< HEAD
+    TIME_SECONDS,
     UNIT_PERCENTAGE,
-=======
-    TIME_SECONDS,
->>>>>>> 693441e5
 )
 import homeassistant.helpers.config_validation as cv
 from homeassistant.helpers.entity import Entity
