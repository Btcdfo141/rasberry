"""Implement the Google Smart Home traits."""
import logging

from homeassistant.components import (
    binary_sensor,
    camera,
    cover,
    group,
    fan,
    input_boolean,
    media_player,
    light,
    lock,
    scene,
    script,
    switch,
    vacuum,
)
from homeassistant.components.climate import const as climate
from homeassistant.const import (
    ATTR_ENTITY_ID,
    SERVICE_TURN_OFF,
    SERVICE_TURN_ON,
    STATE_LOCKED,
    STATE_OFF,
    STATE_ON,
    TEMP_CELSIUS,
    TEMP_FAHRENHEIT,
    ATTR_SUPPORTED_FEATURES,
    ATTR_TEMPERATURE,
    ATTR_ASSUMED_STATE,
)
from homeassistant.core import DOMAIN as HA_DOMAIN
from homeassistant.util import color as color_util, temperature as temp_util
from .const import ERR_VALUE_OUT_OF_RANGE
from .helpers import SmartHomeError

_LOGGER = logging.getLogger(__name__)

PREFIX_TRAITS = 'action.devices.traits.'
TRAIT_CAMERA_STREAM = PREFIX_TRAITS + 'CameraStream'
TRAIT_ONOFF = PREFIX_TRAITS + 'OnOff'
TRAIT_DOCK = PREFIX_TRAITS + 'Dock'
TRAIT_STARTSTOP = PREFIX_TRAITS + 'StartStop'
TRAIT_BRIGHTNESS = PREFIX_TRAITS + 'Brightness'
TRAIT_COLOR_SPECTRUM = PREFIX_TRAITS + 'ColorSpectrum'
TRAIT_COLOR_TEMP = PREFIX_TRAITS + 'ColorTemperature'
TRAIT_SCENE = PREFIX_TRAITS + 'Scene'
TRAIT_TEMPERATURE_SETTING = PREFIX_TRAITS + 'TemperatureSetting'
TRAIT_LOCKUNLOCK = PREFIX_TRAITS + 'LockUnlock'
TRAIT_FANSPEED = PREFIX_TRAITS + 'FanSpeed'
TRAIT_MODES = PREFIX_TRAITS + 'Modes'
TRAIT_OPENCLOSE = PREFIX_TRAITS + 'OpenClose'

PREFIX_COMMANDS = 'action.devices.commands.'
COMMAND_ONOFF = PREFIX_COMMANDS + 'OnOff'
COMMAND_GET_CAMERA_STREAM = PREFIX_COMMANDS + 'GetCameraStream'
COMMAND_DOCK = PREFIX_COMMANDS + 'Dock'
COMMAND_STARTSTOP = PREFIX_COMMANDS + 'StartStop'
COMMAND_PAUSEUNPAUSE = PREFIX_COMMANDS + 'PauseUnpause'
COMMAND_BRIGHTNESS_ABSOLUTE = PREFIX_COMMANDS + 'BrightnessAbsolute'
COMMAND_COLOR_ABSOLUTE = PREFIX_COMMANDS + 'ColorAbsolute'
COMMAND_ACTIVATE_SCENE = PREFIX_COMMANDS + 'ActivateScene'
COMMAND_THERMOSTAT_TEMPERATURE_SETPOINT = (
    PREFIX_COMMANDS + 'ThermostatTemperatureSetpoint')
COMMAND_THERMOSTAT_TEMPERATURE_SET_RANGE = (
    PREFIX_COMMANDS + 'ThermostatTemperatureSetRange')
COMMAND_THERMOSTAT_SET_MODE = PREFIX_COMMANDS + 'ThermostatSetMode'
COMMAND_LOCKUNLOCK = PREFIX_COMMANDS + 'LockUnlock'
COMMAND_FANSPEED = PREFIX_COMMANDS + 'SetFanSpeed'
COMMAND_MODES = PREFIX_COMMANDS + 'SetModes'
COMMAND_OPENCLOSE = PREFIX_COMMANDS + 'OpenClose'

TRAITS = []


def register_trait(trait):
    """Decorate a function to register a trait."""
    TRAITS.append(trait)
    return trait


def _google_temp_unit(units):
    """Return Google temperature unit."""
    if units == TEMP_FAHRENHEIT:
        return 'F'
    return 'C'


class _Trait:
    """Represents a Trait inside Google Assistant skill."""

    commands = []

    def __init__(self, hass, state, config):
        """Initialize a trait for a state."""
        self.hass = hass
        self.state = state
        self.config = config

    def sync_attributes(self):
        """Return attributes for a sync request."""
        raise NotImplementedError

    def query_attributes(self):
        """Return the attributes of this trait for this entity."""
        raise NotImplementedError

    def can_execute(self, command, params):
        """Test if command can be executed."""
        return command in self.commands

    async def execute(self, command, data, params):
        """Execute a trait command."""
        raise NotImplementedError


@register_trait
class BrightnessTrait(_Trait):
    """Trait to control brightness of a device.

    https://developers.google.com/actions/smarthome/traits/brightness
    """

    name = TRAIT_BRIGHTNESS
    commands = [
        COMMAND_BRIGHTNESS_ABSOLUTE
    ]

    @staticmethod
    def supported(domain, features, device_class):
        """Test if state is supported."""
        if domain == light.DOMAIN:
            return features & light.SUPPORT_BRIGHTNESS
        if domain == media_player.DOMAIN:
            return features & media_player.SUPPORT_VOLUME_SET

        return False

    def sync_attributes(self):
        """Return brightness attributes for a sync request."""
        return {}

    def query_attributes(self):
        """Return brightness query attributes."""
        domain = self.state.domain
        response = {}

        if domain == light.DOMAIN:
            brightness = self.state.attributes.get(light.ATTR_BRIGHTNESS)
            if brightness is not None:
                response['brightness'] = int(100 * (brightness / 255))

        elif domain == media_player.DOMAIN:
            level = self.state.attributes.get(
                media_player.ATTR_MEDIA_VOLUME_LEVEL)
            if level is not None:
                # Convert 0.0-1.0 to 0-255
                response['brightness'] = int(level * 100)

        return response

    async def execute(self, command, data, params):
        """Execute a brightness command."""
        domain = self.state.domain

        if domain == light.DOMAIN:
            await self.hass.services.async_call(
                light.DOMAIN, light.SERVICE_TURN_ON, {
                    ATTR_ENTITY_ID: self.state.entity_id,
                    light.ATTR_BRIGHTNESS_PCT: params['brightness']
                }, blocking=True, context=data.context)
        elif domain == media_player.DOMAIN:
            await self.hass.services.async_call(
                media_player.DOMAIN, media_player.SERVICE_VOLUME_SET, {
                    ATTR_ENTITY_ID: self.state.entity_id,
                    media_player.ATTR_MEDIA_VOLUME_LEVEL:
                    params['brightness'] / 100
                }, blocking=True, context=data.context)


@register_trait
class CameraStreamTrait(_Trait):
    """Trait to stream from cameras.

    https://developers.google.com/actions/smarthome/traits/camerastream
    """

    name = TRAIT_CAMERA_STREAM
    commands = [
        COMMAND_GET_CAMERA_STREAM
    ]

    stream_info = None

    @staticmethod
    def supported(domain, features, device_class):
        """Test if state is supported."""
        if domain == camera.DOMAIN:
            return features & camera.SUPPORT_STREAM

        return False

    def sync_attributes(self):
        """Return stream attributes for a sync request."""
        return {
            'cameraStreamSupportedProtocols': [
                "hls",
            ],
            'cameraStreamNeedAuthToken': False,
            'cameraStreamNeedDrmEncryption': False,
        }

    def query_attributes(self):
        """Return camera stream attributes."""
        return self.stream_info or {}

    async def execute(self, command, data, params):
        """Execute a get camera stream command."""
        url = await self.hass.components.camera.async_request_stream(
            self.state.entity_id, 'hls')
        self.stream_info = {
            'cameraStreamAccessUrl': self.hass.config.api.base_url + url
        }


@register_trait
class OnOffTrait(_Trait):
    """Trait to offer basic on and off functionality.

    https://developers.google.com/actions/smarthome/traits/onoff
    """

    name = TRAIT_ONOFF
    commands = [
        COMMAND_ONOFF
    ]

    @staticmethod
    def supported(domain, features, device_class):
        """Test if state is supported."""
        return domain in (
            group.DOMAIN,
            input_boolean.DOMAIN,
            switch.DOMAIN,
            fan.DOMAIN,
            light.DOMAIN,
            media_player.DOMAIN,
        )

    def sync_attributes(self):
        """Return OnOff attributes for a sync request."""
        return {}

    def query_attributes(self):
        """Return OnOff query attributes."""
        return {'on': self.state.state != STATE_OFF}

    async def execute(self, command, data, params):
        """Execute an OnOff command."""
        domain = self.state.domain

        if domain == group.DOMAIN:
            service_domain = HA_DOMAIN
            service = SERVICE_TURN_ON if params['on'] else SERVICE_TURN_OFF

        else:
            service_domain = domain
            service = SERVICE_TURN_ON if params['on'] else SERVICE_TURN_OFF

        await self.hass.services.async_call(service_domain, service, {
            ATTR_ENTITY_ID: self.state.entity_id
        }, blocking=True, context=data.context)


@register_trait
class ColorSpectrumTrait(_Trait):
    """Trait to offer color spectrum functionality.

    https://developers.google.com/actions/smarthome/traits/colorspectrum
    """

    name = TRAIT_COLOR_SPECTRUM
    commands = [
        COMMAND_COLOR_ABSOLUTE
    ]

    @staticmethod
    def supported(domain, features, device_class):
        """Test if state is supported."""
        if domain != light.DOMAIN:
            return False

        return features & light.SUPPORT_COLOR

    def sync_attributes(self):
        """Return color spectrum attributes for a sync request."""
        # Other colorModel is hsv
        return {'colorModel': 'rgb'}

    def query_attributes(self):
        """Return color spectrum query attributes."""
        response = {}

        color_hs = self.state.attributes.get(light.ATTR_HS_COLOR)
        if color_hs is not None:
            response['color'] = {
                'spectrumRGB': int(color_util.color_rgb_to_hex(
                    *color_util.color_hs_to_RGB(*color_hs)), 16),
            }

        return response

    def can_execute(self, command, params):
        """Test if command can be executed."""
        return (command in self.commands and
                'spectrumRGB' in params.get('color', {}))

    async def execute(self, command, data, params):
        """Execute a color spectrum command."""
        # Convert integer to hex format and left pad with 0's till length 6
        hex_value = "{0:06x}".format(params['color']['spectrumRGB'])
        color = color_util.color_RGB_to_hs(
            *color_util.rgb_hex_to_rgb_list(hex_value))

        await self.hass.services.async_call(light.DOMAIN, SERVICE_TURN_ON, {
            ATTR_ENTITY_ID: self.state.entity_id,
            light.ATTR_HS_COLOR: color
        }, blocking=True, context=data.context)


@register_trait
class ColorTemperatureTrait(_Trait):
    """Trait to offer color temperature functionality.

    https://developers.google.com/actions/smarthome/traits/colortemperature
    """

    name = TRAIT_COLOR_TEMP
    commands = [
        COMMAND_COLOR_ABSOLUTE
    ]

    @staticmethod
    def supported(domain, features, device_class):
        """Test if state is supported."""
        if domain != light.DOMAIN:
            return False

        return features & light.SUPPORT_COLOR_TEMP

    def sync_attributes(self):
        """Return color temperature attributes for a sync request."""
        attrs = self.state.attributes
        # Max Kelvin is Min Mireds K = 1000000 / mireds
        # Min Kevin is Max Mireds K = 1000000 / mireds
        return {
            'temperatureMaxK': color_util.color_temperature_mired_to_kelvin(
                attrs.get(light.ATTR_MIN_MIREDS)),
            'temperatureMinK': color_util.color_temperature_mired_to_kelvin(
                attrs.get(light.ATTR_MAX_MIREDS)),
        }

    def query_attributes(self):
        """Return color temperature query attributes."""
        response = {}

        temp = self.state.attributes.get(light.ATTR_COLOR_TEMP)
        # Some faulty integrations might put 0 in here, raising exception.
        if temp == 0:
            _LOGGER.warning('Entity %s has incorrect color temperature %s',
                            self.state.entity_id, temp)
        elif temp is not None:
            response['color'] = {
                'temperature':
                    color_util.color_temperature_mired_to_kelvin(temp)
            }

        return response

    def can_execute(self, command, params):
        """Test if command can be executed."""
        return (command in self.commands and
                'temperature' in params.get('color', {}))

    async def execute(self, command, data, params):
        """Execute a color temperature command."""
        temp = color_util.color_temperature_kelvin_to_mired(
            params['color']['temperature'])
        min_temp = self.state.attributes[light.ATTR_MIN_MIREDS]
        max_temp = self.state.attributes[light.ATTR_MAX_MIREDS]

        if temp < min_temp or temp > max_temp:
            raise SmartHomeError(
                ERR_VALUE_OUT_OF_RANGE,
                "Temperature should be between {} and {}".format(min_temp,
                                                                 max_temp))

        await self.hass.services.async_call(light.DOMAIN, SERVICE_TURN_ON, {
            ATTR_ENTITY_ID: self.state.entity_id,
            light.ATTR_COLOR_TEMP: temp,
        }, blocking=True, context=data.context)


@register_trait
class SceneTrait(_Trait):
    """Trait to offer scene functionality.

    https://developers.google.com/actions/smarthome/traits/scene
    """

    name = TRAIT_SCENE
    commands = [
        COMMAND_ACTIVATE_SCENE
    ]

    @staticmethod
    def supported(domain, features, device_class):
        """Test if state is supported."""
        return domain in (scene.DOMAIN, script.DOMAIN)

    def sync_attributes(self):
        """Return scene attributes for a sync request."""
        # Neither supported domain can support sceneReversible
        return {}

    def query_attributes(self):
        """Return scene query attributes."""
        return {}

    async def execute(self, command, data, params):
        """Execute a scene command."""
        # Don't block for scripts as they can be slow.
        await self.hass.services.async_call(
            self.state.domain, SERVICE_TURN_ON, {
                ATTR_ENTITY_ID: self.state.entity_id
            }, blocking=self.state.domain != script.DOMAIN,
            context=data.context)


@register_trait
class DockTrait(_Trait):
    """Trait to offer dock functionality.

    https://developers.google.com/actions/smarthome/traits/dock
    """

    name = TRAIT_DOCK
    commands = [
        COMMAND_DOCK
    ]

    @staticmethod
    def supported(domain, features, device_class):
        """Test if state is supported."""
        return domain == vacuum.DOMAIN

    def sync_attributes(self):
        """Return dock attributes for a sync request."""
        return {}

    def query_attributes(self):
        """Return dock query attributes."""
        return {'isDocked': self.state.state == vacuum.STATE_DOCKED}

    async def execute(self, command, data, params):
        """Execute a dock command."""
        await self.hass.services.async_call(
            self.state.domain, vacuum.SERVICE_RETURN_TO_BASE, {
                ATTR_ENTITY_ID: self.state.entity_id
            }, blocking=True, context=data.context)


@register_trait
class StartStopTrait(_Trait):
    """Trait to offer StartStop functionality.

    https://developers.google.com/actions/smarthome/traits/startstop
    """

    name = TRAIT_STARTSTOP
    commands = [
        COMMAND_STARTSTOP,
        COMMAND_PAUSEUNPAUSE
    ]

    @staticmethod
    def supported(domain, features, device_class):
        """Test if state is supported."""
        return domain == vacuum.DOMAIN

    def sync_attributes(self):
        """Return StartStop attributes for a sync request."""
        return {'pausable':
                self.state.attributes.get(ATTR_SUPPORTED_FEATURES, 0)
                & vacuum.SUPPORT_PAUSE != 0}

    def query_attributes(self):
        """Return StartStop query attributes."""
        return {
            'isRunning': self.state.state == vacuum.STATE_CLEANING,
            'isPaused': self.state.state == vacuum.STATE_PAUSED,
        }

    async def execute(self, command, data, params):
        """Execute a StartStop command."""
        if command == COMMAND_STARTSTOP:
            if params['start']:
                await self.hass.services.async_call(
                    self.state.domain, vacuum.SERVICE_START, {
                        ATTR_ENTITY_ID: self.state.entity_id
                    }, blocking=True, context=data.context)
            else:
                await self.hass.services.async_call(
                    self.state.domain, vacuum.SERVICE_STOP, {
                        ATTR_ENTITY_ID: self.state.entity_id
                    }, blocking=True, context=data.context)
        elif command == COMMAND_PAUSEUNPAUSE:
            if params['pause']:
                await self.hass.services.async_call(
                    self.state.domain, vacuum.SERVICE_PAUSE, {
                        ATTR_ENTITY_ID: self.state.entity_id
                    }, blocking=True, context=data.context)
            else:
                await self.hass.services.async_call(
                    self.state.domain, vacuum.SERVICE_START, {
                        ATTR_ENTITY_ID: self.state.entity_id
                    }, blocking=True, context=data.context)


@register_trait
class TemperatureSettingTrait(_Trait):
    """Trait to offer handling both temperature point and modes functionality.

    https://developers.google.com/actions/smarthome/traits/temperaturesetting
    """

    name = TRAIT_TEMPERATURE_SETTING
    commands = [
        COMMAND_THERMOSTAT_TEMPERATURE_SETPOINT,
        COMMAND_THERMOSTAT_TEMPERATURE_SET_RANGE,
        COMMAND_THERMOSTAT_SET_MODE,
    ]
    # We do not support "on" as we are unable to know how to restore
    # the last mode.
    hass_to_google = {
        climate.STATE_HEAT: 'heat',
        climate.STATE_COOL: 'cool',
        STATE_OFF: 'off',
        climate.STATE_AUTO: 'heatcool',
        climate.STATE_FAN_ONLY: 'fan-only',
        climate.STATE_DRY: 'dry',
        climate.STATE_ECO: 'eco'
    }
    google_to_hass = {value: key for key, value in hass_to_google.items()}

    @staticmethod
    def supported(domain, features, device_class):
        """Test if state is supported."""
        if domain != climate.DOMAIN:
            return False

        return features & climate.SUPPORT_OPERATION_MODE

    def sync_attributes(self):
        """Return temperature point and modes attributes for a sync request."""
        modes = []
        supported = self.state.attributes.get(ATTR_SUPPORTED_FEATURES)

        if supported & climate.SUPPORT_ON_OFF != 0:
            modes.append(STATE_OFF)
            modes.append(STATE_ON)

        if supported & climate.SUPPORT_OPERATION_MODE != 0:
            for mode in self.state.attributes.get(climate.ATTR_OPERATION_LIST,
                                                  []):
                google_mode = self.hass_to_google.get(mode)
                if google_mode and google_mode not in modes:
                    modes.append(google_mode)

        return {
            'availableThermostatModes': ','.join(modes),
            'thermostatTemperatureUnit': _google_temp_unit(
                self.hass.config.units.temperature_unit)
        }

    def query_attributes(self):
        """Return temperature point and modes query attributes."""
        attrs = self.state.attributes
        response = {}

        operation = attrs.get(climate.ATTR_OPERATION_MODE)
        supported = self.state.attributes.get(ATTR_SUPPORTED_FEATURES)

        if (supported & climate.SUPPORT_ON_OFF
                and self.state.state == STATE_OFF):
            response['thermostatMode'] = 'off'
        elif (supported & climate.SUPPORT_OPERATION_MODE and
              operation in self.hass_to_google):
            response['thermostatMode'] = self.hass_to_google[operation]
        elif supported & climate.SUPPORT_ON_OFF:
            response['thermostatMode'] = 'on'

        unit = self.hass.config.units.temperature_unit

        current_temp = attrs.get(climate.ATTR_CURRENT_TEMPERATURE)
        if current_temp is not None:
            response['thermostatTemperatureAmbient'] = \
                round(temp_util.convert(current_temp, unit, TEMP_CELSIUS), 1)

        current_humidity = attrs.get(climate.ATTR_CURRENT_HUMIDITY)
        if current_humidity is not None:
            response['thermostatHumidityAmbient'] = current_humidity

        if operation == climate.STATE_AUTO:
            if (supported & climate.SUPPORT_TARGET_TEMPERATURE_HIGH and
                    supported & climate.SUPPORT_TARGET_TEMPERATURE_LOW):
                response['thermostatTemperatureSetpointHigh'] = \
                    round(temp_util.convert(
                        attrs[climate.ATTR_TARGET_TEMP_HIGH],
                        unit, TEMP_CELSIUS), 1)
                response['thermostatTemperatureSetpointLow'] = \
                    round(temp_util.convert(
                        attrs[climate.ATTR_TARGET_TEMP_LOW],
                        unit, TEMP_CELSIUS), 1)
            else:
                target_temp = attrs.get(ATTR_TEMPERATURE)
                if target_temp is not None:
                    target_temp = round(
                        temp_util.convert(target_temp, unit, TEMP_CELSIUS), 1)
                    response['thermostatTemperatureSetpointHigh'] = target_temp
                    response['thermostatTemperatureSetpointLow'] = target_temp
        else:
            target_temp = attrs.get(ATTR_TEMPERATURE)
            if target_temp is not None:
                response['thermostatTemperatureSetpoint'] = round(
                    temp_util.convert(target_temp, unit, TEMP_CELSIUS), 1)

        return response

    async def execute(self, command, data, params):
        """Execute a temperature point or mode command."""
        # All sent in temperatures are always in Celsius
        unit = self.hass.config.units.temperature_unit
        min_temp = self.state.attributes[climate.ATTR_MIN_TEMP]
        max_temp = self.state.attributes[climate.ATTR_MAX_TEMP]

        if command == COMMAND_THERMOSTAT_TEMPERATURE_SETPOINT:
            temp = temp_util.convert(
                params['thermostatTemperatureSetpoint'], TEMP_CELSIUS,
                unit)
            if unit == TEMP_FAHRENHEIT:
                temp = round(temp)

            if temp < min_temp or temp > max_temp:
                raise SmartHomeError(
                    ERR_VALUE_OUT_OF_RANGE,
                    "Temperature should be between {} and {}".format(min_temp,
                                                                     max_temp))

            await self.hass.services.async_call(
                climate.DOMAIN, climate.SERVICE_SET_TEMPERATURE, {
                    ATTR_ENTITY_ID: self.state.entity_id,
                    ATTR_TEMPERATURE: temp
                }, blocking=True, context=data.context)

        elif command == COMMAND_THERMOSTAT_TEMPERATURE_SET_RANGE:
            temp_high = temp_util.convert(
                params['thermostatTemperatureSetpointHigh'], TEMP_CELSIUS,
                unit)
            if unit == TEMP_FAHRENHEIT:
                temp_high = round(temp_high)

            if temp_high < min_temp or temp_high > max_temp:
                raise SmartHomeError(
                    ERR_VALUE_OUT_OF_RANGE,
                    "Upper bound for temperature range should be between "
                    "{} and {}".format(min_temp, max_temp))

            temp_low = temp_util.convert(
                params['thermostatTemperatureSetpointLow'], TEMP_CELSIUS,
                unit)
            if unit == TEMP_FAHRENHEIT:
                temp_low = round(temp_low)

            if temp_low < min_temp or temp_low > max_temp:
                raise SmartHomeError(
                    ERR_VALUE_OUT_OF_RANGE,
                    "Lower bound for temperature range should be between "
                    "{} and {}".format(min_temp, max_temp))

            supported = self.state.attributes.get(ATTR_SUPPORTED_FEATURES)
            svc_data = {
                ATTR_ENTITY_ID: self.state.entity_id,
            }

            if(supported & climate.SUPPORT_TARGET_TEMPERATURE_HIGH and
               supported & climate.SUPPORT_TARGET_TEMPERATURE_LOW):
                svc_data[climate.ATTR_TARGET_TEMP_HIGH] = temp_high
                svc_data[climate.ATTR_TARGET_TEMP_LOW] = temp_low
            else:
                svc_data[ATTR_TEMPERATURE] = (temp_high + temp_low) / 2

            await self.hass.services.async_call(
                climate.DOMAIN, climate.SERVICE_SET_TEMPERATURE, svc_data,
                blocking=True, context=data.context)

        elif command == COMMAND_THERMOSTAT_SET_MODE:
            target_mode = params['thermostatMode']
            supported = self.state.attributes.get(ATTR_SUPPORTED_FEATURES)

            if (target_mode in [STATE_ON, STATE_OFF] and
                    supported & climate.SUPPORT_ON_OFF):
                await self.hass.services.async_call(
                    climate.DOMAIN,
                    (SERVICE_TURN_ON
                     if target_mode == STATE_ON
                     else SERVICE_TURN_OFF),
                    {ATTR_ENTITY_ID: self.state.entity_id},
                    blocking=True, context=data.context)
            elif supported & climate.SUPPORT_OPERATION_MODE:
                await self.hass.services.async_call(
                    climate.DOMAIN, climate.SERVICE_SET_OPERATION_MODE, {
                        ATTR_ENTITY_ID: self.state.entity_id,
                        climate.ATTR_OPERATION_MODE:
                            self.google_to_hass[target_mode],
                    }, blocking=True, context=data.context)


@register_trait
class LockUnlockTrait(_Trait):
    """Trait to lock or unlock a lock.

    https://developers.google.com/actions/smarthome/traits/lockunlock
    """

    name = TRAIT_LOCKUNLOCK
    commands = [
        COMMAND_LOCKUNLOCK
    ]

    @staticmethod
    def supported(domain, features, device_class):
        """Test if state is supported."""
        return domain == lock.DOMAIN

    def sync_attributes(self):
        """Return LockUnlock attributes for a sync request."""
        return {}

    def query_attributes(self):
        """Return LockUnlock query attributes."""
        return {'isLocked': self.state.state == STATE_LOCKED}

    def can_execute(self, command, params):
        """Test if command can be executed."""
        allowed_unlock = not params['lock'] and self.config.allow_unlock
        return params['lock'] or allowed_unlock

    async def execute(self, command, data, params):
        """Execute an LockUnlock command."""
        if params['lock']:
            service = lock.SERVICE_LOCK
        else:
            service = lock.SERVICE_UNLOCK

        await self.hass.services.async_call(lock.DOMAIN, service, {
            ATTR_ENTITY_ID: self.state.entity_id
        }, blocking=True, context=data.context)


@register_trait
class FanSpeedTrait(_Trait):
    """Trait to control speed of Fan.

    https://developers.google.com/actions/smarthome/traits/fanspeed
    """

    name = TRAIT_FANSPEED
    commands = [
        COMMAND_FANSPEED
    ]

    speed_synonyms = {
        fan.SPEED_OFF: ['stop', 'off'],
        fan.SPEED_LOW: ['slow', 'low', 'slowest', 'lowest'],
        fan.SPEED_MEDIUM: ['medium', 'mid', 'middle'],
        fan.SPEED_HIGH: [
            'high', 'max', 'fast', 'highest', 'fastest', 'maximum'
        ]
    }

    @staticmethod
    def supported(domain, features, device_class):
        """Test if state is supported."""
        if domain != fan.DOMAIN:
            return False

        return features & fan.SUPPORT_SET_SPEED

    def sync_attributes(self):
        """Return speed point and modes attributes for a sync request."""
        modes = self.state.attributes.get(fan.ATTR_SPEED_LIST, [])
        speeds = []
        for mode in modes:
            if mode not in self.speed_synonyms:
                continue
            speed = {
                "speed_name": mode,
                "speed_values": [{
                    "speed_synonym": self.speed_synonyms.get(mode),
                    "lang": 'en'
                }]
            }
            speeds.append(speed)

        return {
            'availableFanSpeeds': {
                'speeds': speeds,
                'ordered': True
            },
            "reversible": bool(self.state.attributes.get(
                ATTR_SUPPORTED_FEATURES, 0) & fan.SUPPORT_DIRECTION)
        }

    def query_attributes(self):
        """Return speed point and modes query attributes."""
        attrs = self.state.attributes
        response = {}

        speed = attrs.get(fan.ATTR_SPEED)
        if speed is not None:
            response['on'] = speed != fan.SPEED_OFF
            response['online'] = True
            response['currentFanSpeedSetting'] = speed

        return response

    async def execute(self, command, data, params):
        """Execute an SetFanSpeed command."""
        await self.hass.services.async_call(
            fan.DOMAIN, fan.SERVICE_SET_SPEED, {
                ATTR_ENTITY_ID: self.state.entity_id,
                fan.ATTR_SPEED: params['fanSpeed']
            }, blocking=True, context=data.context)


@register_trait
class ModesTrait(_Trait):
    """Trait to set modes.

    https://developers.google.com/actions/smarthome/traits/modes
    """

    name = TRAIT_MODES
    commands = [
        COMMAND_MODES
    ]

    # Google requires specific mode names and settings. Here is the full list.
    # https://developers.google.com/actions/reference/smarthome/traits/modes
    # All settings are mapped here as of 2018-11-28 and can be used for other
    # entity types.

    HA_TO_GOOGLE = {
        media_player.ATTR_INPUT_SOURCE: "input source",
    }
    SUPPORTED_MODE_SETTINGS = {
        'xsmall': [
            'xsmall', 'extra small', 'min', 'minimum', 'tiny', 'xs'],
        'small': ['small', 'half'],
        'large': ['large', 'big', 'full'],
        'xlarge': ['extra large', 'xlarge', 'xl'],
        'Cool': ['cool', 'rapid cool', 'rapid cooling'],
        'Heat': ['heat'], 'Low': ['low'],
        'Medium': ['medium', 'med', 'mid', 'half'],
        'High': ['high'],
        'Auto': ['auto', 'automatic'],
        'Bake': ['bake'], 'Roast': ['roast'],
        'Convection Bake': ['convection bake', 'convect bake'],
        'Convection Roast': ['convection roast', 'convect roast'],
        'Favorite': ['favorite'],
        'Broil': ['broil'],
        'Warm': ['warm'],
        'Off': ['off'],
        'On': ['on'],
        'Normal': [
            'normal', 'normal mode', 'normal setting', 'standard',
            'schedule', 'original', 'default', 'old settings'
        ],
        'None': ['none'],
        'Tap Cold': ['tap cold'],
        'Cold Warm': ['cold warm'],
        'Hot': ['hot'],
        'Extra Hot': ['extra hot'],
        'Eco': ['eco'],
        'Wool': ['wool', 'fleece'],
        'Turbo': ['turbo'],
        'Rinse': ['rinse', 'rinsing', 'rinse wash'],
        'Away': ['away', 'holiday'],
        'maximum': ['maximum'],
        'media player': ['media player'],
        'chromecast': ['chromecast'],
        'tv': [
            'tv', 'television', 'tv position', 'television position',
            'watching tv', 'watching tv position', 'entertainment',
            'entertainment position'
        ],
        'am fm': ['am fm', 'am radio', 'fm radio'],
        'internet radio': ['internet radio'],
        'satellite': ['satellite'],
        'game console': ['game console'],
        'antifrost': ['antifrost', 'anti-frost'],
        'boost': ['boost'],
        'Clock': ['clock'],
        'Message': ['message'],
        'Messages': ['messages'],
        'News': ['news'],
        'Disco': ['disco'],
        'antifreeze': ['antifreeze', 'anti-freeze', 'anti freeze'],
        'balanced': ['balanced', 'normal'],
        'swing': ['swing'],
        'media': ['media', 'media mode'],
        'panic': ['panic'],
        'ring': ['ring'],
        'frozen': ['frozen', 'rapid frozen', 'rapid freeze'],
        'cotton': ['cotton', 'cottons'],
        'blend': ['blend', 'mix'],
        'baby wash': ['baby wash'],
        'synthetics': ['synthetic', 'synthetics', 'compose'],
        'hygiene': ['hygiene', 'sterilization'],
        'smart': ['smart', 'intelligent', 'intelligence'],
        'comfortable': ['comfortable', 'comfort'],
        'manual': ['manual'],
        'energy saving': ['energy saving'],
        'sleep': ['sleep'],
        'quick wash': ['quick wash', 'fast wash'],
        'cold': ['cold'],
        'airsupply': ['airsupply', 'air supply'],
        'dehumidification': ['dehumidication', 'dehumidify'],
        'game': ['game', 'game mode']
    }

    @staticmethod
    def supported(domain, features, device_class):
        """Test if state is supported."""
        if domain != media_player.DOMAIN:
            return False

        return features & media_player.SUPPORT_SELECT_SOURCE

    def sync_attributes(self):
        """Return mode attributes for a sync request."""
        sources_list = self.state.attributes.get(
            media_player.ATTR_INPUT_SOURCE_LIST, [])
        modes = []
        sources = {}

        if sources_list:
            sources = {
                "name": self.HA_TO_GOOGLE.get(media_player.ATTR_INPUT_SOURCE),
                "name_values": [{
                    "name_synonym": ['input source'],
                    "lang": "en"
                }],
                "settings": [],
                "ordered": False
            }
            for source in sources_list:
                if source in self.SUPPORTED_MODE_SETTINGS:
                    src = source
                    synonyms = self.SUPPORTED_MODE_SETTINGS.get(src)
                elif source.lower() in self.SUPPORTED_MODE_SETTINGS:
                    src = source.lower()
                    synonyms = self.SUPPORTED_MODE_SETTINGS.get(src)

                else:
                    continue

                sources['settings'].append(
                    {
                        "setting_name": src,
                        "setting_values": [{
                            "setting_synonym": synonyms,
                            "lang": "en"
                        }]
                    }
                )
        if sources:
            modes.append(sources)
        payload = {'availableModes': modes}

        return payload

    def query_attributes(self):
        """Return current modes."""
        attrs = self.state.attributes
        response = {}
        mode_settings = {}

        if attrs.get(media_player.ATTR_INPUT_SOURCE_LIST):
            mode_settings.update({
                media_player.ATTR_INPUT_SOURCE: attrs.get(
                    media_player.ATTR_INPUT_SOURCE)
            })
        if mode_settings:
            response['on'] = self.state.state != STATE_OFF
            response['online'] = True
            response['currentModeSettings'] = mode_settings

        return response

    async def execute(self, command, data, params):
        """Execute an SetModes command."""
        settings = params.get('updateModeSettings')
        requested_source = settings.get(
            self.HA_TO_GOOGLE.get(media_player.ATTR_INPUT_SOURCE))

        if requested_source:
            for src in self.state.attributes.get(
                    media_player.ATTR_INPUT_SOURCE_LIST):
                if src.lower() == requested_source.lower():
                    source = src

                    await self.hass.services.async_call(
                        media_player.DOMAIN,
                        media_player.SERVICE_SELECT_SOURCE, {
                            ATTR_ENTITY_ID: self.state.entity_id,
                            media_player.ATTR_INPUT_SOURCE: source
                        }, blocking=True, context=data.context)


@register_trait
class OpenCloseTrait(_Trait):
    """Trait to open and close a cover.

    https://developers.google.com/actions/smarthome/traits/openclose
    """

    name = TRAIT_OPENCLOSE
    commands = [
        COMMAND_OPENCLOSE
    ]

    @staticmethod
<<<<<<< HEAD
    def supported(domain, features):
        """Test if state is supported."""
        return domain == cover.DOMAIN

    def sync_attributes(self):
        """Return opening direction."""
        return {}
=======
    def supported(domain, features, device_class):
        """Test if state is supported."""
        if domain == cover.DOMAIN:
            return True

        return domain == binary_sensor.DOMAIN and device_class in (
            binary_sensor.DEVICE_CLASS_DOOR,
            binary_sensor.DEVICE_CLASS_GARAGE_DOOR,
            binary_sensor.DEVICE_CLASS_LOCK,
            binary_sensor.DEVICE_CLASS_OPENING,
            binary_sensor.DEVICE_CLASS_WINDOW,
        )

    def sync_attributes(self):
        """Return opening direction."""
        attrs = {}
        if self.state.domain == binary_sensor.DOMAIN:
            attrs['queryOnlyOpenClose'] = True
        return attrs
>>>>>>> 3fde1d3b

    def query_attributes(self):
        """Return state query attributes."""
        domain = self.state.domain
        response = {}

        if domain == cover.DOMAIN:
            # When it's an assumed state, we will always report it as 50%
            # Google will not issue an open command if the assumed state is
            # open, even if that is currently incorrect.
            if self.state.attributes.get(ATTR_ASSUMED_STATE):
                response['openPercent'] = 50
            else:
                position = self.state.attributes.get(
                    cover.ATTR_CURRENT_POSITION
                )

                if position is not None:
                    response['openPercent'] = position
                elif self.state.state != cover.STATE_CLOSED:
                    response['openPercent'] = 100
                else:
                    response['openPercent'] = 0

<<<<<<< HEAD
=======
        elif domain == binary_sensor.DOMAIN:
            if self.state.state == STATE_ON:
                response['openPercent'] = 100
            else:
                response['openPercent'] = 0

>>>>>>> 3fde1d3b
        return response

    async def execute(self, command, data, params):
        """Execute an Open, close, Set position command."""
        domain = self.state.domain

        if domain == cover.DOMAIN:
            position = self.state.attributes.get(cover.ATTR_CURRENT_POSITION)
            if position is not None:
                await self.hass.services.async_call(
                    cover.DOMAIN, cover.SERVICE_SET_COVER_POSITION, {
                        ATTR_ENTITY_ID: self.state.entity_id,
                        cover.ATTR_POSITION: params['openPercent']
                    }, blocking=True, context=data.context)
            else:
                if self.state.state != cover.STATE_CLOSED:
                    if params['openPercent'] < 100:
                        await self.hass.services.async_call(
                            cover.DOMAIN, cover.SERVICE_CLOSE_COVER, {
                                ATTR_ENTITY_ID: self.state.entity_id
                            }, blocking=True, context=data.context)
                else:
                    if params['openPercent'] > 0:
                        await self.hass.services.async_call(
                            cover.DOMAIN, cover.SERVICE_OPEN_COVER, {
                                ATTR_ENTITY_ID: self.state.entity_id
                            }, blocking=True, context=data.context)<|MERGE_RESOLUTION|>--- conflicted
+++ resolved
@@ -1043,15 +1043,6 @@
     ]
 
     @staticmethod
-<<<<<<< HEAD
-    def supported(domain, features):
-        """Test if state is supported."""
-        return domain == cover.DOMAIN
-
-    def sync_attributes(self):
-        """Return opening direction."""
-        return {}
-=======
     def supported(domain, features, device_class):
         """Test if state is supported."""
         if domain == cover.DOMAIN:
@@ -1071,7 +1062,6 @@
         if self.state.domain == binary_sensor.DOMAIN:
             attrs['queryOnlyOpenClose'] = True
         return attrs
->>>>>>> 3fde1d3b
 
     def query_attributes(self):
         """Return state query attributes."""
@@ -1096,15 +1086,12 @@
                 else:
                     response['openPercent'] = 0
 
-<<<<<<< HEAD
-=======
         elif domain == binary_sensor.DOMAIN:
             if self.state.state == STATE_ON:
                 response['openPercent'] = 100
             else:
                 response['openPercent'] = 0
 
->>>>>>> 3fde1d3b
         return response
 
     async def execute(self, command, data, params):
