"""Constants used by Home Assistant components."""

MAJOR_VERSION = 0
MINOR_VERSION = 112
<<<<<<< HEAD
PATCH_VERSION = "4b0"
=======
PATCH_VERSION = "5"
>>>>>>> ec1df9b4
__short_version__ = f"{MAJOR_VERSION}.{MINOR_VERSION}"
__version__ = f"{__short_version__}.{PATCH_VERSION}"
REQUIRED_PYTHON_VER = (3, 7, 0)
# Truthy date string triggers showing related deprecation warning messages.
REQUIRED_NEXT_PYTHON_VER = (3, 8, 0)
REQUIRED_NEXT_PYTHON_DATE = ""

# Format for platform files
PLATFORM_FORMAT = "{platform}.{domain}"

# Can be used to specify a catch all when registering state or event listeners.2
MATCH_ALL = "*"

# Entity target all constant
ENTITY_MATCH_NONE = "none"
ENTITY_MATCH_ALL = "all"

# If no name is specified
DEVICE_DEFAULT_NAME = "Unnamed Device"

# Sun events
SUN_EVENT_SUNSET = "sunset"
SUN_EVENT_SUNRISE = "sunrise"

# #### CONFIG ####
CONF_ABOVE = "above"
CONF_ACCESS_TOKEN = "access_token"
CONF_ADDRESS = "address"
CONF_AFTER = "after"
CONF_ALIAS = "alias"
CONF_API_KEY = "api_key"
CONF_API_VERSION = "api_version"
CONF_ARMING_TIME = "arming_time"
CONF_AT = "at"
CONF_AUTH_MFA_MODULES = "auth_mfa_modules"
CONF_AUTH_PROVIDERS = "auth_providers"
CONF_AUTHENTICATION = "authentication"
CONF_BASE = "base"
CONF_BEFORE = "before"
CONF_BELOW = "below"
CONF_BINARY_SENSORS = "binary_sensors"
CONF_BLACKLIST = "blacklist"
CONF_BRIGHTNESS = "brightness"
CONF_BROADCAST_ADDRESS = "broadcast_address"
CONF_BROADCAST_PORT = "broadcast_port"
CONF_CLIENT_ID = "client_id"
CONF_CLIENT_SECRET = "client_secret"
CONF_CODE = "code"
CONF_COLOR_TEMP = "color_temp"
CONF_COMMAND = "command"
CONF_COMMAND_CLOSE = "command_close"
CONF_COMMAND_OFF = "command_off"
CONF_COMMAND_ON = "command_on"
CONF_COMMAND_OPEN = "command_open"
CONF_COMMAND_STATE = "command_state"
CONF_COMMAND_STOP = "command_stop"
CONF_CONDITION = "condition"
CONF_CONTINUE_ON_TIMEOUT = "continue_on_timeout"
CONF_COVERS = "covers"
CONF_CURRENCY = "currency"
CONF_CUSTOMIZE = "customize"
CONF_CUSTOMIZE_DOMAIN = "customize_domain"
CONF_CUSTOMIZE_GLOB = "customize_glob"
CONF_DELAY = "delay"
CONF_DELAY_TIME = "delay_time"
CONF_DEVICE = "device"
CONF_DEVICE_CLASS = "device_class"
CONF_DEVICE_ID = "device_id"
CONF_DEVICES = "devices"
CONF_DISARM_AFTER_TRIGGER = "disarm_after_trigger"
CONF_DISCOVERY = "discovery"
CONF_DISKS = "disks"
CONF_DISPLAY_CURRENCY = "display_currency"
CONF_DISPLAY_OPTIONS = "display_options"
CONF_DOMAIN = "domain"
CONF_DOMAINS = "domains"
CONF_EFFECT = "effect"
CONF_ELEVATION = "elevation"
CONF_EMAIL = "email"
CONF_ENTITIES = "entities"
CONF_ENTITY_ID = "entity_id"
CONF_ENTITY_NAMESPACE = "entity_namespace"
CONF_ENTITY_PICTURE_TEMPLATE = "entity_picture_template"
CONF_EVENT = "event"
CONF_EVENT_DATA = "event_data"
CONF_EVENT_DATA_TEMPLATE = "event_data_template"
CONF_EXCLUDE = "exclude"
CONF_EXTERNAL_URL = "external_url"
CONF_FILE_PATH = "file_path"
CONF_FILENAME = "filename"
CONF_FOR = "for"
CONF_FORCE_UPDATE = "force_update"
CONF_FRIENDLY_NAME = "friendly_name"
CONF_FRIENDLY_NAME_TEMPLATE = "friendly_name_template"
CONF_HEADERS = "headers"
CONF_HOST = "host"
CONF_HOSTS = "hosts"
CONF_HS = "hs"
CONF_ICON = "icon"
CONF_ICON_TEMPLATE = "icon_template"
CONF_ID = "id"
CONF_INCLUDE = "include"
CONF_INTERNAL_URL = "internal_url"
CONF_IP_ADDRESS = "ip_address"
CONF_LATITUDE = "latitude"
CONF_LIGHTS = "lights"
CONF_LONGITUDE = "longitude"
CONF_MAC = "mac"
CONF_MAXIMUM = "maximum"
CONF_METHOD = "method"
CONF_MINIMUM = "minimum"
CONF_MODE = "mode"
CONF_MONITORED_CONDITIONS = "monitored_conditions"
CONF_MONITORED_VARIABLES = "monitored_variables"
CONF_NAME = "name"
CONF_OFFSET = "offset"
CONF_OPTIMISTIC = "optimistic"
CONF_PACKAGES = "packages"
CONF_PASSWORD = "password"
CONF_PATH = "path"
CONF_PAYLOAD = "payload"
CONF_PAYLOAD_OFF = "payload_off"
CONF_PAYLOAD_ON = "payload_on"
CONF_PENDING_TIME = "pending_time"
CONF_PIN = "pin"
CONF_PLATFORM = "platform"
CONF_PORT = "port"
CONF_PREFIX = "prefix"
CONF_PROFILE_NAME = "profile_name"
CONF_PROTOCOL = "protocol"
CONF_PROXY_SSL = "proxy_ssl"
CONF_QUOTE = "quote"
CONF_RADIUS = "radius"
CONF_RECIPIENT = "recipient"
CONF_REGION = "region"
CONF_RESOURCE = "resource"
CONF_RESOURCE_TEMPLATE = "resource_template"
CONF_RESOURCES = "resources"
CONF_RGB = "rgb"
CONF_ROOM = "room"
CONF_SCAN_INTERVAL = "scan_interval"
CONF_SCENE = "scene"
CONF_SENDER = "sender"
CONF_SENSOR_TYPE = "sensor_type"
CONF_SENSORS = "sensors"
CONF_SERVICE = "service"
CONF_SERVICE_DATA = "data"
CONF_SERVICE_TEMPLATE = "service_template"
CONF_SHOW_ON_MAP = "show_on_map"
CONF_SLAVE = "slave"
CONF_SOURCE = "source"
CONF_SSL = "ssl"
CONF_STATE = "state"
CONF_STATE_TEMPLATE = "state_template"
CONF_STRUCTURE = "structure"
CONF_SWITCHES = "switches"
CONF_TEMPERATURE_UNIT = "temperature_unit"
CONF_TIME_ZONE = "time_zone"
CONF_TIMEOUT = "timeout"
CONF_TOKEN = "token"
CONF_TRIGGER_TIME = "trigger_time"
CONF_TTL = "ttl"
CONF_TYPE = "type"
CONF_UNIT_OF_MEASUREMENT = "unit_of_measurement"
CONF_UNIT_SYSTEM = "unit_system"
CONF_URL = "url"
CONF_USERNAME = "username"
CONF_VALUE_TEMPLATE = "value_template"
CONF_VERIFY_SSL = "verify_ssl"
CONF_WAIT_TEMPLATE = "wait_template"
CONF_WEBHOOK_ID = "webhook_id"
CONF_WEEKDAY = "weekday"
CONF_WHITE_VALUE = "white_value"
CONF_WHITELIST = "whitelist"
CONF_WHITELIST_EXTERNAL_DIRS = "whitelist_external_dirs"
CONF_XY = "xy"
CONF_ZONE = "zone"

# #### EVENTS ####
EVENT_CALL_SERVICE = "call_service"
EVENT_COMPONENT_LOADED = "component_loaded"
EVENT_CORE_CONFIG_UPDATE = "core_config_updated"
EVENT_HOMEASSISTANT_CLOSE = "homeassistant_close"
EVENT_HOMEASSISTANT_START = "homeassistant_start"
EVENT_HOMEASSISTANT_STARTED = "homeassistant_started"
EVENT_HOMEASSISTANT_STOP = "homeassistant_stop"
EVENT_HOMEASSISTANT_FINAL_WRITE = "homeassistant_final_write"
EVENT_LOGBOOK_ENTRY = "logbook_entry"
EVENT_PLATFORM_DISCOVERED = "platform_discovered"
EVENT_SERVICE_REGISTERED = "service_registered"
EVENT_SERVICE_REMOVED = "service_removed"
EVENT_STATE_CHANGED = "state_changed"
EVENT_THEMES_UPDATED = "themes_updated"
EVENT_TIMER_OUT_OF_SYNC = "timer_out_of_sync"
EVENT_TIME_CHANGED = "time_changed"


# #### DEVICE CLASSES ####
DEVICE_CLASS_BATTERY = "battery"
DEVICE_CLASS_HUMIDITY = "humidity"
DEVICE_CLASS_ILLUMINANCE = "illuminance"
DEVICE_CLASS_SIGNAL_STRENGTH = "signal_strength"
DEVICE_CLASS_TEMPERATURE = "temperature"
DEVICE_CLASS_TIMESTAMP = "timestamp"
DEVICE_CLASS_PRESSURE = "pressure"
DEVICE_CLASS_POWER = "power"

# #### STATES ####
STATE_ON = "on"
STATE_OFF = "off"
STATE_HOME = "home"
STATE_NOT_HOME = "not_home"
STATE_UNKNOWN = "unknown"
STATE_OPEN = "open"
STATE_OPENING = "opening"
STATE_CLOSED = "closed"
STATE_CLOSING = "closing"
STATE_PLAYING = "playing"
STATE_PAUSED = "paused"
STATE_IDLE = "idle"
STATE_STANDBY = "standby"
STATE_ALARM_DISARMED = "disarmed"
STATE_ALARM_ARMED_HOME = "armed_home"
STATE_ALARM_ARMED_AWAY = "armed_away"
STATE_ALARM_ARMED_NIGHT = "armed_night"
STATE_ALARM_ARMED_CUSTOM_BYPASS = "armed_custom_bypass"
STATE_ALARM_PENDING = "pending"
STATE_ALARM_ARMING = "arming"
STATE_ALARM_DISARMING = "disarming"
STATE_ALARM_TRIGGERED = "triggered"
STATE_LOCKED = "locked"
STATE_UNLOCKED = "unlocked"
STATE_UNAVAILABLE = "unavailable"
STATE_OK = "ok"
STATE_PROBLEM = "problem"

# #### STATE AND EVENT ATTRIBUTES ####
# Attribution
ATTR_ATTRIBUTION = "attribution"

# Credentials
ATTR_CREDENTIALS = "credentials"

# Contains time-related attributes
ATTR_NOW = "now"
ATTR_DATE = "date"
ATTR_TIME = "time"
ATTR_SECONDS = "seconds"

# Contains domain, service for a SERVICE_CALL event
ATTR_DOMAIN = "domain"
ATTR_SERVICE = "service"
ATTR_SERVICE_DATA = "service_data"

# IDs
ATTR_ID = "id"

# Name
ATTR_NAME = "name"

# Contains one string or a list of strings, each being an entity id
ATTR_ENTITY_ID = "entity_id"

# Contains one string or a list of strings, each being an area id
ATTR_AREA_ID = "area_id"

# String with a friendly name for the entity
ATTR_FRIENDLY_NAME = "friendly_name"

# A picture to represent entity
ATTR_ENTITY_PICTURE = "entity_picture"

# Icon to use in the frontend
ATTR_ICON = "icon"

# The unit of measurement if applicable
ATTR_UNIT_OF_MEASUREMENT = "unit_of_measurement"

CONF_UNIT_SYSTEM_METRIC: str = "metric"
CONF_UNIT_SYSTEM_IMPERIAL: str = "imperial"

# Electrical attributes
ATTR_VOLTAGE = "voltage"

# Contains the information that is discovered
ATTR_DISCOVERED = "discovered"

# Location of the device/sensor
ATTR_LOCATION = "location"

ATTR_MODE = "mode"

ATTR_BATTERY_CHARGING = "battery_charging"
ATTR_BATTERY_LEVEL = "battery_level"
ATTR_WAKEUP = "wake_up_interval"

# For devices which support a code attribute
ATTR_CODE = "code"
ATTR_CODE_FORMAT = "code_format"

# For calling a device specific command
ATTR_COMMAND = "command"

# For devices which support an armed state
ATTR_ARMED = "device_armed"

# For devices which support a locked state
ATTR_LOCKED = "locked"

# For sensors that support 'tripping', eg. motion and door sensors
ATTR_TRIPPED = "device_tripped"

# For sensors that support 'tripping' this holds the most recent
# time the device was tripped
ATTR_LAST_TRIP_TIME = "last_tripped_time"

# For all entity's, this hold whether or not it should be hidden
ATTR_HIDDEN = "hidden"

# Location of the entity
ATTR_LATITUDE = "latitude"
ATTR_LONGITUDE = "longitude"

# Accuracy of location in meters
ATTR_GPS_ACCURACY = "gps_accuracy"

# If state is assumed
ATTR_ASSUMED_STATE = "assumed_state"
ATTR_STATE = "state"

ATTR_EDITABLE = "editable"
ATTR_OPTION = "option"

# Bitfield of supported component features for the entity
ATTR_SUPPORTED_FEATURES = "supported_features"

# Class of device within its domain
ATTR_DEVICE_CLASS = "device_class"

# Temperature attribute
ATTR_TEMPERATURE = "temperature"

# #### UNITS OF MEASUREMENT ####
# Power units
POWER_WATT = "W"
POWER_KILO_WATT = f"k{POWER_WATT}"

# Voltage units
VOLT = "V"

# Energy units
ENERGY_WATT_HOUR = f"{POWER_WATT}h"
ENERGY_KILO_WATT_HOUR = f"k{ENERGY_WATT_HOUR}"

# Electrical units
ELECTRICAL_CURRENT_AMPERE = "A"
ELECTRICAL_VOLT_AMPERE = f"{VOLT}{ELECTRICAL_CURRENT_AMPERE}"

# Degree units
DEGREE = "°"

# Temperature units
TEMP_CELSIUS = f"{DEGREE}C"
TEMP_FAHRENHEIT = f"{DEGREE}F"
TEMP_KELVIN = f"{DEGREE}K"

# Time units
TIME_MICROSECONDS = "μs"
TIME_MILLISECONDS = "ms"
TIME_SECONDS = "s"
TIME_MINUTES = "min"
TIME_HOURS = "h"
TIME_DAYS = "d"
TIME_WEEKS = "w"
TIME_MONTHS = "m"
TIME_YEARS = "y"

# Length units
LENGTH_CENTIMETERS: str = "cm"
LENGTH_METERS: str = "m"
LENGTH_KILOMETERS: str = "km"

LENGTH_INCHES: str = "in"
LENGTH_FEET: str = "ft"
LENGTH_YARD: str = "yd"
LENGTH_MILES: str = "mi"

# Frequency units
FREQUENCY_HERTZ = "Hz"
FREQUENCY_GIGAHERTZ = f"G{FREQUENCY_HERTZ}"

# Pressure units
PRESSURE_PA: str = "Pa"
PRESSURE_HPA: str = "hPa"
PRESSURE_BAR: str = "bar"
PRESSURE_MBAR: str = "mbar"
PRESSURE_INHG: str = "inHg"
PRESSURE_PSI: str = "psi"

# Volume units
VOLUME_LITERS: str = "L"
VOLUME_MILLILITERS: str = "mL"
VOLUME_CUBIC_METERS = f"{LENGTH_METERS}³"

VOLUME_GALLONS: str = "gal"
VOLUME_FLUID_OUNCE: str = "fl. oz."

# Area units
AREA_SQUARE_METERS = f"{LENGTH_METERS}²"

# Mass units
MASS_GRAMS: str = "g"
MASS_KILOGRAMS: str = "kg"
MASS_MILLIGRAMS = "mg"
MASS_MICROGRAMS = "µg"

MASS_OUNCES: str = "oz"
MASS_POUNDS: str = "lb"

# Conductivity units
CONDUCTIVITY: str = f"µS/{LENGTH_CENTIMETERS}"

# UV Index units
UV_INDEX: str = "UV index"

# Percentage units
UNIT_PERCENTAGE = "%"

# Irradiation units
IRRADIATION_WATTS_PER_SQUARE_METER = f"{POWER_WATT}/{AREA_SQUARE_METERS}"

# Concentration units
CONCENTRATION_MICROGRAMS_PER_CUBIC_METER = f"{MASS_MICROGRAMS}/{VOLUME_CUBIC_METERS}"
CONCENTRATION_MILLIGRAMS_PER_CUBIC_METER = f"{MASS_MILLIGRAMS}/{VOLUME_CUBIC_METERS}"
CONCENTRATION_PARTS_PER_MILLION = "ppm"
CONCENTRATION_PARTS_PER_BILLION = "ppb"

# Speed units
SPEED_METERS_PER_SECOND = f"{LENGTH_METERS}/{TIME_SECONDS}"
SPEED_KILOMETERS_PER_HOUR = f"{LENGTH_KILOMETERS}/{TIME_HOURS}"
SPEED_MILES_PER_HOUR = "mph"

# Data units
DATA_BITS = "bit"
DATA_KILOBITS = "kbit"
DATA_MEGABITS = "Mbit"
DATA_GIGABITS = "Gbit"
DATA_BYTES = "B"
DATA_KILOBYTES = "kB"
DATA_MEGABYTES = "MB"
DATA_GIGABYTES = "GB"
DATA_TERABYTES = "TB"
DATA_PETABYTES = "PB"
DATA_EXABYTES = "EB"
DATA_ZETTABYTES = "ZB"
DATA_YOTTABYTES = "YB"
DATA_KIBIBYTES = "KiB"
DATA_MEBIBYTES = "MiB"
DATA_GIBIBYTES = "GiB"
DATA_TEBIBYTES = "TiB"
DATA_PEBIBYTES = "PiB"
DATA_EXBIBYTES = "EiB"
DATA_ZEBIBYTES = "ZiB"
DATA_YOBIBYTES = "YiB"
DATA_RATE_BITS_PER_SECOND = f"{DATA_BITS}/{TIME_SECONDS}"
DATA_RATE_KILOBITS_PER_SECOND = f"{DATA_KILOBITS}/{TIME_SECONDS}"
DATA_RATE_MEGABITS_PER_SECOND = f"{DATA_MEGABITS}/{TIME_SECONDS}"
DATA_RATE_GIGABITS_PER_SECOND = f"{DATA_GIGABITS}/{TIME_SECONDS}"
DATA_RATE_BYTES_PER_SECOND = f"{DATA_BYTES}/{TIME_SECONDS}"
DATA_RATE_KILOBYTES_PER_SECOND = f"{DATA_KILOBYTES}/{TIME_SECONDS}"
DATA_RATE_MEGABYTES_PER_SECOND = f"{DATA_MEGABYTES}/{TIME_SECONDS}"
DATA_RATE_GIGABYTES_PER_SECOND = f"{DATA_GIGABYTES}/{TIME_SECONDS}"
DATA_RATE_KIBIBYTES_PER_SECOND = f"{DATA_KIBIBYTES}/{TIME_SECONDS}"
DATA_RATE_MEBIBYTES_PER_SECOND = f"{DATA_MEBIBYTES}/{TIME_SECONDS}"
DATA_RATE_GIBIBYTES_PER_SECOND = f"{DATA_GIBIBYTES}/{TIME_SECONDS}"

# #### SERVICES ####
SERVICE_HOMEASSISTANT_STOP = "stop"
SERVICE_HOMEASSISTANT_RESTART = "restart"

SERVICE_TURN_ON = "turn_on"
SERVICE_TURN_OFF = "turn_off"
SERVICE_TOGGLE = "toggle"
SERVICE_RELOAD = "reload"

SERVICE_VOLUME_UP = "volume_up"
SERVICE_VOLUME_DOWN = "volume_down"
SERVICE_VOLUME_MUTE = "volume_mute"
SERVICE_VOLUME_SET = "volume_set"
SERVICE_MEDIA_PLAY_PAUSE = "media_play_pause"
SERVICE_MEDIA_PLAY = "media_play"
SERVICE_MEDIA_PAUSE = "media_pause"
SERVICE_MEDIA_STOP = "media_stop"
SERVICE_MEDIA_NEXT_TRACK = "media_next_track"
SERVICE_MEDIA_PREVIOUS_TRACK = "media_previous_track"
SERVICE_MEDIA_SEEK = "media_seek"
SERVICE_SHUFFLE_SET = "shuffle_set"

SERVICE_ALARM_DISARM = "alarm_disarm"
SERVICE_ALARM_ARM_HOME = "alarm_arm_home"
SERVICE_ALARM_ARM_AWAY = "alarm_arm_away"
SERVICE_ALARM_ARM_NIGHT = "alarm_arm_night"
SERVICE_ALARM_ARM_CUSTOM_BYPASS = "alarm_arm_custom_bypass"
SERVICE_ALARM_TRIGGER = "alarm_trigger"


SERVICE_LOCK = "lock"
SERVICE_UNLOCK = "unlock"

SERVICE_OPEN = "open"
SERVICE_CLOSE = "close"

SERVICE_CLOSE_COVER = "close_cover"
SERVICE_CLOSE_COVER_TILT = "close_cover_tilt"
SERVICE_OPEN_COVER = "open_cover"
SERVICE_OPEN_COVER_TILT = "open_cover_tilt"
SERVICE_SET_COVER_POSITION = "set_cover_position"
SERVICE_SET_COVER_TILT_POSITION = "set_cover_tilt_position"
SERVICE_STOP_COVER = "stop_cover"
SERVICE_STOP_COVER_TILT = "stop_cover_tilt"
SERVICE_TOGGLE_COVER_TILT = "toggle_cover_tilt"

SERVICE_SELECT_OPTION = "select_option"

# #### API / REMOTE ####
SERVER_PORT = 8123

URL_ROOT = "/"
URL_API = "/api/"
URL_API_STREAM = "/api/stream"
URL_API_CONFIG = "/api/config"
URL_API_DISCOVERY_INFO = "/api/discovery_info"
URL_API_STATES = "/api/states"
URL_API_STATES_ENTITY = "/api/states/{}"
URL_API_EVENTS = "/api/events"
URL_API_EVENTS_EVENT = "/api/events/{}"
URL_API_SERVICES = "/api/services"
URL_API_SERVICES_SERVICE = "/api/services/{}/{}"
URL_API_COMPONENTS = "/api/components"
URL_API_ERROR_LOG = "/api/error_log"
URL_API_LOG_OUT = "/api/log_out"
URL_API_TEMPLATE = "/api/template"

HTTP_OK = 200
HTTP_CREATED = 201
HTTP_MOVED_PERMANENTLY = 301
HTTP_BAD_REQUEST = 400
HTTP_UNAUTHORIZED = 401
HTTP_FORBIDDEN = 403
HTTP_NOT_FOUND = 404
HTTP_METHOD_NOT_ALLOWED = 405
HTTP_UNPROCESSABLE_ENTITY = 422
HTTP_TOO_MANY_REQUESTS = 429
HTTP_INTERNAL_SERVER_ERROR = 500
HTTP_SERVICE_UNAVAILABLE = 503

HTTP_BASIC_AUTHENTICATION = "basic"
HTTP_DIGEST_AUTHENTICATION = "digest"

HTTP_HEADER_X_REQUESTED_WITH = "X-Requested-With"

CONTENT_TYPE_JSON = "application/json"
CONTENT_TYPE_MULTIPART = "multipart/x-mixed-replace; boundary={}"
CONTENT_TYPE_TEXT_PLAIN = "text/plain"

# The exit code to send to request a restart
RESTART_EXIT_CODE = 100

UNIT_NOT_RECOGNIZED_TEMPLATE: str = "{} is not a recognized {} unit."

LENGTH: str = "length"
MASS: str = "mass"
PRESSURE: str = "pressure"
VOLUME: str = "volume"
TEMPERATURE: str = "temperature"
SPEED_MS: str = "speed_ms"
ILLUMINANCE: str = "illuminance"

WEEKDAYS = ["mon", "tue", "wed", "thu", "fri", "sat", "sun"]

# The degree of precision for platforms
PRECISION_WHOLE = 1
PRECISION_HALVES = 0.5
PRECISION_TENTHS = 0.1

# Static list of entities that will never be exposed to
# cloud, alexa, or google_home components
CLOUD_NEVER_EXPOSED_ENTITIES = ["group.all_locks"]<|MERGE_RESOLUTION|>--- conflicted
+++ resolved
@@ -1,12 +1,7 @@
 """Constants used by Home Assistant components."""
-
 MAJOR_VERSION = 0
 MINOR_VERSION = 112
-<<<<<<< HEAD
-PATCH_VERSION = "4b0"
-=======
-PATCH_VERSION = "5"
->>>>>>> ec1df9b4
+PATCH_VERSION = "5b0"
 __short_version__ = f"{MAJOR_VERSION}.{MINOR_VERSION}"
 __version__ = f"{__short_version__}.{PATCH_VERSION}"
 REQUIRED_PYTHON_VER = (3, 7, 0)
@@ -17,7 +12,7 @@
 # Format for platform files
 PLATFORM_FORMAT = "{platform}.{domain}"
 
-# Can be used to specify a catch all when registering state or event listeners.2
+# Can be used to specify a catch all when registering state or event listeners.
 MATCH_ALL = "*"
 
 # Entity target all constant
