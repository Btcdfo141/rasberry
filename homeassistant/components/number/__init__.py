"""Component to allow numeric input for platforms."""
from abc import abstractmethod
from datetime import timedelta
import logging
from typing import Any, Dict

import voluptuous as vol

from homeassistant.config_entries import ConfigEntry
from homeassistant.const import ATTR_MODE
from homeassistant.helpers.config_validation import (  # noqa: F401
    PLATFORM_SCHEMA,
    PLATFORM_SCHEMA_BASE,
)
from homeassistant.helpers.entity import Entity
from homeassistant.helpers.entity_component import EntityComponent
from homeassistant.helpers.typing import ConfigType, HomeAssistantType

from .const import (
    ATTR_MAX,
    ATTR_MIN,
    ATTR_STEP,
    ATTR_VALUE,
    DEFAULT_MAX_VALUE,
    DEFAULT_MIN_VALUE,
    DEFAULT_STEP,
    DOMAIN,
    MODE_SLIDER,
    SERVICE_SET_VALUE,
)

SCAN_INTERVAL = timedelta(seconds=30)

ENTITY_ID_FORMAT = DOMAIN + ".{}"

MIN_TIME_BETWEEN_SCANS = timedelta(seconds=10)

_LOGGER = logging.getLogger(__name__)


async def async_setup(hass: HomeAssistantType, config: ConfigType) -> bool:
    """Set up Number entities."""
    component = hass.data[DOMAIN] = EntityComponent(
        _LOGGER, DOMAIN, hass, SCAN_INTERVAL
    )
    await component.async_setup(config)

    component.async_register_entity_service(
        SERVICE_SET_VALUE,
        {vol.Required(ATTR_VALUE): vol.Coerce(float)},
        "async_set_value",
    )

    return True


async def async_setup_entry(hass: HomeAssistantType, entry: ConfigEntry) -> bool:
    """Set up a config entry."""
    return await hass.data[DOMAIN].async_setup_entry(entry)  # type: ignore


async def async_unload_entry(hass: HomeAssistantType, entry: ConfigEntry) -> bool:
    """Unload a config entry."""
    return await hass.data[DOMAIN].async_unload_entry(entry)  # type: ignore


class NumberEntity(Entity):
    """Representation of a Number entity."""

    @property
    def capability_attributes(self) -> Dict[str, Any]:
        """Return capability attributes."""
        return {
            ATTR_MIN: self.min_value,
            ATTR_MAX: self.max_value,
            ATTR_STEP: self.step,
            ATTR_MODE: self.mode,
        }

    @property
    def min_value(self) -> float:
        """Return the minimum value."""
        return DEFAULT_MIN_VALUE

    @property
    def max_value(self) -> float:
        """Return the maximum value."""
        return DEFAULT_MAX_VALUE

    @property
    def step(self) -> float:
        """Return the increment/decrement step."""
        step = DEFAULT_STEP
        value_range = abs(self.max_value - self.min_value)
        if value_range != 0:
            while value_range <= step:
                step /= 10.0
        return step

    @property
<<<<<<< HEAD
    def mode(self) -> str:
        """Return the appearance mode of the Number entity."""
        return MODE_SLIDER
=======
    def state(self) -> float:
        """Return the entity state."""
        return self.value

    @property
    @abstractmethod
    def value(self) -> float:
        """Return the entity value to represent the entity state."""
>>>>>>> 8d33c209

    def set_value(self, value: float) -> None:
        """Set new value."""
        raise NotImplementedError()

    async def async_set_value(self, value: float) -> None:
        """Set new value."""
        assert self.hass is not None
        await self.hass.async_add_executor_job(self.set_value, value)<|MERGE_RESOLUTION|>--- conflicted
+++ resolved
@@ -98,11 +98,11 @@
         return step
 
     @property
-<<<<<<< HEAD
     def mode(self) -> str:
         """Return the appearance mode of the Number entity."""
         return MODE_SLIDER
-=======
+
+    @property
     def state(self) -> float:
         """Return the entity state."""
         return self.value
@@ -111,7 +111,6 @@
     @abstractmethod
     def value(self) -> float:
         """Return the entity value to represent the entity state."""
->>>>>>> 8d33c209
 
     def set_value(self, value: float) -> None:
         """Set new value."""
