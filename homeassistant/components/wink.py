"""
homeassistant.components.wink
~~~~~~~~~~~~~~~~~~~~~~~~~~~~
Connects to a Wink hub and loads relevant components to control its devices.
For more details about this component, please refer to the documentation at
https://home-assistant.io/components/wink/
"""
import logging

from homeassistant import bootstrap
from homeassistant.loader import get_component
from homeassistant.helpers import validate_config
from homeassistant.helpers.entity import ToggleEntity
from homeassistant.const import (
    EVENT_PLATFORM_DISCOVERED, CONF_ACCESS_TOKEN,
    ATTR_SERVICE, ATTR_DISCOVERED, ATTR_FRIENDLY_NAME)

DOMAIN = "wink"
REQUIREMENTS = ['python-wink==0.4.2']

DISCOVER_LIGHTS = "wink.lights"
DISCOVER_SWITCHES = "wink.switches"
DISCOVER_SENSORS = "wink.sensors"
DISCOVER_LOCKS = "wink.locks"
DISCOVER_GARAGE_DOORS = "wink.garage_doors"


def setup(hass, config):
    """ Sets up the Wink component. """
    logger = logging.getLogger(__name__)

    if not validate_config(config, {DOMAIN: [CONF_ACCESS_TOKEN]}, logger):
        return False

    import pywink
    pywink.set_bearer_token(config[DOMAIN][CONF_ACCESS_TOKEN])

    # Load components for the devices in the Wink that we support
    for component_name, func_exists, discovery_type in (
            ('light', pywink.get_bulbs, DISCOVER_LIGHTS),
<<<<<<< HEAD
            ('switch', pywink.get_switches, DISCOVER_SWITCHES),
            ('sensor', lambda: pywink.get_sensors or pywink.get_eggtrays,
             DISCOVER_SENSORS),
            ('lock', pywink.get_locks, DISCOVER_LOCKS),
            ('garage_door', pywink.get_garage_doors, DISCOVER_GARAGE_DOORS)):
=======
            ('switch', lambda: pywink.get_switches or
             pywink.get_sirens or
             pywink.get_powerstrip_outlets, DISCOVER_SWITCHES),
            ('sensor', lambda: pywink.get_sensors or
             pywink.get_eggtrays, DISCOVER_SENSORS),
            ('lock', pywink.get_locks, DISCOVER_LOCKS)):
>>>>>>> ee33aa73

        if func_exists():
            component = get_component(component_name)

            # Ensure component is loaded
            bootstrap.setup_component(hass, component.DOMAIN, config)

            # Fire discovery event
            hass.bus.fire(EVENT_PLATFORM_DISCOVERED, {
                ATTR_SERVICE: discovery_type,
                ATTR_DISCOVERED: {}
            })

    return True


class WinkToggleDevice(ToggleEntity):
    """ Represents a Wink toogle (switch) device. """

    def __init__(self, wink):
        self.wink = wink

    @property
    def unique_id(self):
        """ Returns the id of this Wink switch. """
        return "{}.{}".format(self.__class__, self.wink.device_id())

    @property
    def name(self):
        """ Returns the name of the light if any. """
        return self.wink.name()

    @property
    def is_on(self):
        """ True if light is on. """
        return self.wink.state()

    @property
    def state_attributes(self):
        """ Returns optional state attributes. """
        return {
            ATTR_FRIENDLY_NAME: self.wink.name()
        }

    def turn_on(self, **kwargs):
        """ Turns the switch on. """
        self.wink.set_state(True)

    def turn_off(self):
        """ Turns the switch off. """
        self.wink.set_state(False)

    def update(self):
        """ Update state of the light. """
        self.wink.update_state()<|MERGE_RESOLUTION|>--- conflicted
+++ resolved
@@ -38,20 +38,13 @@
     # Load components for the devices in the Wink that we support
     for component_name, func_exists, discovery_type in (
             ('light', pywink.get_bulbs, DISCOVER_LIGHTS),
-<<<<<<< HEAD
-            ('switch', pywink.get_switches, DISCOVER_SWITCHES),
-            ('sensor', lambda: pywink.get_sensors or pywink.get_eggtrays,
-             DISCOVER_SENSORS),
-            ('lock', pywink.get_locks, DISCOVER_LOCKS),
-            ('garage_door', pywink.get_garage_doors, DISCOVER_GARAGE_DOORS)):
-=======
             ('switch', lambda: pywink.get_switches or
              pywink.get_sirens or
              pywink.get_powerstrip_outlets, DISCOVER_SWITCHES),
             ('sensor', lambda: pywink.get_sensors or
              pywink.get_eggtrays, DISCOVER_SENSORS),
-            ('lock', pywink.get_locks, DISCOVER_LOCKS)):
->>>>>>> ee33aa73
+            ('lock', pywink.get_locks, DISCOVER_LOCKS),
+            ('garage_door', pywink.get_garage_doors, DISCOVER_GARAGE_DOORS)):
 
         if func_exists():
             component = get_component(component_name)
