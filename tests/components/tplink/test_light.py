"""Tests for light platform."""
<<<<<<< HEAD
=======
from datetime import timedelta
>>>>>>> 529b849e
import logging
from typing import Callable, NamedTuple

from pyHS100 import SmartDeviceException
import pytest

from homeassistant.components import tplink
from homeassistant.components.homeassistant import (
    DOMAIN as HA_DOMAIN,
    SERVICE_UPDATE_ENTITY,
)
from homeassistant.components.light import (
    ATTR_BRIGHTNESS,
    ATTR_COLOR_TEMP,
    ATTR_HS_COLOR,
    DOMAIN as LIGHT_DOMAIN,
)
from homeassistant.components.tplink.common import (
    CONF_DIMMER,
    CONF_DISCOVERY,
    CONF_LIGHT,
)
from homeassistant.components.tplink.light import SLEEP_TIME
from homeassistant.const import (
    ATTR_ENTITY_ID,
    CONF_HOST,
    SERVICE_TURN_OFF,
    SERVICE_TURN_ON,
)
from homeassistant.core import HomeAssistant
from homeassistant.setup import async_setup_component
from homeassistant.util.dt import utcnow

from tests.async_mock import Mock, PropertyMock, patch
from tests.common import async_fire_time_changed


class LightMockData(NamedTuple):
    """Mock light data."""

    sys_info: dict
    light_state: dict
    set_light_state: Callable[[dict], None]
    set_light_state_mock: Mock
    get_light_state_mock: Mock
    current_consumption_mock: Mock
    get_sysinfo_mock: Mock
    get_emeter_daily_mock: Mock
    get_emeter_monthly_mock: Mock


class SmartSwitchMockData(NamedTuple):
    """Mock smart switch data."""

    sys_info: dict
    state_mock: Mock
    brightness_mock: Mock
    get_sysinfo_mock: Mock


@pytest.fixture(name="light_mock_data")
def light_mock_data_fixture() -> None:
    """Create light mock data."""
    sys_info = {
        "sw_ver": "1.2.3",
        "hw_ver": "2.3.4",
        "mac": "aa:bb:cc:dd:ee:ff",
        "mic_mac": "00:11:22:33:44",
        "type": "light",
        "hwId": "1234",
        "fwId": "4567",
        "oemId": "891011",
        "dev_name": "light1",
        "rssi": 11,
        "latitude": "0",
        "longitude": "0",
        "is_color": True,
        "is_dimmable": True,
        "is_variable_color_temp": True,
        "model": "LB120",
        "alias": "light1",
    }

    light_state = {
        "on_off": True,
        "dft_on_state": {
            "brightness": 12,
            "color_temp": 3200,
            "hue": 110,
            "saturation": 90,
        },
        "brightness": 13,
        "color_temp": 3300,
        "hue": 110,
        "saturation": 90,
    }

    def set_light_state(state) -> None:
        nonlocal light_state
        drt_on_state = light_state["dft_on_state"]
        drt_on_state.update(state.get("dft_on_state", {}))

        light_state.update(state)
        light_state["dft_on_state"] = drt_on_state
        return light_state

    set_light_state_patch = patch(
        "homeassistant.components.tplink.common.SmartBulb.set_light_state",
        side_effect=set_light_state,
    )
    get_light_state_patch = patch(
        "homeassistant.components.tplink.common.SmartBulb.get_light_state",
        return_value=light_state,
    )
    current_consumption_patch = patch(
        "homeassistant.components.tplink.common.SmartDevice.current_consumption",
        return_value=3.23,
    )
    get_sysinfo_patch = patch(
        "homeassistant.components.tplink.common.SmartDevice.get_sysinfo",
        return_value=sys_info,
    )
    get_emeter_daily_patch = patch(
        "homeassistant.components.tplink.common.SmartDevice.get_emeter_daily",
        return_value={
            1: 1.01,
            2: 1.02,
            3: 1.03,
            4: 1.04,
            5: 1.05,
            6: 1.06,
            7: 1.07,
            8: 1.08,
            9: 1.09,
            10: 1.10,
            11: 1.11,
            12: 1.12,
        },
    )
    get_emeter_monthly_patch = patch(
        "homeassistant.components.tplink.common.SmartDevice.get_emeter_monthly",
        return_value={
            1: 2.01,
            2: 2.02,
            3: 2.03,
            4: 2.04,
            5: 2.05,
            6: 2.06,
            7: 2.07,
            8: 2.08,
            9: 2.09,
            10: 2.10,
            11: 2.11,
            12: 2.12,
        },
    )

    with set_light_state_patch as set_light_state_mock, get_light_state_patch as get_light_state_mock, current_consumption_patch as current_consumption_mock, get_sysinfo_patch as get_sysinfo_mock, get_emeter_daily_patch as get_emeter_daily_mock, get_emeter_monthly_patch as get_emeter_monthly_mock:
        yield LightMockData(
            sys_info=sys_info,
            light_state=light_state,
            set_light_state=set_light_state,
            set_light_state_mock=set_light_state_mock,
            get_light_state_mock=get_light_state_mock,
            current_consumption_mock=current_consumption_mock,
            get_sysinfo_mock=get_sysinfo_mock,
            get_emeter_daily_mock=get_emeter_daily_mock,
            get_emeter_monthly_mock=get_emeter_monthly_mock,
        )


@pytest.fixture(name="dimmer_switch_mock_data")
def dimmer_switch_mock_data_fixture() -> None:
    """Create dimmer switch mock data."""
    sys_info = {
        "sw_ver": "1.2.3",
        "hw_ver": "2.3.4",
        "mac": "aa:bb:cc:dd:ee:ff",
        "mic_mac": "00:11:22:33:44",
        "type": "switch",
        "hwId": "1234",
        "fwId": "4567",
        "oemId": "891011",
        "dev_name": "dimmer1",
        "rssi": 11,
        "latitude": "0",
        "longitude": "0",
        "is_color": False,
        "is_dimmable": True,
        "is_variable_color_temp": False,
        "model": "HS220",
        "alias": "dimmer1",
        "feature": ":",
        "relay_state": 1,
        "brightness": 13,
    }

    def state(*args, **kwargs):
        nonlocal sys_info
        if len(args) == 0:
            return sys_info["relay_state"]
        if args[0] == "ON":
            sys_info["relay_state"] = 1
        else:
            sys_info["relay_state"] = 0

    def brightness(*args, **kwargs):
        nonlocal sys_info
        if len(args) == 0:
            return sys_info["brightness"]
        if sys_info["brightness"] == 0:
            sys_info["relay_state"] = 0
        else:
            sys_info["relay_state"] = 1
            sys_info["brightness"] = args[0]

    get_sysinfo_patch = patch(
        "homeassistant.components.tplink.common.SmartDevice.get_sysinfo",
        return_value=sys_info,
    )
    state_patch = patch(
        "homeassistant.components.tplink.common.SmartPlug.state",
        new_callable=PropertyMock,
        side_effect=state,
    )
    brightness_patch = patch(
        "homeassistant.components.tplink.common.SmartPlug.brightness",
        new_callable=PropertyMock,
        side_effect=brightness,
    )
    with brightness_patch as brightness_mock, state_patch as state_mock, get_sysinfo_patch as get_sysinfo_mock:
        yield SmartSwitchMockData(
            sys_info=sys_info,
            brightness_mock=brightness_mock,
            state_mock=state_mock,
            get_sysinfo_mock=get_sysinfo_mock,
        )


async def update_entity(hass: HomeAssistant, entity_id: str) -> None:
    """Run an update action for an entity."""
    await hass.services.async_call(
        HA_DOMAIN,
        SERVICE_UPDATE_ENTITY,
        {ATTR_ENTITY_ID: entity_id},
        blocking=True,
    )
    await hass.async_block_till_done()


async def test_smartswitch(
    hass: HomeAssistant, dimmer_switch_mock_data: SmartSwitchMockData
) -> None:
    """Test function."""
    sys_info = dimmer_switch_mock_data.sys_info

    await async_setup_component(hass, HA_DOMAIN, {})
    await hass.async_block_till_done()

    await async_setup_component(
        hass,
        tplink.DOMAIN,
        {
            tplink.DOMAIN: {
                CONF_DISCOVERY: False,
                CONF_DIMMER: [{CONF_HOST: "123.123.123.123"}],
            }
        },
    )
    await hass.async_block_till_done()

    assert hass.states.get("light.dimmer1")

    await hass.services.async_call(
        LIGHT_DOMAIN,
        SERVICE_TURN_OFF,
        {ATTR_ENTITY_ID: "light.dimmer1"},
        blocking=True,
    )
    await hass.async_block_till_done()
    await update_entity(hass, "light.dimmer1")

    assert hass.states.get("light.dimmer1").state == "off"
    assert sys_info["relay_state"] == 0

    await hass.services.async_call(
        LIGHT_DOMAIN,
        SERVICE_TURN_ON,
        {ATTR_ENTITY_ID: "light.dimmer1", ATTR_BRIGHTNESS: 50},
        blocking=True,
    )
    await hass.async_block_till_done()
    await update_entity(hass, "light.dimmer1")

    state = hass.states.get("light.dimmer1")
    assert state.state == "on"
    assert state.attributes["brightness"] == 51
    assert sys_info["relay_state"] == 1

    await hass.services.async_call(
        LIGHT_DOMAIN,
        SERVICE_TURN_ON,
        {ATTR_ENTITY_ID: "light.dimmer1", ATTR_BRIGHTNESS: 55},
        blocking=True,
    )
    await hass.async_block_till_done()
    await update_entity(hass, "light.dimmer1")

    state = hass.states.get("light.dimmer1")
    assert state.state == "on"
    assert state.attributes["brightness"] == 56
    assert sys_info["brightness"] == 22

    sys_info["relay_state"] = 0
    sys_info["brightness"] = 66

    await hass.services.async_call(
        LIGHT_DOMAIN,
        SERVICE_TURN_OFF,
        {ATTR_ENTITY_ID: "light.dimmer1"},
        blocking=True,
    )
    await hass.async_block_till_done()
    await update_entity(hass, "light.dimmer1")

    state = hass.states.get("light.dimmer1")
    assert state.state == "off"

    await hass.services.async_call(
        LIGHT_DOMAIN,
        SERVICE_TURN_ON,
        {ATTR_ENTITY_ID: "light.dimmer1"},
        blocking=True,
    )
    await hass.async_block_till_done()
    await update_entity(hass, "light.dimmer1")

    state = hass.states.get("light.dimmer1")
    assert state.state == "on"
    assert state.attributes["brightness"] == 168
    assert sys_info["brightness"] == 66


async def test_light(hass: HomeAssistant, light_mock_data: LightMockData) -> None:
    """Test function."""
    light_state = light_mock_data.light_state
    set_light_state = light_mock_data.set_light_state

    await async_setup_component(hass, HA_DOMAIN, {})
    await hass.async_block_till_done()

    await async_setup_component(
        hass,
        tplink.DOMAIN,
        {
            tplink.DOMAIN: {
                CONF_DISCOVERY: False,
                CONF_LIGHT: [{CONF_HOST: "123.123.123.123"}],
            }
        },
    )
    await hass.async_block_till_done()

    assert hass.states.get("light.light1")

    await hass.services.async_call(
        LIGHT_DOMAIN,
        SERVICE_TURN_OFF,
        {ATTR_ENTITY_ID: "light.light1"},
        blocking=True,
    )
    await hass.async_block_till_done()
    await update_entity(hass, "light.light1")

    assert hass.states.get("light.light1").state == "off"
    assert light_state["on_off"] == 0

    await hass.services.async_call(
        LIGHT_DOMAIN,
        SERVICE_TURN_ON,
        {ATTR_ENTITY_ID: "light.light1", ATTR_COLOR_TEMP: 222, ATTR_BRIGHTNESS: 50},
        blocking=True,
    )
    await hass.async_block_till_done()
    await update_entity(hass, "light.light1")

    state = hass.states.get("light.light1")
    assert state.state == "on"
    assert state.attributes["brightness"] == 51
    assert state.attributes["hs_color"] == (110, 90)
    assert state.attributes["color_temp"] == 222
    assert light_state["on_off"] == 1

    await hass.services.async_call(
        LIGHT_DOMAIN,
        SERVICE_TURN_ON,
        {ATTR_ENTITY_ID: "light.light1", ATTR_BRIGHTNESS: 55, ATTR_HS_COLOR: (23, 27)},
        blocking=True,
    )
    await hass.async_block_till_done()
    await update_entity(hass, "light.light1")

    state = hass.states.get("light.light1")
    assert state.state == "on"
    assert state.attributes["brightness"] == 56
    assert state.attributes["hs_color"] == (23, 27)
    assert light_state["brightness"] == 22
    assert light_state["hue"] == 23
    assert light_state["saturation"] == 27

    light_state["on_off"] = 0
    light_state["dft_on_state"]["on_off"] = 0
    light_state["brightness"] = 66
    light_state["dft_on_state"]["brightness"] = 66
    light_state["color_temp"] = 6400
    light_state["dft_on_state"]["color_temp"] = 123
    light_state["hue"] = 77
    light_state["dft_on_state"]["hue"] = 77
    light_state["saturation"] = 78
    light_state["dft_on_state"]["saturation"] = 78

    await hass.services.async_call(
        LIGHT_DOMAIN,
        SERVICE_TURN_OFF,
        {ATTR_ENTITY_ID: "light.light1"},
        blocking=True,
    )
    await hass.async_block_till_done()
    await update_entity(hass, "light.light1")

    state = hass.states.get("light.light1")
    assert state.state == "off"

    await hass.services.async_call(
        LIGHT_DOMAIN,
        SERVICE_TURN_ON,
        {ATTR_ENTITY_ID: "light.light1"},
        blocking=True,
    )
    await hass.async_block_till_done()
    await update_entity(hass, "light.light1")

    state = hass.states.get("light.light1")
    assert state.state == "on"
    assert state.attributes["brightness"] == 168
    assert state.attributes["hs_color"] == (77, 78)
    assert state.attributes["color_temp"] == 156
    assert light_state["brightness"] == 66
    assert light_state["hue"] == 77
    assert light_state["saturation"] == 78

    set_light_state({"brightness": 91, "dft_on_state": {"brightness": 91}})
    await update_entity(hass, "light.light1")

    state = hass.states.get("light.light1")
    assert state.attributes["brightness"] == 232


async def test_get_light_state_retry(
    hass: HomeAssistant, light_mock_data: LightMockData
) -> None:
    """Test function."""
    # Setup test for retries for sysinfo.
    get_sysinfo_call_count = 0

    def get_sysinfo_side_effect():
        nonlocal get_sysinfo_call_count
        get_sysinfo_call_count += 1

        # Need to fail on the 2nd call because the first call is used to
        # determine if the device is online during the light platform's
        # setup hook.
        if get_sysinfo_call_count == 2:
            raise SmartDeviceException()

        return light_mock_data.sys_info

    light_mock_data.get_sysinfo_mock.side_effect = get_sysinfo_side_effect

    # Setup test for retries of setting state information.
    set_state_call_count = 0

    def set_light_state_side_effect(state_data: dict):
        nonlocal set_state_call_count, light_mock_data
        set_state_call_count += 1

        if set_state_call_count == 1:
            raise SmartDeviceException()

        return light_mock_data.set_light_state(state_data)

    light_mock_data.set_light_state_mock.side_effect = set_light_state_side_effect

    # Setup component.
    await async_setup_component(hass, HA_DOMAIN, {})
    await hass.async_block_till_done()

    await async_setup_component(
        hass,
        tplink.DOMAIN,
        {
            tplink.DOMAIN: {
                CONF_DISCOVERY: False,
                CONF_LIGHT: [{CONF_HOST: "123.123.123.123"}],
            }
        },
    )
    await hass.async_block_till_done()

    await hass.services.async_call(
        LIGHT_DOMAIN,
        SERVICE_TURN_OFF,
        {ATTR_ENTITY_ID: "light.light1"},
        blocking=True,
    )
    await hass.async_block_till_done()
    await update_entity(hass, "light.light1")

    assert light_mock_data.get_sysinfo_mock.call_count > 1
    assert light_mock_data.get_light_state_mock.call_count > 1
    assert light_mock_data.set_light_state_mock.call_count > 1

    assert light_mock_data.get_sysinfo_mock.call_count < 40
    assert light_mock_data.get_light_state_mock.call_count < 40
    assert light_mock_data.set_light_state_mock.call_count < 10


async def test_update_failure(
    hass: HomeAssistant, light_mock_data: LightMockData, caplog
):
    """Test that update failures are logged."""

    await async_setup_component(hass, HA_DOMAIN, {})
    await hass.async_block_till_done()

    await async_setup_component(
        hass,
        tplink.DOMAIN,
        {
            tplink.DOMAIN: {
                CONF_DISCOVERY: False,
                CONF_LIGHT: [{CONF_HOST: "123.123.123.123"}],
            }
        },
    )
    await hass.async_block_till_done()
    caplog.clear()
    caplog.set_level(logging.WARNING)
    await hass.helpers.entity_component.async_update_entity("light.light1")
    assert caplog.text == ""

    with patch("homeassistant.components.tplink.light.MAX_ATTEMPTS", 0):
        caplog.clear()
        caplog.set_level(logging.WARNING)
        await hass.helpers.entity_component.async_update_entity("light.light1")
        assert "Could not read state for 123.123.123.123|light1" in caplog.text

    get_state_call_count = 0

    def get_light_state_side_effect():
        nonlocal get_state_call_count
        get_state_call_count += 1

        if get_state_call_count == 1:
            raise SmartDeviceException()

        return light_mock_data.light_state

    light_mock_data.get_light_state_mock.side_effect = get_light_state_side_effect

    with patch("homeassistant.components.tplink.light", MAX_ATTEMPTS=2, SLEEP_TIME=0):
        caplog.clear()
        caplog.set_level(logging.DEBUG)

        await update_entity(hass, "light.light1")
        assert (
            f"Retrying in {SLEEP_TIME} seconds for 123.123.123.123|light1"
            in caplog.text
        )
        assert "Device 123.123.123.123|light1 responded after " in caplog.text


async def test_async_setup_entry_unavailable(
    hass: HomeAssistant, light_mock_data: LightMockData, caplog
):
    """Test unavailable devices trigger a later retry."""
    caplog.clear()
    caplog.set_level(logging.WARNING)

    with patch(
        "homeassistant.components.tplink.common.SmartDevice.get_sysinfo",
        side_effect=SmartDeviceException,
    ):
        await async_setup_component(hass, HA_DOMAIN, {})
        await hass.async_block_till_done()

        await async_setup_component(
            hass,
            tplink.DOMAIN,
            {
                tplink.DOMAIN: {
                    CONF_DISCOVERY: False,
                    CONF_LIGHT: [{CONF_HOST: "123.123.123.123"}],
                }
            },
        )

        await hass.async_block_till_done()
<<<<<<< HEAD
        assert "Unable to communicate with device 123.123.123.123" in caplog.text
        assert len(hass.data[tplink.DOMAIN][f"{CONF_LIGHT}_remaining"]) == 1
=======
        assert not hass.states.get("light.light1")

    future = utcnow() + timedelta(seconds=30)
    async_fire_time_changed(hass, future)
    await hass.async_block_till_done()
    assert hass.states.get("light.light1")
>>>>>>> 529b849e
<|MERGE_RESOLUTION|>--- conflicted
+++ resolved
@@ -1,8 +1,5 @@
 """Tests for light platform."""
-<<<<<<< HEAD
-=======
 from datetime import timedelta
->>>>>>> 529b849e
 import logging
 from typing import Callable, NamedTuple
 
@@ -245,10 +242,7 @@
 async def update_entity(hass: HomeAssistant, entity_id: str) -> None:
     """Run an update action for an entity."""
     await hass.services.async_call(
-        HA_DOMAIN,
-        SERVICE_UPDATE_ENTITY,
-        {ATTR_ENTITY_ID: entity_id},
-        blocking=True,
+        HA_DOMAIN, SERVICE_UPDATE_ENTITY, {ATTR_ENTITY_ID: entity_id}, blocking=True
     )
     await hass.async_block_till_done()
 
@@ -277,10 +271,7 @@
     assert hass.states.get("light.dimmer1")
 
     await hass.services.async_call(
-        LIGHT_DOMAIN,
-        SERVICE_TURN_OFF,
-        {ATTR_ENTITY_ID: "light.dimmer1"},
-        blocking=True,
+        LIGHT_DOMAIN, SERVICE_TURN_OFF, {ATTR_ENTITY_ID: "light.dimmer1"}, blocking=True
     )
     await hass.async_block_till_done()
     await update_entity(hass, "light.dimmer1")
@@ -320,10 +311,7 @@
     sys_info["brightness"] = 66
 
     await hass.services.async_call(
-        LIGHT_DOMAIN,
-        SERVICE_TURN_OFF,
-        {ATTR_ENTITY_ID: "light.dimmer1"},
-        blocking=True,
+        LIGHT_DOMAIN, SERVICE_TURN_OFF, {ATTR_ENTITY_ID: "light.dimmer1"}, blocking=True
     )
     await hass.async_block_till_done()
     await update_entity(hass, "light.dimmer1")
@@ -332,10 +320,7 @@
     assert state.state == "off"
 
     await hass.services.async_call(
-        LIGHT_DOMAIN,
-        SERVICE_TURN_ON,
-        {ATTR_ENTITY_ID: "light.dimmer1"},
-        blocking=True,
+        LIGHT_DOMAIN, SERVICE_TURN_ON, {ATTR_ENTITY_ID: "light.dimmer1"}, blocking=True
     )
     await hass.async_block_till_done()
     await update_entity(hass, "light.dimmer1")
@@ -369,10 +354,7 @@
     assert hass.states.get("light.light1")
 
     await hass.services.async_call(
-        LIGHT_DOMAIN,
-        SERVICE_TURN_OFF,
-        {ATTR_ENTITY_ID: "light.light1"},
-        blocking=True,
+        LIGHT_DOMAIN, SERVICE_TURN_OFF, {ATTR_ENTITY_ID: "light.light1"}, blocking=True
     )
     await hass.async_block_till_done()
     await update_entity(hass, "light.light1")
@@ -425,10 +407,7 @@
     light_state["dft_on_state"]["saturation"] = 78
 
     await hass.services.async_call(
-        LIGHT_DOMAIN,
-        SERVICE_TURN_OFF,
-        {ATTR_ENTITY_ID: "light.light1"},
-        blocking=True,
+        LIGHT_DOMAIN, SERVICE_TURN_OFF, {ATTR_ENTITY_ID: "light.light1"}, blocking=True
     )
     await hass.async_block_till_done()
     await update_entity(hass, "light.light1")
@@ -437,10 +416,7 @@
     assert state.state == "off"
 
     await hass.services.async_call(
-        LIGHT_DOMAIN,
-        SERVICE_TURN_ON,
-        {ATTR_ENTITY_ID: "light.light1"},
-        blocking=True,
+        LIGHT_DOMAIN, SERVICE_TURN_ON, {ATTR_ENTITY_ID: "light.light1"}, blocking=True
     )
     await hass.async_block_till_done()
     await update_entity(hass, "light.light1")
@@ -513,10 +489,7 @@
     await hass.async_block_till_done()
 
     await hass.services.async_call(
-        LIGHT_DOMAIN,
-        SERVICE_TURN_OFF,
-        {ATTR_ENTITY_ID: "light.light1"},
-        blocking=True,
+        LIGHT_DOMAIN, SERVICE_TURN_OFF, {ATTR_ENTITY_ID: "light.light1"}, blocking=True
     )
     await hass.async_block_till_done()
     await update_entity(hass, "light.light1")
@@ -611,14 +584,9 @@
         )
 
         await hass.async_block_till_done()
-<<<<<<< HEAD
-        assert "Unable to communicate with device 123.123.123.123" in caplog.text
-        assert len(hass.data[tplink.DOMAIN][f"{CONF_LIGHT}_remaining"]) == 1
-=======
         assert not hass.states.get("light.light1")
 
     future = utcnow() + timedelta(seconds=30)
     async_fire_time_changed(hass, future)
     await hass.async_block_till_done()
-    assert hass.states.get("light.light1")
->>>>>>> 529b849e
+    assert hass.states.get("light.light1")