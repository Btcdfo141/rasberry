--- conflicted
+++ resolved
@@ -253,11 +253,7 @@
     def async_initialize(self):
         """Initialize the recorder."""
         self.hass.bus.async_listen(
-<<<<<<< HEAD
-            MATCH_ALL, self.event_listener, filter=self._async_event_filter
-=======
             MATCH_ALL, self.event_listener, event_filter=self._async_event_filter
->>>>>>> 9150ce15
         )
 
     @callback
