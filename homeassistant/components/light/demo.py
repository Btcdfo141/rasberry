--- conflicted
+++ resolved
@@ -39,14 +39,9 @@
 class DemoLight(Light):
     """Representation of a demo light."""
 
-<<<<<<< HEAD
-    def __init__(self, name, state, available=False, hs_color=None, ct=None,
-                 brightness=180, white=200, effect_list=None, effect=None):
-=======
-    def __init__(self, unique_id, name, state, available=False, rgb=None,
-                 ct=None, brightness=180, xy_color=(.5, .5), white=200,
-                 effect_list=None, effect=None):
->>>>>>> 3442b674
+    def __init__(self, unique_id, name, state, available=False, hs_color=None,
+                 ct=None, brightness=180, white=200, effect_list=None,
+                 effect=None):
         """Initialize the light."""
         self._unique_id = unique_id
         self._name = name
