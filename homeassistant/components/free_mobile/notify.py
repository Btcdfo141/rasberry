"""Support for Free Mobile SMS platform."""
import logging

from freesms import FreeClient
import voluptuous as vol

from homeassistant.components.notify import PLATFORM_SCHEMA, BaseNotificationService
<<<<<<< HEAD
from homeassistant.const import CONF_ACCESS_TOKEN, CONF_USERNAME, HTTP_BAD_REQUEST
=======
from homeassistant.const import (
    CONF_ACCESS_TOKEN,
    CONF_USERNAME,
    HTTP_INTERNAL_SERVER_ERROR,
)
>>>>>>> fb8f8133
import homeassistant.helpers.config_validation as cv

_LOGGER = logging.getLogger(__name__)

PLATFORM_SCHEMA = PLATFORM_SCHEMA.extend(
    {vol.Required(CONF_USERNAME): cv.string, vol.Required(CONF_ACCESS_TOKEN): cv.string}
)


def get_service(hass, config, discovery_info=None):
    """Get the Free Mobile SMS notification service."""
    return FreeSMSNotificationService(config[CONF_USERNAME], config[CONF_ACCESS_TOKEN])


class FreeSMSNotificationService(BaseNotificationService):
    """Implement a notification service for the Free Mobile SMS service."""

    def __init__(self, username, access_token):
        """Initialize the service."""
        self.free_client = FreeClient(username, access_token)

    def send_message(self, message="", **kwargs):
        """Send a message to the Free Mobile user cell."""
        resp = self.free_client.send_sms(message)

        if resp.status_code == HTTP_BAD_REQUEST:
            _LOGGER.error("At least one parameter is missing")
        elif resp.status_code == 402:
            _LOGGER.error("Too much SMS send in a few time")
        elif resp.status_code == 403:
            _LOGGER.error("Wrong Username/Password")
        elif resp.status_code == HTTP_INTERNAL_SERVER_ERROR:
            _LOGGER.error("Server error, try later")<|MERGE_RESOLUTION|>--- conflicted
+++ resolved
@@ -5,15 +5,12 @@
 import voluptuous as vol
 
 from homeassistant.components.notify import PLATFORM_SCHEMA, BaseNotificationService
-<<<<<<< HEAD
-from homeassistant.const import CONF_ACCESS_TOKEN, CONF_USERNAME, HTTP_BAD_REQUEST
-=======
 from homeassistant.const import (
     CONF_ACCESS_TOKEN,
     CONF_USERNAME,
+    HTTP_BAD_REQUEST,
     HTTP_INTERNAL_SERVER_ERROR,
 )
->>>>>>> fb8f8133
 import homeassistant.helpers.config_validation as cv
 
 _LOGGER = logging.getLogger(__name__)
