"""Config flow for Apple TV integration."""
import asyncio
from collections import deque
from ipaddress import ip_address
import logging
from random import randrange

from pyatv import exceptions, pair, scan
from pyatv.const import DeviceModel, PairingRequirement, Protocol
from pyatv.convert import model_str, protocol_str
from pyatv.helpers import get_unique_id
import voluptuous as vol

from homeassistant import config_entries, data_entry_flow
from homeassistant.components import zeroconf
from homeassistant.const import CONF_ADDRESS, CONF_NAME, CONF_PIN
from homeassistant.core import callback
from homeassistant.exceptions import HomeAssistantError
from homeassistant.helpers.aiohttp_client import async_get_clientsession

from .const import CONF_CREDENTIALS, CONF_IDENTIFIERS, CONF_START_OFF, DOMAIN

_LOGGER = logging.getLogger(__name__)

DEVICE_INPUT = "device_input"

INPUT_PIN_SCHEMA = vol.Schema({vol.Required(CONF_PIN, default=None): int})

DEFAULT_START_OFF = False

DISCOVERY_AGGREGATION_TIME = 15  # seconds


async def device_scan(identifier, loop):
    """Scan for a specific device using identifier as filter."""

    def _filter_device(dev):
        if identifier is None:
            return True
        if identifier == str(dev.address):
            return True
        if identifier == dev.name:
            return True
        return any(service.identifier == identifier for service in dev.services)

    def _host_filter():
        try:
            return [ip_address(identifier)]
        except ValueError:
            return None

    # If we have an address, only probe that address to avoid
    # broadcast traffic on the network
    scan_result = await scan(loop, timeout=3, hosts=_host_filter())
    matches = [atv for atv in scan_result if _filter_device(atv)]

    if matches:
        return matches[0], matches[0].all_identifiers

    return None, None


class AppleTVConfigFlow(config_entries.ConfigFlow, domain=DOMAIN):
    """Handle a config flow for Apple TV."""

    VERSION = 1

    @staticmethod
    @callback
    def async_get_options_flow(config_entry):
        """Get options flow for this handler."""
        return AppleTVOptionsFlow(config_entry)

    def __init__(self):
        """Initialize a new AppleTVConfigFlow."""
        self.scan_filter = None
        self.atv = None
        self.atv_identifiers = None
        self.protocol = None
        self.pairing = None
        self.credentials = {}  # Protocol -> credentials
        self.protocols_to_pair = deque()

    @property
    def device_identifier(self):
        """Return a identifier for the config entry.

        A device has multiple unique identifiers, but Home Assistant only supports one
        per config entry. Normally, a "main identifier" is determined by pyatv by
        first collecting all identifiers and then picking one in a pre-determine order.
        Under normal circumstances, this works fine but if a service is missing or
        removed due to deprecation (which happened with MRP), then another identifier
        will be calculated instead. To fix this, all identifiers belonging to a device
        is stored with the config entry and one of them (could be random) is used as
        unique_id for said entry. When a new (zeroconf) service or device is
        discovered, the identifier is first used to look up if it belongs to an
        existing config entry. If that's the case, the unique_id from that entry is
        re-used, otherwise the newly discovered identifier is used instead.
        """
        all_identifiers = set(self.atv.all_identifiers)
        for entry in self._async_current_entries():
            if all_identifiers.intersection(
                entry.data.get(CONF_IDENTIFIERS, [entry.unique_id])
            ):
                return entry.unique_id
        return self.atv.identifier

    async def async_step_reauth(self, user_input=None):
        """Handle initial step when updating invalid credentials."""
        self.context["title_placeholders"] = {
            "name": user_input[CONF_NAME],
            "type": "Apple TV",
        }
        self.scan_filter = self.unique_id
        self.context["identifier"] = self.unique_id
        return await self.async_step_reconfigure()

    async def async_step_reconfigure(self, user_input=None):
        """Inform user that reconfiguration is about to start."""
        if user_input is not None:
            return await self.async_find_device_wrapper(
                self.async_pair_next_protocol, allow_exist=True
            )

        return self.async_show_form(step_id="reconfigure")

    async def async_step_user(self, user_input=None):
        """Handle the initial step."""
        errors = {}
        if user_input is not None:
            self.scan_filter = user_input[DEVICE_INPUT]
            try:
                await self.async_find_device()
            except DeviceNotFound:
                errors["base"] = "no_devices_found"
            except DeviceAlreadyConfigured:
                errors["base"] = "already_configured"
            except Exception:  # pylint: disable=broad-except
                _LOGGER.exception("Unexpected exception")
                errors["base"] = "unknown"
            else:
                await self.async_set_unique_id(
                    self.device_identifier, raise_on_progress=False
                )
                self.context["all_identifiers"] = self.atv.all_identifiers
                return await self.async_step_confirm()

        return self.async_show_form(
            step_id="user",
            data_schema=vol.Schema({vol.Required(DEVICE_INPUT): str}),
            errors=errors,
        )

    async def async_step_zeroconf(
        self, discovery_info: zeroconf.ZeroconfServiceInfo
    ) -> data_entry_flow.FlowResult:
        """Handle device found via zeroconf."""
        host = discovery_info.host
        self._async_abort_entries_match({CONF_ADDRESS: host})
        service_type = discovery_info.type[:-1]  # Remove leading .
        name = discovery_info.name.replace(f".{service_type}.", "")
        properties = discovery_info.properties

        # Extract unique identifier from service
        unique_id = get_unique_id(service_type, name, properties)
        if unique_id is None:
            return self.async_abort(reason="unknown")

        #
        # Suppose we have a device with three services: A, B and C. Let's assume
        # service A is discovered by Zeroconf, triggering a device scan that also finds
        # service B but *not* C. An identifier is picked from one of the services and
        # used as unique_id. The select process is deterministic (let's say in order A,
        # B and C) but in practice that doesn't matter. So, a flow is set up for the
        # device with unique_id set to "A" for services A and B.
        #
        # Now, service C is found and the same thing happens again but only service B
        # is found. In this case, unique_id will be set to "B" which is problematic
        # since both flows really represent the same device. They will however end up
        # as two separate flows.
        #
        # To solve this, all identifiers are stored as
        # "all_identifiers" in the flow context. When a new service is discovered, the
        # code below will check these identifiers for all active flows and abort if a
        # match is found. Before aborting, the original flow is updated with any
        # potentially new identifiers. In the example above, when service C is
        # discovered, the identifier of service C will be inserted into
        # "all_identifiers" of the original flow (making the device complete).
        #
        # Wait DISCOVERY_AGGREGATION_TIME for multiple services to be
        # discovered via zeroconf. Once the first service is discovered
        # this allows other services to be discovered inside the time
        # window before triggering a scan of the device. This prevents
<<<<<<< HEAD
        # a multiple scans of the device at the same time since each
=======
        # multiple scans of the device at the same time since each
>>>>>>> a20842b4
        # apple_tv device has multiple services that are discovered by
        # zeroconf.
        #
        await asyncio.sleep(DISCOVERY_AGGREGATION_TIME)

        self._async_check_in_progress_and_set_address(host, unique_id)

        # Scan for the device in order to extract _all_ unique identifiers assigned to
        # it. Not doing it like this will yield multiple config flows for the same
        # device, one per protocol, which is undesired.
        self.scan_filter = host
        return await self.async_find_device_wrapper(self.async_found_zeroconf_device)

    @callback
    def _async_check_in_progress_and_set_address(self, host: str, unique_id: str):
        """Check for in-progress flows and update them with identifiers if needed.

        This code must not await between checking in progress and setting the host
        or it will have a race condition where no flows move forward.
        """
        for flow in self._async_in_progress(include_uninitialized=True):
            context = flow["context"]
            if (
                context.get("source") != config_entries.SOURCE_ZEROCONF
                or context.get(CONF_ADDRESS) != host
            ):
                continue
            if (
                "all_identifiers" in context
                and unique_id not in context["all_identifiers"]
            ):
                # Add potentially new identifiers from this device to the existing flow
                context["all_identifiers"].append(unique_id)
            raise data_entry_flow.AbortFlow("already_in_progress")
        self.context[CONF_ADDRESS] = host

    async def async_found_zeroconf_device(self, user_input=None):
        """Handle device found after Zeroconf discovery."""
        self.context["all_identifiers"] = self.atv.all_identifiers
        # Also abort if an integration with this identifier already exists
        await self.async_set_unique_id(self.device_identifier)
        # but be sure to update the address if its changed so the scanner
        # will probe the new address
        self._abort_if_unique_id_configured(updates={CONF_ADDRESS: self.atv.address})
        self.context["identifier"] = self.unique_id
        return await self.async_step_confirm()

    async def async_find_device_wrapper(self, next_func, allow_exist=False):
        """Find a specific device and call another function when done.

        This function will do error handling and bail out when an error
        occurs.
        """
        try:
            await self.async_find_device(allow_exist)
        except DeviceNotFound:
            return self.async_abort(reason="no_devices_found")
        except DeviceAlreadyConfigured:
            return self.async_abort(reason="already_configured")
        except Exception:  # pylint: disable=broad-except
            _LOGGER.exception("Unexpected exception")
            return self.async_abort(reason="unknown")

        return await next_func()

    async def async_find_device(self, allow_exist=False):
        """Scan for the selected device to discover services."""
        self.atv, self.atv_identifiers = await device_scan(
            self.scan_filter, self.hass.loop
        )
        if not self.atv:
            raise DeviceNotFound()

        # Protocols supported by the device are prospects for pairing
        self.protocols_to_pair = deque(
            service.protocol for service in self.atv.services if service.enabled
        )

        dev_info = self.atv.device_info
        self.context["title_placeholders"] = {
            "name": self.atv.name,
            "type": (
                dev_info.raw_model
                if dev_info.model == DeviceModel.Unknown and dev_info.raw_model
                else model_str(dev_info.model)
            ),
        }
        all_identifiers = set(self.atv.all_identifiers)
        for entry in self._async_current_entries():
            if not all_identifiers.intersection(
                entry.data.get(CONF_IDENTIFIERS, [entry.unique_id])
            ):
                continue
            if entry.data.get(CONF_ADDRESS) != self.atv.address:
                self.hass.config_entries.async_update_entry(
                    entry,
                    data={**entry.data, CONF_ADDRESS: self.atv.address},
                )
                self.hass.async_create_task(
                    self.hass.config_entries.async_reload(entry.entry_id)
                )
            if not allow_exist:
                raise DeviceAlreadyConfigured()

    async def async_step_confirm(self, user_input=None):
        """Handle user-confirmation of discovered node."""
        if user_input is not None:
            expected_identifier_count = len(self.context["all_identifiers"])
            # If number of services found during device scan mismatch number of
            # identifiers collected during Zeroconf discovery, then trigger a new scan
            # with hopes of finding all services.
            if len(self.atv.all_identifiers) != expected_identifier_count:
                try:
                    await self.async_find_device()
                except DeviceNotFound:
                    return self.async_abort(reason="device_not_found")

            # If all services still were not found, bail out with an error
            if len(self.atv.all_identifiers) != expected_identifier_count:
                return self.async_abort(reason="inconsistent_device")

            return await self.async_pair_next_protocol()

        return self.async_show_form(
            step_id="confirm",
            description_placeholders={
                "name": self.atv.name,
                "type": model_str(self.atv.device_info.model),
            },
        )

    async def async_pair_next_protocol(self):
        """Start pairing process for the next available protocol."""
        await self._async_cleanup()

        # Any more protocols to pair? Else bail out here
        if not self.protocols_to_pair:
            return await self._async_get_entry()

        self.protocol = self.protocols_to_pair.popleft()
        service = self.atv.get_service(self.protocol)

        # Service requires a password
        if service.requires_password:
            return await self.async_step_password()

        # Figure out, depending on protocol, what kind of pairing is needed
        if service.pairing == PairingRequirement.Unsupported:
            _LOGGER.debug("%s does not support pairing", self.protocol)
            return await self.async_pair_next_protocol()
        if service.pairing == PairingRequirement.Disabled:
            return await self.async_step_protocol_disabled()
        if service.pairing == PairingRequirement.NotNeeded:
            _LOGGER.debug("%s does not require pairing", self.protocol)
            self.credentials[self.protocol.value] = None
            return await self.async_pair_next_protocol()

        _LOGGER.debug("%s requires pairing", self.protocol)

        # Protocol specific arguments
        pair_args = {}
        if self.protocol == Protocol.DMAP:
            pair_args["name"] = "Home Assistant"
            pair_args["zeroconf"] = await zeroconf.async_get_instance(self.hass)

        # Initiate the pairing process
        abort_reason = None
        session = async_get_clientsession(self.hass)
        self.pairing = await pair(
            self.atv, self.protocol, self.hass.loop, session=session, **pair_args
        )
        try:
            await self.pairing.begin()
        except exceptions.ConnectionFailedError:
            return await self.async_step_service_problem()
        except exceptions.BackOffError:
            abort_reason = "backoff"
        except exceptions.PairingError:
            _LOGGER.exception("Authentication problem")
            abort_reason = "invalid_auth"
        except Exception:  # pylint: disable=broad-except
            _LOGGER.exception("Unexpected exception")
            abort_reason = "unknown"

        if abort_reason:
            await self._async_cleanup()
            return self.async_abort(reason=abort_reason)

        # Choose step depending on if PIN is required from user or not
        if self.pairing.device_provides_pin:
            return await self.async_step_pair_with_pin()

        return await self.async_step_pair_no_pin()

    async def async_step_protocol_disabled(self, user_input=None):
        """Inform user that a protocol is disabled and cannot be paired."""
        if user_input is not None:
            return await self.async_pair_next_protocol()
        return self.async_show_form(
            step_id="protocol_disabled",
            description_placeholders={"protocol": protocol_str(self.protocol)},
        )

    async def async_step_pair_with_pin(self, user_input=None):
        """Handle pairing step where a PIN is required from the user."""
        errors = {}
        if user_input is not None:
            try:
                self.pairing.pin(user_input[CONF_PIN])
                await self.pairing.finish()
                self.credentials[self.protocol.value] = self.pairing.service.credentials
                return await self.async_pair_next_protocol()
            except exceptions.PairingError:
                _LOGGER.exception("Authentication problem")
                errors["base"] = "invalid_auth"
            except Exception:  # pylint: disable=broad-except
                _LOGGER.exception("Unexpected exception")
                errors["base"] = "unknown"

        return self.async_show_form(
            step_id="pair_with_pin",
            data_schema=INPUT_PIN_SCHEMA,
            errors=errors,
            description_placeholders={"protocol": protocol_str(self.protocol)},
        )

    async def async_step_pair_no_pin(self, user_input=None):
        """Handle step where user has to enter a PIN on the device."""
        if user_input is not None:
            await self.pairing.finish()
            if self.pairing.has_paired:
                self.credentials[self.protocol.value] = self.pairing.service.credentials
                return await self.async_pair_next_protocol()

            await self.pairing.close()
            return self.async_abort(reason="device_did_not_pair")

        pin = randrange(1000, stop=10000)
        self.pairing.pin(pin)
        return self.async_show_form(
            step_id="pair_no_pin",
            description_placeholders={
                "protocol": protocol_str(self.protocol),
                "pin": pin,
            },
        )

    async def async_step_service_problem(self, user_input=None):
        """Inform user that a service will not be added."""
        if user_input is not None:
            return await self.async_pair_next_protocol()

        return self.async_show_form(
            step_id="service_problem",
            description_placeholders={"protocol": protocol_str(self.protocol)},
        )

    async def async_step_password(self, user_input=None):
        """Inform user that password is not supported."""
        if user_input is not None:
            return await self.async_pair_next_protocol()

        return self.async_show_form(
            step_id="password",
            description_placeholders={"protocol": protocol_str(self.protocol)},
        )

    async def _async_cleanup(self):
        """Clean up allocated resources."""
        if self.pairing is not None:
            await self.pairing.close()
            self.pairing = None

    async def _async_get_entry(self):
        """Return config entry or update existing config entry."""
        # Abort if no protocols were paired
        if not self.credentials:
            return self.async_abort(reason="setup_failed")

        data = {
            CONF_NAME: self.atv.name,
            CONF_CREDENTIALS: self.credentials,
            CONF_ADDRESS: str(self.atv.address),
            CONF_IDENTIFIERS: self.atv_identifiers,
        }

        existing_entry = await self.async_set_unique_id(
            self.device_identifier, raise_on_progress=False
        )

        # If an existing config entry is updated, then this was a re-auth
        if existing_entry:
            self.hass.config_entries.async_update_entry(
                existing_entry, data=data, unique_id=self.unique_id
            )
            self.hass.async_create_task(
                self.hass.config_entries.async_reload(existing_entry.entry_id)
            )
            return self.async_abort(reason="reauth_successful")

        return self.async_create_entry(title=self.atv.name, data=data)


class AppleTVOptionsFlow(config_entries.OptionsFlow):
    """Handle Apple TV options."""

    def __init__(self, config_entry):
        """Initialize Apple TV options flow."""
        self.config_entry = config_entry
        self.options = dict(config_entry.options)

    async def async_step_init(self, user_input=None):
        """Manage the Apple TV options."""
        if user_input is not None:
            self.options[CONF_START_OFF] = user_input[CONF_START_OFF]
            return self.async_create_entry(title="", data=self.options)

        return self.async_show_form(
            step_id="init",
            data_schema=vol.Schema(
                {
                    vol.Optional(
                        CONF_START_OFF,
                        default=self.config_entry.options.get(
                            CONF_START_OFF, DEFAULT_START_OFF
                        ),
                    ): bool,
                }
            ),
        )


class DeviceNotFound(HomeAssistantError):
    """Error to indicate device could not be found."""


class DeviceAlreadyConfigured(HomeAssistantError):
    """Error to indicate device is already configured."""<|MERGE_RESOLUTION|>--- conflicted
+++ resolved
@@ -191,11 +191,7 @@
         # discovered via zeroconf. Once the first service is discovered
         # this allows other services to be discovered inside the time
         # window before triggering a scan of the device. This prevents
-<<<<<<< HEAD
-        # a multiple scans of the device at the same time since each
-=======
         # multiple scans of the device at the same time since each
->>>>>>> a20842b4
         # apple_tv device has multiple services that are discovered by
         # zeroconf.
         #
