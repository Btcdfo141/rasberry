"""Constants for Synology DSM."""

from synology_dsm.api.core.security import SynoCoreSecurity
from synology_dsm.api.core.utilization import SynoCoreUtilization
from synology_dsm.api.storage.storage import SynoStorage

from homeassistant.const import (
    DATA_MEGABYTES,
    DATA_RATE_KILOBYTES_PER_SECOND,
    DATA_TERABYTES,
    UNIT_PERCENTAGE,
)

DOMAIN = "synology_dsm"
<<<<<<< HEAD
=======
PLATFORMS = ["binary_sensor", "sensor"]

BASE_NAME = "Synology"
>>>>>>> 08566f84

# Entry keys
SYNO_API = "syno_api"
UNDO_UPDATE_LISTENER = "undo_update_listener"

# Configuration
CONF_VOLUMES = "volumes"

DEFAULT_SSL = True
DEFAULT_PORT = 5000
DEFAULT_PORT_SSL = 5001
# Options
DEFAULT_SCAN_INTERVAL = 15  # min


ENTITY_NAME = "name"
ENTITY_UNIT = "unit"
ENTITY_ICON = "icon"
ENTITY_CLASS = "device_class"
ENTITY_ENABLE = "enable"

# Entity keys should start with the API_KEY to fetch

# Binary sensors
STORAGE_DISK_BINARY_SENSORS = {
    f"{SynoStorage.API_KEY}:disk_exceed_bad_sector_thr": {
        ENTITY_NAME: "Exceeded Max Bad Sectors",
        ENTITY_UNIT: None,
        ENTITY_ICON: "mdi:test-tube",
        ENTITY_CLASS: None,
        ENTITY_ENABLE: True,
    },
    f"{SynoStorage.API_KEY}:disk_below_remain_life_thr": {
        ENTITY_NAME: "Below Min Remaining Life",
        ENTITY_UNIT: None,
        ENTITY_ICON: "mdi:test-tube",
        ENTITY_CLASS: None,
        ENTITY_ENABLE: True,
    },
}

SECURITY_BINARY_SENSORS = {
    f"{SynoCoreSecurity.API_KEY}:status": {
        ENTITY_NAME: "Security status",
        ENTITY_UNIT: None,
        ENTITY_ICON: "mdi:checkbox-marked-circle-outline",
        ENTITY_CLASS: "safety",
        ENTITY_ENABLE: True,
    },
}

# Sensors
UTILISATION_SENSORS = {
    f"{SynoCoreUtilization.API_KEY}:cpu_other_load": {
        ENTITY_NAME: "CPU Load (Other)",
        ENTITY_UNIT: UNIT_PERCENTAGE,
        ENTITY_ICON: "mdi:chip",
        ENTITY_CLASS: None,
        ENTITY_ENABLE: False,
    },
    f"{SynoCoreUtilization.API_KEY}:cpu_user_load": {
        ENTITY_NAME: "CPU Load (User)",
        ENTITY_UNIT: UNIT_PERCENTAGE,
        ENTITY_ICON: "mdi:chip",
        ENTITY_CLASS: None,
        ENTITY_ENABLE: True,
    },
    f"{SynoCoreUtilization.API_KEY}:cpu_system_load": {
        ENTITY_NAME: "CPU Load (System)",
        ENTITY_UNIT: UNIT_PERCENTAGE,
        ENTITY_ICON: "mdi:chip",
        ENTITY_CLASS: None,
        ENTITY_ENABLE: False,
    },
    f"{SynoCoreUtilization.API_KEY}:cpu_total_load": {
        ENTITY_NAME: "CPU Load (Total)",
        ENTITY_UNIT: UNIT_PERCENTAGE,
        ENTITY_ICON: "mdi:chip",
        ENTITY_CLASS: None,
        ENTITY_ENABLE: True,
    },
    f"{SynoCoreUtilization.API_KEY}:cpu_1min_load": {
        ENTITY_NAME: "CPU Load (1 min)",
        ENTITY_UNIT: UNIT_PERCENTAGE,
        ENTITY_ICON: "mdi:chip",
        ENTITY_CLASS: None,
        ENTITY_ENABLE: False,
    },
    f"{SynoCoreUtilization.API_KEY}:cpu_5min_load": {
        ENTITY_NAME: "CPU Load (5 min)",
        ENTITY_UNIT: UNIT_PERCENTAGE,
        ENTITY_ICON: "mdi:chip",
        ENTITY_CLASS: None,
        ENTITY_ENABLE: True,
    },
    f"{SynoCoreUtilization.API_KEY}:cpu_15min_load": {
        ENTITY_NAME: "CPU Load (15 min)",
        ENTITY_UNIT: UNIT_PERCENTAGE,
        ENTITY_ICON: "mdi:chip",
        ENTITY_CLASS: None,
        ENTITY_ENABLE: True,
    },
    f"{SynoCoreUtilization.API_KEY}:memory_real_usage": {
        ENTITY_NAME: "Memory Usage (Real)",
        ENTITY_UNIT: UNIT_PERCENTAGE,
        ENTITY_ICON: "mdi:memory",
        ENTITY_CLASS: None,
        ENTITY_ENABLE: True,
    },
    f"{SynoCoreUtilization.API_KEY}:memory_size": {
        ENTITY_NAME: "Memory Size",
        ENTITY_UNIT: DATA_MEGABYTES,
        ENTITY_ICON: "mdi:memory",
        ENTITY_CLASS: None,
        ENTITY_ENABLE: False,
    },
    f"{SynoCoreUtilization.API_KEY}:memory_cached": {
        ENTITY_NAME: "Memory Cached",
        ENTITY_UNIT: DATA_MEGABYTES,
        ENTITY_ICON: "mdi:memory",
        ENTITY_CLASS: None,
        ENTITY_ENABLE: False,
    },
    f"{SynoCoreUtilization.API_KEY}:memory_available_swap": {
        ENTITY_NAME: "Memory Available (Swap)",
        ENTITY_UNIT: DATA_MEGABYTES,
        ENTITY_ICON: "mdi:memory",
        ENTITY_CLASS: None,
        ENTITY_ENABLE: True,
    },
    f"{SynoCoreUtilization.API_KEY}:memory_available_real": {
        ENTITY_NAME: "Memory Available (Real)",
        ENTITY_UNIT: DATA_MEGABYTES,
        ENTITY_ICON: "mdi:memory",
        ENTITY_CLASS: None,
        ENTITY_ENABLE: True,
    },
    f"{SynoCoreUtilization.API_KEY}:memory_total_swap": {
        ENTITY_NAME: "Memory Total (Swap)",
        ENTITY_UNIT: DATA_MEGABYTES,
        ENTITY_ICON: "mdi:memory",
        ENTITY_CLASS: None,
        ENTITY_ENABLE: True,
    },
    f"{SynoCoreUtilization.API_KEY}:memory_total_real": {
        ENTITY_NAME: "Memory Total (Real)",
        ENTITY_UNIT: DATA_MEGABYTES,
        ENTITY_ICON: "mdi:memory",
        ENTITY_CLASS: None,
        ENTITY_ENABLE: True,
    },
    f"{SynoCoreUtilization.API_KEY}:network_up": {
        ENTITY_NAME: "Network Up",
        ENTITY_UNIT: DATA_RATE_KILOBYTES_PER_SECOND,
        ENTITY_ICON: "mdi:upload",
        ENTITY_CLASS: None,
        ENTITY_ENABLE: True,
    },
    f"{SynoCoreUtilization.API_KEY}:network_down": {
        ENTITY_NAME: "Network Down",
        ENTITY_UNIT: DATA_RATE_KILOBYTES_PER_SECOND,
        ENTITY_ICON: "mdi:download",
        ENTITY_CLASS: None,
        ENTITY_ENABLE: True,
    },
}
STORAGE_VOL_SENSORS = {
    f"{SynoStorage.API_KEY}:volume_status": {
        ENTITY_NAME: "Status",
        ENTITY_UNIT: None,
        ENTITY_ICON: "mdi:checkbox-marked-circle-outline",
        ENTITY_CLASS: None,
        ENTITY_ENABLE: True,
    },
    f"{SynoStorage.API_KEY}:volume_size_total": {
        ENTITY_NAME: "Total Size",
        ENTITY_UNIT: DATA_TERABYTES,
        ENTITY_ICON: "mdi:chart-pie",
        ENTITY_CLASS: None,
        ENTITY_ENABLE: False,
    },
    f"{SynoStorage.API_KEY}:volume_size_used": {
        ENTITY_NAME: "Used Space",
        ENTITY_UNIT: DATA_TERABYTES,
        ENTITY_ICON: "mdi:chart-pie",
        ENTITY_CLASS: None,
        ENTITY_ENABLE: True,
    },
    f"{SynoStorage.API_KEY}:volume_percentage_used": {
        ENTITY_NAME: "Volume Used",
        ENTITY_UNIT: UNIT_PERCENTAGE,
        ENTITY_ICON: "mdi:chart-pie",
        ENTITY_CLASS: None,
        ENTITY_ENABLE: True,
    },
    f"{SynoStorage.API_KEY}:volume_disk_temp_avg": {
        ENTITY_NAME: "Average Disk Temp",
        ENTITY_UNIT: None,
        ENTITY_ICON: "mdi:thermometer",
        ENTITY_CLASS: "temperature",
        ENTITY_ENABLE: True,
    },
    f"{SynoStorage.API_KEY}:volume_disk_temp_max": {
        ENTITY_NAME: "Maximum Disk Temp",
        ENTITY_UNIT: None,
        ENTITY_ICON: "mdi:thermometer",
        ENTITY_CLASS: "temperature",
        ENTITY_ENABLE: False,
    },
}
STORAGE_DISK_SENSORS = {
    f"{SynoStorage.API_KEY}:disk_smart_status": {
        ENTITY_NAME: "Status (Smart)",
        ENTITY_UNIT: None,
        ENTITY_ICON: "mdi:checkbox-marked-circle-outline",
        ENTITY_CLASS: None,
        ENTITY_ENABLE: False,
    },
    f"{SynoStorage.API_KEY}:disk_status": {
        ENTITY_NAME: "Status",
        ENTITY_UNIT: None,
        ENTITY_ICON: "mdi:checkbox-marked-circle-outline",
        ENTITY_CLASS: None,
        ENTITY_ENABLE: True,
    },
    f"{SynoStorage.API_KEY}:disk_temp": {
        ENTITY_NAME: "Temperature",
        ENTITY_UNIT: None,
        ENTITY_ICON: "mdi:thermometer",
        ENTITY_CLASS: "temperature",
        ENTITY_ENABLE: True,
    },
}


TEMP_SENSORS_KEYS = ["volume_disk_temp_avg", "volume_disk_temp_max", "disk_temp"]<|MERGE_RESOLUTION|>--- conflicted
+++ resolved
@@ -12,12 +12,7 @@
 )
 
 DOMAIN = "synology_dsm"
-<<<<<<< HEAD
-=======
 PLATFORMS = ["binary_sensor", "sensor"]
-
-BASE_NAME = "Synology"
->>>>>>> 08566f84
 
 # Entry keys
 SYNO_API = "syno_api"
