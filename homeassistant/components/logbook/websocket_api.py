"""Event parser and human readable log generator."""
from __future__ import annotations

import asyncio
from collections.abc import Callable
from dataclasses import dataclass
from datetime import datetime as dt, timedelta
import logging
from typing import Any

import voluptuous as vol

from homeassistant.components import websocket_api
from homeassistant.components.recorder import get_instance
from homeassistant.components.websocket_api import messages
from homeassistant.components.websocket_api.connection import ActiveConnection
from homeassistant.components.websocket_api.const import JSON_DUMP
from homeassistant.core import CALLBACK_TYPE, Event, HomeAssistant, callback
from homeassistant.helpers.event import async_track_point_in_utc_time
import homeassistant.util.dt as dt_util

from .helpers import (
    async_determine_event_types,
    async_filter_entities,
    async_subscribe_events,
)
from .models import async_event_to_row
from .processor import EventProcessor

MAX_PENDING_LOGBOOK_EVENTS = 2048
EVENT_COALESCE_TIME = 0.35
MAX_RECORDER_WAIT = 10
# minimum size that we will split the query
BIG_QUERY_HOURS = 25
# how many hours to deliver in the first chunk when we split the query
BIG_QUERY_RECENT_HOURS = 24

_LOGGER = logging.getLogger(__name__)


@dataclass
class LogbookLiveStream:
    """Track a logbook live stream."""

    stream_queue: asyncio.Queue[Event]
    subscriptions: list[CALLBACK_TYPE]
    end_time_unsub: CALLBACK_TYPE | None = None
    task: asyncio.Task | None = None


@callback
def async_setup(hass: HomeAssistant) -> None:
    """Set up the logbook websocket API."""
    websocket_api.async_register_command(hass, ws_get_events)
    websocket_api.async_register_command(hass, ws_event_stream)


async def _async_wait_for_recorder_sync(hass: HomeAssistant) -> None:
    """Wait for the recorder to sync."""
    try:
        await asyncio.wait_for(
            get_instance(hass).async_block_till_done(), MAX_RECORDER_WAIT
        )
    except asyncio.TimeoutError:
        _LOGGER.debug(
            "Recorder is behind more than %s seconds, starting live stream; Some results may be missing"
        )


async def _async_send_historical_events(
<<<<<<< HEAD
    hass: HomeAssistant,
    connection: ActiveConnection,
    msg_id: int,
    start_time: dt,
    end_time: dt,
    formatter: Callable[[int, Any], dict[str, Any]],
    event_processor: EventProcessor,
) -> dt | None:
    """Select historical data from the database and deliver it to the websocket.

    If the query is considered a big query we will split the request into
    two chunks so that they get the recent events first and the select
    that is expected to take a long time comes in after to ensure
    they are not stuck at a loading screen and can start looking at
    the data right away.

    This function returns the time of the most recent event we sent to the
    websocket.
    """
    is_big_query = (
        not event_processor.entity_ids
        and not event_processor.device_ids
        and ((end_time - start_time) > timedelta(hours=BIG_QUERY_HOURS))
    )

    if not is_big_query:
        message, last_event_time = await _async_get_ws_formatted_events(
            hass,
            msg_id,
            start_time,
            end_time,
            formatter,
            event_processor,
        )
        # If there is no last_time, there are no historical
        # results, but we still send an empty message so
        # consumers of the api know their request was
        # answered but there were no results
        connection.send_message(message)
        return last_event_time

    # This is a big query so we deliver
    # the first three hours and then
    # we fetch the old data
    recent_query_start = end_time - timedelta(hours=BIG_QUERY_RECENT_HOURS)
    recent_message, recent_query_last_event_time = await _async_get_ws_formatted_events(
        hass,
        msg_id,
        recent_query_start,
        end_time,
        formatter,
        event_processor,
    )
    if recent_query_last_event_time:
        connection.send_message(recent_message)

    older_message, older_query_last_event_time = await _async_get_ws_formatted_events(
        hass,
        msg_id,
        start_time,
        recent_query_start,
        formatter,
        event_processor,
    )
    # If there is no last_time, there are no historical
    # results, but we still send an empty message so
    # consumers of the api know their request was
    # answered but there were no results
    if older_query_last_event_time or not recent_query_last_event_time:
        connection.send_message(older_message)

    # Returns the time of the newest event
    return recent_query_last_event_time or older_query_last_event_time


async def _async_get_ws_formatted_events(
=======
>>>>>>> e81de3e3
    hass: HomeAssistant,
    connection: ActiveConnection,
    msg_id: int,
    start_time: dt,
    end_time: dt,
    formatter: Callable[[int, Any], dict[str, Any]],
    event_processor: EventProcessor,
    partial: bool,
) -> dt | None:
    """Select historical data from the database and deliver it to the websocket.

    If the query is considered a big query we will split the request into
    two chunks so that they get the recent events first and the select
    that is expected to take a long time comes in after to ensure
    they are not stuck at a loading screen and can start looking at
    the data right away.

    This function returns the time of the most recent event we sent to the
    websocket.
    """
    is_big_query = (
        not event_processor.entity_ids
        and not event_processor.device_ids
        and ((end_time - start_time) > timedelta(hours=BIG_QUERY_HOURS))
    )

    if not is_big_query:
        message, last_event_time = await _async_get_ws_stream_events(
            hass,
            msg_id,
            start_time,
            end_time,
            formatter,
            event_processor,
            partial,
        )
        # If there is no last_event_time, there are no historical
        # results, but we still send an empty message
        # if its the last one (not partial) so
        # consumers of the api know their request was
        # answered but there were no results
        if last_event_time or not partial:
            connection.send_message(message)
        return last_event_time

    # This is a big query so we deliver
    # the first three hours and then
    # we fetch the old data
    recent_query_start = end_time - timedelta(hours=BIG_QUERY_RECENT_HOURS)
    recent_message, recent_query_last_event_time = await _async_get_ws_stream_events(
        hass,
        msg_id,
        recent_query_start,
        end_time,
        formatter,
        event_processor,
        partial=True,
    )
    if recent_query_last_event_time:
        connection.send_message(recent_message)

    older_message, older_query_last_event_time = await _async_get_ws_stream_events(
        hass,
        msg_id,
        start_time,
        recent_query_start,
        formatter,
        event_processor,
        partial,
    )
    # If there is no last_event_time, there are no historical
    # results, but we still send an empty message
    # if its the last one (not partial) so
    # consumers of the api know their request was
    # answered but there were no results
    if older_query_last_event_time or not partial:
        connection.send_message(older_message)

    # Returns the time of the newest event
    return recent_query_last_event_time or older_query_last_event_time


async def _async_get_ws_stream_events(
    hass: HomeAssistant,
    msg_id: int,
    start_time: dt,
    end_time: dt,
    formatter: Callable[[int, Any], dict[str, Any]],
    event_processor: EventProcessor,
    partial: bool,
) -> tuple[str, dt | None]:
    """Async wrapper around _ws_formatted_get_events."""
    return await get_instance(hass).async_add_executor_job(
        _ws_stream_get_events,
        msg_id,
        start_time,
        end_time,
        formatter,
        event_processor,
        partial,
    )


def _ws_stream_get_events(
    msg_id: int,
    start_day: dt,
    end_day: dt,
    formatter: Callable[[int, Any], dict[str, Any]],
    event_processor: EventProcessor,
    partial: bool,
) -> tuple[str, dt | None]:
    """Fetch events and convert them to json in the executor."""
    events = event_processor.get_events(start_day, end_day)
    last_time = None
    if events:
        last_time = dt_util.utc_from_timestamp(events[-1]["when"])
    message = {
        "events": events,
        "start_time": dt_util.utc_to_timestamp(start_day),
        "end_time": dt_util.utc_to_timestamp(end_day),
    }
    if partial:
        # This is a hint to consumers of the api that
        # we are about to send a another block of historical
        # data in case the UI needs to show that historical
        # data is still loading in the future
        message["partial"] = True
    return JSON_DUMP(formatter(msg_id, message)), last_time


async def _async_events_consumer(
    subscriptions_setup_complete_time: dt,
    connection: ActiveConnection,
    msg_id: int,
    stream_queue: asyncio.Queue[Event],
    event_processor: EventProcessor,
) -> None:
    """Stream events from the queue."""
    event_processor.switch_to_live()

    while True:
        events: list[Event] = [await stream_queue.get()]
        # If the event is older than the last db
        # event we already sent it so we skip it.
        if events[0].time_fired <= subscriptions_setup_complete_time:
            continue
        # We sleep for the EVENT_COALESCE_TIME so
        # we can group events together to minimize
        # the number of websocket messages when the
        # system is overloaded with an event storm
        await asyncio.sleep(EVENT_COALESCE_TIME)
        while not stream_queue.empty():
            events.append(stream_queue.get_nowait())

        if logbook_events := event_processor.humanify(
            async_event_to_row(e) for e in events
        ):
            connection.send_message(
                JSON_DUMP(
                    messages.event_message(
                        msg_id,
                        {"events": logbook_events},
                    )
                )
            )


@websocket_api.websocket_command(
    {
        vol.Required("type"): "logbook/event_stream",
        vol.Required("start_time"): str,
        vol.Optional("end_time"): str,
        vol.Optional("entity_ids"): [str],
        vol.Optional("device_ids"): [str],
    }
)
@websocket_api.async_response
async def ws_event_stream(
    hass: HomeAssistant, connection: websocket_api.ActiveConnection, msg: dict
) -> None:
    """Handle logbook stream events websocket command."""
    start_time_str = msg["start_time"]
    msg_id: int = msg["id"]
    utc_now = dt_util.utcnow()

    if start_time := dt_util.parse_datetime(start_time_str):
        start_time = dt_util.as_utc(start_time)

    if not start_time or start_time > utc_now:
        connection.send_error(msg_id, "invalid_start_time", "Invalid start_time")
        return

    end_time_str = msg.get("end_time")
    end_time: dt | None = None
    if end_time_str:
        if not (end_time := dt_util.parse_datetime(end_time_str)):
            connection.send_error(msg_id, "invalid_end_time", "Invalid end_time")
            return
        end_time = dt_util.as_utc(end_time)
        if end_time < start_time:
            connection.send_error(msg_id, "invalid_end_time", "Invalid end_time")
            return

    device_ids = msg.get("device_ids")
    entity_ids = msg.get("entity_ids")
    if entity_ids:
        entity_ids = async_filter_entities(hass, entity_ids)
    event_types = async_determine_event_types(hass, entity_ids, device_ids)
    event_processor = EventProcessor(
        hass,
        event_types,
        entity_ids,
        device_ids,
        None,
        timestamp=True,
        include_entity_name=False,
    )

    if end_time and end_time <= utc_now:
        # Not live stream but we it might be a big query
        connection.subscriptions[msg_id] = callback(lambda: None)
        connection.send_result(msg_id)
        # Fetch everything from history
        await _async_send_historical_events(
            hass,
            connection,
            msg_id,
            start_time,
            end_time,
            messages.event_message,
            event_processor,
            partial=False,
        )
        return

    subscriptions: list[CALLBACK_TYPE] = []
    stream_queue: asyncio.Queue[Event] = asyncio.Queue(MAX_PENDING_LOGBOOK_EVENTS)
    live_stream = LogbookLiveStream(
        subscriptions=subscriptions, stream_queue=stream_queue
    )

    @callback
    def _unsub(*time: Any) -> None:
        """Unsubscribe from all events."""
        for subscription in subscriptions:
            subscription()
        subscriptions.clear()
        if live_stream.task:
            live_stream.task.cancel()
        if live_stream.end_time_unsub:
            live_stream.end_time_unsub()

    if end_time:
        live_stream.end_time_unsub = async_track_point_in_utc_time(
            hass, _unsub, end_time
        )

    @callback
    def _queue_or_cancel(event: Event) -> None:
        """Queue an event to be processed or cancel."""
        try:
            stream_queue.put_nowait(event)
        except asyncio.QueueFull:
            _LOGGER.debug(
                "Client exceeded max pending messages of %s",
                MAX_PENDING_LOGBOOK_EVENTS,
            )
            _unsub()

    async_subscribe_events(
        hass, subscriptions, _queue_or_cancel, event_types, entity_ids, device_ids
    )
    subscriptions_setup_complete_time = dt_util.utcnow()
    connection.subscriptions[msg_id] = _unsub
    connection.send_result(msg_id)
    # Fetch everything from history
    last_event_time = await _async_send_historical_events(
        hass,
        connection,
        msg_id,
        start_time,
        subscriptions_setup_complete_time,
        messages.event_message,
        event_processor,
        partial=True,
    )

    await _async_wait_for_recorder_sync(hass)
    if not subscriptions:
        # Unsubscribe happened while waiting for recorder
        return

    #
    # Fetch any events from the database that have
    # not been committed since the original fetch
    # so we can switch over to using the subscriptions
    #
    # We only want events that happened after the last event
    # we had from the last database query or the maximum
    # time we allow the recorder to be behind
    #
    max_recorder_behind = subscriptions_setup_complete_time - timedelta(
        seconds=MAX_RECORDER_WAIT
    )
    second_fetch_start_time = max(
        last_event_time or max_recorder_behind, max_recorder_behind
    )
    await _async_send_historical_events(
        hass,
<<<<<<< HEAD
=======
        connection,
>>>>>>> e81de3e3
        msg_id,
        second_fetch_start_time,
        subscriptions_setup_complete_time,
        messages.event_message,
        event_processor,
        partial=False,
    )

    if not subscriptions:
        # Unsubscribe happened while waiting for formatted events
        return

    live_stream.task = asyncio.create_task(
        _async_events_consumer(
            subscriptions_setup_complete_time,
            connection,
            msg_id,
            stream_queue,
            event_processor,
        )
    )
<<<<<<< HEAD
=======


def _ws_formatted_get_events(
    msg_id: int,
    start_time: dt,
    end_time: dt,
    event_processor: EventProcessor,
) -> str:
    """Fetch events and convert them to json in the executor."""
    return JSON_DUMP(
        messages.result_message(
            msg_id, event_processor.get_events(start_time, end_time)
        )
    )
>>>>>>> e81de3e3


@websocket_api.websocket_command(
    {
        vol.Required("type"): "logbook/get_events",
        vol.Required("start_time"): str,
        vol.Optional("end_time"): str,
        vol.Optional("entity_ids"): [str],
        vol.Optional("device_ids"): [str],
        vol.Optional("context_id"): str,
    }
)
@websocket_api.async_response
async def ws_get_events(
    hass: HomeAssistant, connection: websocket_api.ActiveConnection, msg: dict
) -> None:
    """Handle logbook get events websocket command."""
    start_time_str = msg["start_time"]
    end_time_str = msg.get("end_time")
    utc_now = dt_util.utcnow()

    if start_time := dt_util.parse_datetime(start_time_str):
        start_time = dt_util.as_utc(start_time)
    else:
        connection.send_error(msg["id"], "invalid_start_time", "Invalid start_time")
        return

    if not end_time_str:
        end_time = utc_now
    elif parsed_end_time := dt_util.parse_datetime(end_time_str):
        end_time = dt_util.as_utc(parsed_end_time)
    else:
        connection.send_error(msg["id"], "invalid_end_time", "Invalid end_time")
        return

    if start_time > utc_now:
        connection.send_result(msg["id"], [])
        return

    device_ids = msg.get("device_ids")
    entity_ids = msg.get("entity_ids")
    context_id = msg.get("context_id")
    if entity_ids:
        entity_ids = async_filter_entities(hass, entity_ids)
        if not entity_ids and not device_ids:
            # Everything has been filtered away
            connection.send_result(msg["id"], [])
            return

    event_types = async_determine_event_types(hass, entity_ids, device_ids)

    event_processor = EventProcessor(
        hass,
        event_types,
        entity_ids,
        device_ids,
        context_id,
        timestamp=True,
        include_entity_name=False,
    )

    connection.send_message(
        await hass.async_add_executor_job(
            _ws_formatted_get_events,
            msg["id"],
            start_time,
            end_time,
            event_processor,
        )
    )<|MERGE_RESOLUTION|>--- conflicted
+++ resolved
@@ -68,85 +68,6 @@
 
 
 async def _async_send_historical_events(
-<<<<<<< HEAD
-    hass: HomeAssistant,
-    connection: ActiveConnection,
-    msg_id: int,
-    start_time: dt,
-    end_time: dt,
-    formatter: Callable[[int, Any], dict[str, Any]],
-    event_processor: EventProcessor,
-) -> dt | None:
-    """Select historical data from the database and deliver it to the websocket.
-
-    If the query is considered a big query we will split the request into
-    two chunks so that they get the recent events first and the select
-    that is expected to take a long time comes in after to ensure
-    they are not stuck at a loading screen and can start looking at
-    the data right away.
-
-    This function returns the time of the most recent event we sent to the
-    websocket.
-    """
-    is_big_query = (
-        not event_processor.entity_ids
-        and not event_processor.device_ids
-        and ((end_time - start_time) > timedelta(hours=BIG_QUERY_HOURS))
-    )
-
-    if not is_big_query:
-        message, last_event_time = await _async_get_ws_formatted_events(
-            hass,
-            msg_id,
-            start_time,
-            end_time,
-            formatter,
-            event_processor,
-        )
-        # If there is no last_time, there are no historical
-        # results, but we still send an empty message so
-        # consumers of the api know their request was
-        # answered but there were no results
-        connection.send_message(message)
-        return last_event_time
-
-    # This is a big query so we deliver
-    # the first three hours and then
-    # we fetch the old data
-    recent_query_start = end_time - timedelta(hours=BIG_QUERY_RECENT_HOURS)
-    recent_message, recent_query_last_event_time = await _async_get_ws_formatted_events(
-        hass,
-        msg_id,
-        recent_query_start,
-        end_time,
-        formatter,
-        event_processor,
-    )
-    if recent_query_last_event_time:
-        connection.send_message(recent_message)
-
-    older_message, older_query_last_event_time = await _async_get_ws_formatted_events(
-        hass,
-        msg_id,
-        start_time,
-        recent_query_start,
-        formatter,
-        event_processor,
-    )
-    # If there is no last_time, there are no historical
-    # results, but we still send an empty message so
-    # consumers of the api know their request was
-    # answered but there were no results
-    if older_query_last_event_time or not recent_query_last_event_time:
-        connection.send_message(older_message)
-
-    # Returns the time of the newest event
-    return recent_query_last_event_time or older_query_last_event_time
-
-
-async def _async_get_ws_formatted_events(
-=======
->>>>>>> e81de3e3
     hass: HomeAssistant,
     connection: ActiveConnection,
     msg_id: int,
@@ -456,10 +377,7 @@
     )
     await _async_send_historical_events(
         hass,
-<<<<<<< HEAD
-=======
         connection,
->>>>>>> e81de3e3
         msg_id,
         second_fetch_start_time,
         subscriptions_setup_complete_time,
@@ -481,8 +399,6 @@
             event_processor,
         )
     )
-<<<<<<< HEAD
-=======
 
 
 def _ws_formatted_get_events(
@@ -497,7 +413,6 @@
             msg_id, event_processor.get_events(start_time, end_time)
         )
     )
->>>>>>> e81de3e3
 
 
 @websocket_api.websocket_command(
