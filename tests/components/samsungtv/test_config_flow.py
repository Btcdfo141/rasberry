--- conflicted
+++ resolved
@@ -907,12 +907,6 @@
             data=MOCK_DHCP_DATA,
         )
         await hass.async_block_till_done()
-<<<<<<< HEAD
-        import pprint
-
-        pprint.pprint(result)
-=======
->>>>>>> ddef5d23
         assert len(mock_setup.mock_calls) == 1
         assert len(mock_setup_entry.mock_calls) == 1
 
