--- conflicted
+++ resolved
@@ -18,14 +18,7 @@
   ],
   "codeowners": ["@imicknl", "@vlebourl", "@tetienne"],
   "iot_class": "cloud_polling",
-<<<<<<< HEAD
-  "loggers": [
-    "boto3",
-    "botocore",
-    "pyhumps",
-    "pyoverkiz",
-    "s3transfer"
-  ],
+  "loggers": ["boto3", "botocore", "pyhumps", "pyoverkiz", "s3transfer"],
   "supported_brands": {
     "cozytouch": "Atlantic Cozytouch",
     "flexom": "Bouygues Flexom",
@@ -33,7 +26,4 @@
     "nexity": "Nexity Eugénie",
     "rexel": "Rexel Energeasy Connect"
   }
-=======
-  "loggers": ["boto3", "botocore", "pyhumps", "pyoverkiz", "s3transfer"]
->>>>>>> a9ebeb28
 }