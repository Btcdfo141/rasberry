--- conflicted
+++ resolved
@@ -357,9 +357,6 @@
     assert (
         events[-1].data[ATTR_VALUE]
         == f"Set state to 1, brightness at 20{PERCENTAGE}, color temperature at 250"
-<<<<<<< HEAD
-    )
-=======
     )
 
     # Only set Hue
@@ -399,7 +396,6 @@
     assert call_turn_on[2].data[ATTR_HS_COLOR] == (30, 20)
 
     assert events[-1].data[ATTR_VALUE] == "set color at (30, 20)"
->>>>>>> 886de18c
 
     # Set from HASS
     hass.states.async_set(entity_id, STATE_ON, {ATTR_HS_COLOR: (100, 100)})
