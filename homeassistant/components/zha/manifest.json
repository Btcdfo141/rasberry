{
  "domain": "zha",
  "name": "Zigbee Home Automation",
  "after_dependencies": ["onboarding", "usb"],
  "codeowners": ["@dmulcahey", "@adminiuga", "@puddly"],
  "config_flow": true,
  "dependencies": ["file_upload"],
  "documentation": "https://www.home-assistant.io/integrations/zha",
  "iot_class": "local_polling",
  "loggers": [
    "aiosqlite",
    "bellows",
    "crccheck",
    "pure_pcapy3",
    "zhaquirks",
    "zigpy",
    "zigpy_deconz",
    "zigpy_xbee",
    "zigpy_zigate",
    "zigpy_znp",
    "universal_silabs_flasher"
  ],
  "requirements": [
    "bellows==0.36.5",
    "pyserial==3.5",
    "pyserial-asyncio==0.6",
    "zha-quirks==0.0.104",
    "zigpy-deconz==0.21.1",
<<<<<<< HEAD
    "zigpy==0.58.0",
    "zigpy-xbee==0.18.2",
=======
    "zigpy==0.57.2",
    "zigpy-xbee==0.18.3",
>>>>>>> f7f9331c
    "zigpy-zigate==0.11.0",
    "zigpy-znp==0.11.5",
    "universal-silabs-flasher==0.0.14",
    "pyserial-asyncio-fast==0.11"
  ],
  "usb": [
    {
      "vid": "10C4",
      "pid": "EA60",
      "description": "*2652*",
      "known_devices": ["slae.sh cc2652rb stick"]
    },
    {
      "vid": "1A86",
      "pid": "55D4",
      "description": "*sonoff*plus*",
      "known_devices": ["sonoff zigbee dongle plus v2"]
    },
    {
      "vid": "10C4",
      "pid": "EA60",
      "description": "*sonoff*plus*",
      "known_devices": ["sonoff zigbee dongle plus"]
    },
    {
      "vid": "10C4",
      "pid": "EA60",
      "description": "*tubeszb*",
      "known_devices": ["TubesZB Coordinator"]
    },
    {
      "vid": "1A86",
      "pid": "7523",
      "description": "*tubeszb*",
      "known_devices": ["TubesZB Coordinator"]
    },
    {
      "vid": "1A86",
      "pid": "7523",
      "description": "*zigstar*",
      "known_devices": ["ZigStar Coordinators"]
    },
    {
      "vid": "1CF1",
      "pid": "0030",
      "description": "*conbee*",
      "known_devices": ["Conbee II"]
    },
    {
      "vid": "10C4",
      "pid": "8A2A",
      "description": "*zigbee*",
      "known_devices": ["Nortek HUSBZB-1"]
    },
    {
      "vid": "0403",
      "pid": "6015",
      "description": "*zigate*",
      "known_devices": ["ZiGate+"]
    },
    {
      "vid": "10C4",
      "pid": "EA60",
      "description": "*zigate*",
      "known_devices": ["ZiGate"]
    },
    {
      "vid": "10C4",
      "pid": "8B34",
      "description": "*bv 2010/10*",
      "known_devices": ["Bitron Video AV2010/10"]
    }
  ],
  "zeroconf": [
    {
      "type": "_esphomelib._tcp.local.",
      "name": "tube*"
    },
    {
      "type": "_zigate-zigbee-gateway._tcp.local.",
      "name": "*zigate*"
    },
    {
      "type": "_zigstar_gw._tcp.local.",
      "name": "*zigstar*"
    },
    {
      "type": "_uzg-01._tcp.local.",
      "name": "uzg-01*"
    },
    {
      "type": "_slzb-06._tcp.local.",
      "name": "slzb-06*"
    }
  ]
}<|MERGE_RESOLUTION|>--- conflicted
+++ resolved
@@ -26,13 +26,8 @@
     "pyserial-asyncio==0.6",
     "zha-quirks==0.0.104",
     "zigpy-deconz==0.21.1",
-<<<<<<< HEAD
     "zigpy==0.58.0",
-    "zigpy-xbee==0.18.2",
-=======
-    "zigpy==0.57.2",
     "zigpy-xbee==0.18.3",
->>>>>>> f7f9331c
     "zigpy-zigate==0.11.0",
     "zigpy-znp==0.11.5",
     "universal-silabs-flasher==0.0.14",
