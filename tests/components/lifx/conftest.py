--- conflicted
+++ resolved
@@ -1,41 +1,12 @@
 """Tests for the lifx integration."""
 
-<<<<<<< HEAD
-from unittest.mock import MagicMock, patch
-
-import pytest
-
-from . import MAC_ADDRESS, _patch_discovery
-=======
 from unittest.mock import patch
 
 import pytest
 
 from . import MockExecuteAwaitAioLIFX, _patch_discovery
->>>>>>> 72217789
 
 from tests.common import mock_device_registry, mock_registry
-
-
-class MockExecuteAwaitAioLIFX:
-    """Mock and execute an AwaitAioLIFX."""
-
-    async def wait(self, call, *args, **kwargs):
-        """Wait."""
-        call()
-        return MagicMock(target_addr=MAC_ADDRESS)
-
-
-@pytest.fixture
-def mock_await_aiolifx():
-    """Mock waiting for a response."""
-    with patch(
-        "homeassistant.components.lifx.coordinator.AwaitAioLIFX",
-        MockExecuteAwaitAioLIFX,
-    ), patch(
-        "homeassistant.components.lifx.light.AwaitAioLIFX", MockExecuteAwaitAioLIFX
-    ):
-        yield
 
 
 @pytest.fixture
