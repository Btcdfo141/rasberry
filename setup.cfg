--- conflicted
+++ resolved
@@ -51,9 +51,7 @@
 default_section = THIRDPARTY
 known_first_party = homeassistant,tests
 forced_separate = tests
-<<<<<<< HEAD
 combine_as_imports = true
-use_parentheses = true
 
 [mypy]
 python_version = 3.6
@@ -70,7 +68,4 @@
 warn_return_any = true
 warn_unreachable = true
 warn_unused_configs = true
-warn_unused_ignores = true
-=======
-combine_as_imports = true
->>>>>>> 3bd7b15b
+warn_unused_ignores = true