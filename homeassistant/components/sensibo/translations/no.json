{
    "config": {
        "abort": {
            "already_configured": "Kontoen er allerede konfigurert",
            "reauth_successful": "Godkjenning p\u00e5 nytt var vellykket"
        },
        "error": {
<<<<<<< HEAD
            "cannot_connect": "Tilkobling mislyktes"
=======
            "cannot_connect": "Tilkobling mislyktes",
            "incorrect_api_key": "Ugyldig API-n\u00f8kkel for valgt konto",
            "invalid_auth": "Ugyldig godkjenning",
            "no_devices": "Ingen enheter oppdaget",
            "no_username": "Kunne ikke hente brukernavn"
>>>>>>> c99bbbcd
        },
        "step": {
            "reauth_confirm": {
                "data": {
                    "api_key": "API-n\u00f8kkel"
                }
            },
            "user": {
                "data": {
                    "api_key": "API-n\u00f8kkel",
                    "name": "Navn"
                }
            }
        }
    }
}<|MERGE_RESOLUTION|>--- conflicted
+++ resolved
@@ -5,15 +5,11 @@
             "reauth_successful": "Godkjenning p\u00e5 nytt var vellykket"
         },
         "error": {
-<<<<<<< HEAD
-            "cannot_connect": "Tilkobling mislyktes"
-=======
             "cannot_connect": "Tilkobling mislyktes",
             "incorrect_api_key": "Ugyldig API-n\u00f8kkel for valgt konto",
             "invalid_auth": "Ugyldig godkjenning",
             "no_devices": "Ingen enheter oppdaget",
             "no_username": "Kunne ikke hente brukernavn"
->>>>>>> c99bbbcd
         },
         "step": {
             "reauth_confirm": {
