"""The Mikrotik router class."""
from datetime import timedelta
import logging
import socket
import ssl

import librouteros
from librouteros.login import plain as login_plain, token as login_token

from homeassistant.const import CONF_HOST, CONF_PASSWORD, CONF_USERNAME, CONF_VERIFY_SSL
from homeassistant.exceptions import ConfigEntryNotReady
from homeassistant.helpers.dispatcher import async_dispatcher_send
from homeassistant.util import slugify
import homeassistant.util.dt as dt_util

from .const import (
    ARP,
    ATTR_DEVICE_TRACKER,
    ATTR_FIRMWARE,
    ATTR_MODEL,
    ATTR_SERIAL_NUMBER,
    CAPSMAN,
    CONF_ARP_PING,
    CONF_DETECTION_TIME,
    CONF_FORCE_DHCP,
    DEFAULT_DETECTION_TIME,
    DHCP,
    IDENTITY,
    INFO,
    IS_CAPSMAN,
    IS_WIRELESS,
    MIKROTIK_SERVICES,
    NAME,
    WIRELESS,
)
from .errors import CannotConnect, LoginError

_LOGGER = logging.getLogger(__name__)


class Device:
    """Represents a network device."""

    def __init__(self, mac, params):
        """Initialize the network device."""
        self._mac = mac
        self._params = params
        self._last_seen = None
        self._attrs = {}
        self._wireless_params = None

    @property
    def name(self):
        """Return device name."""
        return self._params.get("host-name", self.mac)

    @property
    def mac(self):
        """Return device mac."""
        return self._mac

    @property
    def last_seen(self):
        """Return device last seen."""
        return self._last_seen

    @property
    def attrs(self):
        """Return device attributes."""
        attr_data = self._wireless_params if self._wireless_params else self._params
        for attr in ATTR_DEVICE_TRACKER:
            if attr in attr_data:
                self._attrs[slugify(attr)] = attr_data[attr]
        if "active-address" in self._params:
            self._attrs["ip_address"] = self._params["active-address"]
        return self._attrs

    def update(self, wireless_params=None, params=None, active=False):
        """Update Device params."""
        if wireless_params:
            self._wireless_params = wireless_params
        if params:
            self._params = params
        if active:
            self._last_seen = dt_util.utcnow()


class MikrotikData:
    """Handle all communication with the Mikrotik API."""

    def __init__(self, hass, config_entry, api):
        """Initialize the Mikrotik Client."""
        self.hass = hass
        self.config_entry = config_entry
        self.api = api
        self._host = self.config_entry.data[CONF_HOST]
        self.all_devices = {}
        self.devices = {}
        self.available = True
        self.support_capsman = False
        self.support_wireless = False
        self.hostname = None
        self.model = None
        self.firmware = None
        self.serial_number = None

    @staticmethod
    def load_mac(devices=None):
        """Load dictionary using MAC address as key."""
        if not devices:
            return None
        mac_devices = {}
        for device in devices:
            if "mac-address" in device:
                mac = device["mac-address"]
                mac_devices[mac] = device
        return mac_devices

    @property
    def arp_enabled(self):
        """Return arp_ping option setting."""
        return self.config_entry.options[CONF_ARP_PING]

    @property
    def force_dhcp(self):
        """Return force_dhcp option setting."""
        return self.config_entry.options[CONF_FORCE_DHCP]

    def get_info(self, param):
        """Return device model name."""
        cmd = IDENTITY if param == NAME else INFO
        data = self.command(MIKROTIK_SERVICES[cmd])
        return (
            data[0].get(param)  # pylint: disable=unsubscriptable-object
            if data
            else None
        )

    def get_hub_details(self):
        """Get Hub info."""
        self.hostname = self.get_info(NAME)
        self.model = self.get_info(ATTR_MODEL)
        self.firmware = self.get_info(ATTR_FIRMWARE)
        self.serial_number = self.get_info(ATTR_SERIAL_NUMBER)
        self.support_capsman = bool(self.command(MIKROTIK_SERVICES[IS_CAPSMAN]))
        self.support_wireless = bool(self.command(MIKROTIK_SERVICES[IS_WIRELESS]))

    def connect_to_hub(self):
        """Connect to hub."""
        try:
            self.api = get_api(self.hass, self.config_entry.data)
            self.available = True
            return True
        except (LoginError, CannotConnect):
            self.available = False
            return False

    def get_list_from_interface(self, interface):
        """Get devices from interface."""
        result = self.command(MIKROTIK_SERVICES[interface])
        return self.load_mac(result) if result else {}

    def restore_device(self, mac):
        """Restore a missing device after restart."""
        self.devices[mac] = Device(mac, self.all_devices[mac])

    def update_devices(self):
        """Get list of devices with latest status."""
        arp_devices = {}
        device_list = {}
        wireless_devices = {}
        try:
            self.all_devices = self.get_list_from_interface(DHCP)
            if self.support_capsman:
                _LOGGER.debug("Hub is a CAPSman manager")
                device_list = wireless_devices = self.get_list_from_interface(CAPSMAN)
            elif self.support_wireless:
                _LOGGER.debug("Hub supports wireless Interface")
                device_list = wireless_devices = self.get_list_from_interface(WIRELESS)

            if not device_list or self.force_dhcp:
                device_list = self.all_devices
                _LOGGER.debug("Falling back to DHCP for scanning devices")

            if self.arp_enabled:
                _LOGGER.debug("Using arp-ping to check devices")
                arp_devices = self.get_list_from_interface(ARP)

            # get new hub firmware version if updated
            self.firmware = self.get_info(ATTR_FIRMWARE)

        except (CannotConnect, socket.timeout, OSError):
            self.available = False
            return

        if not device_list:
            return

        for mac, params in device_list.items():
            if mac not in self.devices:
                self.devices[mac] = Device(mac, self.all_devices.get(mac, {}))
            else:
                self.devices[mac].update(params=self.all_devices.get(mac, {}))

            if mac in wireless_devices:
                # if wireless is supported then wireless_params are params
                self.devices[mac].update(
                    wireless_params=wireless_devices[mac], active=True
                )
                continue
            # for wired devices or when forcing dhcp check for active-address
            if not params.get("active-address"):
                self.devices[mac].update(active=False)
                continue
            # ping check the rest of active devices if arp ping is enabled
            active = True
            if self.arp_enabled and mac in arp_devices:
                active = self.do_arp_ping(
                    params.get("active-address"), arp_devices[mac].get("interface")
                )
            self.devices[mac].update(active=active)

    def do_arp_ping(self, ip_address, interface):
        """Attempt to arp ping MAC address via interface."""
        _LOGGER.debug("pinging - %s", ip_address)
        params = {
            "arp-ping": "yes",
            "interval": "100ms",
            "count": 3,
            "interface": interface,
            "address": ip_address,
        }
        cmd = "/ping"
        data = self.command(cmd, params)
        if data is not None:
            status = 0
            for result in data:  # pylint: disable=not-an-iterable
                if "status" in result:
                    status += 1
            if status == len(data):
                _LOGGER.debug(
                    "Mikrotik %s - %s arp_ping timed out", ip_address, interface
                )
                return False
        return True

    def command(self, cmd, params=None):
        """Retrieve data from Mikrotik API."""
        try:
            _LOGGER.info("Running command %s", cmd)
            if params:
                response = list(self.api(cmd=cmd, **params))
            else:
                response = list(self.api(cmd=cmd))
        except (
            librouteros.exceptions.ConnectionClosed,
            OSError,
            socket.timeout,
        ) as api_error:
            _LOGGER.error("Mikrotik %s connection error %s", self._host, api_error)
            raise CannotConnect from api_error
        except librouteros.exceptions.ProtocolError as api_error:
            _LOGGER.warning(
                "Mikrotik %s failed to retrieve data. cmd=[%s] Error: %s",
                self._host,
                cmd,
                api_error,
            )
            return None

        return response if response else None

    def update(self):
        """Update device_tracker from Mikrotik API."""
        if not self.available or not self.api:
            if not self.connect_to_hub():
                return
        _LOGGER.debug("updating network devices for host: %s", self._host)
        self.update_devices()


class MikrotikHub:
    """Mikrotik Hub Object."""

    def __init__(self, hass, config_entry):
        """Initialize the Mikrotik Client."""
        self.hass = hass
        self.config_entry = config_entry
        self._mk_data = None
        self.progress = None

    @property
    def host(self):
        """Return the host of this hub."""
        return self.config_entry.data[CONF_HOST]

    @property
    def hostname(self):
        """Return the hostname of the hub."""
        return self._mk_data.hostname

    @property
    def model(self):
        """Return the model of the hub."""
        return self._mk_data.model

    @property
    def firmware(self):
        """Return the firmware of the hub."""
        return self._mk_data.firmware

    @property
    def serial_num(self):
        """Return the serial number of the hub."""
        return self._mk_data.serial_number

    @property
    def available(self):
        """Return if the hub is connected."""
        return self._mk_data.available

    @property
    def option_detection_time(self):
        """Config entry option defining number of seconds from last seen to away."""
        return timedelta(seconds=self.config_entry.options[CONF_DETECTION_TIME])

    @property
    def signal_update(self):
        """Event specific per Mikrotik entry to signal updates."""
        return f"mikrotik-update-{self.host}"

    @property
    def api(self):
        """Represent Mikrotik data object."""
        return self._mk_data

    async def async_add_options(self):
        """Populate default options for Mikrotik."""
        if not self.config_entry.options:
            data = dict(self.config_entry.data)
            options = {
                CONF_ARP_PING: data.pop(CONF_ARP_PING, False),
                CONF_FORCE_DHCP: data.pop(CONF_FORCE_DHCP, False),
                CONF_DETECTION_TIME: data.pop(
                    CONF_DETECTION_TIME, DEFAULT_DETECTION_TIME
                ),
            }

            self.hass.config_entries.async_update_entry(
                self.config_entry, data=data, options=options
            )

    async def request_update(self):
        """Request an update."""
        if self.progress is not None:
            await self.progress
            return

        self.progress = self.hass.async_create_task(self.async_update())
        await self.progress

        self.progress = None

    async def async_update(self):
        """Update Mikrotik devices information."""
        await self.hass.async_add_executor_job(self._mk_data.update)
        async_dispatcher_send(self.hass, self.signal_update)

    async def async_setup(self):
        """Set up the Mikrotik hub."""
        try:
            api = await self.hass.async_add_executor_job(
                get_api, self.hass, self.config_entry.data
            )
        except CannotConnect as api_error:
            raise ConfigEntryNotReady from api_error
        except LoginError:
            return False

        self._mk_data = MikrotikData(self.hass, self.config_entry, api)
        await self.async_add_options()
        await self.hass.async_add_executor_job(self._mk_data.get_hub_details)
        await self.hass.async_add_executor_job(self._mk_data.update)

        self.hass.async_create_task(
            self.hass.config_entries.async_forward_entry_setup(
                self.config_entry, "device_tracker"
            )
        )
        return True


def get_api(hass, entry):
    """Connect to Mikrotik hub."""
    _LOGGER.debug("Connecting to Mikrotik hub [%s]", entry[CONF_HOST])

    _login_method = (login_plain, login_token)
    kwargs = {"login_methods": _login_method, "port": entry["port"], "encoding": "utf8"}

    if entry[CONF_VERIFY_SSL]:
        ssl_context = ssl.create_default_context()
        ssl_context.check_hostname = False
        ssl_context.verify_mode = ssl.CERT_NONE
        _ssl_wrapper = ssl_context.wrap_socket
        kwargs["ssl_wrapper"] = _ssl_wrapper

    try:
        api = librouteros.connect(
<<<<<<< HEAD
            entry[CONF_HOST], entry[CONF_USERNAME], entry[CONF_PASSWORD], **kwargs
=======
            entry[CONF_HOST],
            entry[CONF_USERNAME],
            entry[CONF_PASSWORD],
            **kwargs,
>>>>>>> 1eda3d31
        )
        _LOGGER.debug("Connected to %s successfully", entry[CONF_HOST])
        return api
    except (
        librouteros.exceptions.LibRouterosError,
        OSError,
        socket.timeout,
    ) as api_error:
        _LOGGER.error("Mikrotik %s error: %s", entry[CONF_HOST], api_error)
        if "invalid user name or password" in str(api_error):
            raise LoginError from api_error
        raise CannotConnect from api_error<|MERGE_RESOLUTION|>--- conflicted
+++ resolved
@@ -406,14 +406,10 @@
 
     try:
         api = librouteros.connect(
-<<<<<<< HEAD
-            entry[CONF_HOST], entry[CONF_USERNAME], entry[CONF_PASSWORD], **kwargs
-=======
             entry[CONF_HOST],
             entry[CONF_USERNAME],
             entry[CONF_PASSWORD],
             **kwargs,
->>>>>>> 1eda3d31
         )
         _LOGGER.debug("Connected to %s successfully", entry[CONF_HOST])
         return api
