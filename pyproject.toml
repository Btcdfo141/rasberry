--- conflicted
+++ resolved
@@ -479,13 +479,6 @@
     # -- fixed, waiting for release / update
     # https://github.com/mkmer/AIOAladdinConnect/commit/8851fff4473d80d70ac518db2533f0fbef63b69c - >=0.2.0
     "ignore:module 'sre_constants' is deprecated:DeprecationWarning:AIOAladdinConnect",
-<<<<<<< HEAD
-    # https://github.com/timmo001/aioazuredevops/commit/7c6a41bed45805396cd96e0696372c79b5416612 - >=1.4.0
-    "ignore:\"(is|is not)\" with 'int' literal. Did you mean \"(==|!=)\"?:SyntaxWarning:.*aioazuredevops.client",
-=======
-    # https://github.com/ludeeus/aiogithubapi/pull/208 - >=23.9.0
-    "ignore:datetime.*utcnow\\(\\) is deprecated and scheduled for removal:DeprecationWarning:aiogithubapi.namespaces.events",
->>>>>>> d2b57691
     # https://github.com/bachya/aiopurpleair/pull/200 - >=2023.10.0
     "ignore:datetime.*utcfromtimestamp\\(\\) is deprecated and scheduled for removal:DeprecationWarning:aiopurpleair.helpers.validators",
     # https://github.com/tschamm/boschshcpy/pull/39 - >=0.2.89
