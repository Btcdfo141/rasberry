--- conflicted
+++ resolved
@@ -51,7 +51,7 @@
         # Jobs to be executed when API is reset.
         self.reset_jobs = []
         self.sensor_manager = None
-        self.unsub_config_entry_listener = None
+        self._update_callbacks = {}
 
     @property
     def host(self):
@@ -113,9 +113,8 @@
             3 if self.api.config.modelid == "BSB001" else 10
         )
 
-        self.unsub_config_entry_listener = self.config_entry.add_update_listener(
-            _update_listener
-        )
+        self.reset_jobs.append(self.config_entry.add_update_listener(_update_listener))
+        self.reset_jobs.append(asyncio.create_task(self._subscribe_events()).cancel)
 
         self.authorized = True
         return True
@@ -170,8 +169,7 @@
         while self.reset_jobs:
             self.reset_jobs.pop()()
 
-        if self.unsub_config_entry_listener is not None:
-            self.unsub_config_entry_listener()
+        self._update_callbacks = {}
 
         # If setup was successful, we set api variable, forwarded entry and
         # register service
@@ -238,8 +236,6 @@
         self.authorized = False
         create_config_flow(self.hass, self.host)
 
-<<<<<<< HEAD
-=======
     async def _subscribe_events(self):
         """Subscribe to Hue events."""
         try:
@@ -273,7 +269,6 @@
 
         return unsub
 
->>>>>>> c8076bdd
 
 async def authenticate_bridge(hass: core.HomeAssistant, bridge: aiohue.Bridge):
     """Create a bridge object and verify authentication."""
