"""Component to make instant statistics about your history."""
from __future__ import annotations

from abc import abstractmethod
import datetime

import voluptuous as vol

from homeassistant.components.sensor import PLATFORM_SCHEMA, SensorEntity
from homeassistant.const import (
    CONF_ENTITY_ID,
    CONF_NAME,
    CONF_STATE,
    CONF_TYPE,
    PERCENTAGE,
    TIME_HOURS,
)
from homeassistant.core import HomeAssistant, callback
import homeassistant.helpers.config_validation as cv
from homeassistant.helpers.entity_platform import AddEntitiesCallback
from homeassistant.helpers.reload import async_setup_reload_service
from homeassistant.helpers.template import Template
from homeassistant.helpers.typing import ConfigType, DiscoveryInfoType
from homeassistant.helpers.update_coordinator import CoordinatorEntity

from . import DOMAIN, PLATFORMS
from .coordinator import HistoryStatsUpdateCoordinator
<<<<<<< HEAD
from .helpers import HistoryStats, HistoryStatsHelper
=======
from .data import HistoryStats
from .helpers import pretty_duration, pretty_ratio
>>>>>>> bff6f022

CONF_START = "start"
CONF_END = "end"
CONF_DURATION = "duration"
CONF_PERIOD_KEYS = [CONF_START, CONF_END, CONF_DURATION]

CONF_TYPE_TIME = "time"
CONF_TYPE_RATIO = "ratio"
CONF_TYPE_COUNT = "count"
CONF_TYPE_KEYS = [CONF_TYPE_TIME, CONF_TYPE_RATIO, CONF_TYPE_COUNT]

DEFAULT_NAME = "unnamed statistics"
UNITS: dict[str, str] = {
    CONF_TYPE_TIME: TIME_HOURS,
    CONF_TYPE_RATIO: PERCENTAGE,
    CONF_TYPE_COUNT: "",
}
ICON = "mdi:chart-line"

ATTR_VALUE = "value"


def exactly_two_period_keys(conf):
    """Ensure exactly 2 of CONF_PERIOD_KEYS are provided."""
    if sum(param in conf for param in CONF_PERIOD_KEYS) != 2:
        raise vol.Invalid(
            "You must provide exactly 2 of the following: start, end, duration"
        )
    return conf


PLATFORM_SCHEMA = vol.All(
    PLATFORM_SCHEMA.extend(
        {
            vol.Required(CONF_ENTITY_ID): cv.entity_id,
            vol.Required(CONF_STATE): vol.All(cv.ensure_list, [cv.string]),
            vol.Optional(CONF_START): cv.template,
            vol.Optional(CONF_END): cv.template,
            vol.Optional(CONF_DURATION): cv.time_period,
            vol.Optional(CONF_TYPE, default=CONF_TYPE_TIME): vol.In(CONF_TYPE_KEYS),
            vol.Optional(CONF_NAME, default=DEFAULT_NAME): cv.string,
        }
    ),
    exactly_two_period_keys,
)


# noinspection PyUnusedLocal
async def async_setup_platform(
    hass: HomeAssistant,
    config: ConfigType,
    async_add_entities: AddEntitiesCallback,
    discovery_info: DiscoveryInfoType | None = None,
) -> None:
    """Set up the History Stats sensor."""
    await async_setup_reload_service(hass, DOMAIN, PLATFORMS)

    entity_id: str = config[CONF_ENTITY_ID]
    entity_states: list[str] = config[CONF_STATE]
    start: Template | None = config.get(CONF_START)
    end: Template | None = config.get(CONF_END)
    duration: datetime.timedelta | None = config.get(CONF_DURATION)
    sensor_type: str = config[CONF_TYPE]
    name: str = config[CONF_NAME]

    for template in (start, end):
        if template is not None:
            template.hass = hass

    history_stats = HistoryStats(hass, entity_id, entity_states, start, end, duration)
    coordinator = HistoryStatsUpdateCoordinator(hass, history_stats, name)
    async_add_entities([HistoryStatsSensor(coordinator, sensor_type, name)])


class HistoryStatsSensorBase(
    CoordinatorEntity[HistoryStatsUpdateCoordinator], SensorEntity
):
    """Base class for a HistoryStats sensor."""

    _attr_icon = ICON

    def __init__(
        self,
        coordinator: HistoryStatsUpdateCoordinator,
        name: str,
    ) -> None:
        """Initialize the HistoryStats sensor base class."""
        super().__init__(coordinator)
        self._attr_name = name

    async def async_added_to_hass(self) -> None:
        """Entity has been added to hass."""
        await super().async_added_to_hass()
<<<<<<< HEAD
        self.async_on_remove(self.coordinator.async_setup_listener())
=======
        self.async_on_remove(self.coordinator.async_setup_state_listener())
>>>>>>> bff6f022

    def _handle_coordinator_update(self) -> None:
        """Set attrs from value and count."""
        self._process_update()
        super()._handle_coordinator_update()

    @callback
    @abstractmethod
    def _process_update(self) -> None:
        """Process an update from the coordinator."""


class HistoryStatsSensor(HistoryStatsSensorBase):
    """A HistoryStats sensor."""

    def __init__(
        self,
        coordinator: HistoryStatsUpdateCoordinator,
        sensor_type: str,
        name: str,
    ) -> None:
        """Initialize the HistoryStats sensor."""
        super().__init__(coordinator, name)
        self._attr_native_unit_of_measurement = UNITS[sensor_type]
        self._type = sensor_type

    @callback
    def _process_update(self) -> None:
        """Process an update from the coordinator."""
        state = self.coordinator.data
<<<<<<< HEAD
        if state.hours_matched is None:
=======
        if state is None or state.hours_matched is None:
>>>>>>> bff6f022
            self._attr_native_value = None
            self._attr_extra_state_attributes = {}
            return

        if self._type == CONF_TYPE_TIME:
            self._attr_native_value = round(state.hours_matched, 2)
        elif self._type == CONF_TYPE_RATIO:
<<<<<<< HEAD
            self._attr_native_value = HistoryStatsHelper.pretty_ratio(
                state.hours_matched, state.period
            )
        elif self._type == CONF_TYPE_COUNT:
            self._attr_native_value = state.changes_to_match_state
        self._attr_extra_state_attributes = {
            ATTR_VALUE: HistoryStatsHelper.pretty_duration(state.hours_matched)
=======
            self._attr_native_value = pretty_ratio(state.hours_matched, state.period)
        elif self._type == CONF_TYPE_COUNT:
            self._attr_native_value = state.changes_to_match_state
        self._attr_extra_state_attributes = {
            ATTR_VALUE: pretty_duration(state.hours_matched)
>>>>>>> bff6f022
        }<|MERGE_RESOLUTION|>--- conflicted
+++ resolved
@@ -25,12 +25,8 @@
 
 from . import DOMAIN, PLATFORMS
 from .coordinator import HistoryStatsUpdateCoordinator
-<<<<<<< HEAD
-from .helpers import HistoryStats, HistoryStatsHelper
-=======
 from .data import HistoryStats
 from .helpers import pretty_duration, pretty_ratio
->>>>>>> bff6f022
 
 CONF_START = "start"
 CONF_END = "end"
@@ -124,11 +120,7 @@
     async def async_added_to_hass(self) -> None:
         """Entity has been added to hass."""
         await super().async_added_to_hass()
-<<<<<<< HEAD
-        self.async_on_remove(self.coordinator.async_setup_listener())
-=======
         self.async_on_remove(self.coordinator.async_setup_state_listener())
->>>>>>> bff6f022
 
     def _handle_coordinator_update(self) -> None:
         """Set attrs from value and count."""
@@ -159,11 +151,7 @@
     def _process_update(self) -> None:
         """Process an update from the coordinator."""
         state = self.coordinator.data
-<<<<<<< HEAD
-        if state.hours_matched is None:
-=======
         if state is None or state.hours_matched is None:
->>>>>>> bff6f022
             self._attr_native_value = None
             self._attr_extra_state_attributes = {}
             return
@@ -171,19 +159,9 @@
         if self._type == CONF_TYPE_TIME:
             self._attr_native_value = round(state.hours_matched, 2)
         elif self._type == CONF_TYPE_RATIO:
-<<<<<<< HEAD
-            self._attr_native_value = HistoryStatsHelper.pretty_ratio(
-                state.hours_matched, state.period
-            )
-        elif self._type == CONF_TYPE_COUNT:
-            self._attr_native_value = state.changes_to_match_state
-        self._attr_extra_state_attributes = {
-            ATTR_VALUE: HistoryStatsHelper.pretty_duration(state.hours_matched)
-=======
             self._attr_native_value = pretty_ratio(state.hours_matched, state.period)
         elif self._type == CONF_TYPE_COUNT:
             self._attr_native_value = state.changes_to_match_state
         self._attr_extra_state_attributes = {
             ATTR_VALUE: pretty_duration(state.hours_matched)
->>>>>>> bff6f022
         }