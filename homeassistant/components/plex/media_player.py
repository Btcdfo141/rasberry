--- conflicted
+++ resolved
@@ -121,14 +121,7 @@
     }
 
     try:
-<<<<<<< HEAD
         plexserver = PlexServer(server_config)
-=======
-        plexserver = plexapi.server.PlexServer(
-            f"{http_prefix}://{host}", token, cert_session
-        )
-        _LOGGER.info("Discovery configuration done (no token needed)")
->>>>>>> 1bd22a12
     except (
         plexapi.exceptions.BadRequest,
         plexapi.exceptions.Unauthorized,
