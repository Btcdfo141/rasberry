"""Support for BTHome sensors."""
from __future__ import annotations

from typing import Optional, Union

from bthome_ble import SensorDeviceClass as BTHomeSensorDeviceClass, SensorUpdate, Units

from homeassistant import config_entries
from homeassistant.components.bluetooth.passive_update_processor import (
    PassiveBluetoothDataProcessor,
    PassiveBluetoothDataUpdate,
    PassiveBluetoothProcessorCoordinator,
    PassiveBluetoothProcessorEntity,
)
from homeassistant.components.sensor import (
    SensorDeviceClass,
    SensorEntity,
    SensorEntityDescription,
    SensorStateClass,
)
from homeassistant.const import (
    CONCENTRATION_MICROGRAMS_PER_CUBIC_METER,
    CONCENTRATION_PARTS_PER_MILLION,
    DEGREE,
    LIGHT_LUX,
    PERCENTAGE,
    SIGNAL_STRENGTH_DECIBELS_MILLIWATT,
<<<<<<< HEAD
    TIME_SECONDS,
    VOLUME_FLOW_RATE_CUBIC_METERS_PER_HOUR,
=======
>>>>>>> 5df7cb0f
    UnitOfElectricCurrent,
    UnitOfElectricPotential,
    UnitOfEnergy,
    UnitOfLength,
    UnitOfMass,
    UnitOfPower,
    UnitOfPressure,
    UnitOfSpeed,
    UnitOfTemperature,
<<<<<<< HEAD
    UnitOfVolume,
=======
    UnitOfTime,
>>>>>>> 5df7cb0f
)
from homeassistant.core import HomeAssistant
from homeassistant.helpers.entity import EntityCategory
from homeassistant.helpers.entity_platform import AddEntitiesCallback
from homeassistant.helpers.sensor import sensor_device_info_to_hass_device_info

from .const import DOMAIN
from .device import device_key_to_bluetooth_entity_key

SENSOR_DESCRIPTIONS = {
    # Battery (percent)
    (BTHomeSensorDeviceClass.BATTERY, Units.PERCENTAGE): SensorEntityDescription(
        key=f"{BTHomeSensorDeviceClass.BATTERY}_{Units.PERCENTAGE}",
        device_class=SensorDeviceClass.BATTERY,
        native_unit_of_measurement=PERCENTAGE,
        state_class=SensorStateClass.MEASUREMENT,
        entity_category=EntityCategory.DIAGNOSTIC,
    ),
    # Count (-)
    (BTHomeSensorDeviceClass.COUNT, None): SensorEntityDescription(
        key=f"{BTHomeSensorDeviceClass.COUNT}",
        state_class=SensorStateClass.MEASUREMENT,
    ),
    # CO2 (parts per million)
    (
        BTHomeSensorDeviceClass.CO2,
        Units.CONCENTRATION_PARTS_PER_MILLION,
    ): SensorEntityDescription(
        key=f"{BTHomeSensorDeviceClass.CO2}_{Units.CONCENTRATION_PARTS_PER_MILLION}",
        device_class=SensorDeviceClass.CO2,
        native_unit_of_measurement=CONCENTRATION_PARTS_PER_MILLION,
        state_class=SensorStateClass.MEASUREMENT,
    ),
    # Current (Ampere)
    (
        BTHomeSensorDeviceClass.CURRENT,
        Units.ELECTRIC_CURRENT_AMPERE,
    ): SensorEntityDescription(
        key=f"{BTHomeSensorDeviceClass.CURRENT}_{Units.ELECTRIC_CURRENT_AMPERE}",
        device_class=SensorDeviceClass.CURRENT,
        native_unit_of_measurement=UnitOfElectricCurrent.AMPERE,
        state_class=SensorStateClass.MEASUREMENT,
    ),
    # Dew Point (°C)
    (BTHomeSensorDeviceClass.DEW_POINT, Units.TEMP_CELSIUS): SensorEntityDescription(
        key=f"{BTHomeSensorDeviceClass.DEW_POINT}_{Units.TEMP_CELSIUS}",
        device_class=SensorDeviceClass.TEMPERATURE,
        native_unit_of_measurement=UnitOfTemperature.CELSIUS,
        state_class=SensorStateClass.MEASUREMENT,
    ),
    # Distance (mm)
    (
        BTHomeSensorDeviceClass.DISTANCE,
        Units.LENGTH_MILLIMETERS,
    ): SensorEntityDescription(
        key=f"{BTHomeSensorDeviceClass.DISTANCE}_{Units.LENGTH_MILLIMETERS}",
        device_class=SensorDeviceClass.DISTANCE,
        native_unit_of_measurement=UnitOfLength.MILLIMETERS,
        state_class=SensorStateClass.MEASUREMENT,
    ),
    # Distance (m)
    (BTHomeSensorDeviceClass.DISTANCE, Units.LENGTH_METERS): SensorEntityDescription(
        key=f"{BTHomeSensorDeviceClass.DISTANCE}_{Units.LENGTH_METERS}",
        device_class=SensorDeviceClass.DISTANCE,
        native_unit_of_measurement=UnitOfLength.METERS,
        state_class=SensorStateClass.MEASUREMENT,
    ),
    # Duration (seconds)
    (BTHomeSensorDeviceClass.DURATION, Units.TIME_SECONDS): SensorEntityDescription(
        key=f"{BTHomeSensorDeviceClass.DURATION}_{Units.TIME_SECONDS}",
        device_class=SensorDeviceClass.DURATION,
        native_unit_of_measurement=TIME_SECONDS,
        state_class=SensorStateClass.MEASUREMENT,
    ),
    # Energy (kWh)
    (
        BTHomeSensorDeviceClass.ENERGY,
        Units.ENERGY_KILO_WATT_HOUR,
    ): SensorEntityDescription(
        key=f"{BTHomeSensorDeviceClass.ENERGY}_{Units.ENERGY_KILO_WATT_HOUR}",
        device_class=SensorDeviceClass.ENERGY,
        native_unit_of_measurement=UnitOfEnergy.KILO_WATT_HOUR,
        state_class=SensorStateClass.TOTAL_INCREASING,
    ),
    # Humidity in (percent)
    (BTHomeSensorDeviceClass.HUMIDITY, Units.PERCENTAGE): SensorEntityDescription(
        key=f"{BTHomeSensorDeviceClass.HUMIDITY}_{Units.PERCENTAGE}",
        device_class=SensorDeviceClass.HUMIDITY,
        native_unit_of_measurement=PERCENTAGE,
        state_class=SensorStateClass.MEASUREMENT,
    ),
    # Illuminance (lux)
    (BTHomeSensorDeviceClass.ILLUMINANCE, Units.LIGHT_LUX): SensorEntityDescription(
        key=f"{BTHomeSensorDeviceClass.ILLUMINANCE}_{Units.LIGHT_LUX}",
        device_class=SensorDeviceClass.ILLUMINANCE,
        native_unit_of_measurement=LIGHT_LUX,
        state_class=SensorStateClass.MEASUREMENT,
    ),
    # Mass sensor (kg)
    (BTHomeSensorDeviceClass.MASS, Units.MASS_KILOGRAMS): SensorEntityDescription(
        key=f"{BTHomeSensorDeviceClass.MASS}_{Units.MASS_KILOGRAMS}",
        device_class=SensorDeviceClass.WEIGHT,
        native_unit_of_measurement=UnitOfMass.KILOGRAMS,
        state_class=SensorStateClass.MEASUREMENT,
    ),
    # Mass sensor (lb)
    (BTHomeSensorDeviceClass.MASS, Units.MASS_POUNDS): SensorEntityDescription(
        key=f"{BTHomeSensorDeviceClass.MASS}_{Units.MASS_POUNDS}",
        device_class=SensorDeviceClass.WEIGHT,
        native_unit_of_measurement=UnitOfMass.POUNDS,
        state_class=SensorStateClass.MEASUREMENT,
    ),
    # Moisture (percent)
    (BTHomeSensorDeviceClass.MOISTURE, Units.PERCENTAGE): SensorEntityDescription(
        key=f"{BTHomeSensorDeviceClass.MOISTURE}_{Units.PERCENTAGE}",
        device_class=SensorDeviceClass.MOISTURE,
        native_unit_of_measurement=PERCENTAGE,
        state_class=SensorStateClass.MEASUREMENT,
    ),
    # Packet Id (-)
    (BTHomeSensorDeviceClass.PACKET_ID, None): SensorEntityDescription(
        key=f"{BTHomeSensorDeviceClass.PACKET_ID}",
        state_class=SensorStateClass.MEASUREMENT,
        entity_category=EntityCategory.DIAGNOSTIC,
        entity_registry_enabled_default=False,
    ),
    # PM10 (µg/m3)
    (
        BTHomeSensorDeviceClass.PM10,
        Units.CONCENTRATION_MICROGRAMS_PER_CUBIC_METER,
    ): SensorEntityDescription(
        key=f"{BTHomeSensorDeviceClass.PM10}_{Units.CONCENTRATION_MICROGRAMS_PER_CUBIC_METER}",
        device_class=SensorDeviceClass.PM10,
        native_unit_of_measurement=CONCENTRATION_MICROGRAMS_PER_CUBIC_METER,
        state_class=SensorStateClass.MEASUREMENT,
    ),
    # PM2.5 (µg/m3)
    (
        BTHomeSensorDeviceClass.PM25,
        Units.CONCENTRATION_MICROGRAMS_PER_CUBIC_METER,
    ): SensorEntityDescription(
        key=f"{BTHomeSensorDeviceClass.PM25}_{Units.CONCENTRATION_MICROGRAMS_PER_CUBIC_METER}",
        device_class=SensorDeviceClass.PM25,
        native_unit_of_measurement=CONCENTRATION_MICROGRAMS_PER_CUBIC_METER,
        state_class=SensorStateClass.MEASUREMENT,
    ),
    # Power (Watt)
    (BTHomeSensorDeviceClass.POWER, Units.POWER_WATT): SensorEntityDescription(
        key=f"{BTHomeSensorDeviceClass.POWER}_{Units.POWER_WATT}",
        device_class=SensorDeviceClass.POWER,
        native_unit_of_measurement=UnitOfPower.WATT,
        state_class=SensorStateClass.MEASUREMENT,
    ),
    # Pressure (mbar)
    (BTHomeSensorDeviceClass.PRESSURE, Units.PRESSURE_MBAR): SensorEntityDescription(
        key=f"{BTHomeSensorDeviceClass.PRESSURE}_{Units.PRESSURE_MBAR}",
        device_class=SensorDeviceClass.PRESSURE,
        native_unit_of_measurement=UnitOfPressure.MBAR,
        state_class=SensorStateClass.MEASUREMENT,
    ),
    # Rotation (°)
    (BTHomeSensorDeviceClass.ROTATION, Units.DEGREE): SensorEntityDescription(
        key=f"{BTHomeSensorDeviceClass.ROTATION}_{Units.DEGREE}",
        native_unit_of_measurement=DEGREE,
        state_class=SensorStateClass.MEASUREMENT,
    ),
    # Signal Strength (RSSI) (dB)
    (
        BTHomeSensorDeviceClass.SIGNAL_STRENGTH,
        Units.SIGNAL_STRENGTH_DECIBELS_MILLIWATT,
    ): SensorEntityDescription(
        key=f"{BTHomeSensorDeviceClass.SIGNAL_STRENGTH}_{Units.SIGNAL_STRENGTH_DECIBELS_MILLIWATT}",
        device_class=SensorDeviceClass.SIGNAL_STRENGTH,
        native_unit_of_measurement=SIGNAL_STRENGTH_DECIBELS_MILLIWATT,
        state_class=SensorStateClass.MEASUREMENT,
        entity_category=EntityCategory.DIAGNOSTIC,
        entity_registry_enabled_default=False,
    ),
    # Speed (m/s)
    (
        BTHomeSensorDeviceClass.SPEED,
        Units.SPEED_METERS_PER_SECOND,
    ): SensorEntityDescription(
        key=f"{BTHomeSensorDeviceClass.SPEED}_{Units.SPEED_METERS_PER_SECOND}",
        device_class=SensorDeviceClass.SPEED,
        native_unit_of_measurement=UnitOfSpeed.METERS_PER_SECOND,
        state_class=SensorStateClass.MEASUREMENT,
    ),
    # Temperature (°C)
    (BTHomeSensorDeviceClass.TEMPERATURE, Units.TEMP_CELSIUS): SensorEntityDescription(
        key=f"{BTHomeSensorDeviceClass.TEMPERATURE}_{Units.TEMP_CELSIUS}",
        device_class=SensorDeviceClass.TEMPERATURE,
        native_unit_of_measurement=UnitOfTemperature.CELSIUS,
        state_class=SensorStateClass.MEASUREMENT,
    ),
    # UV index (-)
    (BTHomeSensorDeviceClass.UV_INDEX, None,): SensorEntityDescription(
        key=f"{BTHomeSensorDeviceClass.UV_INDEX}",
        state_class=SensorStateClass.MEASUREMENT,
    ),
    # Volatile organic Compounds (VOC) (µg/m3)
    (
        BTHomeSensorDeviceClass.VOLATILE_ORGANIC_COMPOUNDS,
        Units.CONCENTRATION_MICROGRAMS_PER_CUBIC_METER,
    ): SensorEntityDescription(
        key=f"{BTHomeSensorDeviceClass.VOLATILE_ORGANIC_COMPOUNDS}_{Units.CONCENTRATION_MICROGRAMS_PER_CUBIC_METER}",
        device_class=SensorDeviceClass.VOLATILE_ORGANIC_COMPOUNDS,
        native_unit_of_measurement=CONCENTRATION_MICROGRAMS_PER_CUBIC_METER,
        state_class=SensorStateClass.MEASUREMENT,
    ),
    # Voltage (volt)
    (
        BTHomeSensorDeviceClass.VOLTAGE,
        Units.ELECTRIC_POTENTIAL_VOLT,
    ): SensorEntityDescription(
        key=f"{BTHomeSensorDeviceClass.VOLTAGE}_{Units.ELECTRIC_POTENTIAL_VOLT}",
        device_class=SensorDeviceClass.VOLTAGE,
        native_unit_of_measurement=UnitOfElectricPotential.VOLT,
        state_class=SensorStateClass.MEASUREMENT,
    ),
<<<<<<< HEAD
    # Volume (L)
    (BTHomeSensorDeviceClass.VOLUME, Units.VOLUME_LITERS,): SensorEntityDescription(
        key=f"{BTHomeSensorDeviceClass.VOLUME}_{Units.VOLUME_LITERS}",
        device_class=SensorDeviceClass.VOLUME,
        native_unit_of_measurement=UnitOfVolume.LITERS,
=======
    # Used for duration sensor
    (BTHomeSensorDeviceClass.DURATION, Units.TIME_SECONDS): SensorEntityDescription(
        key=f"{BTHomeSensorDeviceClass.DURATION}_{Units.TIME_SECONDS}",
        device_class=SensorDeviceClass.DURATION,
        native_unit_of_measurement=UnitOfTime.SECONDS,
>>>>>>> 5df7cb0f
        state_class=SensorStateClass.MEASUREMENT,
    ),
    # Volume (mL)
    (
        BTHomeSensorDeviceClass.VOLUME,
        Units.VOLUME_MILLILITERS,
    ): SensorEntityDescription(
        key=f"{BTHomeSensorDeviceClass.VOLUME}_{Units.VOLUME_MILLILITERS}",
        device_class=SensorDeviceClass.VOLUME,
        native_unit_of_measurement=UnitOfVolume.MILLILITERS,
        state_class=SensorStateClass.MEASUREMENT,
    ),
    # Volume Flow Rate (m3/hour)
    (
        BTHomeSensorDeviceClass.VOLUME_FLOW_RATE,
        Units.VOLUME_FLOW_RATE_CUBIC_METERS_PER_HOUR,
    ): SensorEntityDescription(
        key=f"{BTHomeSensorDeviceClass.VOLUME_FLOW_RATE}_{Units.VOLUME_FLOW_RATE_CUBIC_METERS_PER_HOUR}",
        native_unit_of_measurement=VOLUME_FLOW_RATE_CUBIC_METERS_PER_HOUR,
        state_class=SensorStateClass.MEASUREMENT,
    ),
}


def sensor_update_to_bluetooth_data_update(
    sensor_update: SensorUpdate,
) -> PassiveBluetoothDataUpdate:
    """Convert a sensor update to a bluetooth data update."""
    return PassiveBluetoothDataUpdate(
        devices={
            device_id: sensor_device_info_to_hass_device_info(device_info)
            for device_id, device_info in sensor_update.devices.items()
        },
        entity_descriptions={
            device_key_to_bluetooth_entity_key(device_key): SENSOR_DESCRIPTIONS[
                (description.device_class, description.native_unit_of_measurement)
            ]
            for device_key, description in sensor_update.entity_descriptions.items()
            if description.device_class
        },
        entity_data={
            device_key_to_bluetooth_entity_key(device_key): sensor_values.native_value
            for device_key, sensor_values in sensor_update.entity_values.items()
        },
        entity_names={
            device_key_to_bluetooth_entity_key(device_key): sensor_values.name
            for device_key, sensor_values in sensor_update.entity_values.items()
        },
    )


async def async_setup_entry(
    hass: HomeAssistant,
    entry: config_entries.ConfigEntry,
    async_add_entities: AddEntitiesCallback,
) -> None:
    """Set up the BTHome BLE sensors."""
    coordinator: PassiveBluetoothProcessorCoordinator = hass.data[DOMAIN][
        entry.entry_id
    ]
    processor = PassiveBluetoothDataProcessor(sensor_update_to_bluetooth_data_update)
    entry.async_on_unload(
        processor.async_add_entities_listener(
            BTHomeBluetoothSensorEntity, async_add_entities
        )
    )
    entry.async_on_unload(coordinator.async_register_processor(processor))


class BTHomeBluetoothSensorEntity(
    PassiveBluetoothProcessorEntity[
        PassiveBluetoothDataProcessor[Optional[Union[float, int]]]
    ],
    SensorEntity,
):
    """Representation of a BTHome BLE sensor."""

    @property
    def native_value(self) -> int | float | None:
        """Return the native value."""
        return self.processor.entity_data.get(self.entity_key)<|MERGE_RESOLUTION|>--- conflicted
+++ resolved
@@ -25,11 +25,7 @@
     LIGHT_LUX,
     PERCENTAGE,
     SIGNAL_STRENGTH_DECIBELS_MILLIWATT,
-<<<<<<< HEAD
-    TIME_SECONDS,
     VOLUME_FLOW_RATE_CUBIC_METERS_PER_HOUR,
-=======
->>>>>>> 5df7cb0f
     UnitOfElectricCurrent,
     UnitOfElectricPotential,
     UnitOfEnergy,
@@ -39,11 +35,8 @@
     UnitOfPressure,
     UnitOfSpeed,
     UnitOfTemperature,
-<<<<<<< HEAD
     UnitOfVolume,
-=======
     UnitOfTime,
->>>>>>> 5df7cb0f
 )
 from homeassistant.core import HomeAssistant
 from homeassistant.helpers.entity import EntityCategory
@@ -115,7 +108,7 @@
     (BTHomeSensorDeviceClass.DURATION, Units.TIME_SECONDS): SensorEntityDescription(
         key=f"{BTHomeSensorDeviceClass.DURATION}_{Units.TIME_SECONDS}",
         device_class=SensorDeviceClass.DURATION,
-        native_unit_of_measurement=TIME_SECONDS,
+        native_unit_of_measurement=UnitOfTime.SECONDS,
         state_class=SensorStateClass.MEASUREMENT,
     ),
     # Energy (kWh)
@@ -264,19 +257,11 @@
         native_unit_of_measurement=UnitOfElectricPotential.VOLT,
         state_class=SensorStateClass.MEASUREMENT,
     ),
-<<<<<<< HEAD
     # Volume (L)
     (BTHomeSensorDeviceClass.VOLUME, Units.VOLUME_LITERS,): SensorEntityDescription(
         key=f"{BTHomeSensorDeviceClass.VOLUME}_{Units.VOLUME_LITERS}",
         device_class=SensorDeviceClass.VOLUME,
         native_unit_of_measurement=UnitOfVolume.LITERS,
-=======
-    # Used for duration sensor
-    (BTHomeSensorDeviceClass.DURATION, Units.TIME_SECONDS): SensorEntityDescription(
-        key=f"{BTHomeSensorDeviceClass.DURATION}_{Units.TIME_SECONDS}",
-        device_class=SensorDeviceClass.DURATION,
-        native_unit_of_measurement=UnitOfTime.SECONDS,
->>>>>>> 5df7cb0f
         state_class=SensorStateClass.MEASUREMENT,
     ),
     # Volume (mL)
