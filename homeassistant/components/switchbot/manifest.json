{
  "domain": "switchbot",
  "name": "SwitchBot",
  "documentation": "https://www.home-assistant.io/integrations/switchbot",
<<<<<<< HEAD
  "requirements": ["PySwitchbot==0.19.7"],
=======
  "requirements": ["PySwitchbot==0.19.8"],
>>>>>>> c7e209d0
  "config_flow": true,
  "dependencies": ["bluetooth"],
  "codeowners": [
    "@bdraco",
    "@danielhiversen",
    "@RenierM26",
    "@murtas",
    "@Eloston"
  ],
  "bluetooth": [
    {
      "service_data_uuid": "0000fd3d-0000-1000-8000-00805f9b34fb",
      "connectable": false
    },
    {
      "service_uuid": "cba20d00-224d-11e6-9fb8-0002a5d5c51b",
      "connectable": false
    }
  ],
  "iot_class": "local_push",
  "loggers": ["switchbot"]
}<|MERGE_RESOLUTION|>--- conflicted
+++ resolved
@@ -2,11 +2,7 @@
   "domain": "switchbot",
   "name": "SwitchBot",
   "documentation": "https://www.home-assistant.io/integrations/switchbot",
-<<<<<<< HEAD
-  "requirements": ["PySwitchbot==0.19.7"],
-=======
   "requirements": ["PySwitchbot==0.19.8"],
->>>>>>> c7e209d0
   "config_flow": true,
   "dependencies": ["bluetooth"],
   "codeowners": [
