"""Provide frame helper for finding the current frame context."""
import asyncio
import functools
import logging
from traceback import FrameSummary, extract_stack
from typing import Any, Callable, Tuple, TypeVar, cast

from homeassistant.exceptions import HomeAssistantError

_LOGGER = logging.getLogger(__name__)

CALLABLE_T = TypeVar("CALLABLE_T", bound=Callable)  # pylint: disable=invalid-name


def get_integration_frame() -> Tuple[FrameSummary, str, str]:
    """Return the frame, integration and integration path of the current stack frame."""
    found_frame = None

    for frame in reversed(extract_stack()):
        for path in ("custom_components/", "homeassistant/components/"):
            try:
                index = frame.filename.index(path)
                found_frame = frame
                break
            except ValueError:
                continue

        if found_frame is not None:
            break

    if found_frame is None:
        raise MissingIntegrationFrame

    start = index + len(path)
    end = found_frame.filename.index("/", start)

    integration = found_frame.filename[start:end]

    return found_frame, integration, path


class MissingIntegrationFrame(HomeAssistantError):
    """Raised when no integration is found in the frame."""


def report(what: str) -> None:
    """Report incorrect usage.

    Async friendly.
    """
    try:
        found_frame, integration, path = get_integration_frame()
    except MissingIntegrationFrame:
        # Did not source from an integration? Hard error.
        raise RuntimeError(f"Detected code that {what}. Please report this issue.")

    index = found_frame.filename.index(path)
    if path == "custom_components/":
        extra = " to the custom component author"
    else:
        extra = ""

    _LOGGER.warning(
        "Detected integration that %s. "
        "Please report issue%s for %s using this method at %s, line %s: %s",
        what,
        extra,
        integration,
        found_frame.filename[index:],
        found_frame.lineno,
        found_frame.line.strip(),
    )


def warn_use(func: CALLABLE_T, what: str) -> CALLABLE_T:
<<<<<<< HEAD
    """Mock close to avoid integrations closing our session."""
=======
    """Mock a function to warn when it was about to be used."""
>>>>>>> f49ce5d1
    if asyncio.iscoroutinefunction(func):

        @functools.wraps(func)
        async def report_use(*args: Any, **kwargs: Any) -> None:
            report(what)

    else:

        @functools.wraps(func)
        def report_use(*args: Any, **kwargs: Any) -> None:
            report(what)

    return cast(CALLABLE_T, report_use)<|MERGE_RESOLUTION|>--- conflicted
+++ resolved
@@ -73,11 +73,7 @@
 
 
 def warn_use(func: CALLABLE_T, what: str) -> CALLABLE_T:
-<<<<<<< HEAD
-    """Mock close to avoid integrations closing our session."""
-=======
     """Mock a function to warn when it was about to be used."""
->>>>>>> f49ce5d1
     if asyncio.iscoroutinefunction(func):
 
         @functools.wraps(func)
