"""All constants related to the ZHA component."""
import enum
import logging

from homeassistant.components.binary_sensor import DOMAIN as BINARY_SENSOR
from homeassistant.components.device_tracker import DOMAIN as DEVICE_TRACKER
from homeassistant.components.fan import DOMAIN as FAN
from homeassistant.components.light import DOMAIN as LIGHT
from homeassistant.components.lock import DOMAIN as LOCK
from homeassistant.components.sensor import DOMAIN as SENSOR
from homeassistant.components.switch import DOMAIN as SWITCH

ATTR_ARGS = "args"
ATTR_ATTRIBUTE = "attribute"
ATTR_AVAILABLE = "available"
ATTR_CLUSTER_ID = "cluster_id"
ATTR_CLUSTER_TYPE = "cluster_type"
ATTR_COMMAND = "command"
ATTR_COMMAND_TYPE = "command_type"
ATTR_ENDPOINT_ID = "endpoint_id"
ATTR_IEEE = "ieee"
ATTR_LAST_SEEN = "last_seen"
ATTR_LEVEL = "level"
ATTR_LQI = "lqi"
ATTR_MANUFACTURER = "manufacturer"
ATTR_MANUFACTURER_CODE = "manufacturer_code"
ATTR_MODEL = "model"
ATTR_NAME = "name"
ATTR_NWK = "nwk"
ATTR_POWER_SOURCE = "power_source"
ATTR_QUIRK_APPLIED = "quirk_applied"
ATTR_QUIRK_CLASS = "quirk_class"
ATTR_RSSI = "rssi"
ATTR_SIGNATURE = "signature"
ATTR_TYPE = "type"
ATTR_VALUE = "value"

BAUD_RATES = [2400, 4800, 9600, 14400, 19200, 38400, 57600, 115200, 128000, 256000]

CHANNEL_ATTRIBUTE = "attribute"
CHANNEL_BASIC = "basic"
CHANNEL_COLOR = "light_color"
CHANNEL_DOORLOCK = "door_lock"
CHANNEL_ELECTRICAL_MEASUREMENT = "electrical_measurement"
CHANNEL_EVENT_RELAY = "event_relay"
CHANNEL_FAN = "fan"
CHANNEL_LEVEL = ATTR_LEVEL
CHANNEL_ON_OFF = "on_off"
CHANNEL_POWER_CONFIGURATION = "power"
CHANNEL_ZDO = "zdo"
CHANNEL_ZONE = ZONE = "ias_zone"

CLUSTER_COMMAND_SERVER = "server"
CLUSTER_COMMANDS_CLIENT = "client_commands"
CLUSTER_COMMANDS_SERVER = "server_commands"
CLUSTER_TYPE_IN = "in"
CLUSTER_TYPE_OUT = "out"

COMPONENTS = (BINARY_SENSOR, DEVICE_TRACKER, FAN, LIGHT, LOCK, SENSOR, SWITCH)

CONF_BAUDRATE = "baudrate"
CONF_DATABASE = "database_path"
CONF_DEVICE_CONFIG = "device_config"
CONF_ENABLE_QUIRKS = "enable_quirks"
CONF_RADIO_TYPE = "radio_type"
CONF_USB_PATH = "usb_path"
CONTROLLER = "controller"

DATA_DEVICE_CONFIG = "zha_device_config"
DATA_ZHA = "zha"
DATA_ZHA_CONFIG = "config"
DATA_ZHA_BRIDGE_ID = "zha_bridge_id"
DATA_ZHA_CORE_EVENTS = "zha_core_events"
DATA_ZHA_DISPATCHERS = "zha_dispatchers"
DATA_ZHA_GATEWAY = "zha_gateway"

DEBUG_COMP_BELLOWS = "bellows"
DEBUG_COMP_ZHA = "homeassistant.components.zha"
DEBUG_COMP_ZIGPY = "zigpy"
DEBUG_COMP_ZIGPY_DECONZ = "zigpy_deconz"
DEBUG_COMP_ZIGPY_XBEE = "zigpy_xbee"
DEBUG_LEVEL_CURRENT = "current"
DEBUG_LEVEL_ORIGINAL = "original"
DEBUG_LEVELS = {
    DEBUG_COMP_BELLOWS: logging.DEBUG,
    DEBUG_COMP_ZHA: logging.DEBUG,
    DEBUG_COMP_ZIGPY: logging.DEBUG,
    DEBUG_COMP_ZIGPY_XBEE: logging.DEBUG,
    DEBUG_COMP_ZIGPY_DECONZ: logging.DEBUG,
}
DEBUG_RELAY_LOGGERS = [DEBUG_COMP_ZHA, DEBUG_COMP_ZIGPY]

DEFAULT_RADIO_TYPE = "ezsp"
DEFAULT_BAUDRATE = 57600
DEFAULT_DATABASE_NAME = "zigbee.db"
DISCOVERY_KEY = "zha_discovery_info"

DOMAIN = "zha"

<<<<<<< HEAD
DEFAULT_RADIO_TYPE = 'ezsp'
DEFAULT_BAUDRATE = 57600
DEFAULT_DATABASE_NAME = 'zigbee.db'

ATTR_CLUSTER_ID = 'cluster_id'
ATTR_CLUSTER_TYPE = 'cluster_type'
ATTR_ATTRIBUTE = 'attribute'
ATTR_VALUE = 'value'
ATTR_MANUFACTURER = 'manufacturer'
ATTR_COMMAND = 'command'
ATTR_COMMAND_TYPE = 'command_type'
ATTR_ARGS = 'args'
ATTR_ENDPOINT_ID = 'endpoint_id'
ATTR_AVAILABLE = 'available'

IN = 'in'
OUT = 'out'
CLIENT_COMMANDS = 'client_commands'
SERVER_COMMANDS = 'server_commands'
SERVER = 'server'
IEEE = 'ieee'
MODEL = 'model'
NAME = 'name'
LQI = 'lqi'
RSSI = 'rssi'
LAST_SEEN = 'last_seen'

SENSOR_TYPE = 'sensor_type'
HUMIDITY = 'humidity'
TEMPERATURE = 'temperature'
ILLUMINANCE = 'illuminance'
PRESSURE = 'pressure'
METERING = 'metering'
ELECTRICAL_MEASUREMENT = 'electrical_measurement'
GENERIC = 'generic'
BATTERY = 'battery'
UNKNOWN = 'unknown'
UNKNOWN_MANUFACTURER = 'unk_manufacturer'
UNKNOWN_MODEL = 'unk_model'
OPENING = 'opening'
OCCUPANCY = 'occupancy'
ACCELERATION = 'acceleration'

ATTR_LEVEL = 'level'

ZDO_CHANNEL = 'zdo'
ON_OFF_CHANNEL = 'on_off'
ATTRIBUTE_CHANNEL = 'attribute'
BASIC_CHANNEL = 'basic'
COLOR_CHANNEL = 'light_color'
FAN_CHANNEL = 'fan'
LEVEL_CHANNEL = ATTR_LEVEL
ZONE_CHANNEL = ZONE = 'ias_zone'
ELECTRICAL_MEASUREMENT_CHANNEL = 'electrical_measurement'
POWER_CONFIGURATION_CHANNEL = 'power'
EVENT_RELAY_CHANNEL = 'event_relay'
DOORLOCK_CHANNEL = 'door_lock'

SIGNAL_ATTR_UPDATED = 'attribute_updated'
SIGNAL_MOVE_LEVEL = "move_level"
SIGNAL_SET_LEVEL = "set_level"
SIGNAL_STATE_ATTR = "update_state_attribute"
SIGNAL_AVAILABLE = 'available'
SIGNAL_REMOVE = 'remove'

QUIRK_APPLIED = 'quirk_applied'
QUIRK_CLASS = 'quirk_class'
MANUFACTURER_CODE = 'manufacturer_code'
POWER_SOURCE = 'power_source'
MAINS_POWERED = 'Mains'
BATTERY_OR_UNKNOWN = 'Battery or Unknown'

BELLOWS = 'bellows'
ZHA = 'homeassistant.components.zha'
ZIGPY = 'zigpy'
ZIGPY_XBEE = 'zigpy_xbee'
ZIGPY_DECONZ = 'zigpy_deconz'
ZIGPY_ZIGATE = 'zigpy_zigate'
ORIGINAL = 'original'
CURRENT = 'current'
DEBUG_LEVELS = {
    BELLOWS: logging.DEBUG,
    ZHA: logging.DEBUG,
    ZIGPY: logging.DEBUG,
    ZIGPY_XBEE: logging.DEBUG,
    ZIGPY_DECONZ: logging.DEBUG,
    ZIGPY_ZIGATE: logging.DEBUG,
}
ADD_DEVICE_RELAY_LOGGERS = [ZHA, ZIGPY]
TYPE = 'type'
NWK = 'nwk'
SIGNATURE = 'signature'
RAW_INIT = 'raw_device_initialized'
ZHA_GW_MSG = 'zha_gateway_message'
DEVICE_REMOVED = 'device_removed'
DEVICE_INFO = 'device_info'
DEVICE_FULL_INIT = 'device_fully_initialized'
DEVICE_JOINED = 'device_joined'
LOG_OUTPUT = 'log_output'
LOG_ENTRY = 'log_entry'
MFG_CLUSTER_ID_START = 0xfc00
=======
MFG_CLUSTER_ID_START = 0xFC00

POWER_MAINS_POWERED = "Mains"
POWER_BATTERY_OR_UNKNOWN = "Battery or Unknown"
>>>>>>> 0449132c


class RadioType(enum.Enum):
    """Possible options for radio type."""

<<<<<<< HEAD
    ezsp = 'ezsp'
    xbee = 'xbee'
    deconz = 'deconz'
    zigate = 'zigate'
=======
    ezsp = "ezsp"
    xbee = "xbee"
    deconz = "deconz"
>>>>>>> 0449132c

    @classmethod
    def list(cls):
        """Return list of enum's values."""
        return [e.value for e in RadioType]


REPORT_CONFIG_MAX_INT = 900
REPORT_CONFIG_MAX_INT_BATTERY_SAVE = 10800
REPORT_CONFIG_MIN_INT = 30
REPORT_CONFIG_MIN_INT_ASAP = 1
REPORT_CONFIG_MIN_INT_IMMEDIATE = 0
REPORT_CONFIG_MIN_INT_OP = 5
REPORT_CONFIG_MIN_INT_BATTERY_SAVE = 3600
REPORT_CONFIG_RPT_CHANGE = 1
REPORT_CONFIG_DEFAULT = (
    REPORT_CONFIG_MIN_INT,
    REPORT_CONFIG_MAX_INT,
    REPORT_CONFIG_RPT_CHANGE,
)
REPORT_CONFIG_ASAP = (
    REPORT_CONFIG_MIN_INT_ASAP,
    REPORT_CONFIG_MAX_INT,
    REPORT_CONFIG_RPT_CHANGE,
)
REPORT_CONFIG_BATTERY_SAVE = (
    REPORT_CONFIG_MIN_INT_BATTERY_SAVE,
    REPORT_CONFIG_MAX_INT_BATTERY_SAVE,
    REPORT_CONFIG_RPT_CHANGE,
)
REPORT_CONFIG_IMMEDIATE = (
    REPORT_CONFIG_MIN_INT_IMMEDIATE,
    REPORT_CONFIG_MAX_INT,
    REPORT_CONFIG_RPT_CHANGE,
)
REPORT_CONFIG_OP = (
    REPORT_CONFIG_MIN_INT_OP,
    REPORT_CONFIG_MAX_INT,
    REPORT_CONFIG_RPT_CHANGE,
)

SENSOR_ACCELERATION = "acceleration"
SENSOR_BATTERY = "battery"
SENSOR_ELECTRICAL_MEASUREMENT = "electrical_measurement"
SENSOR_GENERIC = "generic"
SENSOR_HUMIDITY = "humidity"
SENSOR_ILLUMINANCE = "illuminance"
SENSOR_METERING = "metering"
SENSOR_OCCUPANCY = "occupancy"
SENSOR_OPENING = "opening"
SENSOR_PRESSURE = "pressure"
SENSOR_TEMPERATURE = "temperature"
SENSOR_TYPE = "sensor_type"

SIGNAL_ATTR_UPDATED = "attribute_updated"
SIGNAL_AVAILABLE = "available"
SIGNAL_MOVE_LEVEL = "move_level"
SIGNAL_REMOVE = "remove"
SIGNAL_SET_LEVEL = "set_level"
SIGNAL_STATE_ATTR = "update_state_attribute"

UNKNOWN = "unknown"
UNKNOWN_MANUFACTURER = "unk_manufacturer"
UNKNOWN_MODEL = "unk_model"

ZHA_DISCOVERY_NEW = "zha_discovery_new_{}"
ZHA_GW_MSG_RAW_INIT = "raw_device_initialized"
ZHA_GW_MSG = "zha_gateway_message"
ZHA_GW_MSG_DEVICE_REMOVED = "device_removed"
ZHA_GW_MSG_DEVICE_INFO = "device_info"
ZHA_GW_MSG_DEVICE_FULL_INIT = "device_fully_initialized"
ZHA_GW_MSG_DEVICE_JOINED = "device_joined"
ZHA_GW_MSG_LOG_OUTPUT = "log_output"
ZHA_GW_MSG_LOG_ENTRY = "log_entry"
ZHA_GW_RADIO = "radio"
ZHA_GW_RADIO_DESCRIPTION = "radio_description"<|MERGE_RESOLUTION|>--- conflicted
+++ resolved
@@ -79,6 +79,7 @@
 DEBUG_COMP_ZIGPY = "zigpy"
 DEBUG_COMP_ZIGPY_DECONZ = "zigpy_deconz"
 DEBUG_COMP_ZIGPY_XBEE = "zigpy_xbee"
+DEBUG_COMP_ZIGPY_ZIGATE = 'zigpy_zigate'
 DEBUG_LEVEL_CURRENT = "current"
 DEBUG_LEVEL_ORIGINAL = "original"
 DEBUG_LEVELS = {
@@ -87,6 +88,7 @@
     DEBUG_COMP_ZIGPY: logging.DEBUG,
     DEBUG_COMP_ZIGPY_XBEE: logging.DEBUG,
     DEBUG_COMP_ZIGPY_DECONZ: logging.DEBUG,
+    DEBUG_COMP_ZIGPY_ZIGATE: logging.DEBUG,
 }
 DEBUG_RELAY_LOGGERS = [DEBUG_COMP_ZHA, DEBUG_COMP_ZIGPY]
 
@@ -97,129 +99,19 @@
 
 DOMAIN = "zha"
 
-<<<<<<< HEAD
-DEFAULT_RADIO_TYPE = 'ezsp'
-DEFAULT_BAUDRATE = 57600
-DEFAULT_DATABASE_NAME = 'zigbee.db'
-
-ATTR_CLUSTER_ID = 'cluster_id'
-ATTR_CLUSTER_TYPE = 'cluster_type'
-ATTR_ATTRIBUTE = 'attribute'
-ATTR_VALUE = 'value'
-ATTR_MANUFACTURER = 'manufacturer'
-ATTR_COMMAND = 'command'
-ATTR_COMMAND_TYPE = 'command_type'
-ATTR_ARGS = 'args'
-ATTR_ENDPOINT_ID = 'endpoint_id'
-ATTR_AVAILABLE = 'available'
-
-IN = 'in'
-OUT = 'out'
-CLIENT_COMMANDS = 'client_commands'
-SERVER_COMMANDS = 'server_commands'
-SERVER = 'server'
-IEEE = 'ieee'
-MODEL = 'model'
-NAME = 'name'
-LQI = 'lqi'
-RSSI = 'rssi'
-LAST_SEEN = 'last_seen'
-
-SENSOR_TYPE = 'sensor_type'
-HUMIDITY = 'humidity'
-TEMPERATURE = 'temperature'
-ILLUMINANCE = 'illuminance'
-PRESSURE = 'pressure'
-METERING = 'metering'
-ELECTRICAL_MEASUREMENT = 'electrical_measurement'
-GENERIC = 'generic'
-BATTERY = 'battery'
-UNKNOWN = 'unknown'
-UNKNOWN_MANUFACTURER = 'unk_manufacturer'
-UNKNOWN_MODEL = 'unk_model'
-OPENING = 'opening'
-OCCUPANCY = 'occupancy'
-ACCELERATION = 'acceleration'
-
-ATTR_LEVEL = 'level'
-
-ZDO_CHANNEL = 'zdo'
-ON_OFF_CHANNEL = 'on_off'
-ATTRIBUTE_CHANNEL = 'attribute'
-BASIC_CHANNEL = 'basic'
-COLOR_CHANNEL = 'light_color'
-FAN_CHANNEL = 'fan'
-LEVEL_CHANNEL = ATTR_LEVEL
-ZONE_CHANNEL = ZONE = 'ias_zone'
-ELECTRICAL_MEASUREMENT_CHANNEL = 'electrical_measurement'
-POWER_CONFIGURATION_CHANNEL = 'power'
-EVENT_RELAY_CHANNEL = 'event_relay'
-DOORLOCK_CHANNEL = 'door_lock'
-
-SIGNAL_ATTR_UPDATED = 'attribute_updated'
-SIGNAL_MOVE_LEVEL = "move_level"
-SIGNAL_SET_LEVEL = "set_level"
-SIGNAL_STATE_ATTR = "update_state_attribute"
-SIGNAL_AVAILABLE = 'available'
-SIGNAL_REMOVE = 'remove'
-
-QUIRK_APPLIED = 'quirk_applied'
-QUIRK_CLASS = 'quirk_class'
-MANUFACTURER_CODE = 'manufacturer_code'
-POWER_SOURCE = 'power_source'
-MAINS_POWERED = 'Mains'
-BATTERY_OR_UNKNOWN = 'Battery or Unknown'
-
-BELLOWS = 'bellows'
-ZHA = 'homeassistant.components.zha'
-ZIGPY = 'zigpy'
-ZIGPY_XBEE = 'zigpy_xbee'
-ZIGPY_DECONZ = 'zigpy_deconz'
-ZIGPY_ZIGATE = 'zigpy_zigate'
-ORIGINAL = 'original'
-CURRENT = 'current'
-DEBUG_LEVELS = {
-    BELLOWS: logging.DEBUG,
-    ZHA: logging.DEBUG,
-    ZIGPY: logging.DEBUG,
-    ZIGPY_XBEE: logging.DEBUG,
-    ZIGPY_DECONZ: logging.DEBUG,
-    ZIGPY_ZIGATE: logging.DEBUG,
-}
-ADD_DEVICE_RELAY_LOGGERS = [ZHA, ZIGPY]
-TYPE = 'type'
-NWK = 'nwk'
-SIGNATURE = 'signature'
-RAW_INIT = 'raw_device_initialized'
-ZHA_GW_MSG = 'zha_gateway_message'
-DEVICE_REMOVED = 'device_removed'
-DEVICE_INFO = 'device_info'
-DEVICE_FULL_INIT = 'device_fully_initialized'
-DEVICE_JOINED = 'device_joined'
-LOG_OUTPUT = 'log_output'
-LOG_ENTRY = 'log_entry'
-MFG_CLUSTER_ID_START = 0xfc00
-=======
 MFG_CLUSTER_ID_START = 0xFC00
 
 POWER_MAINS_POWERED = "Mains"
 POWER_BATTERY_OR_UNKNOWN = "Battery or Unknown"
->>>>>>> 0449132c
 
 
 class RadioType(enum.Enum):
     """Possible options for radio type."""
 
-<<<<<<< HEAD
     ezsp = 'ezsp'
     xbee = 'xbee'
     deconz = 'deconz'
     zigate = 'zigate'
-=======
-    ezsp = "ezsp"
-    xbee = "xbee"
-    deconz = "deconz"
->>>>>>> 0449132c
 
     @classmethod
     def list(cls):
