"""Support for MQTT message handling."""
import asyncio
from functools import lru_cache, partial, wraps
import inspect
from itertools import groupby
import json
import logging
from operator import attrgetter
import os
import ssl
import time
from typing import Any, Callable, List, Optional, Union

import attr
import certifi
import voluptuous as vol

from homeassistant import config_entries
from homeassistant.components import websocket_api
from homeassistant.const import (
    CONF_CLIENT_ID,
    CONF_DEVICE,
    CONF_NAME,
    CONF_PASSWORD,
    CONF_PAYLOAD,
    CONF_PORT,
    CONF_PROTOCOL,
    CONF_USERNAME,
    CONF_VALUE_TEMPLATE,
    EVENT_HOMEASSISTANT_STARTED,
    EVENT_HOMEASSISTANT_STOP,
)
from homeassistant.const import CONF_UNIQUE_ID  # noqa: F401
from homeassistant.core import CoreState, Event, ServiceCall, callback
from homeassistant.exceptions import HomeAssistantError, Unauthorized
from homeassistant.helpers import config_validation as cv, event, template
from homeassistant.helpers.dispatcher import async_dispatcher_connect, dispatcher_send
from homeassistant.helpers.entity import Entity
from homeassistant.helpers.typing import ConfigType, HomeAssistantType, ServiceDataType
from homeassistant.loader import bind_hass
from homeassistant.util import dt as dt_util
from homeassistant.util.async_ import run_callback_threadsafe
from homeassistant.util.logging import catch_log_exception

# Loading the config flow file will register the flow
from . import config_flow  # noqa: F401 pylint: disable=unused-import
from . import debug_info, discovery
from .const import (
    ATTR_DISCOVERY_HASH,
    ATTR_DISCOVERY_PAYLOAD,
    ATTR_DISCOVERY_TOPIC,
    ATTR_PAYLOAD,
    ATTR_QOS,
    ATTR_RETAIN,
    ATTR_TOPIC,
    CONF_BIRTH_MESSAGE,
    CONF_BROKER,
    CONF_DISCOVERY,
    CONF_QOS,
    CONF_RETAIN,
    CONF_STATE_TOPIC,
    CONF_WILL_MESSAGE,
    DATA_MQTT_CONFIG,
    DEFAULT_BIRTH,
    DEFAULT_DISCOVERY,
    DEFAULT_PAYLOAD_AVAILABLE,
    DEFAULT_PAYLOAD_NOT_AVAILABLE,
    DEFAULT_PREFIX,
    DEFAULT_QOS,
    DEFAULT_RETAIN,
    DEFAULT_WILL,
    DOMAIN,
    MQTT_CONNECTED,
    MQTT_DISCONNECTED,
    PROTOCOL_311,
)
from .debug_info import log_messages
from .discovery import (
    LAST_DISCOVERY,
    MQTT_DISCOVERY_UPDATED,
    clear_discovery_hash,
    set_discovery_hash,
)
from .models import Message, MessageCallbackType, PublishPayloadType
from .subscription import async_subscribe_topics, async_unsubscribe_topics
from .util import _VALID_QOS_SCHEMA, valid_publish_topic, valid_subscribe_topic

_LOGGER = logging.getLogger(__name__)

DATA_MQTT = "mqtt"

SERVICE_PUBLISH = "publish"
SERVICE_DUMP = "dump"

CONF_DISCOVERY_PREFIX = "discovery_prefix"
CONF_KEEPALIVE = "keepalive"
CONF_CERTIFICATE = "certificate"
CONF_CLIENT_KEY = "client_key"
CONF_CLIENT_CERT = "client_cert"
CONF_TLS_INSECURE = "tls_insecure"
CONF_TLS_VERSION = "tls_version"

CONF_COMMAND_TOPIC = "command_topic"
CONF_TOPIC = "topic"
CONF_AVAILABILITY = "availability"
CONF_AVAILABILITY_TOPIC = "availability_topic"
CONF_PAYLOAD_AVAILABLE = "payload_available"
CONF_PAYLOAD_NOT_AVAILABLE = "payload_not_available"
CONF_JSON_ATTRS_TOPIC = "json_attributes_topic"
CONF_JSON_ATTRS_TEMPLATE = "json_attributes_template"

CONF_IDENTIFIERS = "identifiers"
CONF_CONNECTIONS = "connections"
CONF_MANUFACTURER = "manufacturer"
CONF_MODEL = "model"
CONF_SW_VERSION = "sw_version"
CONF_VIA_DEVICE = "via_device"
CONF_DEPRECATED_VIA_HUB = "via_hub"

PROTOCOL_31 = "3.1"

DEFAULT_PORT = 1883
DEFAULT_KEEPALIVE = 60
DEFAULT_PROTOCOL = PROTOCOL_311
DEFAULT_TLS_PROTOCOL = "auto"

ATTR_PAYLOAD_TEMPLATE = "payload_template"

MAX_RECONNECT_WAIT = 300  # seconds

CONNECTION_SUCCESS = "connection_success"
CONNECTION_FAILED = "connection_failed"
CONNECTION_FAILED_RECOVERABLE = "connection_failed_recoverable"

DISCOVERY_COOLDOWN = 2
TIMEOUT_ACK = 10

PLATFORMS = [
    "alarm_control_panel",
    "binary_sensor",
    "camera",
    "climate",
    "cover",
    "fan",
    "light",
    "lock",
    "sensor",
    "switch",
    "vacuum",
]


def validate_device_has_at_least_one_identifier(value: ConfigType) -> ConfigType:
    """Validate that a device info entry has at least one identifying value."""
    if not value.get(CONF_IDENTIFIERS) and not value.get(CONF_CONNECTIONS):
        raise vol.Invalid(
            "Device must have at least one identifying value in "
            "'identifiers' and/or 'connections'"
        )
    return value


CLIENT_KEY_AUTH_MSG = (
    "client_key and client_cert must both be present in "
    "the MQTT broker configuration"
)

MQTT_WILL_BIRTH_SCHEMA = vol.Schema(
    {
        vol.Inclusive(ATTR_TOPIC, "topic_payload"): valid_publish_topic,
        vol.Inclusive(ATTR_PAYLOAD, "topic_payload"): cv.string,
        vol.Optional(ATTR_QOS, default=DEFAULT_QOS): _VALID_QOS_SCHEMA,
        vol.Optional(ATTR_RETAIN, default=DEFAULT_RETAIN): cv.boolean,
    },
    required=True,
)


def embedded_broker_deprecated(value):
    """Warn user that embedded MQTT broker is deprecated."""
    _LOGGER.warning(
        "The embedded MQTT broker has been deprecated and will stop working"
        "after June 5th, 2019. Use an external broker instead. For"
        "instructions, see https://www.home-assistant.io/docs/mqtt/broker"
    )
    return value


CONFIG_SCHEMA = vol.Schema(
    {
        DOMAIN: vol.All(
            cv.deprecated(CONF_TLS_VERSION, invalidation_version="0.115"),
            vol.Schema(
                {
                    vol.Optional(CONF_CLIENT_ID): cv.string,
                    vol.Optional(CONF_KEEPALIVE, default=DEFAULT_KEEPALIVE): vol.All(
                        vol.Coerce(int), vol.Range(min=15)
                    ),
                    vol.Optional(CONF_BROKER): cv.string,
                    vol.Optional(CONF_PORT, default=DEFAULT_PORT): cv.port,
                    vol.Optional(CONF_USERNAME): cv.string,
                    vol.Optional(CONF_PASSWORD): cv.string,
                    vol.Optional(CONF_CERTIFICATE): vol.Any("auto", cv.isfile),
                    vol.Inclusive(
                        CONF_CLIENT_KEY, "client_key_auth", msg=CLIENT_KEY_AUTH_MSG
                    ): cv.isfile,
                    vol.Inclusive(
                        CONF_CLIENT_CERT, "client_key_auth", msg=CLIENT_KEY_AUTH_MSG
                    ): cv.isfile,
                    vol.Optional(CONF_TLS_INSECURE): cv.boolean,
                    vol.Optional(
                        CONF_TLS_VERSION, default=DEFAULT_TLS_PROTOCOL
                    ): vol.Any("auto", "1.0", "1.1", "1.2"),
                    vol.Optional(CONF_PROTOCOL, default=DEFAULT_PROTOCOL): vol.All(
                        cv.string, vol.In([PROTOCOL_31, PROTOCOL_311])
                    ),
                    vol.Optional(
                        CONF_WILL_MESSAGE, default=DEFAULT_WILL
                    ): MQTT_WILL_BIRTH_SCHEMA,
                    vol.Optional(
                        CONF_BIRTH_MESSAGE, default=DEFAULT_BIRTH
                    ): MQTT_WILL_BIRTH_SCHEMA,
                    vol.Optional(CONF_DISCOVERY, default=DEFAULT_DISCOVERY): cv.boolean,
                    # discovery_prefix must be a valid publish topic because if no
                    # state topic is specified, it will be created with the given prefix.
                    vol.Optional(
                        CONF_DISCOVERY_PREFIX, default=DEFAULT_PREFIX
                    ): valid_publish_topic,
                }
            ),
        )
    },
    extra=vol.ALLOW_EXTRA,
)

SCHEMA_BASE = {vol.Optional(CONF_QOS, default=DEFAULT_QOS): _VALID_QOS_SCHEMA}

MQTT_AVAILABILITY_SINGLE_SCHEMA = vol.Schema(
    {
        vol.Exclusive(CONF_AVAILABILITY_TOPIC, "availability"): valid_subscribe_topic,
        vol.Optional(
            CONF_PAYLOAD_AVAILABLE, default=DEFAULT_PAYLOAD_AVAILABLE
        ): cv.string,
        vol.Optional(
            CONF_PAYLOAD_NOT_AVAILABLE, default=DEFAULT_PAYLOAD_NOT_AVAILABLE
        ): cv.string,
    }
)

MQTT_AVAILABILITY_LIST_SCHEMA = vol.Schema(
    {
        vol.Exclusive(CONF_AVAILABILITY, "availability"): vol.All(
            cv.ensure_list,
            [
                {
                    vol.Optional(CONF_TOPIC): valid_subscribe_topic,
                    vol.Optional(
                        CONF_PAYLOAD_AVAILABLE, default=DEFAULT_PAYLOAD_AVAILABLE
                    ): cv.string,
                    vol.Optional(
                        CONF_PAYLOAD_NOT_AVAILABLE,
                        default=DEFAULT_PAYLOAD_NOT_AVAILABLE,
                    ): cv.string,
                }
            ],
        ),
    }
)

MQTT_AVAILABILITY_SCHEMA = MQTT_AVAILABILITY_SINGLE_SCHEMA.extend(
    MQTT_AVAILABILITY_LIST_SCHEMA.schema
)

MQTT_ENTITY_DEVICE_INFO_SCHEMA = vol.All(
    cv.deprecated(CONF_DEPRECATED_VIA_HUB, CONF_VIA_DEVICE),
    vol.Schema(
        {
            vol.Optional(CONF_IDENTIFIERS, default=list): vol.All(
                cv.ensure_list, [cv.string]
            ),
            vol.Optional(CONF_CONNECTIONS, default=list): vol.All(
                cv.ensure_list, [vol.All(vol.Length(2), [cv.string])]
            ),
            vol.Optional(CONF_MANUFACTURER): cv.string,
            vol.Optional(CONF_MODEL): cv.string,
            vol.Optional(CONF_NAME): cv.string,
            vol.Optional(CONF_SW_VERSION): cv.string,
            vol.Optional(CONF_VIA_DEVICE): cv.string,
        }
    ),
    validate_device_has_at_least_one_identifier,
)

MQTT_JSON_ATTRS_SCHEMA = vol.Schema(
    {
        vol.Optional(CONF_JSON_ATTRS_TOPIC): valid_subscribe_topic,
        vol.Optional(CONF_JSON_ATTRS_TEMPLATE): cv.template,
    }
)

MQTT_BASE_PLATFORM_SCHEMA = cv.PLATFORM_SCHEMA.extend(SCHEMA_BASE)

# Sensor type platforms subscribe to MQTT events
MQTT_RO_PLATFORM_SCHEMA = MQTT_BASE_PLATFORM_SCHEMA.extend(
    {
        vol.Required(CONF_STATE_TOPIC): valid_subscribe_topic,
        vol.Optional(CONF_VALUE_TEMPLATE): cv.template,
    }
)

# Switch type platforms publish to MQTT and may subscribe
MQTT_RW_PLATFORM_SCHEMA = MQTT_BASE_PLATFORM_SCHEMA.extend(
    {
        vol.Required(CONF_COMMAND_TOPIC): valid_publish_topic,
        vol.Optional(CONF_RETAIN, default=DEFAULT_RETAIN): cv.boolean,
        vol.Optional(CONF_STATE_TOPIC): valid_subscribe_topic,
        vol.Optional(CONF_VALUE_TEMPLATE): cv.template,
    }
)

# Service call validation schema
MQTT_PUBLISH_SCHEMA = vol.Schema(
    {
        vol.Required(ATTR_TOPIC): valid_publish_topic,
        vol.Exclusive(ATTR_PAYLOAD, CONF_PAYLOAD): object,
        vol.Exclusive(ATTR_PAYLOAD_TEMPLATE, CONF_PAYLOAD): cv.string,
        vol.Optional(ATTR_QOS, default=DEFAULT_QOS): _VALID_QOS_SCHEMA,
        vol.Optional(ATTR_RETAIN, default=DEFAULT_RETAIN): cv.boolean,
    },
    required=True,
)


SubscribePayloadType = Union[str, bytes]  # Only bytes if encoding is None


def _build_publish_data(topic: Any, qos: int, retain: bool) -> ServiceDataType:
    """Build the arguments for the publish service without the payload."""
    data = {ATTR_TOPIC: topic}
    if qos is not None:
        data[ATTR_QOS] = qos
    if retain is not None:
        data[ATTR_RETAIN] = retain
    return data


@bind_hass
def publish(hass: HomeAssistantType, topic, payload, qos=None, retain=None) -> None:
    """Publish message to an MQTT topic."""
    hass.add_job(async_publish, hass, topic, payload, qos, retain)


@callback
@bind_hass
def async_publish(
    hass: HomeAssistantType, topic: Any, payload, qos=None, retain=None
) -> None:
    """Publish message to an MQTT topic."""
    data = _build_publish_data(topic, qos, retain)
    data[ATTR_PAYLOAD] = payload
    hass.async_create_task(hass.services.async_call(DOMAIN, SERVICE_PUBLISH, data))


@bind_hass
def publish_template(
    hass: HomeAssistantType, topic, payload_template, qos=None, retain=None
) -> None:
    """Publish message to an MQTT topic."""
    hass.add_job(async_publish_template, hass, topic, payload_template, qos, retain)


@bind_hass
def async_publish_template(
    hass: HomeAssistantType, topic, payload_template, qos=None, retain=None
) -> None:
    """Publish message to an MQTT topic using a template payload."""
    data = _build_publish_data(topic, qos, retain)
    data[ATTR_PAYLOAD_TEMPLATE] = payload_template
    hass.async_create_task(hass.services.async_call(DOMAIN, SERVICE_PUBLISH, data))


def wrap_msg_callback(msg_callback: MessageCallbackType) -> MessageCallbackType:
    """Wrap an MQTT message callback to support deprecated signature."""
    # Check for partials to properly determine if coroutine function
    check_func = msg_callback
    while isinstance(check_func, partial):
        check_func = check_func.func

    wrapper_func = None
    if asyncio.iscoroutinefunction(check_func):

        @wraps(msg_callback)
        async def async_wrapper(msg: Any) -> None:
            """Call with deprecated signature."""
            await msg_callback(msg.topic, msg.payload, msg.qos)

        wrapper_func = async_wrapper
    else:

        @wraps(msg_callback)
        def wrapper(msg: Any) -> None:
            """Call with deprecated signature."""
            msg_callback(msg.topic, msg.payload, msg.qos)

        wrapper_func = wrapper
    return wrapper_func


@bind_hass
async def async_subscribe(
    hass: HomeAssistantType,
    topic: str,
    msg_callback: MessageCallbackType,
    qos: int = DEFAULT_QOS,
    encoding: Optional[str] = "utf-8",
):
    """Subscribe to an MQTT topic.

    Call the return value to unsubscribe.
    """
    # Count callback parameters which don't have a default value
    non_default = 0
    if msg_callback:
        non_default = sum(
            p.default == inspect.Parameter.empty
            for _, p in inspect.signature(msg_callback).parameters.items()
        )

    wrapped_msg_callback = msg_callback
    # If we have 3 parameters with no default value, wrap the callback
    if non_default == 3:
        _LOGGER.warning(
            "Signature of MQTT msg_callback '%s.%s' is deprecated",
            inspect.getmodule(msg_callback).__name__,
            msg_callback.__name__,
        )
        wrapped_msg_callback = wrap_msg_callback(msg_callback)

    async_remove = await hass.data[DATA_MQTT].async_subscribe(
        topic,
        catch_log_exception(
            wrapped_msg_callback,
            lambda msg: (
                f"Exception in {msg_callback.__name__} when handling msg on "
                f"'{msg.topic}': '{msg.payload}'"
            ),
        ),
        qos,
        encoding,
    )
    return async_remove


@bind_hass
def subscribe(
    hass: HomeAssistantType,
    topic: str,
    msg_callback: MessageCallbackType,
    qos: int = DEFAULT_QOS,
    encoding: str = "utf-8",
) -> Callable[[], None]:
    """Subscribe to an MQTT topic."""
    async_remove = asyncio.run_coroutine_threadsafe(
        async_subscribe(hass, topic, msg_callback, qos, encoding), hass.loop
    ).result()

    def remove():
        """Remove listener convert."""
        run_callback_threadsafe(hass.loop, async_remove).result()

    return remove


async def _async_setup_discovery(
    hass: HomeAssistantType, conf: ConfigType, config_entry
) -> bool:
    """Try to start the discovery of MQTT devices.

    This method is a coroutine.
    """
    success: bool = await discovery.async_start(
        hass, conf[CONF_DISCOVERY_PREFIX], config_entry
    )

    return success


async def async_setup(hass: HomeAssistantType, config: ConfigType) -> bool:
    """Start the MQTT protocol service."""
    conf: Optional[ConfigType] = config.get(DOMAIN)

    websocket_api.async_register_command(hass, websocket_subscribe)
    websocket_api.async_register_command(hass, websocket_remove_device)
    websocket_api.async_register_command(hass, websocket_mqtt_info)

    if conf is None:
        # If we have a config entry, setup is done by that config entry.
        # If there is no config entry, this should fail.
        return bool(hass.config_entries.async_entries(DOMAIN))

    conf = dict(conf)

    hass.data[DATA_MQTT_CONFIG] = conf

    # Only import if we haven't before.
    if not hass.config_entries.async_entries(DOMAIN):
        hass.async_create_task(
            hass.config_entries.flow.async_init(
                DOMAIN, context={"source": config_entries.SOURCE_IMPORT}, data={}
            )
        )

    return True


def _merge_config(entry, conf):
    """Merge configuration.yaml config with config entry."""
    return {**conf, **entry.data}


async def async_setup_entry(hass, entry):
    """Load a config entry."""
    conf = hass.data.get(DATA_MQTT_CONFIG)

    # Config entry was created because user had configuration.yaml entry
    # They removed that, so remove entry.
    if conf is None and entry.source == config_entries.SOURCE_IMPORT:
        hass.async_create_task(hass.config_entries.async_remove(entry.entry_id))
        return False

    # If user didn't have configuration.yaml config, generate defaults
    if conf is None:
        conf = CONFIG_SCHEMA({DOMAIN: dict(entry.data)})[DOMAIN]
    elif any(key in conf for key in entry.data):
        shared_keys = conf.keys() & entry.data.keys()
        override = {k: entry.data[k] for k in shared_keys}
        if CONF_PASSWORD in override:
            override[CONF_PASSWORD] = "********"
        _LOGGER.info(
            "Data in your configuration entry is going to override your "
            "configuration.yaml: %s",
            override,
        )

    conf = _merge_config(entry, conf)

    hass.data[DATA_MQTT] = MQTT(
        hass,
        entry,
        conf,
    )

    await hass.data[DATA_MQTT].async_connect()

    async def async_stop_mqtt(_event: Event):
        """Stop MQTT component."""
        await hass.data[DATA_MQTT].async_disconnect()

    hass.bus.async_listen_once(EVENT_HOMEASSISTANT_STOP, async_stop_mqtt)

    async def async_publish_service(call: ServiceCall):
        """Handle MQTT publish service calls."""
        msg_topic: str = call.data[ATTR_TOPIC]
        payload = call.data.get(ATTR_PAYLOAD)
        payload_template = call.data.get(ATTR_PAYLOAD_TEMPLATE)
        qos: int = call.data[ATTR_QOS]
        retain: bool = call.data[ATTR_RETAIN]
        if payload_template is not None:
            try:
                payload = template.Template(payload_template, hass).async_render()
            except template.jinja2.TemplateError as exc:
                _LOGGER.error(
                    "Unable to publish to %s: rendering payload template of "
                    "%s failed because %s",
                    msg_topic,
                    payload_template,
                    exc,
                )
                return

        await hass.data[DATA_MQTT].async_publish(msg_topic, payload, qos, retain)

    hass.services.async_register(
        DOMAIN, SERVICE_PUBLISH, async_publish_service, schema=MQTT_PUBLISH_SCHEMA
    )

    async def async_dump_service(call: ServiceCall):
        """Handle MQTT dump service calls."""
        messages = []

        @callback
        def collect_msg(msg):
            messages.append((msg.topic, msg.payload.replace("\n", "")))

        unsub = await async_subscribe(hass, call.data["topic"], collect_msg)

        def write_dump():
            with open(hass.config.path("mqtt_dump.txt"), "wt") as fp:
                for msg in messages:
                    fp.write(",".join(msg) + "\n")

        async def finish_dump(_):
            """Write dump to file."""
            unsub()
            await hass.async_add_executor_job(write_dump)

        event.async_call_later(hass, call.data["duration"], finish_dump)

    hass.services.async_register(
        DOMAIN,
        SERVICE_DUMP,
        async_dump_service,
        schema=vol.Schema(
            {
                vol.Required("topic"): valid_subscribe_topic,
                vol.Optional("duration", default=5): int,
            }
        ),
    )

    if conf.get(CONF_DISCOVERY):
        await _async_setup_discovery(hass, conf, entry)

    return True


@attr.s(slots=True, frozen=True)
class Subscription:
    """Class to hold data about an active subscription."""

    topic: str = attr.ib()
    matcher: Any = attr.ib()
    callback: MessageCallbackType = attr.ib()
    qos: int = attr.ib(default=0)
    encoding: str = attr.ib(default="utf-8")


class MQTT:
    """Home Assistant MQTT client."""

    def __init__(
        self,
        hass: HomeAssistantType,
        config_entry,
        conf,
    ) -> None:
        """Initialize Home Assistant MQTT client."""
        # We don't import on the top because some integrations
        # should be able to optionally rely on MQTT.
        import paho.mqtt.client as mqtt  # pylint: disable=import-outside-toplevel

        self.hass = hass
        self.config_entry = config_entry
        self.conf = conf
        self.subscriptions: List[Subscription] = []
        self.connected = False
        self._ha_started = asyncio.Event()
        self._last_subscribe = time.time()
        self._mqttc: mqtt.Client = None
        self._paho_lock = asyncio.Lock()

        self._pending_operations = {}

        if self.hass.state == CoreState.running:
            self._ha_started.set()
        else:

            @callback
            def ha_started(_):
                self._ha_started.set()

            self.hass.bus.async_listen_once(EVENT_HOMEASSISTANT_STARTED, ha_started)

        self.init_client()
        self.config_entry.add_update_listener(self.async_config_entry_updated)

    @staticmethod
    async def async_config_entry_updated(hass, entry) -> None:
        """Handle signals of config entry being updated.

        This is a static method because a class method (bound method), can not be used with weak references.
        Causes for this is config entry options changing.
        """
        self = hass.data[DATA_MQTT]

        conf = hass.data.get(DATA_MQTT_CONFIG)
        if conf is None:
            conf = CONFIG_SCHEMA({DOMAIN: dict(entry.data)})[DOMAIN]

        self.conf = _merge_config(entry, conf)
        await self.async_disconnect()
        self.init_client()
        await self.async_connect()

        await discovery.async_stop(hass)
        if self.conf.get(CONF_DISCOVERY):
            await _async_setup_discovery(hass, self.conf, entry)

    def init_client(self):
        """Initialize paho client."""
        # We don't import on the top because some integrations
        # should be able to optionally rely on MQTT.
        import paho.mqtt.client as mqtt  # pylint: disable=import-outside-toplevel

        if self.conf[CONF_PROTOCOL] == PROTOCOL_31:
            proto: int = mqtt.MQTTv31
        else:
            proto = mqtt.MQTTv311

        client_id = self.conf.get(CONF_CLIENT_ID)
        if client_id is None:
            self._mqttc = mqtt.Client(protocol=proto)
        else:
            self._mqttc = mqtt.Client(client_id, protocol=proto)

        # Enable logging
        self._mqttc.enable_logger()

        username = self.conf.get(CONF_USERNAME)
        password = self.conf.get(CONF_PASSWORD)
        if username is not None:
            self._mqttc.username_pw_set(username, password)

        certificate = self.conf.get(CONF_CERTIFICATE)

        # For cloudmqtt.com, secured connection, auto fill in certificate
        if (
            certificate is None
            and 19999 < self.conf[CONF_PORT] < 30000
            and self.conf[CONF_BROKER].endswith(".cloudmqtt.com")
        ):
            certificate = os.path.join(
                os.path.dirname(__file__), "addtrustexternalcaroot.crt"
            )

        # When the certificate is set to auto, use bundled certs from certifi
        elif certificate == "auto":
            certificate = certifi.where()

        client_key = self.conf.get(CONF_CLIENT_KEY)
        client_cert = self.conf.get(CONF_CLIENT_CERT)
        tls_insecure = self.conf.get(CONF_TLS_INSECURE)
        if certificate is not None:
            self._mqttc.tls_set(
                certificate,
                certfile=client_cert,
                keyfile=client_key,
                tls_version=ssl.PROTOCOL_TLS,
            )

            if tls_insecure is not None:
                self._mqttc.tls_insecure_set(tls_insecure)

        self._mqttc.on_connect = self._mqtt_on_connect
        self._mqttc.on_disconnect = self._mqtt_on_disconnect
        self._mqttc.on_message = self._mqtt_on_message
        self._mqttc.on_publish = self._mqtt_on_callback
        self._mqttc.on_subscribe = self._mqtt_on_callback
        self._mqttc.on_unsubscribe = self._mqtt_on_callback

        if (
            CONF_WILL_MESSAGE in self.conf
            and ATTR_TOPIC in self.conf[CONF_WILL_MESSAGE]
        ):
            will_message = Message(**self.conf[CONF_WILL_MESSAGE])
        else:
            will_message = None

        if will_message is not None:
            self._mqttc.will_set(  # pylint: disable=no-value-for-parameter
                topic=will_message.topic,
                payload=will_message.payload,
                qos=will_message.qos,
                retain=will_message.retain,
            )

    async def async_publish(
        self, topic: str, payload: PublishPayloadType, qos: int, retain: bool
    ) -> None:
        """Publish a MQTT message."""
        async with self._paho_lock:
            msg_info = await self.hass.async_add_executor_job(
                self._mqttc.publish, topic, payload, qos, retain
            )
            _LOGGER.debug(
                "Transmitting message on %s: '%s', mid: %s",
                topic,
                payload,
                msg_info.mid,
            )
            _raise_on_error(msg_info.rc)
        await self._wait_for_mid(msg_info.mid)

    async def async_connect(self) -> str:
        """Connect to the host. Does not process messages yet."""
        # pylint: disable=import-outside-toplevel
        import paho.mqtt.client as mqtt

        result: int = None
        try:
            result = await self.hass.async_add_executor_job(
                self._mqttc.connect,
                self.conf[CONF_BROKER],
                self.conf[CONF_PORT],
                self.conf[CONF_KEEPALIVE],
            )
        except OSError as err:
            _LOGGER.error("Failed to connect to MQTT server due to exception: %s", err)

        if result is not None and result != 0:
            _LOGGER.error(
                "Failed to connect to MQTT server: %s", mqtt.error_string(result)
            )

        self._mqttc.loop_start()

    async def async_disconnect(self):
        """Stop the MQTT client."""

        def stop():
            """Stop the MQTT client."""
            # Do not disconnect, we want the broker to always publish will
            self._mqttc.loop_stop()

        await self.hass.async_add_executor_job(stop)

    async def async_subscribe(
        self,
        topic: str,
        msg_callback: MessageCallbackType,
        qos: int,
        encoding: Optional[str] = None,
    ) -> Callable[[], None]:
        """Set up a subscription to a topic with the provided qos.

        This method is a coroutine.
        """
        if not isinstance(topic, str):
            raise HomeAssistantError("Topic needs to be a string!")

        subscription = Subscription(
            topic, _matcher_for_topic(topic), msg_callback, qos, encoding
        )
        self.subscriptions.append(subscription)
        self._matching_subscriptions.cache_clear()

        # Only subscribe if currently connected.
        if self.connected:
            self._last_subscribe = time.time()
            await self._async_perform_subscription(topic, qos)

        @callback
        def async_remove() -> None:
            """Remove subscription."""
            if subscription not in self.subscriptions:
                raise HomeAssistantError("Can't remove subscription twice")
            self.subscriptions.remove(subscription)
            self._matching_subscriptions.cache_clear()

            if any(other.topic == topic for other in self.subscriptions):
                # Other subscriptions on topic remaining - don't unsubscribe.
                return

            # Only unsubscribe if currently connected.
            if self.connected:
                self.hass.async_create_task(self._async_unsubscribe(topic))

        return async_remove

    async def _async_unsubscribe(self, topic: str) -> None:
        """Unsubscribe from a topic.

        This method is a coroutine.
        """
        async with self._paho_lock:
            result: int = None
            result, mid = await self.hass.async_add_executor_job(
                self._mqttc.unsubscribe, topic
            )
            _LOGGER.debug("Unsubscribing from %s, mid: %s", topic, mid)
            _raise_on_error(result)
        await self._wait_for_mid(mid)

    async def _async_perform_subscription(self, topic: str, qos: int) -> None:
        """Perform a paho-mqtt subscription."""
        async with self._paho_lock:
            result: int = None
            result, mid = await self.hass.async_add_executor_job(
                self._mqttc.subscribe, topic, qos
            )
            _LOGGER.debug("Subscribing to %s, mid: %s", topic, mid)
            _raise_on_error(result)
        await self._wait_for_mid(mid)

    def _mqtt_on_connect(self, _mqttc, _userdata, _flags, result_code: int) -> None:
        """On connect callback.

        Resubscribe to all topics we were subscribed to and publish birth
        message.
        """
        # pylint: disable=import-outside-toplevel
        import paho.mqtt.client as mqtt

        if result_code != mqtt.CONNACK_ACCEPTED:
            _LOGGER.error(
                "Unable to connect to the MQTT broker: %s",
                mqtt.connack_string(result_code),
            )
            return

        self.connected = True
        dispatcher_send(self.hass, MQTT_CONNECTED)
        _LOGGER.info(
            "Connected to MQTT server %s:%s (%s)",
            self.conf[CONF_BROKER],
            self.conf[CONF_PORT],
            result_code,
        )

        # Group subscriptions to only re-subscribe once for each topic.
        keyfunc = attrgetter("topic")
        for topic, subs in groupby(sorted(self.subscriptions, key=keyfunc), keyfunc):
            # Re-subscribe with the highest requested qos
            max_qos = max(subscription.qos for subscription in subs)
            self.hass.add_job(self._async_perform_subscription, topic, max_qos)

        if (
            CONF_BIRTH_MESSAGE in self.conf
            and ATTR_TOPIC in self.conf[CONF_BIRTH_MESSAGE]
        ):

            async def publish_birth_message(birth_message):
                await self._ha_started.wait()  # Wait for Home Assistant to start
                await self._discovery_cooldown()  # Wait for MQTT discovery to cool down
                await self.async_publish(  # pylint: disable=no-value-for-parameter
                    topic=birth_message.topic,
                    payload=birth_message.payload,
                    qos=birth_message.qos,
                    retain=birth_message.retain,
                )

            birth_message = Message(**self.conf[CONF_BIRTH_MESSAGE])
            self.hass.loop.create_task(publish_birth_message(birth_message))

    def _mqtt_on_message(self, _mqttc, _userdata, msg) -> None:
        """Message received callback."""
        self.hass.add_job(self._mqtt_handle_message, msg)

    @lru_cache(2048)
    def _matching_subscriptions(self, topic):
        subscriptions = []
        for subscription in self.subscriptions:
            if subscription.matcher(topic):
                subscriptions.append(subscription)
        return subscriptions

    @callback
    def _mqtt_handle_message(self, msg) -> None:
        _LOGGER.debug(
            "Received message on %s%s: %s",
            msg.topic,
            " (retained)" if msg.retain else "",
            msg.payload,
        )
        timestamp = dt_util.utcnow()
        topic = msg.topic

<<<<<<< HEAD
        for subscription in self.subscriptions:
            if not subscription.matcher(topic):
                continue
=======
        subscriptions = self._matching_subscriptions(msg.topic)

        for subscription in subscriptions:
>>>>>>> 07d208f1

            payload: SubscribePayloadType = msg.payload
            if subscription.encoding is not None:
                try:
                    payload = msg.payload.decode(subscription.encoding)
                except (AttributeError, UnicodeDecodeError):
                    _LOGGER.warning(
                        "Can't decode payload %s on %s with encoding %s (for %s)",
                        msg.payload,
                        topic,
                        subscription.encoding,
                        subscription.callback,
                    )
                    continue

            self.hass.async_run_job(
                subscription.callback,
                Message(
                    topic,
                    payload,
                    msg.qos,
                    msg.retain,
                    subscription.topic,
                    timestamp,
                ),
            )

    def _mqtt_on_callback(self, _mqttc, _userdata, mid, _granted_qos=None) -> None:
        """Publish / Subscribe / Unsubscribe callback."""
        self.hass.add_job(self._mqtt_handle_mid, mid)

    @callback
    def _mqtt_handle_mid(self, mid) -> None:
        # Create the mid event if not created, either _mqtt_handle_mid or _wait_for_mid
        # may be executed first.
        if mid not in self._pending_operations:
            self._pending_operations[mid] = asyncio.Event()
        self._pending_operations[mid].set()

    def _mqtt_on_disconnect(self, _mqttc, _userdata, result_code: int) -> None:
        """Disconnected callback."""
        self.connected = False
        dispatcher_send(self.hass, MQTT_DISCONNECTED)
        _LOGGER.warning(
            "Disconnected from MQTT server %s:%s (%s)",
            self.conf[CONF_BROKER],
            self.conf[CONF_PORT],
            result_code,
        )

    async def _wait_for_mid(self, mid):
        """Wait for ACK from broker."""
        # Create the mid event if not created, either _mqtt_handle_mid or _wait_for_mid
        # may be executed first.
        if mid not in self._pending_operations:
            self._pending_operations[mid] = asyncio.Event()
        try:
            await asyncio.wait_for(self._pending_operations[mid].wait(), TIMEOUT_ACK)
        except asyncio.TimeoutError:
            _LOGGER.error("Timed out waiting for mid %s", mid)
        finally:
            del self._pending_operations[mid]

    async def _discovery_cooldown(self):
        now = time.time()
        # Reset discovery and subscribe cooldowns
        self.hass.data[LAST_DISCOVERY] = now
        self._last_subscribe = now

        last_discovery = self.hass.data[LAST_DISCOVERY]
        last_subscribe = self._last_subscribe
        wait_until = max(
            last_discovery + DISCOVERY_COOLDOWN, last_subscribe + DISCOVERY_COOLDOWN
        )
        while now < wait_until:
            await asyncio.sleep(wait_until - now)
            now = time.time()
            last_discovery = self.hass.data[LAST_DISCOVERY]
            last_subscribe = self._last_subscribe
            wait_until = max(
                last_discovery + DISCOVERY_COOLDOWN, last_subscribe + DISCOVERY_COOLDOWN
            )


def _raise_on_error(result_code: int) -> None:
    """Raise error if error result."""
    # pylint: disable=import-outside-toplevel
    import paho.mqtt.client as mqtt

    if result_code != 0:
        raise HomeAssistantError(
            f"Error talking to MQTT: {mqtt.error_string(result_code)}"
        )


def _matcher_for_topic(subscription: str) -> Any:
    # pylint: disable=import-outside-toplevel
    from paho.mqtt.matcher import MQTTMatcher

    matcher = MQTTMatcher()
    matcher[subscription] = True

    return lambda topic: next(matcher.iter_match(topic), False)


class MqttAttributes(Entity):
    """Mixin used for platforms that support JSON attributes."""

    def __init__(self, config: dict) -> None:
        """Initialize the JSON attributes mixin."""
        self._attributes = None
        self._attributes_sub_state = None
        self._attributes_config = config

    async def async_added_to_hass(self) -> None:
        """Subscribe MQTT events."""
        await super().async_added_to_hass()
        await self._attributes_subscribe_topics()

    async def attributes_discovery_update(self, config: dict):
        """Handle updated discovery message."""
        self._attributes_config = config
        await self._attributes_subscribe_topics()

    async def _attributes_subscribe_topics(self):
        """(Re)Subscribe to topics."""
        attr_tpl = self._attributes_config.get(CONF_JSON_ATTRS_TEMPLATE)
        if attr_tpl is not None:
            attr_tpl.hass = self.hass

        @callback
        @log_messages(self.hass, self.entity_id)
        def attributes_message_received(msg: Message) -> None:
            try:
                payload = msg.payload
                if attr_tpl is not None:
                    payload = attr_tpl.async_render_with_possible_json_value(payload)
                json_dict = json.loads(payload)
                if isinstance(json_dict, dict):
                    self._attributes = json_dict
                    self.async_write_ha_state()
                else:
                    _LOGGER.warning("JSON result was not a dictionary")
                    self._attributes = None
            except ValueError:
                _LOGGER.warning("Erroneous JSON: %s", payload)
                self._attributes = None

        self._attributes_sub_state = await async_subscribe_topics(
            self.hass,
            self._attributes_sub_state,
            {
                CONF_JSON_ATTRS_TOPIC: {
                    "topic": self._attributes_config.get(CONF_JSON_ATTRS_TOPIC),
                    "msg_callback": attributes_message_received,
                    "qos": self._attributes_config.get(CONF_QOS),
                }
            },
        )

    async def async_will_remove_from_hass(self):
        """Unsubscribe when removed."""
        self._attributes_sub_state = await async_unsubscribe_topics(
            self.hass, self._attributes_sub_state
        )

    @property
    def device_state_attributes(self):
        """Return the state attributes."""
        return self._attributes


class MqttAvailability(Entity):
    """Mixin used for platforms that report availability."""

    def __init__(self, config: dict) -> None:
        """Initialize the availability mixin."""
        self._availability_sub_state = None
        self._available = False
        self._availability_setup_from_config(config)

    async def async_added_to_hass(self) -> None:
        """Subscribe MQTT events."""
        await super().async_added_to_hass()
        await self._availability_subscribe_topics()
        self.async_on_remove(
            async_dispatcher_connect(self.hass, MQTT_CONNECTED, self.async_mqtt_connect)
        )
        self.async_on_remove(
            async_dispatcher_connect(
                self.hass, MQTT_DISCONNECTED, self.async_mqtt_connect
            )
        )

    async def availability_discovery_update(self, config: dict):
        """Handle updated discovery message."""
        self._availability_setup_from_config(config)
        await self._availability_subscribe_topics()

    def _availability_setup_from_config(self, config):
        """(Re)Setup."""
        self._avail_topics = {}
        if CONF_AVAILABILITY_TOPIC in config:
            self._avail_topics[config[CONF_AVAILABILITY_TOPIC]] = {
                CONF_PAYLOAD_AVAILABLE: config[CONF_PAYLOAD_AVAILABLE],
                CONF_PAYLOAD_NOT_AVAILABLE: config[CONF_PAYLOAD_NOT_AVAILABLE],
            }

        if CONF_AVAILABILITY in config:
            for avail in config[CONF_AVAILABILITY]:
                self._avail_topics[avail[CONF_TOPIC]] = {
                    CONF_PAYLOAD_AVAILABLE: avail[CONF_PAYLOAD_AVAILABLE],
                    CONF_PAYLOAD_NOT_AVAILABLE: avail[CONF_PAYLOAD_NOT_AVAILABLE],
                }

        self._avail_config = config

    async def _availability_subscribe_topics(self):
        """(Re)Subscribe to topics."""

        @callback
        @log_messages(self.hass, self.entity_id)
        def availability_message_received(msg: Message) -> None:
            """Handle a new received MQTT availability message."""
            topic = msg.topic
            if msg.payload == self._avail_topics[topic][CONF_PAYLOAD_AVAILABLE]:
                self._available = True
            elif msg.payload == self._avail_topics[topic][CONF_PAYLOAD_NOT_AVAILABLE]:
                self._available = False

            self.async_write_ha_state()

        topics = {}
        for topic in self._avail_topics:
            topics[f"availability_{topic}"] = {
                "topic": topic,
                "msg_callback": availability_message_received,
                "qos": self._avail_config[CONF_QOS],
            }

        self._availability_sub_state = await async_subscribe_topics(
            self.hass,
            self._availability_sub_state,
            topics,
        )

    @callback
    def async_mqtt_connect(self):
        """Update state on connection/disconnection to MQTT broker."""
        if not self.hass.is_stopping:
            self.async_write_ha_state()

    async def async_will_remove_from_hass(self):
        """Unsubscribe when removed."""
        self._availability_sub_state = await async_unsubscribe_topics(
            self.hass, self._availability_sub_state
        )

    @property
    def available(self) -> bool:
        """Return if the device is available."""
        if not self.hass.data[DATA_MQTT].connected and not self.hass.is_stopping:
            return False
        return not self._avail_topics or self._available


async def cleanup_device_registry(hass, device_id):
    """Remove device registry entry if there are no remaining entities or triggers."""
    # Local import to avoid circular dependencies
    # pylint: disable=import-outside-toplevel
    from . import device_trigger, tag

    device_registry = await hass.helpers.device_registry.async_get_registry()
    entity_registry = await hass.helpers.entity_registry.async_get_registry()
    if (
        device_id
        and not hass.helpers.entity_registry.async_entries_for_device(
            entity_registry, device_id
        )
        and not await device_trigger.async_get_triggers(hass, device_id)
        and not tag.async_has_tags(hass, device_id)
    ):
        device_registry.async_remove_device(device_id)


class MqttDiscoveryUpdate(Entity):
    """Mixin used to handle updated discovery message."""

    def __init__(self, discovery_data, discovery_update=None) -> None:
        """Initialize the discovery update mixin."""
        self._discovery_data = discovery_data
        self._discovery_update = discovery_update
        self._remove_signal = None
        self._removed_from_hass = False

    async def async_added_to_hass(self) -> None:
        """Subscribe to discovery updates."""
        await super().async_added_to_hass()
        self._removed_from_hass = False
        discovery_hash = (
            self._discovery_data[ATTR_DISCOVERY_HASH] if self._discovery_data else None
        )

        async def _async_remove_state_and_registry_entry(self) -> None:
            """Remove entity's state and entity registry entry.

            Remove entity from entity registry if it is registered, this also removes the state.
            If the entity is not in the entity registry, just remove the state.
            """
            entity_registry = (
                await self.hass.helpers.entity_registry.async_get_registry()
            )
            if entity_registry.async_is_registered(self.entity_id):
                entity_entry = entity_registry.async_get(self.entity_id)
                entity_registry.async_remove(self.entity_id)
                await cleanup_device_registry(self.hass, entity_entry.device_id)
            else:
                await self.async_remove()

        @callback
        async def discovery_callback(payload):
            """Handle discovery update."""
            _LOGGER.info(
                "Got update for entity with hash: %s '%s'",
                discovery_hash,
                payload,
            )
            old_payload = self._discovery_data[ATTR_DISCOVERY_PAYLOAD]
            debug_info.update_entity_discovery_data(self.hass, payload, self.entity_id)
            if not payload:
                # Empty payload: Remove component
                _LOGGER.info("Removing component: %s", self.entity_id)
                self._cleanup_discovery_on_remove()
                await _async_remove_state_and_registry_entry(self)
            elif self._discovery_update:
                if old_payload != self._discovery_data[ATTR_DISCOVERY_PAYLOAD]:
                    # Non-empty, changed payload: Notify component
                    _LOGGER.info("Updating component: %s", self.entity_id)
                    await self._discovery_update(payload)
                else:
                    # Non-empty, unchanged payload: Ignore to avoid changing states
                    _LOGGER.info("Ignoring unchanged update for: %s", self.entity_id)

        if discovery_hash:
            debug_info.add_entity_discovery_data(
                self.hass, self._discovery_data, self.entity_id
            )
            # Set in case the entity has been removed and is re-added, for example when changing entity_id
            set_discovery_hash(self.hass, discovery_hash)
            self._remove_signal = async_dispatcher_connect(
                self.hass,
                MQTT_DISCOVERY_UPDATED.format(discovery_hash),
                discovery_callback,
            )

    async def async_removed_from_registry(self) -> None:
        """Clear retained discovery topic in broker."""
        if not self._removed_from_hass:
            discovery_topic = self._discovery_data[ATTR_DISCOVERY_TOPIC]
            publish(
                self.hass,
                discovery_topic,
                "",
                retain=True,
            )

    async def async_will_remove_from_hass(self) -> None:
        """Stop listening to signal and cleanup discovery data.."""
        self._cleanup_discovery_on_remove()

    def _cleanup_discovery_on_remove(self) -> None:
        """Stop listening to signal and cleanup discovery data."""
        if self._discovery_data and not self._removed_from_hass:
            debug_info.remove_entity_data(self.hass, self.entity_id)
            clear_discovery_hash(self.hass, self._discovery_data[ATTR_DISCOVERY_HASH])
            self._removed_from_hass = True

        if self._remove_signal:
            self._remove_signal()
            self._remove_signal = None


def device_info_from_config(config):
    """Return a device description for device registry."""
    if not config:
        return None

    info = {
        "identifiers": {(DOMAIN, id_) for id_ in config[CONF_IDENTIFIERS]},
        "connections": {tuple(x) for x in config[CONF_CONNECTIONS]},
    }

    if CONF_MANUFACTURER in config:
        info["manufacturer"] = config[CONF_MANUFACTURER]

    if CONF_MODEL in config:
        info["model"] = config[CONF_MODEL]

    if CONF_NAME in config:
        info["name"] = config[CONF_NAME]

    if CONF_SW_VERSION in config:
        info["sw_version"] = config[CONF_SW_VERSION]

    if CONF_VIA_DEVICE in config:
        info["via_device"] = (DOMAIN, config[CONF_VIA_DEVICE])

    return info


class MqttEntityDeviceInfo(Entity):
    """Mixin used for mqtt platforms that support the device registry."""

    def __init__(self, device_config: Optional[ConfigType], config_entry=None) -> None:
        """Initialize the device mixin."""
        self._device_config = device_config
        self._config_entry = config_entry

    async def device_info_discovery_update(self, config: dict):
        """Handle updated discovery message."""
        self._device_config = config.get(CONF_DEVICE)
        device_registry = await self.hass.helpers.device_registry.async_get_registry()
        config_entry_id = self._config_entry.entry_id
        device_info = self.device_info

        if config_entry_id is not None and device_info is not None:
            device_info["config_entry_id"] = config_entry_id
            device_registry.async_get_or_create(**device_info)

    @property
    def device_info(self):
        """Return a device description for device registry."""
        return device_info_from_config(self._device_config)


@websocket_api.websocket_command(
    {vol.Required("type"): "mqtt/device/debug_info", vol.Required("device_id"): str}
)
@websocket_api.async_response
async def websocket_mqtt_info(hass, connection, msg):
    """Get MQTT debug info for device."""
    device_id = msg["device_id"]
    mqtt_info = await debug_info.info_for_device(hass, device_id)

    connection.send_result(msg["id"], mqtt_info)


@websocket_api.websocket_command(
    {vol.Required("type"): "mqtt/device/remove", vol.Required("device_id"): str}
)
@websocket_api.async_response
async def websocket_remove_device(hass, connection, msg):
    """Delete device."""
    device_id = msg["device_id"]
    dev_registry = await hass.helpers.device_registry.async_get_registry()

    device = dev_registry.async_get(device_id)
    if not device:
        connection.send_error(
            msg["id"], websocket_api.const.ERR_NOT_FOUND, "Device not found"
        )
        return

    for config_entry in device.config_entries:
        config_entry = hass.config_entries.async_get_entry(config_entry)
        # Only delete the device if it belongs to an MQTT device entry
        if config_entry.domain == DOMAIN:
            dev_registry.async_remove_device(device_id)
            connection.send_message(websocket_api.result_message(msg["id"]))
            return

    connection.send_error(
        msg["id"], websocket_api.const.ERR_NOT_FOUND, "Non MQTT device"
    )


@websocket_api.async_response
@websocket_api.websocket_command(
    {
        vol.Required("type"): "mqtt/subscribe",
        vol.Required("topic"): valid_subscribe_topic,
    }
)
async def websocket_subscribe(hass, connection, msg):
    """Subscribe to a MQTT topic."""
    if not connection.user.is_admin:
        raise Unauthorized

    async def forward_messages(mqttmsg: Message):
        """Forward events to websocket."""
        connection.send_message(
            websocket_api.event_message(
                msg["id"],
                {
                    "topic": mqttmsg.topic,
                    "payload": mqttmsg.payload,
                    "qos": mqttmsg.qos,
                    "retain": mqttmsg.retain,
                },
            )
        )

    connection.subscriptions[msg["id"]] = await async_subscribe(
        hass, msg["topic"], forward_messages
    )

    connection.send_message(websocket_api.result_message(msg["id"]))


@callback
def async_subscribe_connection_status(hass, connection_status_callback):
    """Subscribe to MQTT connection changes."""

    @callback
    def connected():
        hass.async_add_job(connection_status_callback, True)

    @callback
    def disconnected():
        _LOGGER.error("Calling connection_status_callback, False")
        hass.async_add_job(connection_status_callback, False)

    subscriptions = {
        "connect": async_dispatcher_connect(hass, MQTT_CONNECTED, connected),
        "disconnect": async_dispatcher_connect(hass, MQTT_DISCONNECTED, disconnected),
    }

    def unsubscribe():
        subscriptions["connect"]()
        subscriptions["disconnect"]()

    return unsubscribe


def is_connected(hass):
    """Return if MQTT client is connected."""
    return hass.data[DATA_MQTT].connected<|MERGE_RESOLUTION|>--- conflicted
+++ resolved
@@ -963,17 +963,10 @@
             msg.payload,
         )
         timestamp = dt_util.utcnow()
-        topic = msg.topic
-
-<<<<<<< HEAD
-        for subscription in self.subscriptions:
-            if not subscription.matcher(topic):
-                continue
-=======
+
         subscriptions = self._matching_subscriptions(msg.topic)
 
         for subscription in subscriptions:
->>>>>>> 07d208f1
 
             payload: SubscribePayloadType = msg.payload
             if subscription.encoding is not None:
@@ -983,7 +976,7 @@
                     _LOGGER.warning(
                         "Can't decode payload %s on %s with encoding %s (for %s)",
                         msg.payload,
-                        topic,
+                        msg.topic,
                         subscription.encoding,
                         subscription.callback,
                     )
@@ -992,7 +985,7 @@
             self.hass.async_run_job(
                 subscription.callback,
                 Message(
-                    topic,
+                    msg.topic,
                     payload,
                     msg.qos,
                     msg.retain,
