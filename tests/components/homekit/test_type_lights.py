--- conflicted
+++ resolved
@@ -1382,11 +1382,7 @@
     await hass.async_block_till_done()
     acc = Light(hass, hk_driver, "Light", entity_id, 1, None)
     assert acc.char_color_temp.properties["maxValue"] == 500
-<<<<<<< HEAD
-    assert acc.char_color_temp.properties["minValue"] == 100
-=======
     assert acc.char_color_temp.properties["minValue"] == 153
->>>>>>> d1209934
 
 
 async def test_light_set_brightness_and_color_temp(
