"""Support for scanning a network with nmap."""

import logging
from typing import Callable

import voluptuous as vol

from homeassistant.components.device_tracker import (
    DOMAIN as DEVICE_TRACKER_DOMAIN,
    PLATFORM_SCHEMA,
    SOURCE_TYPE_ROUTER,
)
from homeassistant.components.device_tracker.config_entry import ScannerEntity
from homeassistant.config_entries import SOURCE_IMPORT, ConfigEntry
from homeassistant.const import CONF_EXCLUDE, CONF_HOSTS
from homeassistant.core import HomeAssistant, callback
import homeassistant.helpers.config_validation as cv
from homeassistant.helpers.device_registry import CONNECTION_NETWORK_MAC
from homeassistant.helpers.dispatcher import async_dispatcher_connect

<<<<<<< HEAD
from . import NmapDeviceScanner
=======
from . import NmapDeviceScanner, signal_device_update
>>>>>>> ccb88044
from .const import CONF_HOME_INTERVAL, CONF_OPTIONS, DEFAULT_OPTIONS, DOMAIN

_LOGGER = logging.getLogger(__name__)

PLATFORM_SCHEMA = PLATFORM_SCHEMA.extend(
    {
        vol.Required(CONF_HOSTS): cv.ensure_list,
        vol.Required(CONF_HOME_INTERVAL, default=0): cv.positive_int,
        vol.Optional(CONF_EXCLUDE, default=[]): vol.All(cv.ensure_list, [cv.string]),
        vol.Optional(CONF_OPTIONS, default=DEFAULT_OPTIONS): cv.string,
    }
)


async def async_get_scanner(hass, config):
    """Validate the configuration and return a Nmap scanner."""
    validated_config = config[DEVICE_TRACKER_DOMAIN]

    hass.async_create_task(
        hass.config_entries.flow.async_init(
            DOMAIN,
            context={"source": SOURCE_IMPORT},
            data={
                CONF_HOSTS: ",".join(validated_config[CONF_HOSTS]),
                CONF_HOME_INTERVAL: validated_config[CONF_HOME_INTERVAL],
                CONF_EXCLUDE: ",".join(validated_config[CONF_EXCLUDE]),
                CONF_OPTIONS: validated_config[CONF_OPTIONS],
            },
        )
    )

    _LOGGER.warning(
        "Your Nmap Tracker configuration has been imported into the UI, "
        "please remove it from configuration.yaml. "
    )


async def async_setup_entry(
    hass: HomeAssistant, entry: ConfigEntry, async_add_entities: Callable
) -> None:
    """Set up device tracker for Nmap Tracker component."""
    nmap_tracker = hass.data[DOMAIN][entry.entry_id]

    @callback
    def update_router(ipv4):
        """Update the values of the router."""
        async_add_entities([NmapTrackerEntity(nmap_tracker, ipv4)])

    entry.async_on_unload(
        async_dispatcher_connect(hass, nmap_tracker.signal_device_new, update_router)
    )


def short_hostname(hostname):
    """Return the first part of the hostname."""
    return hostname.split(".")[0]


class NmapTrackerEntity(ScannerEntity):
    """An Nmap Tracker entity."""

    def __init__(self, nmap_tracker: NmapDeviceScanner, mac_address: str) -> None:
        """Initialize an nmap tracker entity."""
        self._mac_address = mac_address
        self._nmap_tracker = nmap_tracker
        self._tracked = self._nmap_tracker.devices.tracked
        self._device = self._tracked[mac_address]
        self._active = False

    @property
    def is_connected(self) -> bool:
        """Return device status."""
        return self._active

    @property
    def name(self) -> str:
        """Return device name."""
        return self._device.hostname

    @property
    def unique_id(self) -> str:
        """Return device unique id."""
        return self._mac_address

    @property
    def ip_address(self) -> str:
        """Return the primary ip address of the device."""
        return self._device.ipv4

    @property
    def mac_address(self) -> str:
        """Return the mac address of the device."""
        return self._mac_address

    @property
    def hostname(self) -> str:
        """Return hostname of the device."""
        return short_hostname(self._device.hostname)

    @property
    def source_type(self) -> str:
        """Return tracker source type."""
        return SOURCE_TYPE_ROUTER

    @property
    def device_info(self):
        """Return the device information."""
        return {
            "connections": {(CONNECTION_NETWORK_MAC, self._mac_address)},
            "default_manufacturer": self._device.manufacturer,
            "default_name": self.name,
        }

    @property
    def should_poll(self) -> bool:
        """No polling needed."""
        return False

    @property
    def icon(self):
        """Return device icon."""
        return "mdi:lan-connect" if self._active else "mdi:lan-disconnect"

    @callback
    def async_process_update(self, online: bool) -> None:
        """Update device."""
        self._active = online

    @property
    def extra_state_attributes(self):
        """Return the attributes."""
        return {
            "last_time_reachable": self._device.last_update.isoformat(
                timespec="seconds"
            ),
            "reason": self._device.reason,
        }

    @callback
    def async_on_demand_update(self, online: bool):
        """Update state."""
        self.async_process_update(online)
        self.async_write_ha_state()

    async def async_added_to_hass(self):
        """Register state update callback."""
        self.async_process_update(True)
        self.async_on_remove(
            async_dispatcher_connect(
                self.hass,
<<<<<<< HEAD
                self._nmap_tracker.signal_device_update(self._mac_address),
=======
                signal_device_update(self._mac_address),
>>>>>>> ccb88044
                self.async_on_demand_update,
            )
        )<|MERGE_RESOLUTION|>--- conflicted
+++ resolved
@@ -18,11 +18,7 @@
 from homeassistant.helpers.device_registry import CONNECTION_NETWORK_MAC
 from homeassistant.helpers.dispatcher import async_dispatcher_connect
 
-<<<<<<< HEAD
-from . import NmapDeviceScanner
-=======
 from . import NmapDeviceScanner, signal_device_update
->>>>>>> ccb88044
 from .const import CONF_HOME_INTERVAL, CONF_OPTIONS, DEFAULT_OPTIONS, DOMAIN
 
 _LOGGER = logging.getLogger(__name__)
@@ -173,11 +169,7 @@
         self.async_on_remove(
             async_dispatcher_connect(
                 self.hass,
-<<<<<<< HEAD
-                self._nmap_tracker.signal_device_update(self._mac_address),
-=======
                 signal_device_update(self._mac_address),
->>>>>>> ccb88044
                 self.async_on_demand_update,
             )
         )