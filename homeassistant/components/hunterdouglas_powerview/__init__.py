"""The Hunter Douglas PowerView integration."""
import logging

from aiopvapi.helpers.aiorequest import AioRequest
from aiopvapi.helpers.api_base import ApiEntryPoint
from aiopvapi.helpers.tools import base64_to_unicode
from aiopvapi.rooms import Rooms
from aiopvapi.scenes import Scenes
from aiopvapi.shades import Shades
from aiopvapi.userdata import UserData
import async_timeout

from homeassistant.config_entries import ConfigEntry
from homeassistant.const import CONF_HOST, Platform
from homeassistant.core import HomeAssistant
from homeassistant.exceptions import ConfigEntryNotReady
from homeassistant.helpers.aiohttp_client import async_get_clientsession
import homeassistant.helpers.config_validation as cv

from .const import (
    API_PATH_FWVERSION,
    DEFAULT_LEGACY_MAINPROCESSOR,
    DOMAIN,
    FIRMWARE,
    FIRMWARE_MAINPROCESSOR,
    FIRMWARE_NAME,
    HUB_EXCEPTIONS,
    HUB_NAME,
    MAC_ADDRESS_IN_USERDATA,
    ROOM_DATA,
    SCENE_DATA,
    SERIAL_NUMBER_IN_USERDATA,
    SHADE_DATA,
    USER_DATA,
)
from .coordinator import PowerviewShadeUpdateCoordinator
from .model import PowerviewDeviceInfo, PowerviewEntryData
from .shade_data import PowerviewShadeData
from .util import async_map_data_by_id

PARALLEL_UPDATES = 1

CONFIG_SCHEMA = cv.removed(DOMAIN, raise_if_present=False)

PLATFORMS = [Platform.BUTTON, Platform.COVER, Platform.SCENE, Platform.SENSOR]
_LOGGER = logging.getLogger(__name__)


async def async_setup_entry(hass: HomeAssistant, entry: ConfigEntry) -> bool:
    """Set up Hunter Douglas PowerView from a config entry."""

    config = entry.data

    hub_address = config[CONF_HOST]
    websession = async_get_clientsession(hass)

    pv_request = AioRequest(hub_address, loop=hass.loop, websession=websession)

    try:
        async with async_timeout.timeout(10):
            device_info = await async_get_device_info(pv_request, hub_address)

        async with async_timeout.timeout(10):
            rooms = Rooms(pv_request)
            room_data = async_map_data_by_id((await rooms.get_resources())[ROOM_DATA])

        async with async_timeout.timeout(10):
            scenes = Scenes(pv_request)
            scene_data = async_map_data_by_id(
                (await scenes.get_resources())[SCENE_DATA]
            )

        async with async_timeout.timeout(10):
            shades = Shades(pv_request)
            shade_entries = await shades.get_resources()
            shade_data = async_map_data_by_id(shade_entries[SHADE_DATA])

    except HUB_EXCEPTIONS as err:
        raise ConfigEntryNotReady(
            f"Connection error to PowerView hub: {hub_address}: {err}"
        ) from err
    if not device_info:
        raise ConfigEntryNotReady(f"Unable to initialize PowerView hub: {hub_address}")

    coordinator = PowerviewShadeUpdateCoordinator(hass, shades, hub_address)
    coordinator.async_set_updated_data(PowerviewShadeData())
    # populate raw shade data into the coordinator for diagnostics
    coordinator.data.store_group_data(shade_entries[SHADE_DATA])

    hass.data.setdefault(DOMAIN, {})[entry.entry_id] = PowerviewEntryData(
        api=pv_request,
        room_data=room_data,
        scene_data=scene_data,
        shade_data=shade_data,
        coordinator=coordinator,
        device_info=device_info,
    )

    hass.config_entries.async_setup_platforms(entry, PLATFORMS)

    return True


<<<<<<< HEAD
async def async_get_device_info(pv_request: AioRequest, hub_address: str):
=======
async def async_get_device_info(
    pv_request: AioRequest, hub_address: str
) -> PowerviewDeviceInfo:
>>>>>>> 95eeb8ef
    """Determine device info."""
    userdata = UserData(pv_request)
    resources = await userdata.get_resources()
    userdata_data = resources[USER_DATA]

    if FIRMWARE in userdata_data:
        main_processor_info = userdata_data[FIRMWARE][FIRMWARE_MAINPROCESSOR]
    elif userdata_data:
        # Legacy devices
        fwversion = ApiEntryPoint(pv_request, API_PATH_FWVERSION)
        resources = await fwversion.get_resources()

        if FIRMWARE in resources:
            main_processor_info = resources[FIRMWARE][FIRMWARE_MAINPROCESSOR]
        else:
            main_processor_info = DEFAULT_LEGACY_MAINPROCESSOR

    return PowerviewDeviceInfo(
        name=base64_to_unicode(userdata_data[HUB_NAME]),
        mac_address=userdata_data[MAC_ADDRESS_IN_USERDATA],
        serial_number=userdata_data[SERIAL_NUMBER_IN_USERDATA],
        firmware=main_processor_info,
        model=main_processor_info[FIRMWARE_NAME],
        hub_address=hub_address,
    )


async def async_unload_entry(hass: HomeAssistant, entry: ConfigEntry) -> bool:
    """Unload a config entry."""
    unload_ok = await hass.config_entries.async_unload_platforms(entry, PLATFORMS)
    if unload_ok:
        hass.data[DOMAIN].pop(entry.entry_id)
    return unload_ok<|MERGE_RESOLUTION|>--- conflicted
+++ resolved
@@ -101,13 +101,9 @@
     return True
 
 
-<<<<<<< HEAD
-async def async_get_device_info(pv_request: AioRequest, hub_address: str):
-=======
 async def async_get_device_info(
     pv_request: AioRequest, hub_address: str
 ) -> PowerviewDeviceInfo:
->>>>>>> 95eeb8ef
     """Determine device info."""
     userdata = UserData(pv_request)
     resources = await userdata.get_resources()
