"""The bluetooth integration."""
from __future__ import annotations

from collections.abc import Callable
from dataclasses import dataclass
from datetime import datetime, timedelta
from enum import Enum
import fnmatch
import logging
from typing import Final, TypedDict, Union

from bleak import BleakError
from bleak.backends.device import BLEDevice
from bleak.backends.scanner import AdvertisementData
from lru import LRU  # pylint: disable=no-name-in-module

from homeassistant import config_entries
from homeassistant.const import EVENT_HOMEASSISTANT_STOP
from homeassistant.core import (
    CALLBACK_TYPE,
    Event,
    HomeAssistant,
    callback as hass_callback,
)
from homeassistant.helpers import discovery_flow
from homeassistant.helpers.event import async_track_time_interval
from homeassistant.helpers.service_info.bluetooth import BluetoothServiceInfo
from homeassistant.helpers.typing import ConfigType
from homeassistant.loader import (
    BluetoothMatcher,
    BluetoothMatcherOptional,
    async_get_bluetooth,
)

from . import models
from .const import DOMAIN
from .models import HaBleakScanner
from .usage import install_multiple_bleak_catcher

_LOGGER = logging.getLogger(__name__)

MAX_REMEMBER_ADDRESSES: Final = 2048

UNAVAILABLE_TRACK_SECONDS: Final = 60 * 5

SOURCE_LOCAL: Final = "local"


@dataclass
class BluetoothServiceInfoBleak(BluetoothServiceInfo):
    """BluetoothServiceInfo with bleak data.

    Integrations may need BLEDevice and AdvertisementData
    to connect to the device without having bleak trigger
    another scan to translate the address to the system's
    internal details.
    """

    device: BLEDevice
    advertisement: AdvertisementData

    @classmethod
    def from_advertisement(
        cls, device: BLEDevice, advertisement_data: AdvertisementData, source: str
    ) -> BluetoothServiceInfoBleak:
        """Create a BluetoothServiceInfoBleak from an advertisement."""
        return cls(
            name=advertisement_data.local_name or device.name or device.address,
            address=device.address,
            rssi=device.rssi,
            manufacturer_data=advertisement_data.manufacturer_data,
            service_data=advertisement_data.service_data,
            service_uuids=advertisement_data.service_uuids,
            source=source,
            device=device,
            advertisement=advertisement_data,
        )


class BluetoothCallbackMatcherOptional(TypedDict, total=False):
    """Matcher for the bluetooth integration for callback optional fields."""

    address: str


class BluetoothCallbackMatcher(
    BluetoothMatcherOptional,
    BluetoothCallbackMatcherOptional,
):
    """Callback matcher for the bluetooth integration."""


class BluetoothScanningMode(Enum):
    """The mode of scanning for bluetooth devices."""

    PASSIVE = "passive"
    ACTIVE = "active"


SCANNING_MODE_TO_BLEAK = {
    BluetoothScanningMode.ACTIVE: "active",
    BluetoothScanningMode.PASSIVE: "passive",
}

ADDRESS: Final = "address"
LOCAL_NAME: Final = "local_name"
SERVICE_UUID: Final = "service_uuid"
MANUFACTURER_ID: Final = "manufacturer_id"
MANUFACTURER_DATA_START: Final = "manufacturer_data_start"


BluetoothChange = Enum("BluetoothChange", "ADVERTISEMENT")
BluetoothCallback = Callable[
    [Union[BluetoothServiceInfoBleak, BluetoothServiceInfo], BluetoothChange], None
]


@hass_callback
def async_discovered_service_info(
    hass: HomeAssistant,
) -> list[BluetoothServiceInfoBleak]:
    """Return the discovered devices list."""
    if DOMAIN not in hass.data:
        return []
    manager: BluetoothManager = hass.data[DOMAIN]
    return manager.async_discovered_service_info()


@hass_callback
def async_ble_device_from_address(
    hass: HomeAssistant,
    address: str,
) -> BLEDevice | None:
    """Return BLEDevice for an address if its present."""
    if DOMAIN not in hass.data:
        return None
    manager: BluetoothManager = hass.data[DOMAIN]
    return manager.async_ble_device_from_address(address)


@hass_callback
def async_address_present(
    hass: HomeAssistant,
    address: str,
) -> bool:
    """Check if an address is present in the bluetooth device list."""
    if DOMAIN not in hass.data:
        return False
    manager: BluetoothManager = hass.data[DOMAIN]
    return manager.async_address_present(address)


@hass_callback
def async_register_callback(
    hass: HomeAssistant,
    callback: BluetoothCallback,
    match_dict: BluetoothCallbackMatcher | None,
) -> Callable[[], None]:
    """Register to receive a callback on bluetooth change.

    Returns a callback that can be used to cancel the registration.
    """
    manager: BluetoothManager = hass.data[DOMAIN]
    return manager.async_register_callback(callback, match_dict)


@hass_callback
def async_track_unavailable(
    hass: HomeAssistant,
<<<<<<< HEAD
    callback: CALLBACK_TYPE,
=======
    callback: Callable[[str], None],
>>>>>>> c3c52966
    address: str,
) -> Callable[[], None]:
    """Register to receive a callback when an address is unavailable.

    Returns a callback that can be used to cancel the registration.
    """
    manager: BluetoothManager = hass.data[DOMAIN]
    return manager.async_track_unavailable(callback, address)


async def async_setup(hass: HomeAssistant, config: ConfigType) -> bool:
    """Set up the bluetooth integration."""
    integration_matchers = await async_get_bluetooth(hass)
    bluetooth_discovery = BluetoothManager(
        hass, integration_matchers, BluetoothScanningMode.PASSIVE
    )
    await bluetooth_discovery.async_setup()
    hass.data[DOMAIN] = bluetooth_discovery
    return True


def _ble_device_matches(
    matcher: BluetoothCallbackMatcher | BluetoothMatcher,
    device: BLEDevice,
    advertisement_data: AdvertisementData,
) -> bool:
    """Check if a ble device and advertisement_data matches the matcher."""
    if (
        matcher_address := matcher.get(ADDRESS)
    ) is not None and device.address != matcher_address:
        return False

    if (
        matcher_local_name := matcher.get(LOCAL_NAME)
    ) is not None and not fnmatch.fnmatch(
        advertisement_data.local_name or device.name or device.address,
        matcher_local_name,
    ):
        return False

    if (
        matcher_service_uuid := matcher.get(SERVICE_UUID)
    ) is not None and matcher_service_uuid not in advertisement_data.service_uuids:
        return False

    if (
        (matcher_manfacturer_id := matcher.get(MANUFACTURER_ID)) is not None
        and matcher_manfacturer_id not in advertisement_data.manufacturer_data
    ):
        return False

    if (
        matcher_manufacturer_data_start := matcher.get(MANUFACTURER_DATA_START)
    ) is not None:
        matcher_manufacturer_data_start_bytes = bytearray(
            matcher_manufacturer_data_start
        )
        if not any(
            manufacturer_data.startswith(matcher_manufacturer_data_start_bytes)
            for manufacturer_data in advertisement_data.manufacturer_data.values()
        ):
            return False

    return True


class BluetoothManager:
    """Manage Bluetooth."""

    def __init__(
        self,
        hass: HomeAssistant,
        integration_matchers: list[BluetoothMatcher],
        scanning_mode: BluetoothScanningMode,
    ) -> None:
        """Init bluetooth discovery."""
        self.hass = hass
        self.scanning_mode = scanning_mode
        self._integration_matchers = integration_matchers
        self.scanner: HaBleakScanner | None = None
        self._cancel_device_detected: CALLBACK_TYPE | None = None
        self._cancel_unavailable_tracking: CALLBACK_TYPE | None = None
<<<<<<< HEAD
        self._unavailable_callbacks: dict[str, list[CALLBACK_TYPE]] = {}
=======
        self._unavailable_callbacks: dict[str, list[Callable[[str], None]]] = {}
>>>>>>> c3c52966
        self._callbacks: list[
            tuple[BluetoothCallback, BluetoothCallbackMatcher | None]
        ] = []
        # Some devices use a random address so we need to use
        # an LRU to avoid memory issues.
        self._matched: LRU = LRU(MAX_REMEMBER_ADDRESSES)

    async def async_setup(self) -> None:
        """Set up BT Discovery."""
        try:
            self.scanner = HaBleakScanner(
                scanning_mode=SCANNING_MODE_TO_BLEAK[self.scanning_mode]
            )
        except (FileNotFoundError, BleakError) as ex:
            _LOGGER.warning(
                "Could not create bluetooth scanner (is bluetooth present and enabled?): %s",
                ex,
            )
            return
        install_multiple_bleak_catcher(self.scanner)
        self.async_setup_unavailable_tracking()
        # We have to start it right away as some integrations might
        # need it straight away.
        _LOGGER.debug("Starting bluetooth scanner")
        self.scanner.register_detection_callback(self.scanner.async_callback_dispatcher)
        self._cancel_device_detected = self.scanner.async_register_callback(
            self._device_detected, {}
        )
        self.hass.bus.async_listen_once(EVENT_HOMEASSISTANT_STOP, self.async_stop)
        await self.scanner.start()

    @hass_callback
    def async_setup_unavailable_tracking(self) -> None:
        """Set up the unavailable tracking."""

        @hass_callback
        def _async_check_unavailable(now: datetime) -> None:
            """Watch for unavailable devices."""
            assert models.HA_BLEAK_SCANNER is not None
            scanner = models.HA_BLEAK_SCANNER
            history = set(scanner.history)
            active = {device.address for device in scanner.discovered_devices}
            disappeared = history.difference(active)
            for address in disappeared:
                del scanner.history[address]
                if not (callbacks := self._unavailable_callbacks.get(address)):
                    continue
                for callback in callbacks:
                    try:
<<<<<<< HEAD
                        callback()
=======
                        callback(address)
>>>>>>> c3c52966
                    except Exception:  # pylint: disable=broad-except
                        _LOGGER.exception("Error in unavailable callback")

        self._cancel_unavailable_tracking = async_track_time_interval(
            self.hass,
            _async_check_unavailable,
            timedelta(seconds=UNAVAILABLE_TRACK_SECONDS),
        )

    @hass_callback
    def _device_detected(
        self, device: BLEDevice, advertisement_data: AdvertisementData
    ) -> None:
        """Handle a detected device."""
        matched_domains: set[str] | None = None
        match_key = (device.address, bool(advertisement_data.manufacturer_data))
        match_key_has_mfr_data = (device.address, True)

        # If we matched without manufacturer_data, we need to do it again
        # since we may think the device is unsupported otherwise
        if (
            match_key_has_mfr_data not in self._matched
            and match_key not in self._matched
        ):
            matched_domains = {
                matcher["domain"]
                for matcher in self._integration_matchers
                if _ble_device_matches(matcher, device, advertisement_data)
            }
            if matched_domains:
                self._matched[match_key] = True

        _LOGGER.debug(
            "Device detected: %s with advertisement_data: %s matched domains: %s",
            device,
            advertisement_data,
            matched_domains,
        )

        if not matched_domains and not self._callbacks:
            return

        service_info: BluetoothServiceInfoBleak | None = None
        for callback, matcher in self._callbacks:
            if matcher is None or _ble_device_matches(
                matcher, device, advertisement_data
            ):
                if service_info is None:
                    service_info = BluetoothServiceInfoBleak.from_advertisement(
                        device, advertisement_data, SOURCE_LOCAL
                    )
                try:
                    callback(service_info, BluetoothChange.ADVERTISEMENT)
                except Exception:  # pylint: disable=broad-except
                    _LOGGER.exception("Error in bluetooth callback")

        if not matched_domains:
            return
        if service_info is None:
            service_info = BluetoothServiceInfoBleak.from_advertisement(
                device, advertisement_data, SOURCE_LOCAL
            )
        for domain in matched_domains:
            discovery_flow.async_create_flow(
                self.hass,
                domain,
                {"source": config_entries.SOURCE_BLUETOOTH},
                service_info,
            )

    @hass_callback
    def async_track_unavailable(
<<<<<<< HEAD
        self, callback: CALLBACK_TYPE, address: str
=======
        self, callback: Callable[[str], None], address: str
>>>>>>> c3c52966
    ) -> Callable[[], None]:
        """Register a callback."""
        self._unavailable_callbacks.setdefault(address, []).append(callback)

        @hass_callback
        def _async_remove_callback() -> None:
            self._unavailable_callbacks[address].remove(callback)
            if not self._unavailable_callbacks[address]:
                del self._unavailable_callbacks[address]

        return _async_remove_callback

    @hass_callback
    def async_register_callback(
        self,
        callback: BluetoothCallback,
        matcher: BluetoothCallbackMatcher | None = None,
    ) -> Callable[[], None]:
        """Register a callback."""
        callback_entry = (callback, matcher)
        self._callbacks.append(callback_entry)

        @hass_callback
        def _async_remove_callback() -> None:
            self._callbacks.remove(callback_entry)

        # If we have history for the subscriber, we can trigger the callback
        # immediately with the last packet so the subscriber can see the
        # device.
        if (
            matcher
            and (address := matcher.get(ADDRESS))
            and models.HA_BLEAK_SCANNER
            and (device_adv_data := models.HA_BLEAK_SCANNER.history.get(address))
        ):
            try:
                callback(
                    BluetoothServiceInfoBleak.from_advertisement(
                        *device_adv_data, SOURCE_LOCAL
                    ),
                    BluetoothChange.ADVERTISEMENT,
                )
            except Exception:  # pylint: disable=broad-except
                _LOGGER.exception("Error in bluetooth callback")

        return _async_remove_callback

    @hass_callback
    def async_ble_device_from_address(self, address: str) -> BLEDevice | None:
        """Return the BLEDevice if present."""
        if models.HA_BLEAK_SCANNER and (
            ble_adv := models.HA_BLEAK_SCANNER.history.get(address)
        ):
            return ble_adv[0]
        return None

    @hass_callback
    def async_address_present(self, address: str) -> bool:
        """Return if the address is present."""
        return bool(
            models.HA_BLEAK_SCANNER and address in models.HA_BLEAK_SCANNER.history
        )

    @hass_callback
    def async_discovered_service_info(self) -> list[BluetoothServiceInfoBleak]:
        """Return if the address is present."""
        if models.HA_BLEAK_SCANNER:
            history = models.HA_BLEAK_SCANNER.history
            return [
                BluetoothServiceInfoBleak.from_advertisement(*device_adv, SOURCE_LOCAL)
                for device_adv in history.values()
            ]
        return []

    async def async_stop(self, event: Event) -> None:
        """Stop bluetooth discovery."""
        if self._cancel_device_detected:
            self._cancel_device_detected()
            self._cancel_device_detected = None
        if self._cancel_unavailable_tracking:
            self._cancel_unavailable_tracking()
            self._cancel_unavailable_tracking = None
        if self.scanner:
            await self.scanner.stop()
        models.HA_BLEAK_SCANNER = None<|MERGE_RESOLUTION|>--- conflicted
+++ resolved
@@ -167,11 +167,7 @@
 @hass_callback
 def async_track_unavailable(
     hass: HomeAssistant,
-<<<<<<< HEAD
-    callback: CALLBACK_TYPE,
-=======
     callback: Callable[[str], None],
->>>>>>> c3c52966
     address: str,
 ) -> Callable[[], None]:
     """Register to receive a callback when an address is unavailable.
@@ -254,11 +250,7 @@
         self.scanner: HaBleakScanner | None = None
         self._cancel_device_detected: CALLBACK_TYPE | None = None
         self._cancel_unavailable_tracking: CALLBACK_TYPE | None = None
-<<<<<<< HEAD
-        self._unavailable_callbacks: dict[str, list[CALLBACK_TYPE]] = {}
-=======
         self._unavailable_callbacks: dict[str, list[Callable[[str], None]]] = {}
->>>>>>> c3c52966
         self._callbacks: list[
             tuple[BluetoothCallback, BluetoothCallbackMatcher | None]
         ] = []
@@ -308,11 +300,7 @@
                     continue
                 for callback in callbacks:
                     try:
-<<<<<<< HEAD
-                        callback()
-=======
                         callback(address)
->>>>>>> c3c52966
                     except Exception:  # pylint: disable=broad-except
                         _LOGGER.exception("Error in unavailable callback")
 
@@ -385,11 +373,7 @@
 
     @hass_callback
     def async_track_unavailable(
-<<<<<<< HEAD
-        self, callback: CALLBACK_TYPE, address: str
-=======
         self, callback: Callable[[str], None], address: str
->>>>>>> c3c52966
     ) -> Callable[[], None]:
         """Register a callback."""
         self._unavailable_callbacks.setdefault(address, []).append(callback)
