--- conflicted
+++ resolved
@@ -507,8 +507,6 @@
     for platform in PLATFORMS:
         devices[platform] = [*controller.fibaro_devices[platform]]
 
-<<<<<<< HEAD
-=======
     # register the hub device info separately as the hub has sometimes no entities
     device_registry = dr.async_get(hass)
     device_registry.async_get_or_create(
@@ -521,7 +519,6 @@
         configuration_url=controller.hub_api_url.removesuffix("/api/"),
     )
 
->>>>>>> f9a5d869
     await hass.config_entries.async_forward_entry_setups(entry, PLATFORMS)
 
     controller.enable_state_handler()
