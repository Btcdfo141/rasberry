--- conflicted
+++ resolved
@@ -22,8 +22,14 @@
 from homeassistant.helpers.restore_state import RestoreEntity
 from homeassistant.helpers.typing import ConfigType, HomeAssistantType
 
-<<<<<<< HEAD
-from . import CONF_QOS, DOMAIN, PLATFORMS, subscription
+from . import (
+    CONF_COMMAND_TOPIC,
+    CONF_QOS,
+    CONF_STATE_TOPIC, 
+    DOMAIN, 
+    PLATFORMS, 
+    subscription,
+)
 from .. import mqtt
 from .const import ATTR_DISCOVERY_HASH
 from .debug_info import log_messages
@@ -32,15 +38,6 @@
     MQTT_AVAILABILITY_SCHEMA,
     MQTT_ENTITY_DEVICE_INFO_SCHEMA,
     MQTT_JSON_ATTRS_SCHEMA,
-=======
-from . import (
-    ATTR_DISCOVERY_HASH,
-    CONF_COMMAND_TOPIC,
-    CONF_QOS,
-    CONF_STATE_TOPIC,
-    DOMAIN,
-    PLATFORMS,
->>>>>>> e3c12816
     MqttAttributes,
     MqttAvailability,
     MqttDiscoveryUpdate,
@@ -55,12 +52,8 @@
 PLATFORM_SCHEMA = (
     mqtt.MQTT_RW_PLATFORM_SCHEMA.extend(
         {
-<<<<<<< HEAD
             vol.Optional(CONF_DEVICE): MQTT_ENTITY_DEVICE_INFO_SCHEMA,
-=======
-            vol.Optional(CONF_DEVICE): mqtt.MQTT_ENTITY_DEVICE_INFO_SCHEMA,
             vol.Optional(CONF_ICON): cv.icon,
->>>>>>> e3c12816
             vol.Optional(CONF_NAME, default=DEFAULT_NAME): cv.string,
             vol.Optional(CONF_OPTIMISTIC, default=DEFAULT_OPTIMISTIC): cv.boolean,
             vol.Optional(CONF_UNIQUE_ID): cv.string,
