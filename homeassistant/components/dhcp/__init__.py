"""The dhcp integration."""

import fnmatch
import logging
import threading

from scapy.error import Scapy_Exception
from scapy.layers.dhcp import DHCP
from scapy.layers.l2 import Ether
from scapy.sendrecv import sniff

from homeassistant.components.device_tracker.const import (
    ATTR_HOST_NAME,
    ATTR_IP,
    ATTR_MAC,
    ATTR_SOURCE_TYPE,
    DOMAIN as DEVICE_TRACKER_DOMAIN,
    SOURCE_TYPE_ROUTER,
)
from homeassistant.const import (
    EVENT_HOMEASSISTANT_STARTED,
    EVENT_HOMEASSISTANT_STOP,
    STATE_HOME,
)
from homeassistant.core import Event, HomeAssistant, State, callback
from homeassistant.helpers.device_registry import format_mac
from homeassistant.helpers.event import async_track_state_added_domain
from homeassistant.loader import async_get_dhcp

from .const import DOMAIN

FILTER = "udp and (port 67 or 68)"
REQUESTED_ADDR = "requested_addr"
MESSAGE_TYPE = "message-type"
HOSTNAME = "hostname"
MAC_ADDRESS = "macaddress"
IP_ADDRESS = "ip"
DHCP_REQUEST = 3

_LOGGER = logging.getLogger(__name__)


async def async_setup(hass: HomeAssistant, config: dict) -> bool:
    """Set up the dhcp component."""

    async def _initialize(_):
        address_data = {}
        integration_matchers = await async_get_dhcp(hass)
        watchers = []

        for cls in (DHCPWatcher, DeviceTrackerWatcher):
            watcher = cls(hass, address_data, integration_matchers)
            watcher.async_start()
            watchers.append(watcher)

        def _stop(*_):
            for watcher in watchers:
                watcher.async_stop()

        hass.bus.async_listen_once(EVENT_HOMEASSISTANT_STOP, _stop)

    hass.bus.async_listen_once(EVENT_HOMEASSISTANT_STARTED, _initialize)
    return True


class WatcherBase:
    """Base class for dhcp and device tracker watching."""

    def __init__(self, hass, address_data, integration_matchers):
        """Initialize class."""
        super().__init__()

        self.hass = hass
        self._integration_matchers = integration_matchers
        self._address_data = address_data

    def process_client(self, ip_address, hostname, mac_address):
        """Process a client."""
        data = self._address_data.get(ip_address)

        if data and data[MAC_ADDRESS] == mac_address and data[HOSTNAME] == hostname:
            # If the address data is the same no need
            # to process it
            return

        self._address_data[ip_address] = {MAC_ADDRESS: mac_address, HOSTNAME: hostname}

        self.process_updated_address_data(ip_address, self._address_data[ip_address])

    def process_updated_address_data(self, ip_address, data):
        """Process the address data update."""
        lowercase_hostname = data[HOSTNAME].lower()
        uppercase_mac = data[MAC_ADDRESS].upper()

        _LOGGER.debug(
            "Processing updated address data for %s: mac=%s hostname=%s",
            ip_address,
            uppercase_mac,
            lowercase_hostname,
        )

        for entry in self._integration_matchers:
            if MAC_ADDRESS in entry and not fnmatch.fnmatch(
                uppercase_mac, entry[MAC_ADDRESS]
            ):
                continue

            if HOSTNAME in entry and not fnmatch.fnmatch(
                lowercase_hostname, entry[HOSTNAME]
            ):
                continue

            _LOGGER.debug("Matched %s against %s", data, entry)

            self.add_job(
                self.hass.config_entries.flow.async_init(
                    entry["domain"],
                    context={"source": DOMAIN},
                    data={IP_ADDRESS: ip_address, **data},
                )
            )


class DeviceTrackerWatcher(WatcherBase):
    """Class to watch dhcp data from routers."""

    def __init__(self, hass, address_data, integration_matchers):
        """Initialize class."""
        super().__init__(hass, address_data, integration_matchers)
        self._unsub = None

    @callback
    def async_stop(self):
        """Stop watching for new device trackers."""
        if self._unsub:
            self._unsub()
            self._unsub = None

    @callback
    def async_start(self):
        """Stop watching for new device trackers."""
        self._unsub = async_track_state_added_domain(
            self.hass, [DEVICE_TRACKER_DOMAIN], self._async_process_device_event
        )
        for state in self.hass.states.async_all(DEVICE_TRACKER_DOMAIN):
            self._async_process_device_state(state)

<<<<<<< HEAD
    def _async_process_device_event(self, event: Event):
        """Process a device tracker state change event."""
        self._async_process_device(event.get("new_state"))

=======
    @callback
    def _async_process_device_event(self, event: Event):
        """Process a device tracker state change event."""
        self._async_process_device_state(event.data.get("new_state"))

    @callback
>>>>>>> ee66972d
    def _async_process_device_state(self, state: State):
        """Process a device tracker state."""
        if state.state != STATE_HOME:
            return

        attributes = state.attributes

        if attributes.get(ATTR_SOURCE_TYPE) != SOURCE_TYPE_ROUTER:
            return

        ip_address = attributes.get(ATTR_IP)
        hostname = attributes.get(ATTR_HOST_NAME)
        mac_address = attributes.get(ATTR_MAC)

        if ip_address is None or hostname is None or mac_address is None:
            return

        self.process_client(ip_address, hostname, _format_mac(mac_address))

    def add_job(self, job):
        """Pass a job to async_add_job since we are in async context."""
        self.hass.async_add_job(job)


class DHCPWatcher(WatcherBase, threading.Thread):
    """Class to watch dhcp requests."""

    def __init__(self, hass, address_data, integration_matchers):
        """Initialize class."""
        super().__init__(hass, address_data, integration_matchers)
        self.name = "dhcp-discovery"
        self._stop_event = threading.Event()

    @callback
    def async_stop(self):
        """Stop the thread."""
        self._stop_event.set()
        self.join()

    @callback
    def async_start(self):
        """Start the thread."""
        self.start()

    def run(self):
        """Start watching for dhcp packets."""
        try:
            sniff(
                filter=FILTER,
                prn=self.handle_dhcp_packet,
                stop_filter=lambda _: self._stop_event.is_set(),
            )
        except (Scapy_Exception, OSError) as ex:
            _LOGGER.info("Cannot watch for dhcp packets: %s", ex)
            return

    def handle_dhcp_packet(self, packet):
        """Process a dhcp packet."""
        if DHCP not in packet:
            return

        options = packet[DHCP].options

        request_type = _decode_dhcp_option(options, MESSAGE_TYPE)
        if request_type != DHCP_REQUEST:
            # DHCP request
            return

        ip_address = _decode_dhcp_option(options, REQUESTED_ADDR)
        hostname = _decode_dhcp_option(options, HOSTNAME)
        mac_address = _format_mac(packet[Ether].src)

        if ip_address is None or hostname is None or mac_address is None:
            return

        self.process_client(ip_address, hostname, mac_address)

    def add_job(self, job):
        """Pass a job to add_job since we are in a thread."""
        self.hass.add_job(job)


def _decode_dhcp_option(dhcp_options, key):
    """Extract and decode data from a packet option."""
    for option in dhcp_options:
        if len(option) < 2 or option[0] != key:
            continue

        value = option[1]
        if value is None or key != HOSTNAME:
            return value

        # hostname is unicode
        try:
            return value.decode()
        except (AttributeError, UnicodeDecodeError):
            return None


def _format_mac(mac_address):
    """Format a mac address for matching."""
    return format_mac(mac_address).replace(":", "")<|MERGE_RESOLUTION|>--- conflicted
+++ resolved
@@ -145,19 +145,12 @@
         for state in self.hass.states.async_all(DEVICE_TRACKER_DOMAIN):
             self._async_process_device_state(state)
 
-<<<<<<< HEAD
-    def _async_process_device_event(self, event: Event):
-        """Process a device tracker state change event."""
-        self._async_process_device(event.get("new_state"))
-
-=======
     @callback
     def _async_process_device_event(self, event: Event):
         """Process a device tracker state change event."""
         self._async_process_device_state(event.data.get("new_state"))
 
     @callback
->>>>>>> ee66972d
     def _async_process_device_state(self, state: State):
         """Process a device tracker state."""
         if state.state != STATE_HOME:
