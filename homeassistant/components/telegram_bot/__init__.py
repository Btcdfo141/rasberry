"""Support to send and receive Telegram messages."""

from __future__ import annotations

import asyncio
import io
from ipaddress import ip_network
import logging
from typing import Any

import httpx
from telegram import (
    Bot,
    CallbackQuery,
    InlineKeyboardButton,
    InlineKeyboardMarkup,
    Message,
    ReplyKeyboardMarkup,
    ReplyKeyboardRemove,
    Update,
    User,
)
from telegram.constants import ParseMode
from telegram.error import TelegramError
from telegram.ext import CallbackContext, filters
from telegram.request import HTTPXRequest
import voluptuous as vol

from homeassistant.const import (
    ATTR_COMMAND,
    ATTR_LATITUDE,
    ATTR_LONGITUDE,
    CONF_API_KEY,
    CONF_PLATFORM,
    CONF_URL,
    HTTP_BEARER_AUTHENTICATION,
    HTTP_DIGEST_AUTHENTICATION,
)
from homeassistant.core import Context, HomeAssistant, ServiceCall
from homeassistant.exceptions import TemplateError
from homeassistant.helpers import config_validation as cv, issue_registry as ir
from homeassistant.helpers.typing import ConfigType
from homeassistant.loader import async_get_loaded_integration

_LOGGER = logging.getLogger(__name__)

ATTR_DATA = "data"
ATTR_MESSAGE = "message"
ATTR_TITLE = "title"

ATTR_ARGS = "args"
ATTR_AUTHENTICATION = "authentication"
ATTR_CALLBACK_QUERY = "callback_query"
ATTR_CALLBACK_QUERY_ID = "callback_query_id"
ATTR_CAPTION = "caption"
ATTR_CHAT_ID = "chat_id"
ATTR_CHAT_INSTANCE = "chat_instance"
ATTR_DATE = "date"
ATTR_DISABLE_NOTIF = "disable_notification"
ATTR_DISABLE_WEB_PREV = "disable_web_page_preview"
ATTR_EDITED_MSG = "edited_message"
ATTR_FILE = "file"
ATTR_FROM_FIRST = "from_first"
ATTR_FROM_LAST = "from_last"
ATTR_KEYBOARD = "keyboard"
ATTR_RESIZE_KEYBOARD = "resize_keyboard"
ATTR_ONE_TIME_KEYBOARD = "one_time_keyboard"
ATTR_KEYBOARD_INLINE = "inline_keyboard"
ATTR_MESSAGEID = "message_id"
ATTR_MSG = "message"
ATTR_MSGID = "id"
ATTR_PARSER = "parse_mode"
ATTR_PASSWORD = "password"
ATTR_REPLY_TO_MSGID = "reply_to_message_id"
ATTR_REPLYMARKUP = "reply_markup"
ATTR_SHOW_ALERT = "show_alert"
ATTR_STICKER_ID = "sticker_id"
ATTR_TARGET = "target"
ATTR_TEXT = "text"
ATTR_URL = "url"
ATTR_USER_ID = "user_id"
ATTR_USERNAME = "username"
ATTR_VERIFY_SSL = "verify_ssl"
ATTR_TIMEOUT = "timeout"
ATTR_MESSAGE_TAG = "message_tag"
ATTR_CHANNEL_POST = "channel_post"
ATTR_QUESTION = "question"
ATTR_OPTIONS = "options"
ATTR_ANSWERS = "answers"
ATTR_OPEN_PERIOD = "open_period"
ATTR_IS_ANONYMOUS = "is_anonymous"
ATTR_ALLOWS_MULTIPLE_ANSWERS = "allows_multiple_answers"

CONF_ALLOWED_CHAT_IDS = "allowed_chat_ids"
CONF_CHAT_ID = "chat_id"
CONF_PROXY_URL = "proxy_url"
CONF_PROXY_PARAMS = "proxy_params"
CONF_TRUSTED_NETWORKS = "trusted_networks"
CONF_USER_ID = "user_id"

DOMAIN = "telegram_bot"

SERVICE_SEND_MESSAGE = "send_message"
SERVICE_SEND_PHOTO = "send_photo"
SERVICE_SEND_STICKER = "send_sticker"
SERVICE_SEND_ANIMATION = "send_animation"
SERVICE_SEND_VIDEO = "send_video"
SERVICE_SEND_VOICE = "send_voice"
SERVICE_SEND_DOCUMENT = "send_document"
SERVICE_SEND_LOCATION = "send_location"
SERVICE_SEND_POLL = "send_poll"
SERVICE_EDIT_MESSAGE = "edit_message"
SERVICE_EDIT_CAPTION = "edit_caption"
SERVICE_EDIT_REPLYMARKUP = "edit_replymarkup"
SERVICE_ANSWER_CALLBACK_QUERY = "answer_callback_query"
SERVICE_DELETE_MESSAGE = "delete_message"
SERVICE_LEAVE_CHAT = "leave_chat"

EVENT_TELEGRAM_CALLBACK = "telegram_callback"
EVENT_TELEGRAM_COMMAND = "telegram_command"
EVENT_TELEGRAM_TEXT = "telegram_text"
EVENT_TELEGRAM_SENT = "telegram_sent"

PARSER_HTML = "html"
PARSER_MD = "markdown"
PARSER_MD2 = "markdownv2"

DEFAULT_TRUSTED_NETWORKS = [ip_network("149.154.160.0/20"), ip_network("91.108.4.0/22")]

CONFIG_SCHEMA = vol.Schema(
    {
        DOMAIN: vol.All(
            cv.ensure_list,
            [
                vol.Schema(
                    {
                        vol.Required(CONF_PLATFORM): vol.In(
                            ("broadcast", "polling", "webhooks")
                        ),
                        vol.Required(CONF_API_KEY): cv.string,
                        vol.Required(CONF_ALLOWED_CHAT_IDS): vol.All(
                            cv.ensure_list,
                            [
                                vol.Any(
                                    vol.Coerce(int),
                                    vol.Schema(
                                        {
                                            vol.Required(CONF_CHAT_ID): vol.Coerce(int),
                                            vol.Optional(CONF_USER_ID): cv.string,
                                        }
                                    ),
                                )
                            ],
                        ),
                        vol.Optional(ATTR_PARSER, default=PARSER_MD): cv.string,
                        vol.Optional(CONF_PROXY_URL): cv.string,
                        vol.Optional(CONF_PROXY_PARAMS): dict,
                        # webhooks
                        vol.Optional(CONF_URL): cv.url,
                        vol.Optional(
                            CONF_TRUSTED_NETWORKS, default=DEFAULT_TRUSTED_NETWORKS
                        ): vol.All(cv.ensure_list, [ip_network]),
                    }
                )
            ],
        )
    },
    extra=vol.ALLOW_EXTRA,
)

BASE_SERVICE_SCHEMA = vol.Schema(
    {
        vol.Optional(ATTR_TARGET): vol.All(cv.ensure_list, [vol.Coerce(int)]),
        vol.Optional(ATTR_PARSER): cv.string,
        vol.Optional(ATTR_DISABLE_NOTIF): cv.boolean,
        vol.Optional(ATTR_DISABLE_WEB_PREV): cv.boolean,
        vol.Optional(ATTR_RESIZE_KEYBOARD): cv.boolean,
        vol.Optional(ATTR_ONE_TIME_KEYBOARD): cv.boolean,
        vol.Optional(ATTR_KEYBOARD): vol.All(cv.ensure_list, [cv.string]),
        vol.Optional(ATTR_KEYBOARD_INLINE): cv.ensure_list,
        vol.Optional(ATTR_TIMEOUT): cv.positive_int,
        vol.Optional(ATTR_MESSAGE_TAG): cv.string,
    },
    extra=vol.ALLOW_EXTRA,
)

SERVICE_SCHEMA_SEND_MESSAGE = BASE_SERVICE_SCHEMA.extend(
    {vol.Required(ATTR_MESSAGE): cv.template, vol.Optional(ATTR_TITLE): cv.template}
)

SERVICE_SCHEMA_SEND_FILE = BASE_SERVICE_SCHEMA.extend(
    {
        vol.Optional(ATTR_URL): cv.template,
        vol.Optional(ATTR_FILE): cv.template,
        vol.Optional(ATTR_CAPTION): cv.template,
        vol.Optional(ATTR_USERNAME): cv.string,
        vol.Optional(ATTR_PASSWORD): cv.string,
        vol.Optional(ATTR_AUTHENTICATION): cv.string,
        vol.Optional(ATTR_VERIFY_SSL): cv.boolean,
    }
)

SERVICE_SCHEMA_SEND_STICKER = SERVICE_SCHEMA_SEND_FILE.extend(
    {vol.Optional(ATTR_STICKER_ID): cv.string}
)

SERVICE_SCHEMA_SEND_LOCATION = BASE_SERVICE_SCHEMA.extend(
    {
        vol.Required(ATTR_LONGITUDE): cv.template,
        vol.Required(ATTR_LATITUDE): cv.template,
    }
)

SERVICE_SCHEMA_SEND_POLL = vol.Schema(
    {
        vol.Optional(ATTR_TARGET): vol.All(cv.ensure_list, [vol.Coerce(int)]),
        vol.Required(ATTR_QUESTION): cv.string,
        vol.Required(ATTR_OPTIONS): vol.All(cv.ensure_list, [cv.string]),
        vol.Optional(ATTR_OPEN_PERIOD): cv.positive_int,
        vol.Optional(ATTR_IS_ANONYMOUS, default=True): cv.boolean,
        vol.Optional(ATTR_ALLOWS_MULTIPLE_ANSWERS, default=False): cv.boolean,
        vol.Optional(ATTR_DISABLE_NOTIF): cv.boolean,
        vol.Optional(ATTR_TIMEOUT): cv.positive_int,
    }
)

SERVICE_SCHEMA_EDIT_MESSAGE = SERVICE_SCHEMA_SEND_MESSAGE.extend(
    {
        vol.Required(ATTR_MESSAGEID): vol.Any(
            cv.positive_int, vol.All(cv.string, "last")
        ),
        vol.Required(ATTR_CHAT_ID): vol.Coerce(int),
    }
)

SERVICE_SCHEMA_EDIT_CAPTION = vol.Schema(
    {
        vol.Required(ATTR_MESSAGEID): vol.Any(
            cv.positive_int, vol.All(cv.string, "last")
        ),
        vol.Required(ATTR_CHAT_ID): vol.Coerce(int),
        vol.Required(ATTR_CAPTION): cv.template,
        vol.Optional(ATTR_KEYBOARD_INLINE): cv.ensure_list,
    },
    extra=vol.ALLOW_EXTRA,
)

SERVICE_SCHEMA_EDIT_REPLYMARKUP = vol.Schema(
    {
        vol.Required(ATTR_MESSAGEID): vol.Any(
            cv.positive_int, vol.All(cv.string, "last")
        ),
        vol.Required(ATTR_CHAT_ID): vol.Coerce(int),
        vol.Required(ATTR_KEYBOARD_INLINE): cv.ensure_list,
    },
    extra=vol.ALLOW_EXTRA,
)

SERVICE_SCHEMA_ANSWER_CALLBACK_QUERY = vol.Schema(
    {
        vol.Required(ATTR_MESSAGE): cv.template,
        vol.Required(ATTR_CALLBACK_QUERY_ID): vol.Coerce(int),
        vol.Optional(ATTR_SHOW_ALERT): cv.boolean,
    },
    extra=vol.ALLOW_EXTRA,
)

SERVICE_SCHEMA_DELETE_MESSAGE = vol.Schema(
    {
        vol.Required(ATTR_CHAT_ID): vol.Coerce(int),
        vol.Required(ATTR_MESSAGEID): vol.Any(
            cv.positive_int, vol.All(cv.string, "last")
        ),
    },
    extra=vol.ALLOW_EXTRA,
)

SERVICE_SCHEMA_LEAVE_CHAT = vol.Schema({vol.Required(ATTR_CHAT_ID): vol.Coerce(int)})

SERVICE_MAP = {
    SERVICE_SEND_MESSAGE: SERVICE_SCHEMA_SEND_MESSAGE,
    SERVICE_SEND_PHOTO: SERVICE_SCHEMA_SEND_FILE,
    SERVICE_SEND_STICKER: SERVICE_SCHEMA_SEND_STICKER,
    SERVICE_SEND_ANIMATION: SERVICE_SCHEMA_SEND_FILE,
    SERVICE_SEND_VIDEO: SERVICE_SCHEMA_SEND_FILE,
    SERVICE_SEND_VOICE: SERVICE_SCHEMA_SEND_FILE,
    SERVICE_SEND_DOCUMENT: SERVICE_SCHEMA_SEND_FILE,
    SERVICE_SEND_LOCATION: SERVICE_SCHEMA_SEND_LOCATION,
    SERVICE_SEND_POLL: SERVICE_SCHEMA_SEND_POLL,
    SERVICE_EDIT_MESSAGE: SERVICE_SCHEMA_EDIT_MESSAGE,
    SERVICE_EDIT_CAPTION: SERVICE_SCHEMA_EDIT_CAPTION,
    SERVICE_EDIT_REPLYMARKUP: SERVICE_SCHEMA_EDIT_REPLYMARKUP,
    SERVICE_ANSWER_CALLBACK_QUERY: SERVICE_SCHEMA_ANSWER_CALLBACK_QUERY,
    SERVICE_DELETE_MESSAGE: SERVICE_SCHEMA_DELETE_MESSAGE,
    SERVICE_LEAVE_CHAT: SERVICE_SCHEMA_LEAVE_CHAT,
}


async def load_data(
    hass,
    url=None,
    filepath=None,
    username=None,
    password=None,
    authentication=None,
    num_retries=5,
    verify_ssl=None,
):
    """Load data into ByteIO/File container from a source."""
    try:
        if url is not None:
            # Load data from URL
            params = {}
            headers = {}
            if authentication == HTTP_BEARER_AUTHENTICATION and password is not None:
                headers = {"Authorization": f"Bearer {password}"}
            elif username is not None and password is not None:
                if authentication == HTTP_DIGEST_AUTHENTICATION:
                    params["auth"] = httpx.DigestAuth(username, password)
                else:
                    params["auth"] = httpx.BasicAuth(username, password)
            if verify_ssl is not None:
                params["verify"] = verify_ssl

            retry_num = 0
            async with httpx.AsyncClient(
                timeout=15, headers=headers, **params
            ) as client:
                while retry_num < num_retries:
                    req = await client.get(url)
                    if req.status_code != 200:
                        _LOGGER.warning(
                            "Status code %s (retry #%s) loading %s",
                            req.status_code,
                            retry_num + 1,
                            url,
                        )
                    else:
                        data = io.BytesIO(req.content)
                        if data.read():
                            data.seek(0)
                            data.name = url
                            return data
                        _LOGGER.warning(
                            "Empty data (retry #%s) in %s)", retry_num + 1, url
                        )
                    retry_num += 1
                    if retry_num < num_retries:
                        await asyncio.sleep(
                            1
                        )  # Add a sleep to allow other async operations to proceed
                _LOGGER.warning(
                    "Can't load data in %s after %s retries", url, retry_num
                )
        elif filepath is not None:
            if hass.config.is_allowed_path(filepath):
                return open(filepath, "rb")

            _LOGGER.warning("'%s' are not secure to load data from!", filepath)
        else:
            _LOGGER.warning("Can't load data. No data found in params!")

    except (OSError, TypeError) as error:
        _LOGGER.error("Can't load data into ByteIO: %s", error)

    return None


async def async_setup(hass: HomeAssistant, config: ConfigType) -> bool:
    """Set up the Telegram bot component."""
    domain_config: list[dict[str, Any]] = config[DOMAIN]

    if not domain_config:
        return False

    platforms = await async_get_loaded_integration(hass, DOMAIN).async_get_platforms(
        {p_config[CONF_PLATFORM] for p_config in domain_config}
    )

    for p_config in domain_config:
        # Each platform config gets its own bot
        bot = initialize_bot(hass, p_config)
        p_type: str = p_config[CONF_PLATFORM]

        platform = platforms[p_type]

        _LOGGER.info("Setting up %s.%s", DOMAIN, p_type)
        try:
            receiver_service = await platform.async_setup_platform(hass, bot, p_config)
            if receiver_service is False:
                _LOGGER.error("Failed to initialize Telegram bot %s", p_type)
                return False

        except Exception:  # pylint: disable=broad-except
            _LOGGER.exception("Error setting up platform %s", p_type)
            return False

        notify_service = TelegramNotificationService(
            hass, bot, p_config.get(CONF_ALLOWED_CHAT_IDS), p_config.get(ATTR_PARSER)
        )

    async def async_send_telegram_message(service: ServiceCall) -> None:
        """Handle sending Telegram Bot message service calls."""

        def _render_template_attr(data, attribute):
            if attribute_templ := data.get(attribute):
                if any(
                    isinstance(attribute_templ, vtype) for vtype in (float, int, str)
                ):
                    data[attribute] = attribute_templ
                else:
                    attribute_templ.hass = hass
                    try:
                        data[attribute] = attribute_templ.async_render(
                            parse_result=False
                        )
                    except TemplateError as exc:
                        _LOGGER.error(
                            "TemplateError in %s: %s -> %s",
                            attribute,
                            attribute_templ.template,
                            exc,
                        )
                        data[attribute] = attribute_templ.template

        msgtype = service.service
        kwargs = dict(service.data)
        for attribute in (
            ATTR_MESSAGE,
            ATTR_TITLE,
            ATTR_URL,
            ATTR_FILE,
            ATTR_CAPTION,
            ATTR_LONGITUDE,
            ATTR_LATITUDE,
        ):
            _render_template_attr(kwargs, attribute)
        _LOGGER.debug("New telegram message %s: %s", msgtype, kwargs)

        if msgtype == SERVICE_SEND_MESSAGE:
<<<<<<< HEAD
            await hass.async_add_executor_job(
                partial(notify_service.send_message, context=service.context, **kwargs)
            )
=======
            await notify_service.send_message(**kwargs)
>>>>>>> 29bfed72
        elif msgtype in [
            SERVICE_SEND_PHOTO,
            SERVICE_SEND_ANIMATION,
            SERVICE_SEND_VIDEO,
            SERVICE_SEND_VOICE,
            SERVICE_SEND_DOCUMENT,
        ]:
<<<<<<< HEAD
            await hass.async_add_executor_job(
                partial(
                    notify_service.send_file, msgtype, context=service.context, **kwargs
                )
            )
        elif msgtype == SERVICE_SEND_STICKER:
            await hass.async_add_executor_job(
                partial(notify_service.send_sticker, context=service.context, **kwargs)
            )
        elif msgtype == SERVICE_SEND_LOCATION:
            await hass.async_add_executor_job(
                partial(notify_service.send_location, context=service.context, **kwargs)
            )
        elif msgtype == SERVICE_SEND_POLL:
            await hass.async_add_executor_job(
                partial(notify_service.send_poll, context=service.context, **kwargs)
            )
        elif msgtype == SERVICE_ANSWER_CALLBACK_QUERY:
            await hass.async_add_executor_job(
                partial(
                    notify_service.answer_callback_query,
                    context=service.context,
                    **kwargs,
                )
            )
        elif msgtype == SERVICE_DELETE_MESSAGE:
            await hass.async_add_executor_job(
                partial(
                    notify_service.delete_message, context=service.context, **kwargs
                )
            )
        else:
            await hass.async_add_executor_job(
                partial(
                    notify_service.edit_message,
                    msgtype,
                    context=service.context,
                    **kwargs,
                )
            )
=======
            await notify_service.send_file(msgtype, **kwargs)
        elif msgtype == SERVICE_SEND_STICKER:
            await notify_service.send_sticker(**kwargs)
        elif msgtype == SERVICE_SEND_LOCATION:
            await notify_service.send_location(**kwargs)
        elif msgtype == SERVICE_SEND_POLL:
            await notify_service.send_poll(**kwargs)
        elif msgtype == SERVICE_ANSWER_CALLBACK_QUERY:
            await notify_service.answer_callback_query(**kwargs)
        elif msgtype == SERVICE_DELETE_MESSAGE:
            await notify_service.delete_message(**kwargs)
        else:
            await notify_service.edit_message(msgtype, **kwargs)
>>>>>>> 29bfed72

    # Register notification services
    for service_notif, schema in SERVICE_MAP.items():
        hass.services.async_register(
            DOMAIN, service_notif, async_send_telegram_message, schema=schema
        )

    return True


def initialize_bot(hass: HomeAssistant, p_config: dict) -> Bot:
    """Initialize telegram bot with proxy support."""
    api_key: str = p_config[CONF_API_KEY]
    proxy_url: str | None = p_config.get(CONF_PROXY_URL)
    proxy_params: dict | None = p_config.get(CONF_PROXY_PARAMS)

    if proxy_url is not None:
        auth = None
        if proxy_params is None:
            # CONF_PROXY_PARAMS has been kept for backwards compatibility.
            proxy_params = {}
        elif "username" in proxy_params and "password" in proxy_params:
            # Auth can actually be stuffed into the URL, but the docs have previously
            # indicated to put them here.
            auth = proxy_params.pop("username"), proxy_params.pop("password")
            ir.async_create_issue(
                hass,
                DOMAIN,
                "proxy_params_auth_deprecation",
                breaks_in_ha_version="2024.10.0",
                is_persistent=False,
                is_fixable=False,
                severity=ir.IssueSeverity.WARNING,
                translation_placeholders={
                    "proxy_params": CONF_PROXY_PARAMS,
                    "proxy_url": CONF_PROXY_URL,
                    "telegram_bot": "Telegram bot",
                },
                translation_key="proxy_params_auth_deprecation",
                learn_more_url="https://github.com/home-assistant/core/pull/112778",
            )
        else:
            ir.async_create_issue(
                hass,
                DOMAIN,
                "proxy_params_deprecation",
                breaks_in_ha_version="2024.10.0",
                is_persistent=False,
                is_fixable=False,
                severity=ir.IssueSeverity.WARNING,
                translation_placeholders={
                    "proxy_params": CONF_PROXY_PARAMS,
                    "proxy_url": CONF_PROXY_URL,
                    "httpx": "httpx",
                    "telegram_bot": "Telegram bot",
                },
                translation_key="proxy_params_deprecation",
                learn_more_url="https://github.com/home-assistant/core/pull/112778",
            )
        proxy = httpx.Proxy(proxy_url, auth=auth, **proxy_params)
        request = HTTPXRequest(connection_pool_size=8, proxy=proxy)
    else:
        request = HTTPXRequest(connection_pool_size=8)
    return Bot(token=api_key, request=request)


class TelegramNotificationService:
    """Implement the notification services for the Telegram Bot domain."""

    def __init__(self, hass, bot, allowed_chat_ids, parser):
        """Initialize the service."""
        self.allowed_chat_ids = [
            x if isinstance(x, int) else x[CONF_CHAT_ID] for x in allowed_chat_ids
        ]
        self._default_user = self.allowed_chat_ids[0]
        self._last_message_id = {user: None for user in self.allowed_chat_ids}
        self._parsers = {
            PARSER_HTML: ParseMode.HTML,
            PARSER_MD: ParseMode.MARKDOWN,
            PARSER_MD2: ParseMode.MARKDOWN_V2,
        }
        self._parse_mode = self._parsers.get(parser)
        self.bot = bot
        self.hass = hass

    def _get_msg_ids(self, msg_data, chat_id):
        """Get the message id to edit.

        This can be one of (message_id, inline_message_id) from a msg dict,
        returning a tuple.
        **You can use 'last' as message_id** to edit
        the message last sent in the chat_id.
        """
        message_id = inline_message_id = None
        if ATTR_MESSAGEID in msg_data:
            message_id = msg_data[ATTR_MESSAGEID]
            if (
                isinstance(message_id, str)
                and (message_id == "last")
                and (self._last_message_id[chat_id] is not None)
            ):
                message_id = self._last_message_id[chat_id]
        else:
            inline_message_id = msg_data["inline_message_id"]
        return message_id, inline_message_id

    def _get_target_chat_ids(self, target):
        """Validate chat_id targets or return default target (first).

        :param target: optional list of integers ([12234, -12345])
        :return list of chat_id targets (integers)
        """
        if target is not None:
            if isinstance(target, int):
                target = [target]
            chat_ids = [t for t in target if t in self.allowed_chat_ids]
            if chat_ids:
                return chat_ids
            _LOGGER.warning(
                "Disallowed targets: %s, using default: %s", target, self._default_user
            )
        return [self._default_user]

    def _get_msg_kwargs(self, data):
        """Get parameters in message data kwargs."""

        def _make_row_inline_keyboard(row_keyboard):
            """Make a list of InlineKeyboardButtons.

            It can accept:
              - a list of tuples like:
                `[(text_b1, data_callback_b1),
                (text_b2, data_callback_b2), ...]
              - a string like: `/cmd1, /cmd2, /cmd3`
              - or a string like: `text_b1:/cmd1, text_b2:/cmd2`
              - also supports urls instead of callback commands
            """
            buttons = []
            if isinstance(row_keyboard, str):
                for key in row_keyboard.split(","):
                    if ":/" in key:
                        # check if command or URL
                        if key.startswith("https://"):
                            label = key.split(",")[0]
                            url = key[len(label) + 1 :]
                            buttons.append(InlineKeyboardButton(label, url=url))
                        else:
                            # commands like: 'Label:/cmd' become ('Label', '/cmd')
                            label = key.split(":/")[0]
                            command = key[len(label) + 1 :]
                            buttons.append(
                                InlineKeyboardButton(label, callback_data=command)
                            )
                    else:
                        # commands like: '/cmd' become ('CMD', '/cmd')
                        label = key.strip()[1:].upper()
                        buttons.append(InlineKeyboardButton(label, callback_data=key))
            elif isinstance(row_keyboard, list):
                for entry in row_keyboard:
                    text_btn, data_btn = entry
                    if data_btn.startswith("https://"):
                        buttons.append(InlineKeyboardButton(text_btn, url=data_btn))
                    else:
                        buttons.append(
                            InlineKeyboardButton(text_btn, callback_data=data_btn)
                        )
            else:
                raise TypeError(str(row_keyboard))
            return buttons

        # Defaults
        params = {
            ATTR_PARSER: self._parse_mode,
            ATTR_DISABLE_NOTIF: False,
            ATTR_DISABLE_WEB_PREV: None,
            ATTR_REPLY_TO_MSGID: None,
            ATTR_REPLYMARKUP: None,
            ATTR_TIMEOUT: None,
            ATTR_MESSAGE_TAG: None,
        }
        if data is not None:
            if ATTR_PARSER in data:
                params[ATTR_PARSER] = self._parsers.get(
                    data[ATTR_PARSER], self._parse_mode
                )
            if ATTR_TIMEOUT in data:
                params[ATTR_TIMEOUT] = data[ATTR_TIMEOUT]
            if ATTR_DISABLE_NOTIF in data:
                params[ATTR_DISABLE_NOTIF] = data[ATTR_DISABLE_NOTIF]
            if ATTR_DISABLE_WEB_PREV in data:
                params[ATTR_DISABLE_WEB_PREV] = data[ATTR_DISABLE_WEB_PREV]
            if ATTR_REPLY_TO_MSGID in data:
                params[ATTR_REPLY_TO_MSGID] = data[ATTR_REPLY_TO_MSGID]
            if ATTR_MESSAGE_TAG in data:
                params[ATTR_MESSAGE_TAG] = data[ATTR_MESSAGE_TAG]
            # Keyboards:
            if ATTR_KEYBOARD in data:
                keys = data.get(ATTR_KEYBOARD)
                keys = keys if isinstance(keys, list) else [keys]
                if keys:
                    params[ATTR_REPLYMARKUP] = ReplyKeyboardMarkup(
                        [[key.strip() for key in row.split(",")] for row in keys],
                        resize_keyboard=data.get(ATTR_RESIZE_KEYBOARD, False),
                        one_time_keyboard=data.get(ATTR_ONE_TIME_KEYBOARD, False),
                    )
                else:
                    params[ATTR_REPLYMARKUP] = ReplyKeyboardRemove(True)

            elif ATTR_KEYBOARD_INLINE in data:
                keys = data.get(ATTR_KEYBOARD_INLINE)
                keys = keys if isinstance(keys, list) else [keys]
                params[ATTR_REPLYMARKUP] = InlineKeyboardMarkup(
                    [_make_row_inline_keyboard(row) for row in keys]
                )
        return params

<<<<<<< HEAD
    def _send_msg(
        self, func_send, msg_error, message_tag, *args_msg, context=None, **kwargs_msg
=======
    async def _send_msg(
        self, func_send, msg_error, message_tag, *args_msg, **kwargs_msg
>>>>>>> 29bfed72
    ):
        """Send one message."""
        try:
            out = await func_send(*args_msg, **kwargs_msg)
            if not isinstance(out, bool) and hasattr(out, ATTR_MESSAGEID):
                chat_id = out.chat_id
                message_id = out[ATTR_MESSAGEID]
                self._last_message_id[chat_id] = message_id
                _LOGGER.debug(
                    "Last message ID: %s (from chat_id %s)",
                    self._last_message_id,
                    chat_id,
                )

                event_data = {
                    ATTR_CHAT_ID: chat_id,
                    ATTR_MESSAGEID: message_id,
                }
                if message_tag is not None:
                    event_data[ATTR_MESSAGE_TAG] = message_tag
<<<<<<< HEAD
                self.hass.bus.fire(EVENT_TELEGRAM_SENT, event_data, context=context)
=======
                self.hass.bus.async_fire(EVENT_TELEGRAM_SENT, event_data)
>>>>>>> 29bfed72
            elif not isinstance(out, bool):
                _LOGGER.warning(
                    "Update last message: out_type:%s, out=%s", type(out), out
                )
        except TelegramError as exc:
            _LOGGER.error(
                "%s: %s. Args: %s, kwargs: %s", msg_error, exc, args_msg, kwargs_msg
            )
            return None
        return out

<<<<<<< HEAD
    def send_message(self, message="", target=None, context=None, **kwargs):
=======
    async def send_message(self, message="", target=None, **kwargs):
>>>>>>> 29bfed72
        """Send a message to one or multiple pre-allowed chat IDs."""
        title = kwargs.get(ATTR_TITLE)
        text = f"{title}\n{message}" if title else message
        params = self._get_msg_kwargs(kwargs)
        for chat_id in self._get_target_chat_ids(target):
            _LOGGER.debug("Send message in chat ID %s with params: %s", chat_id, params)
            await self._send_msg(
                self.bot.send_message,
                "Error sending message",
                params[ATTR_MESSAGE_TAG],
                chat_id,
                text,
                parse_mode=params[ATTR_PARSER],
                disable_web_page_preview=params[ATTR_DISABLE_WEB_PREV],
                disable_notification=params[ATTR_DISABLE_NOTIF],
                reply_to_message_id=params[ATTR_REPLY_TO_MSGID],
                reply_markup=params[ATTR_REPLYMARKUP],
<<<<<<< HEAD
                timeout=params[ATTR_TIMEOUT],
                context=context,
            )

    def delete_message(self, chat_id=None, context=None, **kwargs):
=======
                read_timeout=params[ATTR_TIMEOUT],
            )

    async def delete_message(self, chat_id=None, **kwargs):
>>>>>>> 29bfed72
        """Delete a previously sent message."""
        chat_id = self._get_target_chat_ids(chat_id)[0]
        message_id, _ = self._get_msg_ids(kwargs, chat_id)
        _LOGGER.debug("Delete message %s in chat ID %s", message_id, chat_id)
<<<<<<< HEAD
        deleted = self._send_msg(
            self.bot.delete_message,
            "Error deleting message",
            None,
            chat_id,
            message_id,
            context=context,
=======
        deleted = await self._send_msg(
            self.bot.delete_message, "Error deleting message", None, chat_id, message_id
>>>>>>> 29bfed72
        )
        # reduce message_id anyway:
        if self._last_message_id[chat_id] is not None:
            # change last msg_id for deque(n_msgs)?
            self._last_message_id[chat_id] -= 1
        return deleted

<<<<<<< HEAD
    def edit_message(self, type_edit, chat_id=None, context=None, **kwargs):
=======
    async def edit_message(self, type_edit, chat_id=None, **kwargs):
>>>>>>> 29bfed72
        """Edit a previously sent message."""
        chat_id = self._get_target_chat_ids(chat_id)[0]
        message_id, inline_message_id = self._get_msg_ids(kwargs, chat_id)
        params = self._get_msg_kwargs(kwargs)
        _LOGGER.debug(
            "Edit message %s in chat ID %s with params: %s",
            message_id or inline_message_id,
            chat_id,
            params,
        )
        if type_edit == SERVICE_EDIT_MESSAGE:
            message = kwargs.get(ATTR_MESSAGE)
            title = kwargs.get(ATTR_TITLE)
            text = f"{title}\n{message}" if title else message
            _LOGGER.debug("Editing message with ID %s", message_id or inline_message_id)
            return await self._send_msg(
                self.bot.edit_message_text,
                "Error editing text message",
                params[ATTR_MESSAGE_TAG],
                text,
                chat_id=chat_id,
                message_id=message_id,
                inline_message_id=inline_message_id,
                parse_mode=params[ATTR_PARSER],
                disable_web_page_preview=params[ATTR_DISABLE_WEB_PREV],
                reply_markup=params[ATTR_REPLYMARKUP],
<<<<<<< HEAD
                timeout=params[ATTR_TIMEOUT],
                context=context,
=======
                read_timeout=params[ATTR_TIMEOUT],
>>>>>>> 29bfed72
            )
        if type_edit == SERVICE_EDIT_CAPTION:
            return await self._send_msg(
                self.bot.edit_message_caption,
                "Error editing message attributes",
                params[ATTR_MESSAGE_TAG],
                chat_id=chat_id,
                message_id=message_id,
                inline_message_id=inline_message_id,
                caption=kwargs.get(ATTR_CAPTION),
                reply_markup=params[ATTR_REPLYMARKUP],
                read_timeout=params[ATTR_TIMEOUT],
                parse_mode=params[ATTR_PARSER],
                context=context,
            )

        return await self._send_msg(
            self.bot.edit_message_reply_markup,
            "Error editing message attributes",
            params[ATTR_MESSAGE_TAG],
            chat_id=chat_id,
            message_id=message_id,
            inline_message_id=inline_message_id,
            reply_markup=params[ATTR_REPLYMARKUP],
<<<<<<< HEAD
            timeout=params[ATTR_TIMEOUT],
            context=context,
        )

    def answer_callback_query(
        self, message, callback_query_id, show_alert=False, context=None, **kwargs
=======
            read_timeout=params[ATTR_TIMEOUT],
        )

    async def answer_callback_query(
        self, message, callback_query_id, show_alert=False, **kwargs
>>>>>>> 29bfed72
    ):
        """Answer a callback originated with a press in an inline keyboard."""
        params = self._get_msg_kwargs(kwargs)
        _LOGGER.debug(
            "Answer callback query with callback ID %s: %s, alert: %s",
            callback_query_id,
            message,
            show_alert,
        )
        await self._send_msg(
            self.bot.answer_callback_query,
            "Error sending answer callback query",
            params[ATTR_MESSAGE_TAG],
            callback_query_id,
            text=message,
            show_alert=show_alert,
<<<<<<< HEAD
            timeout=params[ATTR_TIMEOUT],
            context=context,
        )

    def send_file(
        self, file_type=SERVICE_SEND_PHOTO, target=None, context=None, **kwargs
    ):
=======
            read_timeout=params[ATTR_TIMEOUT],
        )

    async def send_file(self, file_type=SERVICE_SEND_PHOTO, target=None, **kwargs):
>>>>>>> 29bfed72
        """Send a photo, sticker, video, or document."""
        params = self._get_msg_kwargs(kwargs)
        file_content = await load_data(
            self.hass,
            url=kwargs.get(ATTR_URL),
            filepath=kwargs.get(ATTR_FILE),
            username=kwargs.get(ATTR_USERNAME),
            password=kwargs.get(ATTR_PASSWORD),
            authentication=kwargs.get(ATTR_AUTHENTICATION),
            verify_ssl=kwargs.get(ATTR_VERIFY_SSL),
        )

        if file_content:
            for chat_id in self._get_target_chat_ids(target):
                _LOGGER.debug("Sending file to chat ID %s", chat_id)

                if file_type == SERVICE_SEND_PHOTO:
                    await self._send_msg(
                        self.bot.send_photo,
                        "Error sending photo",
                        params[ATTR_MESSAGE_TAG],
                        chat_id=chat_id,
                        photo=file_content,
                        caption=kwargs.get(ATTR_CAPTION),
                        disable_notification=params[ATTR_DISABLE_NOTIF],
                        reply_to_message_id=params[ATTR_REPLY_TO_MSGID],
                        reply_markup=params[ATTR_REPLYMARKUP],
                        read_timeout=params[ATTR_TIMEOUT],
                        parse_mode=params[ATTR_PARSER],
                        context=context,
                    )

                elif file_type == SERVICE_SEND_STICKER:
                    await self._send_msg(
                        self.bot.send_sticker,
                        "Error sending sticker",
                        params[ATTR_MESSAGE_TAG],
                        chat_id=chat_id,
                        sticker=file_content,
                        disable_notification=params[ATTR_DISABLE_NOTIF],
                        reply_to_message_id=params[ATTR_REPLY_TO_MSGID],
                        reply_markup=params[ATTR_REPLYMARKUP],
<<<<<<< HEAD
                        timeout=params[ATTR_TIMEOUT],
                        context=context,
=======
                        read_timeout=params[ATTR_TIMEOUT],
>>>>>>> 29bfed72
                    )

                elif file_type == SERVICE_SEND_VIDEO:
                    await self._send_msg(
                        self.bot.send_video,
                        "Error sending video",
                        params[ATTR_MESSAGE_TAG],
                        chat_id=chat_id,
                        video=file_content,
                        caption=kwargs.get(ATTR_CAPTION),
                        disable_notification=params[ATTR_DISABLE_NOTIF],
                        reply_to_message_id=params[ATTR_REPLY_TO_MSGID],
                        reply_markup=params[ATTR_REPLYMARKUP],
                        read_timeout=params[ATTR_TIMEOUT],
                        parse_mode=params[ATTR_PARSER],
                        context=context,
                    )
                elif file_type == SERVICE_SEND_DOCUMENT:
                    await self._send_msg(
                        self.bot.send_document,
                        "Error sending document",
                        params[ATTR_MESSAGE_TAG],
                        chat_id=chat_id,
                        document=file_content,
                        caption=kwargs.get(ATTR_CAPTION),
                        disable_notification=params[ATTR_DISABLE_NOTIF],
                        reply_to_message_id=params[ATTR_REPLY_TO_MSGID],
                        reply_markup=params[ATTR_REPLYMARKUP],
                        read_timeout=params[ATTR_TIMEOUT],
                        parse_mode=params[ATTR_PARSER],
                        context=context,
                    )
                elif file_type == SERVICE_SEND_VOICE:
                    await self._send_msg(
                        self.bot.send_voice,
                        "Error sending voice",
                        params[ATTR_MESSAGE_TAG],
                        chat_id=chat_id,
                        voice=file_content,
                        caption=kwargs.get(ATTR_CAPTION),
                        disable_notification=params[ATTR_DISABLE_NOTIF],
                        reply_to_message_id=params[ATTR_REPLY_TO_MSGID],
                        reply_markup=params[ATTR_REPLYMARKUP],
<<<<<<< HEAD
                        timeout=params[ATTR_TIMEOUT],
                        context=context,
=======
                        read_timeout=params[ATTR_TIMEOUT],
>>>>>>> 29bfed72
                    )
                elif file_type == SERVICE_SEND_ANIMATION:
                    await self._send_msg(
                        self.bot.send_animation,
                        "Error sending animation",
                        params[ATTR_MESSAGE_TAG],
                        chat_id=chat_id,
                        animation=file_content,
                        caption=kwargs.get(ATTR_CAPTION),
                        disable_notification=params[ATTR_DISABLE_NOTIF],
                        reply_to_message_id=params[ATTR_REPLY_TO_MSGID],
                        reply_markup=params[ATTR_REPLYMARKUP],
                        read_timeout=params[ATTR_TIMEOUT],
                        parse_mode=params[ATTR_PARSER],
                        context=context,
                    )

                file_content.seek(0)
        else:
            _LOGGER.error("Can't send file with kwargs: %s", kwargs)

<<<<<<< HEAD
    def send_sticker(self, target=None, context=None, **kwargs):
=======
    async def send_sticker(self, target=None, **kwargs):
>>>>>>> 29bfed72
        """Send a sticker from a telegram sticker pack."""
        params = self._get_msg_kwargs(kwargs)
        stickerid = kwargs.get(ATTR_STICKER_ID)
        if stickerid:
            for chat_id in self._get_target_chat_ids(target):
                await self._send_msg(
                    self.bot.send_sticker,
                    "Error sending sticker",
                    params[ATTR_MESSAGE_TAG],
                    chat_id=chat_id,
                    sticker=stickerid,
                    disable_notification=params[ATTR_DISABLE_NOTIF],
                    reply_to_message_id=params[ATTR_REPLY_TO_MSGID],
                    reply_markup=params[ATTR_REPLYMARKUP],
<<<<<<< HEAD
                    timeout=params[ATTR_TIMEOUT],
                    context=context,
=======
                    read_timeout=params[ATTR_TIMEOUT],
>>>>>>> 29bfed72
                )
        else:
            await self.send_file(SERVICE_SEND_STICKER, target, **kwargs)

<<<<<<< HEAD
    def send_location(self, latitude, longitude, target=None, context=None, **kwargs):
=======
    async def send_location(self, latitude, longitude, target=None, **kwargs):
>>>>>>> 29bfed72
        """Send a location."""
        latitude = float(latitude)
        longitude = float(longitude)
        params = self._get_msg_kwargs(kwargs)
        for chat_id in self._get_target_chat_ids(target):
            _LOGGER.debug(
                "Send location %s/%s to chat ID %s", latitude, longitude, chat_id
            )
            await self._send_msg(
                self.bot.send_location,
                "Error sending location",
                params[ATTR_MESSAGE_TAG],
                chat_id=chat_id,
                latitude=latitude,
                longitude=longitude,
                disable_notification=params[ATTR_DISABLE_NOTIF],
                reply_to_message_id=params[ATTR_REPLY_TO_MSGID],
<<<<<<< HEAD
                timeout=params[ATTR_TIMEOUT],
                context=context,
=======
                read_timeout=params[ATTR_TIMEOUT],
>>>>>>> 29bfed72
            )

    async def send_poll(
        self,
        question,
        options,
        is_anonymous,
        allows_multiple_answers,
        target=None,
        context=None,
        **kwargs,
    ):
        """Send a poll."""
        params = self._get_msg_kwargs(kwargs)
        openperiod = kwargs.get(ATTR_OPEN_PERIOD)
        for chat_id in self._get_target_chat_ids(target):
            _LOGGER.debug("Send poll '%s' to chat ID %s", question, chat_id)
            await self._send_msg(
                self.bot.send_poll,
                "Error sending poll",
                params[ATTR_MESSAGE_TAG],
                chat_id=chat_id,
                question=question,
                options=options,
                is_anonymous=is_anonymous,
                allows_multiple_answers=allows_multiple_answers,
                open_period=openperiod,
                disable_notification=params[ATTR_DISABLE_NOTIF],
                reply_to_message_id=params[ATTR_REPLY_TO_MSGID],
<<<<<<< HEAD
                timeout=params[ATTR_TIMEOUT],
                context=context,
            )

    def leave_chat(self, chat_id=None, context=None):
        """Remove bot from chat."""
        chat_id = self._get_target_chat_ids(chat_id)[0]
        _LOGGER.debug("Leave from chat ID %s", chat_id)
        leaved = self._send_msg(
            self.bot.leave_chat, "Error leaving chat", None, chat_id, context=context
=======
                read_timeout=params[ATTR_TIMEOUT],
            )

    async def leave_chat(self, chat_id=None):
        """Remove bot from chat."""
        chat_id = self._get_target_chat_ids(chat_id)[0]
        _LOGGER.debug("Leave from chat ID %s", chat_id)
        return await self._send_msg(
            self.bot.leave_chat, "Error leaving chat", None, chat_id
>>>>>>> 29bfed72
        )


class BaseTelegramBotEntity:
    """The base class for the telegram bot."""

    def __init__(self, hass, config):
        """Initialize the bot base class."""
        self.allowed_chat_ids = {
            x if isinstance(x, int) else x[CONF_CHAT_ID]: None
            if isinstance(x, int)
            else x.get(CONF_USER_ID)
            for x in config[CONF_ALLOWED_CHAT_IDS]
        }
        self.hass = hass

    async def handle_update(self, update: Update, context: CallbackContext) -> bool:
        """Handle updates from bot application set up by the respective platform."""
        _LOGGER.debug("Handling update %s", update)
        if not self.authorize_update(update):
            return False

        # establish event type: text, command or callback_query
        if update.callback_query:
            # NOTE: Check for callback query first since effective message will be populated with the message
            # in .callback_query (python-telegram-bot docs are wrong)
            event_type, event_data = self._get_callback_query_event_data(
                update.callback_query
            )
        elif update.effective_message:
            event_type, event_data = self._get_message_event_data(
                update.effective_message
            )
        else:
            _LOGGER.warning("Unhandled update: %s", update)
            return True

        event_context = self._get_event_context(update)

        _LOGGER.debug("Firing event %s: %s", event_type, event_data)
<<<<<<< HEAD
        self.hass.bus.fire(event_type, event_data, context=event_context)
=======
        self.hass.bus.async_fire(event_type, event_data)
>>>>>>> 29bfed72
        return True

    @staticmethod
    def _get_command_event_data(command_text: str | None) -> dict[str, str | list]:
        if not command_text or not command_text.startswith("/"):
            return {}
        command_parts = command_text.split()
        command = command_parts[0]
        args = command_parts[1:]
        return {ATTR_COMMAND: command, ATTR_ARGS: args}

    def _get_message_event_data(self, message: Message) -> tuple[str, dict[str, Any]]:
        event_data: dict[str, Any] = {
            ATTR_MSGID: message.message_id,
            ATTR_CHAT_ID: message.chat.id,
            ATTR_DATE: message.date,
        }
        if filters.COMMAND.filter(message):
            # This is a command message - set event type to command and split data into command and args
            event_type = EVENT_TELEGRAM_COMMAND
            event_data.update(self._get_command_event_data(message.text))
        else:
            event_type = EVENT_TELEGRAM_TEXT
            event_data[ATTR_TEXT] = message.text

        if message.from_user:
            event_data.update(self._get_user_event_data(message.from_user))

        return event_type, event_data

    def _get_user_event_data(self, user: User) -> dict[str, Any]:
        return {
            ATTR_USER_ID: user.id,
            ATTR_FROM_FIRST: user.first_name,
            ATTR_FROM_LAST: user.last_name,
        }

    def _get_callback_query_event_data(
        self, callback_query: CallbackQuery
    ) -> tuple[str, dict[str, Any]]:
        event_type = EVENT_TELEGRAM_CALLBACK
        event_data: dict[str, Any] = {
            ATTR_MSGID: callback_query.id,
            ATTR_CHAT_INSTANCE: callback_query.chat_instance,
            ATTR_DATA: callback_query.data,
            ATTR_MSG: None,
            ATTR_CHAT_ID: None,
        }
        if callback_query.message:
            event_data[ATTR_MSG] = callback_query.message.to_dict()
            event_data[ATTR_CHAT_ID] = callback_query.message.chat.id

        if callback_query.from_user:
            event_data.update(self._get_user_event_data(callback_query.from_user))

        # Split data into command and args if possible
        event_data.update(self._get_command_event_data(callback_query.data))

        return event_type, event_data

    def _get_event_context(self, update: Update) -> Context:
        from_user = update.effective_user.id if update.effective_user else None
        from_chat = update.effective_chat.id if update.effective_chat else None
        user_id = self.allowed_chat_ids.get(from_chat)
        user_id = self.allowed_chat_ids.get(from_user, user_id)

        return Context(user_id=user_id)

    def authorize_update(self, update: Update) -> bool:
        """Make sure either user or chat is in allowed_chat_ids."""
        from_user = update.effective_user.id if update.effective_user else None
        from_chat = update.effective_chat.id if update.effective_chat else None
        if from_user in self.allowed_chat_ids or from_chat in self.allowed_chat_ids:
            return True
        _LOGGER.error(
            (
                "Unauthorized update - neither user id %s nor chat id %s is in allowed"
                " chats: %s"
            ),
            from_user,
            from_chat,
            self.allowed_chat_ids,
        )
        return False<|MERGE_RESOLUTION|>--- conflicted
+++ resolved
@@ -438,13 +438,7 @@
         _LOGGER.debug("New telegram message %s: %s", msgtype, kwargs)
 
         if msgtype == SERVICE_SEND_MESSAGE:
-<<<<<<< HEAD
-            await hass.async_add_executor_job(
-                partial(notify_service.send_message, context=service.context, **kwargs)
-            )
-=======
-            await notify_service.send_message(**kwargs)
->>>>>>> 29bfed72
+            await notify_service.send_message(context=service.context, **kwargs)
         elif msgtype in [
             SERVICE_SEND_PHOTO,
             SERVICE_SEND_ANIMATION,
@@ -452,62 +446,19 @@
             SERVICE_SEND_VOICE,
             SERVICE_SEND_DOCUMENT,
         ]:
-<<<<<<< HEAD
-            await hass.async_add_executor_job(
-                partial(
-                    notify_service.send_file, msgtype, context=service.context, **kwargs
-                )
-            )
+            await notify_service.send_file(msgtype, context=service.context, **kwargs)
         elif msgtype == SERVICE_SEND_STICKER:
-            await hass.async_add_executor_job(
-                partial(notify_service.send_sticker, context=service.context, **kwargs)
-            )
+            await notify_service.send_sticker(context=service.context, **kwargs)
         elif msgtype == SERVICE_SEND_LOCATION:
-            await hass.async_add_executor_job(
-                partial(notify_service.send_location, context=service.context, **kwargs)
-            )
+            await notify_service.send_location(context=service.context, **kwargs)
         elif msgtype == SERVICE_SEND_POLL:
-            await hass.async_add_executor_job(
-                partial(notify_service.send_poll, context=service.context, **kwargs)
-            )
+            await notify_service.send_poll(context=service.context, **kwargs)
         elif msgtype == SERVICE_ANSWER_CALLBACK_QUERY:
-            await hass.async_add_executor_job(
-                partial(
-                    notify_service.answer_callback_query,
-                    context=service.context,
-                    **kwargs,
-                )
-            )
+            await notify_service.answer_callback_query(context=service.context, **kwargs)
         elif msgtype == SERVICE_DELETE_MESSAGE:
-            await hass.async_add_executor_job(
-                partial(
-                    notify_service.delete_message, context=service.context, **kwargs
-                )
-            )
+            await notify_service.delete_message(context=service.context, **kwargs)
         else:
-            await hass.async_add_executor_job(
-                partial(
-                    notify_service.edit_message,
-                    msgtype,
-                    context=service.context,
-                    **kwargs,
-                )
-            )
-=======
-            await notify_service.send_file(msgtype, **kwargs)
-        elif msgtype == SERVICE_SEND_STICKER:
-            await notify_service.send_sticker(**kwargs)
-        elif msgtype == SERVICE_SEND_LOCATION:
-            await notify_service.send_location(**kwargs)
-        elif msgtype == SERVICE_SEND_POLL:
-            await notify_service.send_poll(**kwargs)
-        elif msgtype == SERVICE_ANSWER_CALLBACK_QUERY:
-            await notify_service.answer_callback_query(**kwargs)
-        elif msgtype == SERVICE_DELETE_MESSAGE:
-            await notify_service.delete_message(**kwargs)
-        else:
-            await notify_service.edit_message(msgtype, **kwargs)
->>>>>>> 29bfed72
+            await notify_service.edit_message(msgtype, context=service.context, **kwargs)
 
     # Register notification services
     for service_notif, schema in SERVICE_MAP.items():
@@ -724,13 +675,8 @@
                 )
         return params
 
-<<<<<<< HEAD
-    def _send_msg(
+    async def _send_msg(
         self, func_send, msg_error, message_tag, *args_msg, context=None, **kwargs_msg
-=======
-    async def _send_msg(
-        self, func_send, msg_error, message_tag, *args_msg, **kwargs_msg
->>>>>>> 29bfed72
     ):
         """Send one message."""
         try:
@@ -751,11 +697,7 @@
                 }
                 if message_tag is not None:
                     event_data[ATTR_MESSAGE_TAG] = message_tag
-<<<<<<< HEAD
-                self.hass.bus.fire(EVENT_TELEGRAM_SENT, event_data, context=context)
-=======
-                self.hass.bus.async_fire(EVENT_TELEGRAM_SENT, event_data)
->>>>>>> 29bfed72
+                self.hass.bus.async_fire(EVENT_TELEGRAM_SENT, event_data, context=context)
             elif not isinstance(out, bool):
                 _LOGGER.warning(
                     "Update last message: out_type:%s, out=%s", type(out), out
@@ -767,11 +709,7 @@
             return None
         return out
 
-<<<<<<< HEAD
-    def send_message(self, message="", target=None, context=None, **kwargs):
-=======
-    async def send_message(self, message="", target=None, **kwargs):
->>>>>>> 29bfed72
+    async def send_message(self, message="", target=None, context=None, **kwargs):
         """Send a message to one or multiple pre-allowed chat IDs."""
         title = kwargs.get(ATTR_TITLE)
         text = f"{title}\n{message}" if title else message
@@ -789,34 +727,22 @@
                 disable_notification=params[ATTR_DISABLE_NOTIF],
                 reply_to_message_id=params[ATTR_REPLY_TO_MSGID],
                 reply_markup=params[ATTR_REPLYMARKUP],
-<<<<<<< HEAD
-                timeout=params[ATTR_TIMEOUT],
+                read_timeout=params[ATTR_TIMEOUT],
                 context=context,
             )
 
-    def delete_message(self, chat_id=None, context=None, **kwargs):
-=======
-                read_timeout=params[ATTR_TIMEOUT],
-            )
-
-    async def delete_message(self, chat_id=None, **kwargs):
->>>>>>> 29bfed72
+    async def delete_message(self, chat_id=None, context=None, **kwargs):
         """Delete a previously sent message."""
         chat_id = self._get_target_chat_ids(chat_id)[0]
         message_id, _ = self._get_msg_ids(kwargs, chat_id)
         _LOGGER.debug("Delete message %s in chat ID %s", message_id, chat_id)
-<<<<<<< HEAD
-        deleted = self._send_msg(
+        deleted = await self._send_msg(
             self.bot.delete_message,
             "Error deleting message",
             None,
             chat_id,
             message_id,
             context=context,
-=======
-        deleted = await self._send_msg(
-            self.bot.delete_message, "Error deleting message", None, chat_id, message_id
->>>>>>> 29bfed72
         )
         # reduce message_id anyway:
         if self._last_message_id[chat_id] is not None:
@@ -824,11 +750,7 @@
             self._last_message_id[chat_id] -= 1
         return deleted
 
-<<<<<<< HEAD
-    def edit_message(self, type_edit, chat_id=None, context=None, **kwargs):
-=======
-    async def edit_message(self, type_edit, chat_id=None, **kwargs):
->>>>>>> 29bfed72
+    async def edit_message(self, type_edit, chat_id=None, context=None, **kwargs):
         """Edit a previously sent message."""
         chat_id = self._get_target_chat_ids(chat_id)[0]
         message_id, inline_message_id = self._get_msg_ids(kwargs, chat_id)
@@ -855,12 +777,8 @@
                 parse_mode=params[ATTR_PARSER],
                 disable_web_page_preview=params[ATTR_DISABLE_WEB_PREV],
                 reply_markup=params[ATTR_REPLYMARKUP],
-<<<<<<< HEAD
-                timeout=params[ATTR_TIMEOUT],
+                read_timeout=params[ATTR_TIMEOUT],
                 context=context,
-=======
-                read_timeout=params[ATTR_TIMEOUT],
->>>>>>> 29bfed72
             )
         if type_edit == SERVICE_EDIT_CAPTION:
             return await self._send_msg(
@@ -885,20 +803,12 @@
             message_id=message_id,
             inline_message_id=inline_message_id,
             reply_markup=params[ATTR_REPLYMARKUP],
-<<<<<<< HEAD
-            timeout=params[ATTR_TIMEOUT],
+            read_timeout=params[ATTR_TIMEOUT],
             context=context,
         )
 
-    def answer_callback_query(
+    async def answer_callback_query(
         self, message, callback_query_id, show_alert=False, context=None, **kwargs
-=======
-            read_timeout=params[ATTR_TIMEOUT],
-        )
-
-    async def answer_callback_query(
-        self, message, callback_query_id, show_alert=False, **kwargs
->>>>>>> 29bfed72
     ):
         """Answer a callback originated with a press in an inline keyboard."""
         params = self._get_msg_kwargs(kwargs)
@@ -915,20 +825,11 @@
             callback_query_id,
             text=message,
             show_alert=show_alert,
-<<<<<<< HEAD
-            timeout=params[ATTR_TIMEOUT],
+            read_timeout=params[ATTR_TIMEOUT],
             context=context,
         )
 
-    def send_file(
-        self, file_type=SERVICE_SEND_PHOTO, target=None, context=None, **kwargs
-    ):
-=======
-            read_timeout=params[ATTR_TIMEOUT],
-        )
-
-    async def send_file(self, file_type=SERVICE_SEND_PHOTO, target=None, **kwargs):
->>>>>>> 29bfed72
+    async def send_file(self, file_type=SERVICE_SEND_PHOTO, target=None, context=None, **kwargs):
         """Send a photo, sticker, video, or document."""
         params = self._get_msg_kwargs(kwargs)
         file_content = await load_data(
@@ -971,12 +872,8 @@
                         disable_notification=params[ATTR_DISABLE_NOTIF],
                         reply_to_message_id=params[ATTR_REPLY_TO_MSGID],
                         reply_markup=params[ATTR_REPLYMARKUP],
-<<<<<<< HEAD
-                        timeout=params[ATTR_TIMEOUT],
+                        read_timeout=params[ATTR_TIMEOUT],
                         context=context,
-=======
-                        read_timeout=params[ATTR_TIMEOUT],
->>>>>>> 29bfed72
                     )
 
                 elif file_type == SERVICE_SEND_VIDEO:
@@ -1020,12 +917,8 @@
                         disable_notification=params[ATTR_DISABLE_NOTIF],
                         reply_to_message_id=params[ATTR_REPLY_TO_MSGID],
                         reply_markup=params[ATTR_REPLYMARKUP],
-<<<<<<< HEAD
-                        timeout=params[ATTR_TIMEOUT],
+                        read_timeout=params[ATTR_TIMEOUT],
                         context=context,
-=======
-                        read_timeout=params[ATTR_TIMEOUT],
->>>>>>> 29bfed72
                     )
                 elif file_type == SERVICE_SEND_ANIMATION:
                     await self._send_msg(
@@ -1047,11 +940,7 @@
         else:
             _LOGGER.error("Can't send file with kwargs: %s", kwargs)
 
-<<<<<<< HEAD
-    def send_sticker(self, target=None, context=None, **kwargs):
-=======
-    async def send_sticker(self, target=None, **kwargs):
->>>>>>> 29bfed72
+    async def send_sticker(self, target=None, context=None, **kwargs):
         """Send a sticker from a telegram sticker pack."""
         params = self._get_msg_kwargs(kwargs)
         stickerid = kwargs.get(ATTR_STICKER_ID)
@@ -1066,21 +955,13 @@
                     disable_notification=params[ATTR_DISABLE_NOTIF],
                     reply_to_message_id=params[ATTR_REPLY_TO_MSGID],
                     reply_markup=params[ATTR_REPLYMARKUP],
-<<<<<<< HEAD
-                    timeout=params[ATTR_TIMEOUT],
+                    read_timeout=params[ATTR_TIMEOUT],
                     context=context,
-=======
-                    read_timeout=params[ATTR_TIMEOUT],
->>>>>>> 29bfed72
                 )
         else:
             await self.send_file(SERVICE_SEND_STICKER, target, **kwargs)
 
-<<<<<<< HEAD
     def send_location(self, latitude, longitude, target=None, context=None, **kwargs):
-=======
-    async def send_location(self, latitude, longitude, target=None, **kwargs):
->>>>>>> 29bfed72
         """Send a location."""
         latitude = float(latitude)
         longitude = float(longitude)
@@ -1098,12 +979,8 @@
                 longitude=longitude,
                 disable_notification=params[ATTR_DISABLE_NOTIF],
                 reply_to_message_id=params[ATTR_REPLY_TO_MSGID],
-<<<<<<< HEAD
-                timeout=params[ATTR_TIMEOUT],
+                read_timeout=params[ATTR_TIMEOUT],
                 context=context,
-=======
-                read_timeout=params[ATTR_TIMEOUT],
->>>>>>> 29bfed72
             )
 
     async def send_poll(
@@ -1133,28 +1010,16 @@
                 open_period=openperiod,
                 disable_notification=params[ATTR_DISABLE_NOTIF],
                 reply_to_message_id=params[ATTR_REPLY_TO_MSGID],
-<<<<<<< HEAD
-                timeout=params[ATTR_TIMEOUT],
+                read_timeout=params[ATTR_TIMEOUT],
                 context=context,
             )
 
-    def leave_chat(self, chat_id=None, context=None):
-        """Remove bot from chat."""
-        chat_id = self._get_target_chat_ids(chat_id)[0]
-        _LOGGER.debug("Leave from chat ID %s", chat_id)
-        leaved = self._send_msg(
-            self.bot.leave_chat, "Error leaving chat", None, chat_id, context=context
-=======
-                read_timeout=params[ATTR_TIMEOUT],
-            )
-
-    async def leave_chat(self, chat_id=None):
+    async def leave_chat(self, chat_id=None, context=None):
         """Remove bot from chat."""
         chat_id = self._get_target_chat_ids(chat_id)[0]
         _LOGGER.debug("Leave from chat ID %s", chat_id)
         return await self._send_msg(
-            self.bot.leave_chat, "Error leaving chat", None, chat_id
->>>>>>> 29bfed72
+            self.bot.leave_chat, "Error leaving chat", None, chat_id, context=context
         )
 
 
@@ -1195,11 +1060,7 @@
         event_context = self._get_event_context(update)
 
         _LOGGER.debug("Firing event %s: %s", event_type, event_data)
-<<<<<<< HEAD
-        self.hass.bus.fire(event_type, event_data, context=event_context)
-=======
-        self.hass.bus.async_fire(event_type, event_data)
->>>>>>> 29bfed72
+        self.hass.bus.async_fire(event_type, event_data, context=event_context)
         return True
 
     @staticmethod
