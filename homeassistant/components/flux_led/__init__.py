--- conflicted
+++ resolved
@@ -14,10 +14,7 @@
 from homeassistant.const import CONF_HOST, CONF_NAME, EVENT_HOMEASSISTANT_STARTED
 from homeassistant.core import HomeAssistant, callback
 from homeassistant.exceptions import ConfigEntryNotReady
-<<<<<<< HEAD
-=======
 from homeassistant.helpers import device_registry as dr
->>>>>>> 15472ce7
 from homeassistant.helpers.debounce import Debouncer
 from homeassistant.helpers.dispatcher import async_dispatcher_send
 from homeassistant.helpers.event import async_track_time_interval
@@ -30,11 +27,8 @@
     FLUX_HOST,
     FLUX_LED_DISCOVERY,
     FLUX_LED_EXCEPTIONS,
-<<<<<<< HEAD
-=======
     FLUX_MAC,
     FLUX_MODEL,
->>>>>>> 15472ce7
     SIGNAL_STATE_UPDATED,
     STARTUP_SCAN_TIMEOUT,
 )
@@ -50,8 +44,6 @@
 def async_wifi_bulb_for_host(host: str) -> AIOWifiLedBulb:
     """Create a AIOWifiLedBulb from a host."""
     return AIOWifiLedBulb(host)
-<<<<<<< HEAD
-=======
 
 
 def async_update_entry_from_discovery(
@@ -65,7 +57,6 @@
         title=name,
         unique_id=dr.format_mac(device[FLUX_MAC]),
     )
->>>>>>> 15472ce7
 
 
 async def async_discover_devices(
@@ -73,10 +64,6 @@
 ) -> list[dict[str, str]]:
     """Discover flux led devices."""
     scanner = AIOBulbScanner()
-<<<<<<< HEAD
-    discovered: list[dict[str, str]] = await scanner.async_scan(timeout=timeout)
-    return discovered
-=======
     discovered: list[dict[str, str]] = await scanner.async_scan(
         timeout=timeout, address=address
     )
@@ -94,7 +81,6 @@
         if device[FLUX_HOST] == host:
             return device
     return None
->>>>>>> 15472ce7
 
 
 @callback
@@ -138,17 +124,12 @@
 
 async def async_setup_entry(hass: HomeAssistant, entry: ConfigEntry) -> bool:
     """Set up Flux LED/MagicLight from a config entry."""
-<<<<<<< HEAD
-
-    device: AIOWifiLedBulb = async_wifi_bulb_for_host(entry.data[CONF_HOST])
-=======
     host = entry.data[CONF_HOST]
     if not entry.unique_id:
         if discovery := await async_discover_device(hass, host):
             async_update_entry_from_discovery(hass, entry, discovery)
 
     device: AIOWifiLedBulb = async_wifi_bulb_for_host(host)
->>>>>>> 15472ce7
     signal = SIGNAL_STATE_UPDATED.format(device.ipaddr)
 
     @callback
