--- conflicted
+++ resolved
@@ -20,11 +20,5 @@
     hass: HomeAssistant, mock_config_entry: MockConfigEntry
 ) -> None:
     """Set up the La Marzocco integration for testing."""
-<<<<<<< HEAD
-    if not hass.config_entries.async_get_entry(mock_config_entry.entry_id):
-        mock_config_entry.add_to_hass(hass)
-
-=======
->>>>>>> d49bccf1
     await hass.config_entries.async_setup(mock_config_entry.entry_id)
     await hass.async_block_till_done()