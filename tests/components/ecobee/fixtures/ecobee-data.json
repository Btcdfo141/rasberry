{
  "thermostatList": [
    {
      "identifier": 8675309,
      "name": "ecobee",
      "modelNumber": "athenaSmart",
      "program": {
        "climates": [
          { "name": "Climate1", "climateRef": "c1" },
          { "name": "Climate2", "climateRef": "c2" }
        ],
        "currentClimateRef": "c1"
      },
      "runtime": {
        "connected": true,
        "actualTemperature": 300,
        "actualHumidity": 15,
        "desiredHeat": 400,
        "desiredCool": 200,
        "desiredFanMode": "on",
        "desiredHumidity": 40
      },
      "settings": {
        "hvacMode": "auto",
        "heatStages": 1,
        "coolStages": 1,
        "fanMinOnTime": 10,
        "heatCoolMinDelta": 50,
        "holdAction": "nextTransition",
        "ventilatorType": "hrv",
        "ventilatorMinOnTimeHome": 20,
        "ventilatorMinOnTimeAway": 10,
        "isVentilatorTimerOn": false,
<<<<<<< HEAD
=======
        "hasHumidifier": true,
        "humidifierMode": "manual",
        "humidity": "30"
      },
      "equipmentStatus": "fan",
      "events": [
        {
          "name": "Event1",
          "running": true,
          "type": "hold",
          "holdClimateRef": "away",
          "endDate": "2022-01-01 10:00:00",
          "startDate": "2022-02-02 11:00:00"
        }
      ],
      "remoteSensors": [
        {
          "id": "rs:100",
          "name": "Remote Sensor 1",
          "type": "ecobee3_remote_sensor",
          "code": "WKRP",
          "inUse": false,
          "capability": [
            {
              "id": "1",
              "type": "temperature",
              "value": "782"
            },
            {
              "id": "2",
              "type": "occupancy",
              "value": "false"
            }
          ]
        }
      ]
    },
    {
      "identifier": 8675308,
      "name": "ecobee2",
      "modelNumber": "athenaSmart",
      "program": {
        "climates": [
          { "name": "Climate1", "climateRef": "c1" },
          { "name": "Climate2", "climateRef": "c2" }
        ],
        "currentClimateRef": "c1"
      },
      "runtime": {
        "connected": true,
        "actualTemperature": 300,
        "actualHumidity": 15,
        "desiredHeat": 400,
        "desiredCool": 200,
        "desiredFanMode": "on",
        "desiredHumidity": 40
      },
      "settings": {
        "hvacMode": "auto",
        "heatStages": 1,
        "coolStages": 1,
        "fanMinOnTime": 10,
        "heatCoolMinDelta": 50,
        "holdAction": "nextTransition",
        "ventilatorType": "none",
        "ventilatorMinOnTimeHome": 20,
        "ventilatorMinOnTimeAway": 10,
        "isVentilatorTimerOn": false,
>>>>>>> a202588f
        "hasHumidifier": true,
        "humidifierMode": "manual",
        "humidity": "30"
      },
      "equipmentStatus": "fan",
      "events": [
        {
          "name": "Event1",
          "running": true,
          "type": "hold",
          "holdClimateRef": "away",
          "endDate": "2022-01-01 10:00:00",
          "startDate": "2022-02-02 11:00:00"
        }
      ],
      "remoteSensors": [
        {
          "id": "rs:100",
          "name": "Remote Sensor 1",
          "type": "ecobee3_remote_sensor",
          "code": "WKRP",
          "inUse": false,
          "capability": [
            {
              "id": "1",
              "type": "temperature",
              "value": "782"
            },
            {
              "id": "2",
              "type": "occupancy",
              "value": "false"
            }
          ]
        }
      ]
    }
  ]
}<|MERGE_RESOLUTION|>--- conflicted
+++ resolved
@@ -31,8 +31,6 @@
         "ventilatorMinOnTimeHome": 20,
         "ventilatorMinOnTimeAway": 10,
         "isVentilatorTimerOn": false,
-<<<<<<< HEAD
-=======
         "hasHumidifier": true,
         "humidifierMode": "manual",
         "humidity": "30"
@@ -101,7 +99,6 @@
         "ventilatorMinOnTimeHome": 20,
         "ventilatorMinOnTimeAway": 10,
         "isVentilatorTimerOn": false,
->>>>>>> a202588f
         "hasHumidifier": true,
         "humidifierMode": "manual",
         "humidity": "30"
