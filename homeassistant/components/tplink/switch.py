--- conflicted
+++ resolved
@@ -31,12 +31,6 @@
 
 async def async_setup_entry(hass: HomeAssistantType, config_entry, async_add_entities):
     """Set up switches."""
-<<<<<<< HEAD
-    await hass.async_add_executor_job(
-        add_available_devices, hass, CONF_SWITCH, SmartPlugSwitch, async_add_entities
-    )
-
-=======
     entities = await hass.async_add_executor_job(
         add_available_devices, hass, CONF_SWITCH, SmartPlugSwitch
     )
@@ -44,7 +38,6 @@
     if entities:
         async_add_entities(entities, update_before_add=True)
 
->>>>>>> 529b849e
     if hass.data[TPLINK_DOMAIN][f"{CONF_SWITCH}_remaining"]:
         raise PlatformNotReady
 
