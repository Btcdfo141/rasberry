--- conflicted
+++ resolved
@@ -208,16 +208,14 @@
             CONF_SSL: api.ssl,
         }
 
-<<<<<<< HEAD
-        config_options = {
-            CONF_NOT_TRACK: not_track,
-        }
-=======
         # Check if already configured
         info = await self.hass.async_add_executor_job(api.get_info)
         await self.async_set_unique_id(info["SerialNumber"], raise_on_progress=False)
         self._abort_if_unique_id_configured(updates=config_data)
->>>>>>> f06f94ea
+
+        config_options = {
+            CONF_NOT_TRACK: not_track,
+        }
 
         if info.get("ModelName") is not None and info.get("DeviceName") is not None:
             name = f"{info['ModelName']} - {info['DeviceName']}"
