--- conflicted
+++ resolved
@@ -30,13 +30,8 @@
 def setup_platform(hass, config, add_entities, discovery_info=None) -> None:
     """Perform the setup for Switchmate devices."""
     name = config.get(CONF_NAME)
-<<<<<<< HEAD
     mac_addr = config[CONF_MAC]
     add_devices([Switchmate(mac_addr, name)], True)
-=======
-    mac_addr = config.get(CONF_MAC)
-    add_entities([Switchmate(mac_addr, name)], True)
->>>>>>> 4e3faf61
 
 
 class Switchmate(SwitchDevice):
