--- conflicted
+++ resolved
@@ -56,10 +56,6 @@
                         gateway_id=gateway_id,
                         mydevolo_instance=mydevolo,
                         zeroconf_instance=zeroconf_instance,
-<<<<<<< HEAD
-=======
-                        url=entry.data[CONF_HOMECONTROL],
->>>>>>> 50e6ef7f
                     )
                 )
             )
@@ -81,22 +77,6 @@
     hass.data[DOMAIN][entry.entry_id]["listener"] = hass.bus.async_listen_once(
         EVENT_HOMEASSISTANT_STOP, shutdown
     )
-
-    return True
-
-
-async def async_migrate_entry(hass, entry: ConfigEntry) -> bool:
-    """Migrate old entry."""
-    _LOGGER.debug("Migrating from version %s", entry.version)
-
-    if entry.version == 1:
-        mydevolo = _mydevolo(entry.data)
-        new = {**entry.data}
-        new[CONF_UNIQUE_ID] = await hass.async_add_executor_job(mydevolo.uuid)
-        entry.data = {**new}
-        entry.version = 2
-
-    _LOGGER.info("Migration to version %s successful", entry.version)
 
     return True
 
@@ -140,20 +120,8 @@
 
 def _mydevolo(conf: dict) -> Mydevolo:
     """Configure mydevolo."""
-<<<<<<< HEAD
     mydevolo = Mydevolo()
     mydevolo.user = conf[CONF_USERNAME]
     mydevolo.password = conf[CONF_PASSWORD]
     mydevolo.url = conf[CONF_MYDEVOLO]
-=======
-    try:
-        mydevolo = Mydevolo.get_instance()
-    except SyntaxError:
-        mydevolo = Mydevolo()
-
-    mydevolo.user = conf[CONF_USERNAME]
-    mydevolo.password = conf[CONF_PASSWORD]
-    mydevolo.url = conf[CONF_MYDEVOLO]
-
->>>>>>> 50e6ef7f
     return mydevolo