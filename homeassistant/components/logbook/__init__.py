--- conflicted
+++ resolved
@@ -755,11 +755,7 @@
             if source == EMPTY_JSON_OBJECT or source is None:
                 self._attributes = {}
             else:
-<<<<<<< HEAD
-                self._attributes = json.loads(source) or {}
-=======
                 self._attributes = json.loads(source)
->>>>>>> 45f7c059
         return self._attributes
 
     @property
