--- conflicted
+++ resolved
@@ -2,12 +2,7 @@
   "domain": "cisco_ios",
   "name": "Cisco IOS",
   "documentation": "https://www.home-assistant.io/integrations/cisco_ios",
-<<<<<<< HEAD
   "requirements": ["pexpect>=4.6.0"],
-  "codeowners": ["@fbradyirl"]
-=======
-  "requirements": ["pexpect==4.6.0"],
   "codeowners": ["@fbradyirl"],
   "iot_class": "local_polling"
->>>>>>> 3542f58b
 }