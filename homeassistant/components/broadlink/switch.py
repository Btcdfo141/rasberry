--- conflicted
+++ resolved
@@ -122,13 +122,11 @@
     elif device.api.type == "SP2":
         switches = [BroadlinkSP2Switch(device)]
 
-<<<<<<< HEAD
     elif device.api.type == "BG1":
         switches = [BroadlinkBG1Slot(device, slot) for slot in range(1, 3)]
-=======
+
     elif device.api.type in {"SP4", "SP4B"}:
         switches = [BroadlinkSP4Switch(device)]
->>>>>>> 71b8aad9
 
     elif device.api.type == "MP1":
         switches = [BroadlinkMP1Slot(device, slot) for slot in range(1, 5)]
