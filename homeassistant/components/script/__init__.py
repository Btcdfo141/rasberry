"""Support for scripts."""
from __future__ import annotations

import asyncio
import logging
from typing import Any, cast

import voluptuous as vol
from voluptuous.humanize import humanize_error

from homeassistant.components.blueprint import BlueprintInputs
from homeassistant.const import (
    ATTR_ENTITY_ID,
    ATTR_MODE,
    ATTR_NAME,
    CONF_ALIAS,
    CONF_DESCRIPTION,
    CONF_ICON,
    CONF_MODE,
    CONF_NAME,
    CONF_SEQUENCE,
    CONF_VARIABLES,
    SERVICE_RELOAD,
    SERVICE_TOGGLE,
    SERVICE_TURN_OFF,
    SERVICE_TURN_ON,
    STATE_ON,
)
from homeassistant.core import HomeAssistant, ServiceCall, callback
from homeassistant.helpers import extract_domain_configs
import homeassistant.helpers.config_validation as cv
from homeassistant.helpers.config_validation import make_entity_service_schema
from homeassistant.helpers.entity import ToggleEntity
from homeassistant.helpers.entity_component import EntityComponent
from homeassistant.helpers.integration_platform import (
<<<<<<< HEAD
    async_process_integration_platform,
=======
    async_process_integration_platform_for_component,
>>>>>>> a54df432
)
from homeassistant.helpers.restore_state import RestoreEntity
from homeassistant.helpers.script import (
    ATTR_CUR,
    ATTR_MAX,
    CONF_MAX,
    CONF_MAX_EXCEEDED,
    Script,
)
from homeassistant.helpers.service import async_set_service_schema
from homeassistant.helpers.trace import trace_get, trace_path
from homeassistant.helpers.typing import ConfigType
from homeassistant.loader import bind_hass
from homeassistant.util.dt import parse_datetime

from .config import ScriptConfig, async_validate_config_item
from .const import (
    ATTR_LAST_ACTION,
    ATTR_LAST_TRIGGERED,
    ATTR_VARIABLES,
    CONF_FIELDS,
    CONF_TRACE,
    DOMAIN,
    ENTITY_ID_FORMAT,
    EVENT_SCRIPT_STARTED,
    LOGGER,
)
from .helpers import async_get_blueprints
from .trace import trace_script

SCRIPT_SERVICE_SCHEMA = vol.Schema(dict)
SCRIPT_TURN_ONOFF_SCHEMA = make_entity_service_schema(
    {vol.Optional(ATTR_VARIABLES): {str: cv.match_all}}
)
RELOAD_SERVICE_SCHEMA = vol.Schema({})


@bind_hass
def is_on(hass, entity_id):
    """Return if the script is on based on the statemachine."""
    return hass.states.is_state(entity_id, STATE_ON)


@callback
def scripts_with_entity(hass: HomeAssistant, entity_id: str) -> list[str]:
    """Return all scripts that reference the entity."""
    if DOMAIN not in hass.data:
        return []

    component = hass.data[DOMAIN]

    return [
        script_entity.entity_id
        for script_entity in component.entities
        if entity_id in script_entity.script.referenced_entities
    ]


@callback
def entities_in_script(hass: HomeAssistant, entity_id: str) -> list[str]:
    """Return all entities in script."""
    if DOMAIN not in hass.data:
        return []

    component = hass.data[DOMAIN]

    if (script_entity := component.get_entity(entity_id)) is None:
        return []

    return list(script_entity.script.referenced_entities)


@callback
def scripts_with_device(hass: HomeAssistant, device_id: str) -> list[str]:
    """Return all scripts that reference the device."""
    if DOMAIN not in hass.data:
        return []

    component = hass.data[DOMAIN]

    return [
        script_entity.entity_id
        for script_entity in component.entities
        if device_id in script_entity.script.referenced_devices
    ]


@callback
def devices_in_script(hass: HomeAssistant, entity_id: str) -> list[str]:
    """Return all devices in script."""
    if DOMAIN not in hass.data:
        return []

    component = hass.data[DOMAIN]

    if (script_entity := component.get_entity(entity_id)) is None:
        return []

    return list(script_entity.script.referenced_devices)


@callback
def scripts_with_area(hass: HomeAssistant, area_id: str) -> list[str]:
    """Return all scripts that reference the area."""
    if DOMAIN not in hass.data:
        return []

    component = hass.data[DOMAIN]

    return [
        script_entity.entity_id
        for script_entity in component.entities
        if area_id in script_entity.script.referenced_areas
    ]


@callback
def areas_in_script(hass: HomeAssistant, entity_id: str) -> list[str]:
    """Return all areas in a script."""
    if DOMAIN not in hass.data:
        return []

    component = hass.data[DOMAIN]

    if (script_entity := component.get_entity(entity_id)) is None:
        return []

    return list(script_entity.script.referenced_areas)


async def async_setup(hass: HomeAssistant, config: ConfigType) -> bool:
    """Load the scripts from the configuration."""
    hass.data[DOMAIN] = component = EntityComponent(LOGGER, DOMAIN, hass)

    # Process integration platforms right away since
    # we will create entities before firing EVENT_COMPONENT_LOADED
<<<<<<< HEAD
    await async_process_integration_platform(hass, DOMAIN)
=======
    await async_process_integration_platform_for_component(hass, DOMAIN)
>>>>>>> a54df432

    # To register scripts as valid domain for Blueprint
    async_get_blueprints(hass)

    if not await _async_process_config(hass, config, component):
        await async_get_blueprints(hass).async_populate()

    async def reload_service(service: ServiceCall) -> None:
        """Call a service to reload scripts."""
        if (conf := await component.async_prepare_reload()) is None:
            return
        async_get_blueprints(hass).async_reset_cache()
        await _async_process_config(hass, conf, component)

    async def turn_on_service(service: ServiceCall) -> None:
        """Call a service to turn script on."""
        variables = service.data.get(ATTR_VARIABLES)
        script_entities: list[ScriptEntity] = cast(
            list[ScriptEntity], await component.async_extract_from_service(service)
        )
        for script_entity in script_entities:
            await script_entity.async_turn_on(
                variables=variables, context=service.context, wait=False
            )

    async def turn_off_service(service: ServiceCall) -> None:
        """Cancel a script."""
        # Stopping a script is ok to be done in parallel
        script_entities: list[ScriptEntity] = cast(
            list[ScriptEntity], await component.async_extract_from_service(service)
        )

        if not script_entities:
            return

        await asyncio.wait(
            [
                asyncio.create_task(script_entity.async_turn_off())
                for script_entity in script_entities
            ]
        )

    async def toggle_service(service: ServiceCall) -> None:
        """Toggle a script."""
        script_entities: list[ScriptEntity] = cast(
            list[ScriptEntity], await component.async_extract_from_service(service)
        )
        for script_entity in script_entities:
            await script_entity.async_toggle(context=service.context, wait=False)

    hass.services.async_register(
        DOMAIN, SERVICE_RELOAD, reload_service, schema=RELOAD_SERVICE_SCHEMA
    )
    hass.services.async_register(
        DOMAIN, SERVICE_TURN_ON, turn_on_service, schema=SCRIPT_TURN_ONOFF_SCHEMA
    )
    hass.services.async_register(
        DOMAIN, SERVICE_TURN_OFF, turn_off_service, schema=SCRIPT_TURN_ONOFF_SCHEMA
    )
    hass.services.async_register(
        DOMAIN, SERVICE_TOGGLE, toggle_service, schema=SCRIPT_TURN_ONOFF_SCHEMA
    )

    return True


async def _async_process_config(hass, config, component) -> bool:
    """Process script configuration.

    Return true, if Blueprints were used.
    """
    entities = []
    blueprints_used = False

    for config_key in extract_domain_configs(config, DOMAIN):
        conf: dict[str, dict[str, Any] | BlueprintInputs] = config[config_key]

        for object_id, config_block in conf.items():
            raw_blueprint_inputs = None
            raw_config = None

            if isinstance(config_block, BlueprintInputs):
                blueprints_used = True
                blueprint_inputs = config_block
                raw_blueprint_inputs = blueprint_inputs.config_with_inputs

                try:
                    raw_config = blueprint_inputs.async_substitute()
                    config_block = cast(
                        dict[str, Any],
                        await async_validate_config_item(hass, raw_config),
                    )
                except vol.Invalid as err:
                    LOGGER.error(
                        "Blueprint %s generated invalid script with input %s: %s",
                        blueprint_inputs.blueprint.name,
                        blueprint_inputs.inputs,
                        humanize_error(config_block, err),
                    )
                    continue
            else:
                raw_config = cast(ScriptConfig, config_block).raw_config

            entities.append(
                ScriptEntity(
                    hass, object_id, config_block, raw_config, raw_blueprint_inputs
                )
            )

    await component.async_add_entities(entities)

    async def service_handler(service: ServiceCall) -> None:
        """Execute a service call to script.<script name>."""
        entity_id = ENTITY_ID_FORMAT.format(service.service)
        script_entity = component.get_entity(entity_id)
        await script_entity.async_turn_on(
            variables=service.data, context=service.context
        )

    # Register services for all entities that were created successfully.
    for entity in entities:
        hass.services.async_register(
            DOMAIN, entity.object_id, service_handler, schema=SCRIPT_SERVICE_SCHEMA
        )

        # Register the service description
        service_desc = {
            CONF_NAME: entity.name,
            CONF_DESCRIPTION: entity.description,
            CONF_FIELDS: entity.fields,
        }
        async_set_service_schema(hass, DOMAIN, entity.object_id, service_desc)

    return blueprints_used


class ScriptEntity(ToggleEntity, RestoreEntity):
    """Representation of a script entity."""

    icon = None

    def __init__(self, hass, object_id, cfg, raw_config, blueprint_inputs):
        """Initialize the script."""
        self.object_id = object_id
        self.icon = cfg.get(CONF_ICON)
        self.description = cfg[CONF_DESCRIPTION]
        self.fields = cfg[CONF_FIELDS]

        self.entity_id = ENTITY_ID_FORMAT.format(object_id)
        self.script = Script(
            hass,
            cfg[CONF_SEQUENCE],
            cfg.get(CONF_ALIAS, object_id),
            DOMAIN,
            running_description="script sequence",
            change_listener=self.async_change_listener,
            script_mode=cfg[CONF_MODE],
            max_runs=cfg[CONF_MAX],
            max_exceeded=cfg[CONF_MAX_EXCEEDED],
            logger=logging.getLogger(f"{__name__}.{object_id}"),
            variables=cfg.get(CONF_VARIABLES),
        )
        self._changed = asyncio.Event()
        self._raw_config = raw_config
        self._trace_config = cfg[CONF_TRACE]
        self._blueprint_inputs = blueprint_inputs

    @property
    def should_poll(self):
        """No polling needed."""
        return False

    @property
    def name(self):
        """Return the name of the entity."""
        return self.script.name

    @property
    def extra_state_attributes(self):
        """Return the state attributes."""
        attrs = {
            ATTR_LAST_TRIGGERED: self.script.last_triggered,
            ATTR_MODE: self.script.script_mode,
            ATTR_CUR: self.script.runs,
        }
        if self.script.supports_max:
            attrs[ATTR_MAX] = self.script.max_runs
        if self.script.last_action:
            attrs[ATTR_LAST_ACTION] = self.script.last_action
        return attrs

    @property
    def is_on(self):
        """Return true if script is on."""
        return self.script.is_running

    @callback
    def async_change_listener(self):
        """Update state."""
        self.async_write_ha_state()
        self._changed.set()

    async def async_turn_on(self, **kwargs):
        """Run the script.

        Depending on the script's run mode, this may do nothing, restart the script or
        fire an additional parallel run.
        """
        variables = kwargs.get("variables")
        context = kwargs.get("context")
        wait = kwargs.get("wait", True)
        self.async_set_context(context)
        self.hass.bus.async_fire(
            EVENT_SCRIPT_STARTED,
            {ATTR_NAME: self.script.name, ATTR_ENTITY_ID: self.entity_id},
            context=context,
        )
        coro = self._async_run(variables, context)
        if wait:
            await coro
            return

        # Caller does not want to wait for called script to finish so let script run in
        # separate Task. However, wait for first state change so we can guarantee that
        # it is written to the State Machine before we return.
        self._changed.clear()
        self.hass.async_create_task(coro)
        await self._changed.wait()

    async def _async_run(self, variables, context):
        with trace_script(
            self.hass,
            self.object_id,
            self._raw_config,
            self._blueprint_inputs,
            context,
            self._trace_config,
        ) as script_trace:
            # Prepare tracing the execution of the script's sequence
            script_trace.set_trace(trace_get())
            with trace_path("sequence"):
                this = None
                if state := self.hass.states.get(self.entity_id):
                    this = state.as_dict()
                script_vars = {"this": this, **(variables or {})}
                return await self.script.async_run(script_vars, context)

    async def async_turn_off(self, **kwargs):
        """Stop running the script.

        If multiple runs are in progress, all will be stopped.
        """
        await self.script.async_stop()

    async def async_added_to_hass(self) -> None:
        """Restore last triggered on startup."""
        if state := await self.async_get_last_state():
            if last_triggered := state.attributes.get("last_triggered"):
                self.script.last_triggered = parse_datetime(last_triggered)

    async def async_will_remove_from_hass(self):
        """Stop script and remove service when it will be removed from Home Assistant."""
        await self.script.async_stop()

        # remove service
        self.hass.services.async_remove(DOMAIN, self.object_id)<|MERGE_RESOLUTION|>--- conflicted
+++ resolved
@@ -33,11 +33,7 @@
 from homeassistant.helpers.entity import ToggleEntity
 from homeassistant.helpers.entity_component import EntityComponent
 from homeassistant.helpers.integration_platform import (
-<<<<<<< HEAD
-    async_process_integration_platform,
-=======
     async_process_integration_platform_for_component,
->>>>>>> a54df432
 )
 from homeassistant.helpers.restore_state import RestoreEntity
 from homeassistant.helpers.script import (
@@ -174,11 +170,7 @@
 
     # Process integration platforms right away since
     # we will create entities before firing EVENT_COMPONENT_LOADED
-<<<<<<< HEAD
-    await async_process_integration_platform(hass, DOMAIN)
-=======
     await async_process_integration_platform_for_component(hass, DOMAIN)
->>>>>>> a54df432
 
     # To register scripts as valid domain for Blueprint
     async_get_blueprints(hass)
