"""The BleBox devices integration."""
import logging

from blebox_uniapi.box import Box
from blebox_uniapi.error import Error
from blebox_uniapi.session import ApiHost

from homeassistant.config_entries import ConfigEntry
from homeassistant.const import CONF_HOST, CONF_PORT, Platform
from homeassistant.core import HomeAssistant, callback
from homeassistant.exceptions import ConfigEntryNotReady
from homeassistant.helpers.aiohttp_client import async_get_clientsession
from homeassistant.helpers.entity import DeviceInfo, Entity

from .const import DEFAULT_SETUP_TIMEOUT, DOMAIN, PRODUCT

_LOGGER = logging.getLogger(__name__)

PLATFORMS = [
    Platform.COVER,
    Platform.SENSOR,
    Platform.SWITCH,
    Platform.AIR_QUALITY,
    Platform.LIGHT,
    Platform.CLIMATE,
]

PARALLEL_UPDATES = 0


async def async_setup_entry(hass: HomeAssistant, entry: ConfigEntry) -> bool:
    """Set up BleBox devices from a config entry."""
    websession = async_get_clientsession(hass)

    host = entry.data[CONF_HOST]
    port = entry.data[CONF_PORT]
    timeout = DEFAULT_SETUP_TIMEOUT

    api_host = ApiHost(host, port, timeout, websession, hass.loop)

    try:
        product = await Box.async_from_host(api_host)
    except Error as ex:
        _LOGGER.error("Identify failed at %s:%d (%s)", api_host.host, api_host.port, ex)
        raise ConfigEntryNotReady from ex

    domain = hass.data.setdefault(DOMAIN, {})
    domain_entry = domain.setdefault(entry.entry_id, {})
    product = domain_entry.setdefault(PRODUCT, product)

<<<<<<< HEAD
    await hass.config_entries.async_forward_entry_setups(entry, PLATFORMS)

=======
    hass.config_entries.async_setup_platforms(entry, PLATFORMS)
>>>>>>> 8905e6f7
    return True


async def async_unload_entry(hass: HomeAssistant, entry: ConfigEntry) -> bool:
    """Unload a config entry."""
    unload_ok = await hass.config_entries.async_unload_platforms(entry, PLATFORMS)

    if unload_ok:
        hass.data[DOMAIN].pop(entry.entry_id)

    return unload_ok


@callback
def create_blebox_entities(
    hass, config_entry, async_add_entities, entity_klass, entity_type
):
    """Create entities from a BleBox product's features."""

    product = hass.data[DOMAIN][config_entry.entry_id][PRODUCT]
    entities = []

    if entity_type in product.features:
        for feature in product.features[entity_type]:
            entities.append(entity_klass(feature))

    async_add_entities(entities, True)


class BleBoxEntity(Entity):
    """Implements a common class for entities representing a BleBox feature."""

    def __init__(self, feature):
        """Initialize a BleBox entity."""
        self._feature = feature
        self._attr_name = feature.full_name
        self._attr_unique_id = feature.unique_id
        product = feature.product
        self._attr_device_info = DeviceInfo(
            identifiers={(DOMAIN, product.unique_id)},
            manufacturer=product.brand,
            model=product.model,
            name=product.name,
            sw_version=product.firmware_version,
        )

    async def async_update(self):
        """Update the entity state."""
        try:
            await self._feature.async_update()
        except Error as ex:
            _LOGGER.error("Updating '%s' failed: %s", self.name, ex)<|MERGE_RESOLUTION|>--- conflicted
+++ resolved
@@ -48,12 +48,7 @@
     domain_entry = domain.setdefault(entry.entry_id, {})
     product = domain_entry.setdefault(PRODUCT, product)
 
-<<<<<<< HEAD
-    await hass.config_entries.async_forward_entry_setups(entry, PLATFORMS)
-
-=======
     hass.config_entries.async_setup_platforms(entry, PLATFORMS)
->>>>>>> 8905e6f7
     return True
 
 
