"""
Support for Mikrotik routers as device tracker.

For more details about this platform, please refer to the documentation at
https://home-assistant.io/components/device_tracker.mikrotik/
"""
import logging

import voluptuous as vol

import ssl

import homeassistant.helpers.config_validation as cv
from homeassistant.components.device_tracker import (
    DOMAIN, PLATFORM_SCHEMA, DeviceScanner)
from homeassistant.const import (
<<<<<<< HEAD
    CONF_HOST, CONF_PASSWORD, CONF_USERNAME, CONF_PORT, CONF_SSL)

REQUIREMENTS = ['librouteros==2.1.1']

MTK_DEFAULT_API_PORT = '8728'
MTK_DEFAULT_API_SSL_PORT = '8729'

=======
    CONF_HOST, CONF_PASSWORD, CONF_USERNAME, CONF_PORT, CONF_METHOD)

REQUIREMENTS = ['librouteros==2.1.1']

>>>>>>> f14251bd
_LOGGER = logging.getLogger(__name__)

MTK_DEFAULT_API_PORT = '8728'

PLATFORM_SCHEMA = PLATFORM_SCHEMA.extend({
    vol.Required(CONF_HOST): cv.string,
    vol.Required(CONF_USERNAME): cv.string,
    vol.Required(CONF_PASSWORD): cv.string,
<<<<<<< HEAD
    vol.Optional(CONF_PORT): cv.port,
    vol.Optional(CONF_SSL, default=False): cv.boolean
=======
    vol.Optional(CONF_METHOD): cv.string,
    vol.Optional(CONF_PORT, default=MTK_DEFAULT_API_PORT): cv.port,
>>>>>>> f14251bd
})


def get_scanner(hass, config):
    """Validate the configuration and return MTikScanner."""
    scanner = MikrotikScanner(config[DOMAIN])
    return scanner if scanner.success_init else None


class MikrotikScanner(DeviceScanner):
    """This class queries a Mikrotik router."""

    def __init__(self, config):
        """Initialize the scanner."""
        self.last_results = {}

        self.host = config[CONF_HOST]
        self.ssl = config[CONF_SSL]
        try:
            self.port = config[CONF_PORT]
        except KeyError:
            self.port = MTK_DEFAULT_API_SSL_PORT if self.ssl else MTK_DEFAULT_API_PORT
        self.username = config[CONF_USERNAME]
        self.password = config[CONF_PASSWORD]
        self.method = config[CONF_METHOD]

        self.connected = False
        self.success_init = False
        self.client = None
        self.wireless_exist = None
        self.success_init = self.connect_to_device()

        if self.success_init:
            _LOGGER.info("Start polling Mikrotik (%s) router...", self.host)
            self._update_info()
        else:
            _LOGGER.error("Connection to Mikrotik (%s) failed", self.host)

    def connect_to_device(self):
        """Connect to Mikrotik method."""
        import librouteros
        try:
            kwargs = {
              'port': self.port,
              'encoding': 'utf-8'
            }
            if self.ssl:
                ssl_context = ssl.create_default_context()
                ssl_context.check_hostname = False
                ssl_context.verify_mode = ssl.CERT_NONE
                kwargs['ssl_wrapper'] = ssl_context.wrap_socket
            self.client = librouteros.connect(
<<<<<<< HEAD
                self.host,
                self.username,
                self.password,
                **kwargs
            )
=======
                self.host, self.username, self.password, port=int(self.port),
                encoding='utf-8')
>>>>>>> f14251bd

            try:
                routerboard_info = self.client(
                    cmd='/system/routerboard/getall')
            except (librouteros.exceptions.TrapError,
                    librouteros.exceptions.MultiTrapError,
                    librouteros.exceptions.ConnectionError):
                routerboard_info = None
                raise

            if routerboard_info:
                _LOGGER.info(
                    "Connected to Mikrotik %s with IP %s",
                    routerboard_info[0].get('model', 'Router'), self.host)

                self.connected = True

                try:
                    self.capsman_exist = self.client(
                        cmd='/caps-man/interface/getall')
                except (librouteros.exceptions.TrapError,
                        librouteros.exceptions.MultiTrapError,
                        librouteros.exceptions.ConnectionError):
                    self.capsman_exist = False

                if not self.capsman_exist:
                    _LOGGER.info(
                        "Mikrotik %s: Not a CAPSman controller. Trying "
                        "local interfaces", self.host)

                try:
                    self.wireless_exist = self.client(
                        cmd='/interface/wireless/getall')
                except (librouteros.exceptions.TrapError,
                        librouteros.exceptions.MultiTrapError,
                        librouteros.exceptions.ConnectionError):
                    self.wireless_exist = False

                if not self.wireless_exist or self.method == 'ip':
                    _LOGGER.info(
                        "Mikrotik %s: Wireless adapters not found. Try to "
                        "use DHCP lease table as presence tracker source. "
                        "Please decrease lease time as much as possible",
                        self.host)
                if self.method:
                    _LOGGER.info(
                        "Mikrotik %s: Manually selected polling method %s",
                        self.host, self.method)

        except (librouteros.exceptions.TrapError,
                librouteros.exceptions.MultiTrapError,
                librouteros.exceptions.ConnectionError) as api_error:
            _LOGGER.error("Connection error: %s", api_error)

        return self.connected

    def scan_devices(self):
        """Scan for new devices and return a list with found device MACs."""
        self._update_info()
        return [device for device in self.last_results]

    def get_device_name(self, device):
        """Return the name of the given device or None if we don't know."""
        return self.last_results.get(device)

    def _update_info(self):
        """Retrieve latest information from the Mikrotik box."""
        if self.method:
            devices_tracker = self.method
        else:
            if self.capsman_exist:
                devices_tracker = 'capsman'
            elif self.wireless_exist:
                devices_tracker = 'wireless'
            else:
                devices_tracker = 'ip'

        _LOGGER.info(
            "Loading %s devices from Mikrotik (%s) ...",
            devices_tracker, self.host)

        device_names = self.client(cmd='/ip/dhcp-server/lease/getall')
        if devices_tracker == 'capsman':
            devices = self.client(
                cmd='/caps-man/registration-table/getall')
        elif devices_tracker == 'wireless':
            devices = self.client(
                cmd='/interface/wireless/registration-table/getall')
        else:
            devices = device_names

        if device_names is None and devices is None:
            return False

        mac_names = {device.get('mac-address'): device.get('host-name')
                     for device in device_names if device.get('mac-address')}

        if devices_tracker in ('wireless', 'capsman'):
            self.last_results = {
                device.get('mac-address'):
                    mac_names.get(device.get('mac-address'))
                for device in devices}
        else:
            self.last_results = {
                device.get('mac-address'):
                    mac_names.get(device.get('mac-address'))
                for device in device_names if device.get('active-address')}

        return True<|MERGE_RESOLUTION|>--- conflicted
+++ resolved
@@ -14,7 +14,6 @@
 from homeassistant.components.device_tracker import (
     DOMAIN, PLATFORM_SCHEMA, DeviceScanner)
 from homeassistant.const import (
-<<<<<<< HEAD
     CONF_HOST, CONF_PASSWORD, CONF_USERNAME, CONF_PORT, CONF_SSL)
 
 REQUIREMENTS = ['librouteros==2.1.1']
@@ -22,12 +21,6 @@
 MTK_DEFAULT_API_PORT = '8728'
 MTK_DEFAULT_API_SSL_PORT = '8729'
 
-=======
-    CONF_HOST, CONF_PASSWORD, CONF_USERNAME, CONF_PORT, CONF_METHOD)
-
-REQUIREMENTS = ['librouteros==2.1.1']
-
->>>>>>> f14251bd
 _LOGGER = logging.getLogger(__name__)
 
 MTK_DEFAULT_API_PORT = '8728'
@@ -36,13 +29,8 @@
     vol.Required(CONF_HOST): cv.string,
     vol.Required(CONF_USERNAME): cv.string,
     vol.Required(CONF_PASSWORD): cv.string,
-<<<<<<< HEAD
     vol.Optional(CONF_PORT): cv.port,
     vol.Optional(CONF_SSL, default=False): cv.boolean
-=======
-    vol.Optional(CONF_METHOD): cv.string,
-    vol.Optional(CONF_PORT, default=MTK_DEFAULT_API_PORT): cv.port,
->>>>>>> f14251bd
 })
 
 
@@ -95,16 +83,11 @@
                 ssl_context.verify_mode = ssl.CERT_NONE
                 kwargs['ssl_wrapper'] = ssl_context.wrap_socket
             self.client = librouteros.connect(
-<<<<<<< HEAD
                 self.host,
                 self.username,
                 self.password,
                 **kwargs
             )
-=======
-                self.host, self.username, self.password, port=int(self.port),
-                encoding='utf-8')
->>>>>>> f14251bd
 
             try:
                 routerboard_info = self.client(
