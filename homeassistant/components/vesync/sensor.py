"""Support for power & energy sensors for VeSync outlets."""
import logging

from homeassistant.components.sensor import (
    SensorDeviceClass,
    SensorEntity,
    SensorStateClass,
)
from homeassistant.config_entries import ConfigEntry
from homeassistant.const import ENERGY_KILO_WATT_HOUR, POWER_WATT
from homeassistant.core import HomeAssistant, callback
from homeassistant.helpers.dispatcher import async_dispatcher_connect
from homeassistant.helpers.entity import EntityCategory
from homeassistant.helpers.entity_platform import AddEntitiesCallback

from .common import VeSyncBaseEntity
from .const import DOMAIN, VS_DISCOVERY, VS_SENSORS
from .switch import DEV_TYPE_TO_HA

_LOGGER = logging.getLogger(__name__)


async def async_setup_entry(
    hass: HomeAssistant,
    config_entry: ConfigEntry,
    async_add_entities: AddEntitiesCallback,
) -> None:
    """Set up switches."""

    @callback
    def discover(devices):
        """Add new devices to platform."""
        _setup_entities(devices, async_add_entities)

    config_entry.async_on_unload(
        async_dispatcher_connect(hass, VS_DISCOVERY.format(VS_SENSORS), discover)
    )

<<<<<<< HEAD
    _setup_entities(hass.data[DOMAIN][VS_SENSORS], async_add_entities)
=======
    _async_setup_entities(hass.data[DOMAIN][VS_SENSORS], async_add_entities)
>>>>>>> 5622db10


@callback
def _setup_entities(devices, async_add_entities):
    """Check if device is online and add entity."""
    entities = []
    for dev in devices:
        if DEV_TYPE_TO_HA.get(dev.device_type) != "outlet":
            # Not an outlet that supports energy/power, so do not create sensor entities
            continue
        entities.append(VeSyncPowerSensor(dev))
        entities.append(VeSyncEnergySensor(dev))

    async_add_entities(entities, update_before_add=True)


class VeSyncSensorEntity(VeSyncBaseEntity, SensorEntity):
    """Representation of a sensor describing diagnostics of a VeSync outlet."""

    def __init__(self, plug):
        """Initialize the VeSync outlet device."""
        super().__init__(plug)
        self.smartplug = plug

    @property
    def entity_category(self):
        """Return the diagnostic entity category."""
        return EntityCategory.DIAGNOSTIC


class VeSyncPowerSensor(VeSyncSensorEntity):
    """Representation of current power use for a VeSync outlet."""

    @property
    def unique_id(self):
        """Return unique ID for power sensor on device."""
        return f"{super().unique_id}-power"

    @property
    def name(self):
        """Return sensor name."""
        return f"{super().name} current power"

    @property
    def device_class(self):
        """Return the power device class."""
        return SensorDeviceClass.POWER

    @property
    def native_value(self):
        """Return the current power usage in W."""
        return self.smartplug.power

    @property
    def native_unit_of_measurement(self):
        """Return the Watt unit of measurement."""
        return POWER_WATT

    @property
    def state_class(self):
        """Return the measurement state class."""
        return SensorStateClass.MEASUREMENT

    def update(self):
        """Update outlet details and energy usage."""
        self.smartplug.update()
        self.smartplug.update_energy()


class VeSyncEnergySensor(VeSyncSensorEntity):
    """Representation of current day's energy use for a VeSync outlet."""

    def __init__(self, plug):
        """Initialize the VeSync outlet device."""
        super().__init__(plug)
        self.smartplug = plug

    @property
    def unique_id(self):
        """Return unique ID for power sensor on device."""
        return f"{super().unique_id}-energy"

    @property
    def name(self):
        """Return sensor name."""
        return f"{super().name} energy use today"

    @property
    def device_class(self):
        """Return the energy device class."""
        return SensorDeviceClass.ENERGY

    @property
    def native_value(self):
        """Return the today total energy usage in kWh."""
        return self.smartplug.energy_today

    @property
    def native_unit_of_measurement(self):
        """Return the kWh unit of measurement."""
        return ENERGY_KILO_WATT_HOUR

    @property
    def state_class(self):
        """Return the total_increasing state class."""
        return SensorStateClass.TOTAL_INCREASING

    def update(self):
        """Update outlet details and energy usage."""
        self.smartplug.update()
        self.smartplug.update_energy()<|MERGE_RESOLUTION|>--- conflicted
+++ resolved
@@ -36,11 +36,7 @@
         async_dispatcher_connect(hass, VS_DISCOVERY.format(VS_SENSORS), discover)
     )
 
-<<<<<<< HEAD
     _setup_entities(hass.data[DOMAIN][VS_SENSORS], async_add_entities)
-=======
-    _async_setup_entities(hass.data[DOMAIN][VS_SENSORS], async_add_entities)
->>>>>>> 5622db10
 
 
 @callback
