"""Test different accessory types: Media Players."""

from homeassistant.components.homekit.const import (
    ATTR_VALUE,
    CONF_FEATURE_LIST,
    FEATURE_ON_OFF,
    FEATURE_PLAY_PAUSE,
    FEATURE_PLAY_STOP,
    FEATURE_TOGGLE_MUTE,
)
from homeassistant.components.homekit.type_media_players import (
    MediaPlayer,
    TelevisionMediaPlayer,
)
from homeassistant.components.media_player import DEVICE_CLASS_TV
from homeassistant.components.media_player.const import (
    ATTR_INPUT_SOURCE,
    ATTR_INPUT_SOURCE_LIST,
    ATTR_MEDIA_VOLUME_LEVEL,
    ATTR_MEDIA_VOLUME_MUTED,
    DOMAIN,
)
from homeassistant.const import (
    ATTR_DEVICE_CLASS,
    ATTR_ENTITY_ID,
    ATTR_SUPPORTED_FEATURES,
    EVENT_HOMEASSISTANT_START,
    STATE_IDLE,
    STATE_OFF,
    STATE_ON,
    STATE_PAUSED,
    STATE_PLAYING,
    STATE_STANDBY,
)
from homeassistant.core import CoreState
from homeassistant.helpers import entity_registry

from tests.common import async_mock_service


async def test_media_player_set_state(hass, hk_driver, events):
    """Test if accessory and HA are updated accordingly."""
    config = {
        CONF_FEATURE_LIST: {
            FEATURE_ON_OFF: None,
            FEATURE_PLAY_PAUSE: None,
            FEATURE_PLAY_STOP: None,
            FEATURE_TOGGLE_MUTE: None,
        }
    }
    entity_id = "media_player.test"

    hass.states.async_set(
        entity_id,
        None,
        {ATTR_SUPPORTED_FEATURES: 20873, ATTR_MEDIA_VOLUME_MUTED: False},
    )
    await hass.async_block_till_done()
    acc = MediaPlayer(hass, hk_driver, "MediaPlayer", entity_id, 2, config)
    await acc.run_handler()
<<<<<<< HEAD
=======
    await hass.async_block_till_done()
>>>>>>> dbd1ca45

    assert acc.aid == 2
    assert acc.category == 8  # Switch

    assert acc.chars[FEATURE_ON_OFF].value is False
    assert acc.chars[FEATURE_PLAY_PAUSE].value is False
    assert acc.chars[FEATURE_PLAY_STOP].value is False
    assert acc.chars[FEATURE_TOGGLE_MUTE].value is False

    hass.states.async_set(entity_id, STATE_ON, {ATTR_MEDIA_VOLUME_MUTED: True})
    await hass.async_block_till_done()
    assert acc.chars[FEATURE_ON_OFF].value is True
    assert acc.chars[FEATURE_TOGGLE_MUTE].value is True

    hass.states.async_set(entity_id, STATE_OFF)
    await hass.async_block_till_done()
    assert acc.chars[FEATURE_ON_OFF].value is False

    hass.states.async_set(entity_id, STATE_ON)
    await hass.async_block_till_done()
    assert acc.chars[FEATURE_ON_OFF].value is True

    hass.states.async_set(entity_id, STATE_STANDBY)
    await hass.async_block_till_done()
    assert acc.chars[FEATURE_ON_OFF].value is False

    hass.states.async_set(entity_id, STATE_PLAYING)
    await hass.async_block_till_done()
    assert acc.chars[FEATURE_PLAY_PAUSE].value is True
    assert acc.chars[FEATURE_PLAY_STOP].value is True

    hass.states.async_set(entity_id, STATE_PAUSED)
    await hass.async_block_till_done()
    assert acc.chars[FEATURE_PLAY_PAUSE].value is False

    hass.states.async_set(entity_id, STATE_IDLE)
    await hass.async_block_till_done()
    assert acc.chars[FEATURE_PLAY_STOP].value is False

    # Set from HomeKit
    call_turn_on = async_mock_service(hass, DOMAIN, "turn_on")
    call_turn_off = async_mock_service(hass, DOMAIN, "turn_off")
    call_media_play = async_mock_service(hass, DOMAIN, "media_play")
    call_media_pause = async_mock_service(hass, DOMAIN, "media_pause")
    call_media_stop = async_mock_service(hass, DOMAIN, "media_stop")
    call_toggle_mute = async_mock_service(hass, DOMAIN, "volume_mute")

    await hass.async_add_executor_job(
        acc.chars[FEATURE_ON_OFF].client_update_value, True
    )
    await hass.async_block_till_done()
    assert call_turn_on
    assert call_turn_on[0].data[ATTR_ENTITY_ID] == entity_id
    assert len(events) == 1
    assert events[-1].data[ATTR_VALUE] is None

    await hass.async_add_executor_job(
        acc.chars[FEATURE_ON_OFF].client_update_value, False
    )
    await hass.async_block_till_done()
    assert call_turn_off
    assert call_turn_off[0].data[ATTR_ENTITY_ID] == entity_id
    assert len(events) == 2
    assert events[-1].data[ATTR_VALUE] is None

    await hass.async_add_executor_job(
        acc.chars[FEATURE_PLAY_PAUSE].client_update_value, True
    )
    await hass.async_block_till_done()
    assert call_media_play
    assert call_media_play[0].data[ATTR_ENTITY_ID] == entity_id
    assert len(events) == 3
    assert events[-1].data[ATTR_VALUE] is None

    await hass.async_add_executor_job(
        acc.chars[FEATURE_PLAY_PAUSE].client_update_value, False
    )
    await hass.async_block_till_done()
    assert call_media_pause
    assert call_media_pause[0].data[ATTR_ENTITY_ID] == entity_id
    assert len(events) == 4
    assert events[-1].data[ATTR_VALUE] is None

    await hass.async_add_executor_job(
        acc.chars[FEATURE_PLAY_STOP].client_update_value, True
    )
    await hass.async_block_till_done()
    assert call_media_play
    assert call_media_play[1].data[ATTR_ENTITY_ID] == entity_id
    assert len(events) == 5
    assert events[-1].data[ATTR_VALUE] is None

    await hass.async_add_executor_job(
        acc.chars[FEATURE_PLAY_STOP].client_update_value, False
    )
    await hass.async_block_till_done()
    assert call_media_stop
    assert call_media_stop[0].data[ATTR_ENTITY_ID] == entity_id
    assert len(events) == 6
    assert events[-1].data[ATTR_VALUE] is None

    await hass.async_add_executor_job(
        acc.chars[FEATURE_TOGGLE_MUTE].client_update_value, True
    )
    await hass.async_block_till_done()
    assert call_toggle_mute
    assert call_toggle_mute[0].data[ATTR_ENTITY_ID] == entity_id
    assert call_toggle_mute[0].data[ATTR_MEDIA_VOLUME_MUTED] is True
    assert len(events) == 7
    assert events[-1].data[ATTR_VALUE] is None

    await hass.async_add_executor_job(
        acc.chars[FEATURE_TOGGLE_MUTE].client_update_value, False
    )
    await hass.async_block_till_done()
    assert call_toggle_mute
    assert call_toggle_mute[1].data[ATTR_ENTITY_ID] == entity_id
    assert call_toggle_mute[1].data[ATTR_MEDIA_VOLUME_MUTED] is False
    assert len(events) == 8
    assert events[-1].data[ATTR_VALUE] is None


async def test_media_player_television(hass, hk_driver, events, caplog):
    """Test if television accessory and HA are updated accordingly."""
    entity_id = "media_player.television"

    # Supports 'select_source', 'volume_step', 'turn_on', 'turn_off',
    #       'volume_mute', 'volume_set', 'pause'
    hass.states.async_set(
        entity_id,
        None,
        {
            ATTR_DEVICE_CLASS: DEVICE_CLASS_TV,
            ATTR_SUPPORTED_FEATURES: 3469,
            ATTR_MEDIA_VOLUME_MUTED: False,
            ATTR_INPUT_SOURCE_LIST: ["HDMI 1", "HDMI 2", "HDMI 3", "HDMI 4"],
        },
    )
    await hass.async_block_till_done()
    acc = TelevisionMediaPlayer(hass, hk_driver, "MediaPlayer", entity_id, 2, None)
    await acc.run_handler()
<<<<<<< HEAD
=======
    await hass.async_block_till_done()
>>>>>>> dbd1ca45

    assert acc.aid == 2
    assert acc.category == 31  # Television

    assert acc.char_active.value == 0
    assert acc.char_remote_key.value == 0
    assert acc.char_input_source.value == 0
    assert acc.char_mute.value is False

    hass.states.async_set(entity_id, STATE_ON, {ATTR_MEDIA_VOLUME_MUTED: True})
    await hass.async_block_till_done()
    assert acc.char_active.value == 1
    assert acc.char_mute.value is True

    hass.states.async_set(entity_id, STATE_OFF)
    await hass.async_block_till_done()
    assert acc.char_active.value == 0

    hass.states.async_set(entity_id, STATE_ON, {ATTR_INPUT_SOURCE: "HDMI 2"})
    await hass.async_block_till_done()
    assert acc.char_input_source.value == 1

    hass.states.async_set(entity_id, STATE_ON, {ATTR_INPUT_SOURCE: "HDMI 3"})
    await hass.async_block_till_done()
    assert acc.char_input_source.value == 2

    hass.states.async_set(entity_id, STATE_ON, {ATTR_INPUT_SOURCE: "HDMI 5"})
    await hass.async_block_till_done()
    assert acc.char_input_source.value == 0
    assert caplog.records[-2].levelname == "WARNING"

    # Set from HomeKit
    call_turn_on = async_mock_service(hass, DOMAIN, "turn_on")
    call_turn_off = async_mock_service(hass, DOMAIN, "turn_off")
    call_media_play = async_mock_service(hass, DOMAIN, "media_play")
    call_media_pause = async_mock_service(hass, DOMAIN, "media_pause")
    call_media_play_pause = async_mock_service(hass, DOMAIN, "media_play_pause")
    call_toggle_mute = async_mock_service(hass, DOMAIN, "volume_mute")
    call_select_source = async_mock_service(hass, DOMAIN, "select_source")
    call_volume_up = async_mock_service(hass, DOMAIN, "volume_up")
    call_volume_down = async_mock_service(hass, DOMAIN, "volume_down")
    call_volume_set = async_mock_service(hass, DOMAIN, "volume_set")

    await hass.async_add_executor_job(acc.char_active.client_update_value, 1)
    await hass.async_block_till_done()
    assert call_turn_on
    assert call_turn_on[0].data[ATTR_ENTITY_ID] == entity_id
    assert len(events) == 1
    assert events[-1].data[ATTR_VALUE] is None

    await hass.async_add_executor_job(acc.char_active.client_update_value, 0)
    await hass.async_block_till_done()
    assert call_turn_off
    assert call_turn_off[0].data[ATTR_ENTITY_ID] == entity_id
    assert len(events) == 2
    assert events[-1].data[ATTR_VALUE] is None

    await hass.async_add_executor_job(acc.char_remote_key.client_update_value, 11)
    await hass.async_block_till_done()
    assert call_media_play_pause
    assert call_media_play_pause[0].data[ATTR_ENTITY_ID] == entity_id
    assert len(events) == 3
    assert events[-1].data[ATTR_VALUE] is None

    hass.states.async_set(entity_id, STATE_PLAYING)
    await hass.async_block_till_done()
    await hass.async_add_executor_job(acc.char_remote_key.client_update_value, 11)
    await hass.async_block_till_done()
    assert call_media_pause
    assert call_media_pause[0].data[ATTR_ENTITY_ID] == entity_id
    assert len(events) == 4
    assert events[-1].data[ATTR_VALUE] is None

    await hass.async_add_executor_job(acc.char_remote_key.client_update_value, 10)
    await hass.async_block_till_done()
    assert len(events) == 4
    assert events[-1].data[ATTR_VALUE] is None

    hass.states.async_set(entity_id, STATE_PAUSED)
    await hass.async_block_till_done()
    await hass.async_add_executor_job(acc.char_remote_key.client_update_value, 11)
    await hass.async_block_till_done()
    assert call_media_play
    assert call_media_play[0].data[ATTR_ENTITY_ID] == entity_id
    assert len(events) == 5
    assert events[-1].data[ATTR_VALUE] is None

    await hass.async_add_executor_job(acc.char_mute.client_update_value, True)
    await hass.async_block_till_done()
    assert call_toggle_mute
    assert call_toggle_mute[0].data[ATTR_ENTITY_ID] == entity_id
    assert call_toggle_mute[0].data[ATTR_MEDIA_VOLUME_MUTED] is True
    assert len(events) == 6
    assert events[-1].data[ATTR_VALUE] is None

    await hass.async_add_executor_job(acc.char_mute.client_update_value, False)
    await hass.async_block_till_done()
    assert call_toggle_mute
    assert call_toggle_mute[1].data[ATTR_ENTITY_ID] == entity_id
    assert call_toggle_mute[1].data[ATTR_MEDIA_VOLUME_MUTED] is False
    assert len(events) == 7
    assert events[-1].data[ATTR_VALUE] is None

    await hass.async_add_executor_job(acc.char_input_source.client_update_value, 1)
    await hass.async_block_till_done()
    assert call_select_source
    assert call_select_source[0].data[ATTR_ENTITY_ID] == entity_id
    assert call_select_source[0].data[ATTR_INPUT_SOURCE] == "HDMI 2"
    assert len(events) == 8
    assert events[-1].data[ATTR_VALUE] is None

    await hass.async_add_executor_job(acc.char_volume_selector.client_update_value, 0)
    await hass.async_block_till_done()
    assert call_volume_up
    assert call_volume_up[0].data[ATTR_ENTITY_ID] == entity_id
    assert len(events) == 9
    assert events[-1].data[ATTR_VALUE] is None

    await hass.async_add_executor_job(acc.char_volume_selector.client_update_value, 1)
    await hass.async_block_till_done()
    assert call_volume_down
    assert call_volume_down[0].data[ATTR_ENTITY_ID] == entity_id
    assert len(events) == 10
    assert events[-1].data[ATTR_VALUE] is None

    await hass.async_add_executor_job(acc.char_volume.client_update_value, 20)
    await hass.async_block_till_done()
    assert call_volume_set[0]
    assert call_volume_set[0].data[ATTR_ENTITY_ID] == entity_id
    assert call_volume_set[0].data[ATTR_MEDIA_VOLUME_LEVEL] == 20
    assert len(events) == 11
    assert events[-1].data[ATTR_VALUE] is None


async def test_media_player_television_basic(hass, hk_driver, events, caplog):
    """Test if basic television accessory and HA are updated accordingly."""
    entity_id = "media_player.television"

    # Supports turn_on', 'turn_off'
    hass.states.async_set(
        entity_id,
        None,
        {ATTR_DEVICE_CLASS: DEVICE_CLASS_TV, ATTR_SUPPORTED_FEATURES: 384},
    )
    await hass.async_block_till_done()
    acc = TelevisionMediaPlayer(hass, hk_driver, "MediaPlayer", entity_id, 2, None)
    await acc.run_handler()

    assert acc.chars_tv == []
    assert acc.chars_speaker == []
    assert acc.support_select_source is False

    hass.states.async_set(entity_id, STATE_ON, {ATTR_MEDIA_VOLUME_MUTED: True})
    await hass.async_block_till_done()
    assert acc.char_active.value == 1

    hass.states.async_set(entity_id, STATE_OFF)
    await hass.async_block_till_done()
    assert acc.char_active.value == 0

    hass.states.async_set(entity_id, STATE_ON, {ATTR_INPUT_SOURCE: "HDMI 3"})
    await hass.async_block_till_done()
    assert acc.char_active.value == 1

    assert not caplog.messages or "Error" not in caplog.messages[-1]


async def test_tv_restore(hass, hk_driver, events):
    """Test setting up an entity from state in the event registry."""
    hass.state = CoreState.not_running

    registry = await entity_registry.async_get_registry(hass)

    registry.async_get_or_create(
        "media_player",
        "generic",
        "1234",
        suggested_object_id="simple",
        device_class=DEVICE_CLASS_TV,
    )
    registry.async_get_or_create(
        "media_player",
        "generic",
        "9012",
        suggested_object_id="all_info_set",
        capabilities={
            ATTR_INPUT_SOURCE_LIST: ["HDMI 1", "HDMI 2", "HDMI 3", "HDMI 4"],
        },
        supported_features=3469,
        device_class=DEVICE_CLASS_TV,
    )

    hass.bus.async_fire(EVENT_HOMEASSISTANT_START, {})
    await hass.async_block_till_done()

    acc = TelevisionMediaPlayer(
        hass, hk_driver, "MediaPlayer", "media_player.simple", 2, None
    )
    assert acc.category == 31
    assert acc.chars_tv == []
    assert acc.chars_speaker == []
    assert acc.support_select_source is False
    assert not hasattr(acc, "char_input_source")

    acc = TelevisionMediaPlayer(
        hass, hk_driver, "MediaPlayer", "media_player.all_info_set", 2, None
    )
    assert acc.category == 31
    assert acc.chars_tv == ["RemoteKey"]
    assert acc.chars_speaker == [
        "Name",
        "Active",
        "VolumeControlType",
        "VolumeSelector",
        "Volume",
    ]
    assert acc.support_select_source is True
    assert acc.char_input_source is not None<|MERGE_RESOLUTION|>--- conflicted
+++ resolved
@@ -58,10 +58,7 @@
     await hass.async_block_till_done()
     acc = MediaPlayer(hass, hk_driver, "MediaPlayer", entity_id, 2, config)
     await acc.run_handler()
-<<<<<<< HEAD
-=======
-    await hass.async_block_till_done()
->>>>>>> dbd1ca45
+    await hass.async_block_till_done()
 
     assert acc.aid == 2
     assert acc.category == 8  # Switch
@@ -203,10 +200,7 @@
     await hass.async_block_till_done()
     acc = TelevisionMediaPlayer(hass, hk_driver, "MediaPlayer", entity_id, 2, None)
     await acc.run_handler()
-<<<<<<< HEAD
-=======
-    await hass.async_block_till_done()
->>>>>>> dbd1ca45
+    await hass.async_block_till_done()
 
     assert acc.aid == 2
     assert acc.category == 31  # Television
