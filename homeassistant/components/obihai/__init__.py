"""The Obihai integration."""

from homeassistant.config_entries import ConfigEntry
from homeassistant.const import CONF_HOST, CONF_PASSWORD, CONF_USERNAME
from homeassistant.core import HomeAssistant
from homeassistant.helpers.entity_registry import async_migrate_entries

from .connectivity import ObihaiConnection
<<<<<<< HEAD
from .const import DOMAIN, LOGGER, PLATFORMS
=======
from .const import LOGGER, PLATFORMS
>>>>>>> d4d77d93


async def async_setup_entry(hass: HomeAssistant, entry: ConfigEntry) -> bool:
    """Set up from a config entry."""
    requester = ObihaiConnection(
        entry.data[CONF_HOST],
        username=entry.data[CONF_USERNAME],
        password=entry.data[CONF_PASSWORD],
    )

    await hass.async_add_executor_job(requester.update)
    hass.data.setdefault(DOMAIN, {})[entry.entry_id] = requester

    def update_unique_id(entity_entry):
        """Update unique ID of entity entries."""
        new_unique_id = "-".join(entity_entry.unique_id.lower().split())
        if entity_entry.unique_id != new_unique_id:
            LOGGER.info("Migrating [%s] to [%s]", entity_entry.unique_id, new_unique_id)

            return {"new_unique_id": new_unique_id}

    await async_migrate_entries(hass, entry.entry_id, update_unique_id)
    await hass.config_entries.async_forward_entry_setups(entry, PLATFORMS)

    return True


async def async_migrate_entry(hass: HomeAssistant, entry: ConfigEntry) -> bool:
    """Migrate old entry."""

    version = entry.version

    LOGGER.debug("Migrating from version %s", version)
    if version != 2:
        requester = ObihaiConnection(
            entry.data[CONF_HOST],
            username=entry.data[CONF_USERNAME],
            password=entry.data[CONF_PASSWORD],
        )
        await hass.async_add_executor_job(requester.update)

        new_unique_id = await hass.async_add_executor_job(
            requester.pyobihai.get_device_mac
        )
        hass.config_entries.async_update_entry(entry, unique_id=new_unique_id)

        entry.version = 2

    LOGGER.info("Migration to version %s successful", entry.version)

    return True


async def async_unload_entry(hass: HomeAssistant, entry: ConfigEntry) -> bool:
    """Unload a config entry."""
    return await hass.config_entries.async_unload_platforms(entry, PLATFORMS)<|MERGE_RESOLUTION|>--- conflicted
+++ resolved
@@ -6,11 +6,7 @@
 from homeassistant.helpers.entity_registry import async_migrate_entries
 
 from .connectivity import ObihaiConnection
-<<<<<<< HEAD
 from .const import DOMAIN, LOGGER, PLATFORMS
-=======
-from .const import LOGGER, PLATFORMS
->>>>>>> d4d77d93
 
 
 async def async_setup_entry(hass: HomeAssistant, entry: ConfigEntry) -> bool:
