{
  "domain": "frontend",
<<<<<<< HEAD
  "name": "Ais dom Frontend",
  "documentation": "https://www.ai-speaker.com",
  "requirements": ["ais-dom-frontend==20201229.0"],
=======
  "name": "Home Assistant Frontend",
  "documentation": "https://www.home-assistant.io/integrations/frontend",
  "requirements": ["home-assistant-frontend==20201229.1"],
>>>>>>> c258c265
  "dependencies": [
    "api",
    "auth",
    "config",
    "device_automation",
    "http",
    "lovelace",
    "onboarding",
    "search",
    "system_log",
    "websocket_api"
  ],
  "codeowners": ["@home-assistant/frontend"],
  "quality_scale": "internal"
}<|MERGE_RESOLUTION|>--- conflicted
+++ resolved
@@ -1,14 +1,8 @@
 {
   "domain": "frontend",
-<<<<<<< HEAD
   "name": "Ais dom Frontend",
   "documentation": "https://www.ai-speaker.com",
-  "requirements": ["ais-dom-frontend==20201229.0"],
-=======
-  "name": "Home Assistant Frontend",
-  "documentation": "https://www.home-assistant.io/integrations/frontend",
-  "requirements": ["home-assistant-frontend==20201229.1"],
->>>>>>> c258c265
+  "requirements": ["ais-dom-frontend==20201229.1"],
   "dependencies": [
     "api",
     "auth",
