--- conflicted
+++ resolved
@@ -9,14 +9,7 @@
 from homeassistant.core import callback
 from homeassistant.helpers import aiohttp_client
 
-<<<<<<< HEAD
-from .const import (
-    CONF_ALLOW_CLIP_SENSOR, CONF_ALLOW_DECONZ_GROUPS, CONF_BRIDGEID,
-    DEFAULT_ALLOW_CLIP_SENSOR, DEFAULT_ALLOW_DECONZ_GROUPS, DEFAULT_PORT,
-    DOMAIN)
-=======
 from .const import CONF_BRIDGEID, DEFAULT_PORT, DOMAIN
->>>>>>> 3fde1d3b
 
 
 @callback
@@ -133,16 +126,6 @@
         if CONF_BRIDGEID not in self.deconz_config:
             session = aiohttp_client.async_get_clientsession(self.hass)
 
-<<<<<<< HEAD
-        return self.async_show_form(
-            step_id='options',
-            data_schema=vol.Schema({
-                vol.Optional(CONF_ALLOW_CLIP_SENSOR,
-                             default=DEFAULT_ALLOW_CLIP_SENSOR): bool,
-                vol.Optional(CONF_ALLOW_DECONZ_GROUPS,
-                             default=DEFAULT_ALLOW_DECONZ_GROUPS): bool,
-            }),
-=======
             try:
                 with async_timeout.timeout(10):
                     self.deconz_config[CONF_BRIDGEID] = \
@@ -155,7 +138,6 @@
         return self.async_create_entry(
             title='deCONZ-' + self.deconz_config[CONF_BRIDGEID],
             data=self.deconz_config
->>>>>>> 3fde1d3b
         )
 
     async def async_step_discovery(self, discovery_info):
@@ -191,13 +173,7 @@
         if CONF_API_KEY not in import_config:
             return await self.async_step_link()
 
-<<<<<<< HEAD
-        user_input = {CONF_ALLOW_CLIP_SENSOR: True,
-                      CONF_ALLOW_DECONZ_GROUPS: True}
-        return await self.async_step_options(user_input=user_input)
-=======
         return await self._create_entry()
->>>>>>> 3fde1d3b
 
     async def async_step_hassio(self, user_input=None):
         """Prepare configuration for a Hass.io deCONZ bridge.
@@ -214,21 +190,6 @@
     async def async_step_hassio_confirm(self, user_input=None):
         """Confirm a Hass.io discovery."""
         if user_input is not None:
-<<<<<<< HEAD
-            data = self._hassio_discovery
-
-            return self.async_create_entry(
-                title=data['addon'], data={
-                    CONF_HOST: data[CONF_HOST],
-                    CONF_PORT: data[CONF_PORT],
-                    CONF_BRIDGEID: data['serial'],
-                    CONF_API_KEY: data[CONF_API_KEY],
-                    CONF_ALLOW_CLIP_SENSOR:
-                        user_input[CONF_ALLOW_CLIP_SENSOR],
-                    CONF_ALLOW_DECONZ_GROUPS:
-                        user_input[CONF_ALLOW_DECONZ_GROUPS],
-                })
-=======
             self.deconz_config = {
                 CONF_HOST: self._hassio_discovery[CONF_HOST],
                 CONF_PORT: self._hassio_discovery[CONF_PORT],
@@ -237,21 +198,10 @@
             }
 
             return await self._create_entry()
->>>>>>> 3fde1d3b
 
         return self.async_show_form(
             step_id='hassio_confirm',
             description_placeholders={
                 'addon': self._hassio_discovery['addon']
-<<<<<<< HEAD
-            },
-            data_schema=vol.Schema({
-                vol.Optional(CONF_ALLOW_CLIP_SENSOR,
-                             default=DEFAULT_ALLOW_CLIP_SENSOR): bool,
-                vol.Optional(CONF_ALLOW_DECONZ_GROUPS,
-                             default=DEFAULT_ALLOW_DECONZ_GROUPS): bool,
-            })
-=======
             }
->>>>>>> 3fde1d3b
         )