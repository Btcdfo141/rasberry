--- conflicted
+++ resolved
@@ -221,7 +221,6 @@
     finally:
         clear_secret_cache()
 
-<<<<<<< HEAD
     def dict_merge(dct, merge_dct):
         """ Recursive dict merge. Inspired by :meth:``dict.update()``,
         instead of updating only top-level keys, dict_merge recurses
@@ -239,10 +238,7 @@
             else:
                 dct[k] = merge_dct[k]
     dict_merge(user_config_dict, config_dict)
-    hass = await async_from_config_dict(
-=======
     return await async_from_config_dict(
->>>>>>> 370c3f28
         config_dict, hass, enable_log=False, skip_pip=skip_pip)
 
 
