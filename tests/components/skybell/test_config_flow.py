--- conflicted
+++ resolved
@@ -6,10 +6,7 @@
 from homeassistant import config_entries
 from homeassistant.components.skybell.const import DOMAIN
 from homeassistant.config_entries import SOURCE_USER
-<<<<<<< HEAD
 from homeassistant.const import CONF_PASSWORD, CONF_SOURCE
-=======
->>>>>>> d8392ef6
 from homeassistant.core import HomeAssistant
 from homeassistant.data_entry_flow import FlowResultType
 
@@ -103,40 +100,7 @@
         )
         assert result["type"] == FlowResultType.FORM
         assert result["step_id"] == "user"
-<<<<<<< HEAD
         assert result["errors"] == {"base": "unknown"}
-
-
-async def test_flow_import(hass: HomeAssistant) -> None:
-    """Test import step."""
-    with _patch_skybell(), _patch_skybell_devices(), _patch_setup_entry():
-        result = await hass.config_entries.flow.async_init(
-            DOMAIN, context={"source": config_entries.SOURCE_IMPORT}
-        )
-        result = await hass.config_entries.flow.async_configure(
-            result["flow_id"],
-            user_input=CONF_CONFIG_FLOW,
-        )
-        assert result["type"] == FlowResultType.CREATE_ENTRY
-        assert result["title"] == "user"
-        assert result["data"] == CONF_CONFIG_FLOW
-
-
-async def test_flow_import_already_configured(hass: HomeAssistant) -> None:
-    """Test import step already configured."""
-    entry = MockConfigEntry(
-        domain=DOMAIN, unique_id="123456789012345678901234", data=CONF_CONFIG_FLOW
-    )
-
-    entry.add_to_hass(hass)
-
-    with _patch_skybell():
-        result = await hass.config_entries.flow.async_init(
-            DOMAIN,
-            context={"source": config_entries.SOURCE_IMPORT},
-        )
-        assert result["type"] == FlowResultType.ABORT
-        assert result["reason"] == "already_configured"
 
 
 async def test_step_reauth(hass: HomeAssistant) -> None:
@@ -202,7 +166,4 @@
             user_input={CONF_PASSWORD: PASSWORD},
         )
         assert result["type"] == FlowResultType.ABORT
-        assert result["reason"] == "reauth_successful"
-=======
-        assert result["errors"] == {"base": "unknown"}
->>>>>>> d8392ef6
+        assert result["reason"] == "reauth_successful"