"""The Tomorrow.io integration."""
from __future__ import annotations

import asyncio
from datetime import timedelta
import logging
from math import ceil
from typing import Any

from pytomorrowio import TomorrowioV4
from pytomorrowio.const import CURRENT, FORECASTS
from pytomorrowio.exceptions import (
    CantConnectException,
    InvalidAPIKeyException,
    RateLimitedException,
    UnknownException,
)

from homeassistant.components.sensor import DOMAIN as SENSOR_DOMAIN
from homeassistant.components.weather import DOMAIN as WEATHER_DOMAIN
from homeassistant.config_entries import SOURCE_IMPORT, ConfigEntry
from homeassistant.const import (
    CONF_API_KEY,
    CONF_LATITUDE,
    CONF_LOCATION,
    CONF_LONGITUDE,
)
from homeassistant.core import HomeAssistant, callback
<<<<<<< HEAD
from homeassistant.exceptions import ConfigEntryNotReady
=======
>>>>>>> 7da2e765
from homeassistant.helpers import device_registry as dr, entity_registry as er
from homeassistant.helpers.aiohttp_client import async_get_clientsession
from homeassistant.helpers.entity import DeviceInfo
from homeassistant.helpers.update_coordinator import (
    CoordinatorEntity,
    DataUpdateCoordinator,
    UpdateFailed,
)

from .const import (
    ATTRIBUTION,
    CONF_TIMESTEP,
    DOMAIN,
    INTEGRATION_NAME,
    TMRW_ATTR_CARBON_MONOXIDE,
    TMRW_ATTR_CHINA_AQI,
    TMRW_ATTR_CHINA_HEALTH_CONCERN,
    TMRW_ATTR_CHINA_PRIMARY_POLLUTANT,
    TMRW_ATTR_CLOUD_BASE,
    TMRW_ATTR_CLOUD_CEILING,
    TMRW_ATTR_CLOUD_COVER,
    TMRW_ATTR_CONDITION,
    TMRW_ATTR_DEW_POINT,
    TMRW_ATTR_EPA_AQI,
    TMRW_ATTR_EPA_HEALTH_CONCERN,
    TMRW_ATTR_EPA_PRIMARY_POLLUTANT,
    TMRW_ATTR_FEELS_LIKE,
    TMRW_ATTR_FIRE_INDEX,
    TMRW_ATTR_HUMIDITY,
    TMRW_ATTR_NITROGEN_DIOXIDE,
    TMRW_ATTR_OZONE,
    TMRW_ATTR_PARTICULATE_MATTER_10,
    TMRW_ATTR_PARTICULATE_MATTER_25,
    TMRW_ATTR_POLLEN_GRASS,
    TMRW_ATTR_POLLEN_TREE,
    TMRW_ATTR_POLLEN_WEED,
    TMRW_ATTR_PRECIPITATION,
    TMRW_ATTR_PRECIPITATION_PROBABILITY,
    TMRW_ATTR_PRECIPITATION_TYPE,
    TMRW_ATTR_PRESSURE,
    TMRW_ATTR_PRESSURE_SURFACE_LEVEL,
    TMRW_ATTR_SOLAR_GHI,
    TMRW_ATTR_SULPHUR_DIOXIDE,
    TMRW_ATTR_TEMPERATURE,
    TMRW_ATTR_TEMPERATURE_HIGH,
    TMRW_ATTR_TEMPERATURE_LOW,
    TMRW_ATTR_VISIBILITY,
    TMRW_ATTR_WIND_DIRECTION,
    TMRW_ATTR_WIND_GUST,
    TMRW_ATTR_WIND_SPEED,
)

_LOGGER = logging.getLogger(__name__)

PLATFORMS = [SENSOR_DOMAIN, WEATHER_DOMAIN]


@callback
<<<<<<< HEAD
def async_get_entries_by_api_key(
    hass: HomeAssistant, api_key: str, exclude_entry: ConfigEntry | None = None
) -> list[ConfigEntry]:
    """Get all entries for a given API key."""
    return [
        entry
=======
def async_set_update_interval(
    hass: HomeAssistant, current_entry: ConfigEntry
) -> timedelta:
    """Recalculate update_interval based on existing Tomorrow.io instances and update them."""
    api_calls = 2
    # We check how many Tomorrow.io configured instances are using the same API key and
    # calculate interval to not exceed allowed numbers of requests. Divide 90% of
    # MAX_REQUESTS_PER_DAY by the number of API calls because we want a buffer in the
    # number of API calls left at the end of the day.
    other_instance_entry_ids = [
        entry.entry_id
>>>>>>> 7da2e765
        for entry in hass.config_entries.async_entries(DOMAIN)
        if entry.data[CONF_API_KEY] == api_key
        and (exclude_entry is None or exclude_entry != entry)
    ]


@callback
def async_set_update_interval(
    hass: HomeAssistant, api: TomorrowioV4, exclude_entry: ConfigEntry | None = None
) -> timedelta:
    """Calculate update_interval."""
    # We check how many Tomorrow.io configured instances are using the same API key and
    # calculate interval to not exceed allowed numbers of requests. Divide 90% of
    # max_requests by the number of API calls because we want a buffer in the
    # number of API calls left at the end of the day.
    entries = async_get_entries_by_api_key(hass, api.api_key, exclude_entry)
    return timedelta(
        minutes=ceil(
            (24 * 60 * len(entries) * api.num_api_requests)
            / (api.max_requests_per_day * 0.9)
        )
    )


@callback
def async_migrate_entry_from_climacell(
    hass: HomeAssistant,
    dev_reg: dr.DeviceRegistry,
    entry: ConfigEntry,
    device: dr.DeviceEntry,
) -> None:
    """Migrate a config entry from a Climacell entry."""
    # Remove the old config entry ID from the entry data so we don't try this again
    # on the next setup
    data = entry.data.copy()
    old_config_entry_id = data.pop("old_config_entry_id")
    hass.config_entries.async_update_entry(entry, data=data)
    _LOGGER.debug(
        (
            "Setting up imported climacell entry %s for the first time as "
            "tomorrowio entry %s"
        ),
        old_config_entry_id,
        entry.entry_id,
    )

    ent_reg = er.async_get(hass)
    for entity_entry in er.async_entries_for_config_entry(ent_reg, old_config_entry_id):
        old_platform = entity_entry.platform
        # In case the API key has changed due to a V3 -> V4 change, we need to
        # generate the new entity's unique ID
        new_unique_id = (
            f"{entry.data[CONF_API_KEY]}_"
            f"{'_'.join(entity_entry.unique_id.split('_')[1:])}"
        )
        ent_reg.async_update_entity_platform(
            entity_entry.entity_id,
            DOMAIN,
            new_unique_id=new_unique_id,
            new_config_entry_id=entry.entry_id,
            new_device_id=device.id,
        )
        assert entity_entry
        _LOGGER.debug(
            "Migrated %s from %s to %s",
            entity_entry.entity_id,
            old_platform,
            DOMAIN,
        )

    # We only have one device in the registry but we will do a loop just in case
    for old_device in dr.async_entries_for_config_entry(dev_reg, old_config_entry_id):
        if old_device.name_by_user:
            dev_reg.async_update_device(device.id, name_by_user=old_device.name_by_user)

    # Remove the old config entry and now the entry is fully migrated
    hass.async_create_task(hass.config_entries.async_remove(old_config_entry_id))


@callback
def async_migrate_entry_from_climacell(
    hass: HomeAssistant,
    dev_reg: dr.DeviceRegistry,
    entry: ConfigEntry,
    device: dr.DeviceEntry,
) -> None:
    """Migrate a config entry from a Climacell entry."""
    # Remove the old config entry ID from the entry data so we don't try this again
    # on the next setup
    data = entry.data.copy()
    old_config_entry_id = data.pop("old_config_entry_id")
    hass.config_entries.async_update_entry(entry, data=data)
    _LOGGER.debug(
        (
            "Setting up imported climacell entry %s for the first time as "
            "tomorrowio entry %s"
        ),
        old_config_entry_id,
        entry.entry_id,
    )

    ent_reg = er.async_get(hass)
    for entity_entry in er.async_entries_for_config_entry(ent_reg, old_config_entry_id):
        old_platform = entity_entry.platform
        # In case the API key has changed due to a V3 -> V4 change, we need to
        # generate the new entity's unique ID
        new_unique_id = (
            f"{entry.data[CONF_API_KEY]}_"
            f"{'_'.join(entity_entry.unique_id.split('_')[1:])}"
        )
        ent_reg.async_update_entity_platform(
            entity_entry.entity_id,
            DOMAIN,
            new_unique_id=new_unique_id,
            new_config_entry_id=entry.entry_id,
            new_device_id=device.id,
        )
        assert entity_entry
        _LOGGER.debug(
            "Migrated %s from %s to %s",
            entity_entry.entity_id,
            old_platform,
            DOMAIN,
        )

    # We only have one device in the registry but we will do a loop just in case
    for old_device in dr.async_entries_for_config_entry(dev_reg, old_config_entry_id):
        if old_device.name_by_user:
            dev_reg.async_update_device(device.id, name_by_user=old_device.name_by_user)

    # Remove the old config entry and now the entry is fully migrated
    hass.async_create_task(hass.config_entries.async_remove(old_config_entry_id))


async def async_setup_entry(hass: HomeAssistant, entry: ConfigEntry) -> bool:
    """Set up Tomorrow.io API from a config entry."""
    hass.data.setdefault(DOMAIN, {})

    # Let's precreate the device so that if this is a first time setup for a config
    # entry imported from a ClimaCell entry, we can apply customizations from the old
    # device.
    dev_reg = dr.async_get(hass)
    device = dev_reg.async_get_or_create(
        config_entry_id=entry.entry_id,
        identifiers={(DOMAIN, entry.data[CONF_API_KEY])},
        name=INTEGRATION_NAME,
        manufacturer=INTEGRATION_NAME,
        sw_version="v4",
        entry_type=dr.DeviceEntryType.SERVICE,
    )

    # If this is an import and we still have the old config entry ID in the entry data,
    # it means we are setting this entry up for the first time after a migration from
    # ClimaCell to Tomorrow.io. In order to preserve any customizations on the ClimaCell
    # entities, we need to remove each old entity, creating a new entity in its place
    # but attached to this entry.
    if entry.source == SOURCE_IMPORT and "old_config_entry_id" in entry.data:
        async_migrate_entry_from_climacell(hass, dev_reg, entry, device)

<<<<<<< HEAD
    api_key = entry.data[CONF_API_KEY]
    # If coordinator already exists for this API key, we'll use that, otherwise
    # we have to create a new one
    if not (coordinator := hass.data[DOMAIN].get(api_key)):
        session = async_get_clientsession(hass)
        # we will not use the class's lat and long so we can pass in garbage
        # lats and longs
        api = TomorrowioV4(api_key, 361.0, 361.0, unit_system="metric", session=session)
        coordinator = TomorrowioDataUpdateCoordinator(hass, api)
        hass.data[DOMAIN][api_key] = coordinator

    await coordinator.async_setup_entry(entry)
=======
    api = TomorrowioV4(
        entry.data[CONF_API_KEY],
        entry.data[CONF_LOCATION][CONF_LATITUDE],
        entry.data[CONF_LOCATION][CONF_LONGITUDE],
        unit_system="metric",
        session=async_get_clientsession(hass),
    )

    coordinator = TomorrowioDataUpdateCoordinator(
        hass,
        entry,
        api,
        async_set_update_interval(hass, entry),
    )

    await coordinator.async_config_entry_first_refresh()

    hass.data[DOMAIN][entry.entry_id] = coordinator
>>>>>>> 7da2e765

    hass.config_entries.async_setup_platforms(entry, PLATFORMS)

    return True


async def async_unload_entry(hass: HomeAssistant, config_entry: ConfigEntry) -> bool:
    """Unload a config entry."""
    unload_ok = await hass.config_entries.async_unload_platforms(
        config_entry, PLATFORMS
    )

    api_key = config_entry.data[CONF_API_KEY]
    coordinator: TomorrowioDataUpdateCoordinator = hass.data[DOMAIN][api_key]
    # If this is true, we can remove the coordinator
    if await coordinator.async_unload_entry(config_entry):
        hass.data[DOMAIN].pop(api_key)
        if not hass.data[DOMAIN]:
            hass.data.pop(DOMAIN)

    return unload_ok


class TomorrowioDataUpdateCoordinator(DataUpdateCoordinator):
    """Define an object to hold Tomorrow.io data."""

    def __init__(self, hass: HomeAssistant, api: TomorrowioV4) -> None:
        """Initialize."""
        self._api = api
        self.data = {CURRENT: {}, FORECASTS: {}}
        self.entry_id_to_location_dict: dict[str, str] = {}
        self._coordinator_ready: asyncio.Event | None = None

        super().__init__(hass, _LOGGER, name=f"{DOMAIN}_{self._api.api_key}")

    def add_entry_to_location_dict(self, entry: ConfigEntry) -> None:
        """Add an entry to the location dict."""
        latitude = entry.data[CONF_LOCATION][CONF_LATITUDE]
        longitude = entry.data[CONF_LOCATION][CONF_LONGITUDE]
        self.entry_id_to_location_dict[entry.entry_id] = f"{latitude},{longitude}"

    async def async_setup_entry(self, entry: ConfigEntry) -> None:
        """Load config entry into coordinator."""
        # If we haven't loaded any data yet, register all entries with this API key and
        # get the initial data for all of them. We do this because another config entry
        # may start setup before we finish setting the initial data and we don't want
        # to do multiple refreshes on startup.
        if self._coordinator_ready is None:
            self._coordinator_ready = asyncio.Event()
            for entry_ in async_get_entries_by_api_key(self.hass, self._api.api_key):
                self.add_entry_to_location_dict(entry_)
            await super().async_config_entry_first_refresh()
            self._coordinator_ready.set()
        else:
            await self._coordinator_ready.wait()
            # If we're loading a new config entry that's not already mapped, we need
            # to do a refresh. We're going to do a partial refresh though so we can
            # minimize repeat API calls
            if entry.entry_id not in self.entry_id_to_location_dict:
                self.add_entry_to_location_dict(entry)
                await super().async_refresh()
            # If we're not getting new data, we don't need to schedule a refresh
            else:
                return

        if self._api.max_requests_per_day is None:
            # We should never get here since we've loaded the data and the lib
            # should have set this value
            raise ConfigEntryNotReady("Max requests per day should not be None")
        self.update_interval = async_set_update_interval(self.hass, self._api)
        self._schedule_refresh()

    async def async_unload_entry(self, entry: ConfigEntry) -> bool | None:
        """
        Unload a config entry from coordinator.

        Returns whether coordinator can be removed as well because there are no
        config entries tied to it anymore.
        """
        self.entry_id_to_location_dict.pop(entry.entry_id)
        self.update_interval = async_set_update_interval(self.hass, self._api, entry)
        return not self.entry_id_to_location_dict

    async def _async_update_data(self) -> dict[str, Any]:
        """Update data via library."""
        data = {}
        # If we are refreshing because of a new config entry that's not already in our
        # data, we do a partial refresh to avoid wasted API calls.
        if self.data and any(
            entry_id not in self.data for entry_id in self.entry_id_to_location_dict
        ):
            data = self.data

        try:
            for entry_id, location in self.entry_id_to_location_dict.items():
                entry = self.hass.config_entries.async_get_entry(entry_id)
                assert entry
                if entry_id in data:
                    continue
                data[entry_id] = await self._api.realtime_and_all_forecasts(
                    [
                        # Weather
                        TMRW_ATTR_TEMPERATURE,
                        TMRW_ATTR_HUMIDITY,
                        TMRW_ATTR_PRESSURE,
                        TMRW_ATTR_WIND_SPEED,
                        TMRW_ATTR_WIND_DIRECTION,
                        TMRW_ATTR_CONDITION,
                        TMRW_ATTR_VISIBILITY,
                        TMRW_ATTR_OZONE,
                        TMRW_ATTR_WIND_GUST,
                        TMRW_ATTR_CLOUD_COVER,
                        TMRW_ATTR_PRECIPITATION_TYPE,
                        # Sensors
                        TMRW_ATTR_CARBON_MONOXIDE,
                        TMRW_ATTR_CHINA_AQI,
                        TMRW_ATTR_CHINA_HEALTH_CONCERN,
                        TMRW_ATTR_CHINA_PRIMARY_POLLUTANT,
                        TMRW_ATTR_CLOUD_BASE,
                        TMRW_ATTR_CLOUD_CEILING,
                        TMRW_ATTR_CLOUD_COVER,
                        TMRW_ATTR_DEW_POINT,
                        TMRW_ATTR_EPA_AQI,
                        TMRW_ATTR_EPA_HEALTH_CONCERN,
                        TMRW_ATTR_EPA_PRIMARY_POLLUTANT,
                        TMRW_ATTR_FEELS_LIKE,
                        TMRW_ATTR_FIRE_INDEX,
                        TMRW_ATTR_NITROGEN_DIOXIDE,
                        TMRW_ATTR_OZONE,
                        TMRW_ATTR_PARTICULATE_MATTER_10,
                        TMRW_ATTR_PARTICULATE_MATTER_25,
                        TMRW_ATTR_POLLEN_GRASS,
                        TMRW_ATTR_POLLEN_TREE,
                        TMRW_ATTR_POLLEN_WEED,
                        TMRW_ATTR_PRECIPITATION_TYPE,
                        TMRW_ATTR_PRESSURE_SURFACE_LEVEL,
                        TMRW_ATTR_SOLAR_GHI,
                        TMRW_ATTR_SULPHUR_DIOXIDE,
                        TMRW_ATTR_WIND_GUST,
                    ],
                    [
                        TMRW_ATTR_TEMPERATURE_LOW,
                        TMRW_ATTR_TEMPERATURE_HIGH,
                        TMRW_ATTR_WIND_SPEED,
                        TMRW_ATTR_WIND_DIRECTION,
                        TMRW_ATTR_CONDITION,
                        TMRW_ATTR_PRECIPITATION,
                        TMRW_ATTR_PRECIPITATION_PROBABILITY,
                    ],
                    nowcast_timestep=entry.options[CONF_TIMESTEP],
                    location=location,
                )
        except (
            CantConnectException,
            InvalidAPIKeyException,
            RateLimitedException,
            UnknownException,
        ) as error:
            raise UpdateFailed from error

        return data


class TomorrowioEntity(CoordinatorEntity[TomorrowioDataUpdateCoordinator]):
    """Base Tomorrow.io Entity."""

    def __init__(
        self,
        config_entry: ConfigEntry,
        coordinator: TomorrowioDataUpdateCoordinator,
        api_version: int,
    ) -> None:
        """Initialize Tomorrow.io Entity."""
        super().__init__(coordinator)
        self.api_version = api_version
        self._config_entry = config_entry
        self._attr_device_info = DeviceInfo(
            identifiers={(DOMAIN, self._config_entry.data[CONF_API_KEY])},
            name="Tomorrow.io",
            manufacturer="Tomorrow.io",
            sw_version=f"v{self.api_version}",
            entry_type=dr.DeviceEntryType.SERVICE,
        )

    def _get_current_property(self, property_name: str) -> int | str | float | None:
        """
        Get property from current conditions.

        Used for V4 API.
        """
        entry_id = self._config_entry.entry_id
        return self.coordinator.data[entry_id].get(CURRENT, {}).get(property_name)

    @property
    def attribution(self):
        """Return the attribution."""
        return ATTRIBUTION<|MERGE_RESOLUTION|>--- conflicted
+++ resolved
@@ -26,10 +26,7 @@
     CONF_LONGITUDE,
 )
 from homeassistant.core import HomeAssistant, callback
-<<<<<<< HEAD
 from homeassistant.exceptions import ConfigEntryNotReady
-=======
->>>>>>> 7da2e765
 from homeassistant.helpers import device_registry as dr, entity_registry as er
 from homeassistant.helpers.aiohttp_client import async_get_clientsession
 from homeassistant.helpers.entity import DeviceInfo
@@ -88,26 +85,12 @@
 
 
 @callback
-<<<<<<< HEAD
 def async_get_entries_by_api_key(
     hass: HomeAssistant, api_key: str, exclude_entry: ConfigEntry | None = None
 ) -> list[ConfigEntry]:
     """Get all entries for a given API key."""
     return [
         entry
-=======
-def async_set_update_interval(
-    hass: HomeAssistant, current_entry: ConfigEntry
-) -> timedelta:
-    """Recalculate update_interval based on existing Tomorrow.io instances and update them."""
-    api_calls = 2
-    # We check how many Tomorrow.io configured instances are using the same API key and
-    # calculate interval to not exceed allowed numbers of requests. Divide 90% of
-    # MAX_REQUESTS_PER_DAY by the number of API calls because we want a buffer in the
-    # number of API calls left at the end of the day.
-    other_instance_entry_ids = [
-        entry.entry_id
->>>>>>> 7da2e765
         for entry in hass.config_entries.async_entries(DOMAIN)
         if entry.data[CONF_API_KEY] == api_key
         and (exclude_entry is None or exclude_entry != entry)
@@ -267,7 +250,6 @@
     if entry.source == SOURCE_IMPORT and "old_config_entry_id" in entry.data:
         async_migrate_entry_from_climacell(hass, dev_reg, entry, device)
 
-<<<<<<< HEAD
     api_key = entry.data[CONF_API_KEY]
     # If coordinator already exists for this API key, we'll use that, otherwise
     # we have to create a new one
@@ -280,26 +262,6 @@
         hass.data[DOMAIN][api_key] = coordinator
 
     await coordinator.async_setup_entry(entry)
-=======
-    api = TomorrowioV4(
-        entry.data[CONF_API_KEY],
-        entry.data[CONF_LOCATION][CONF_LATITUDE],
-        entry.data[CONF_LOCATION][CONF_LONGITUDE],
-        unit_system="metric",
-        session=async_get_clientsession(hass),
-    )
-
-    coordinator = TomorrowioDataUpdateCoordinator(
-        hass,
-        entry,
-        api,
-        async_set_update_interval(hass, entry),
-    )
-
-    await coordinator.async_config_entry_first_refresh()
-
-    hass.data[DOMAIN][entry.entry_id] = coordinator
->>>>>>> 7da2e765
 
     hass.config_entries.async_setup_platforms(entry, PLATFORMS)
 
