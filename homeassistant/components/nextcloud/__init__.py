"""Nextcloud Monitoring Integration."""
from __future__ import annotations

import logging

from nextcloudmonitor import NextcloudMonitor, NextcloudMonitorError
import voluptuous as vol

from homeassistant.config_entries import ConfigEntry
from homeassistant.const import (
    CONF_LOCATION,
    CONF_NAME,
    CONF_PASSWORD,
    CONF_URL,
    CONF_USERNAME,
    CONF_VERIFY_SSL,
    Platform,
)
from homeassistant.core import HomeAssistant
<<<<<<< HEAD
from homeassistant.exceptions import ConfigEntryNotReady
from homeassistant.helpers import config_validation as cv
from homeassistant.helpers.entity import DeviceInfo
=======
from homeassistant.helpers import config_validation as cv, discovery
>>>>>>> b1370cbd
from homeassistant.helpers.typing import ConfigType
from homeassistant.helpers.update_coordinator import (
    CoordinatorEntity,
    DataUpdateCoordinator,
)

<<<<<<< HEAD
from .const import (
    DATA_KEY_API,
    DATA_KEY_COORDINATOR,
    DEFAULT_NAME,
    DOMAIN,
    SCAN_INTERVAL,
)
=======
from .const import DEFAULT_SCAN_INTERVAL, DOMAIN
from .coordinator import NextcloudDataUpdateCoordinator
>>>>>>> b1370cbd

_LOGGER = logging.getLogger(__name__)

NEXTCLOUD_SCHEMA = vol.Schema(
    vol.All(
        {
            vol.Optional(CONF_NAME, default=DEFAULT_NAME): cv.string,
            vol.Required(CONF_URL): cv.string,
            vol.Optional(CONF_USERNAME): cv.string,
            vol.Optional(CONF_PASSWORD): cv.string,
            vol.Optional(CONF_LOCATION): cv.string,
            vol.Optional(CONF_VERIFY_SSL, default=True): cv.boolean,
        },
    )
)

CONFIG_SCHEMA = vol.Schema(
    vol.All(
        cv.deprecated(DOMAIN),
        {DOMAIN: vol.Schema(vol.All(cv.ensure_list, [NEXTCLOUD_SCHEMA]))},
    ),
    extra=vol.ALLOW_EXTRA,
)

PLATFORMS = [Platform.BINARY_SENSOR, Platform.SENSOR]


<<<<<<< HEAD
class NextcloudMonitorWrapper:
    """TThis is an object containing a dictionary representation of dat returned by Nextcloud's monitoring api.

    Attributes:
        nextcloud_url (str): Full https url to a nextcloud instance
        user (str): Username of the Nextcloud user with access to the monitor api
        app_password (str): App password generated from Nextcloud security settings page
        verify_ssl (bool): Allow bypassing ssl verification, but verify by default.
    """

    def __init__(
        self, url: str, user: str, app_password: str, verify_ssl: bool
    ) -> None:
        """Init Method for NextcloudMonitorWrapper class.

        Attributes:
        url (str): Full https url to a nextcloud instance
        user (str): Username of the Nextcloud user with access to the monitor api
        app_password (str): App password generated from Nextcloud security settings page
        verify_ssl (bool): Allow bypassing ssl verification, but verify by default
        """
        self.data: dict[str, str] = {}
        self.url = url
        self.user = user
        self.password = app_password
        self.verify_ssl = verify_ssl
        self.create_api()

    def create_api(self) -> None:
        """Create API Object."""
        self.api = NextcloudMonitor(self.url, self.user, self.password, self.verify_ssl)
        self.data = self.get_data_points(self.api.data)

    def get_data_points(
        self, api_data: dict, key_path: str = "", leaf: bool = False
    ) -> dict:
        """Use Recursion to discover data-points and values.

        Get dictionary of data-points by recursing through dict returned by api until
        the dictionary value does not contain another dictionary and use the
        resulting path of dictionary keys and resulting value as the name/value
        for the data-point.

        returns: dictionary of data-point/values
        """
        result = {}
        for key, value in api_data.items():
            if isinstance(value, dict):
                if leaf:
                    key_path = f"{key}_"
                if not leaf:
                    key_path += f"{key}_"
                leaf = True
                result.update(self.get_data_points(value, key_path, leaf))
            else:
                result[f"{key_path}{key}"] = value
                leaf = False
        return result

    def update(self) -> None:
        """Fetch updated data with the NextcloudMonitor object."""
        self.api.update()
        self.data = self.get_data_points(self.api.data)


async def async_setup(hass: HomeAssistant, config: ConfigType) -> bool:
    """Set up the Nextcloud integration."""

    hass.data[DOMAIN] = {}
    return True


async def async_setup_entry(hass: HomeAssistant, entry: ConfigEntry) -> bool:
    """Set up Nextcloud device."""
    url = entry.data[CONF_URL]
    name = entry.data[CONF_NAME]
    user = entry.data[CONF_USERNAME]
    password = entry.data[CONF_PASSWORD]
    verify_ssl = entry.data[CONF_VERIFY_SSL]

    _LOGGER.debug("Setup %s.%s", DOMAIN, name)

    try:
        ncmw = await hass.async_add_executor_job(
            NextcloudMonitorWrapper, url, user, password, verify_ssl
        )

    except NextcloudMonitorError as ex:
        _LOGGER.warning("Nextcloud setup failed - Check configuration")
        raise ConfigEntryNotReady from ex

    async def async_update_data() -> bool:
        """Update data from nextcloud api."""
        try:
            await hass.async_add_executor_job(ncmw.update)
            _LOGGER.info("Updating NC API")
            return True
        except NextcloudMonitorError:
            _LOGGER.error("Nextcloud update failed")
            return False

    coordinator = DataUpdateCoordinator(
        hass,
        _LOGGER,
        name=name,
        update_method=async_update_data,
        update_interval=SCAN_INTERVAL,
    )

    hass.data[DOMAIN][name] = {
        DATA_KEY_API: ncmw,
        DATA_KEY_COORDINATOR: coordinator,
    }

    for component in PLATFORMS:
        hass.async_create_task(
            hass.config_entries.async_forward_entry_setup(entry, component)
        )
    return True


class NextcloudEntity(CoordinatorEntity):
    """Representation of a Nextcloud entity."""

    def __init__(
        self,
        api: NextcloudMonitorWrapper,
        coordinator: DataUpdateCoordinator,
        name: str,
        server_unique_id: str,
    ) -> None:
        """Initialize a Nextcloud entity."""
        super().__init__(coordinator)
        self.api: NextcloudMonitorWrapper = api
        self._name = name
        self._server_unique_id = server_unique_id

    @property
    def device_info(self) -> DeviceInfo:
        """Return the device information of the entity."""

        return DeviceInfo(
            identifiers={(DOMAIN, self._server_unique_id)},
            name=self._name,
            manufacturer="NextCloud",
            configuration_url=self.api.url,
        )
=======
async def async_setup(hass: HomeAssistant, config: ConfigType) -> bool:
    """Set up the Nextcloud integration."""
    conf = config[DOMAIN]

    try:
        ncm = await hass.async_add_executor_job(
            NextcloudMonitor, conf[CONF_URL], conf[CONF_USERNAME], conf[CONF_PASSWORD]
        )
    except NextcloudMonitorError:
        _LOGGER.error("Nextcloud setup failed - Check configuration")
        return False

    coordinator = NextcloudDataUpdateCoordinator(
        hass,
        ncm,
        conf,
    )
    hass.data[DOMAIN] = coordinator

    await coordinator.async_config_entry_first_refresh()

    for platform in PLATFORMS:
        discovery.load_platform(hass, platform, DOMAIN, {}, config)

    return True
>>>>>>> b1370cbd
<|MERGE_RESOLUTION|>--- conflicted
+++ resolved
@@ -17,20 +17,17 @@
     Platform,
 )
 from homeassistant.core import HomeAssistant
-<<<<<<< HEAD
+
 from homeassistant.exceptions import ConfigEntryNotReady
 from homeassistant.helpers import config_validation as cv
 from homeassistant.helpers.entity import DeviceInfo
-=======
-from homeassistant.helpers import config_validation as cv, discovery
->>>>>>> b1370cbd
+
 from homeassistant.helpers.typing import ConfigType
 from homeassistant.helpers.update_coordinator import (
     CoordinatorEntity,
     DataUpdateCoordinator,
 )
 
-<<<<<<< HEAD
 from .const import (
     DATA_KEY_API,
     DATA_KEY_COORDINATOR,
@@ -38,10 +35,6 @@
     DOMAIN,
     SCAN_INTERVAL,
 )
-=======
-from .const import DEFAULT_SCAN_INTERVAL, DOMAIN
-from .coordinator import NextcloudDataUpdateCoordinator
->>>>>>> b1370cbd
 
 _LOGGER = logging.getLogger(__name__)
 
@@ -68,8 +61,6 @@
 
 PLATFORMS = [Platform.BINARY_SENSOR, Platform.SENSOR]
 
-
-<<<<<<< HEAD
 class NextcloudMonitorWrapper:
     """TThis is an object containing a dictionary representation of dat returned by Nextcloud's monitoring api.
 
@@ -216,31 +207,4 @@
             name=self._name,
             manufacturer="NextCloud",
             configuration_url=self.api.url,
-        )
-=======
-async def async_setup(hass: HomeAssistant, config: ConfigType) -> bool:
-    """Set up the Nextcloud integration."""
-    conf = config[DOMAIN]
-
-    try:
-        ncm = await hass.async_add_executor_job(
-            NextcloudMonitor, conf[CONF_URL], conf[CONF_USERNAME], conf[CONF_PASSWORD]
-        )
-    except NextcloudMonitorError:
-        _LOGGER.error("Nextcloud setup failed - Check configuration")
-        return False
-
-    coordinator = NextcloudDataUpdateCoordinator(
-        hass,
-        ncm,
-        conf,
-    )
-    hass.data[DOMAIN] = coordinator
-
-    await coordinator.async_config_entry_first_refresh()
-
-    for platform in PLATFORMS:
-        discovery.load_platform(hass, platform, DOMAIN, {}, config)
-
-    return True
->>>>>>> b1370cbd
+        )