--- conflicted
+++ resolved
@@ -141,19 +141,11 @@
     """Test dispatch on connected device being registered."""
 
     registry = mock_registry(hass)
-<<<<<<< HEAD
-    dispatchs = []
-
-    @callback
-    def _save_dispatch(msg):
-        dispatchs.append(msg)
-=======
     dispatches = []
 
     @callback
     def _save_dispatch(msg):
         dispatches.append(msg)
->>>>>>> 54ad0b24
 
     unsub = async_dispatcher_connect(
         hass, ce.CONNECTED_DEVICE_REGISTERED, _save_dispatch
@@ -224,10 +216,6 @@
         == "super-mock-id"
     )
     unsub()
-<<<<<<< HEAD
-    assert dispatchs == [
-=======
     assert dispatches == [
->>>>>>> 54ad0b24
         {"ip": "5.4.3.2", "mac": "aa:bb:cc:dd:ee:ff", "host_name": "connected"}
     ]