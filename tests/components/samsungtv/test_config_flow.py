--- conflicted
+++ resolved
@@ -24,11 +24,7 @@
     CONF_MANUFACTURER,
     CONF_MODEL,
     CONF_SESSION_ID,
-<<<<<<< HEAD
-    CONF_SSDP_LOCATION,
-=======
     CONF_SSDP_RENDERING_CONTROL_LOCATION,
->>>>>>> 5c81b1e6
     DEFAULT_MANUFACTURER,
     DOMAIN,
     LEGACY_PORT,
@@ -362,11 +358,7 @@
     assert result4["data"][CONF_MAC] == "aa:bb:ww:ii:ff:ii"
     assert result4["data"][CONF_MANUFACTURER] == "Samsung"
     assert result4["data"][CONF_MODEL] == "82GXARRS"
-<<<<<<< HEAD
-    assert result4["data"][CONF_SSDP_LOCATION] is None
-=======
     assert result4["data"][CONF_SSDP_RENDERING_CONTROL_LOCATION] is None
->>>>>>> 5c81b1e6
     assert result4["data"][CONF_TOKEN] == "037739871315caef138547b03e348b72"
     assert result4["data"][CONF_SESSION_ID] == "1"
     assert result4["result"].unique_id == "be9554b9-c9fb-41f4-8920-22da015376a4"
@@ -589,7 +581,6 @@
         assert result["type"] == RESULT_TYPE_FORM
         assert result["step_id"] == "pairing"
         assert result["errors"] == {"base": "auth_missing"}
-<<<<<<< HEAD
 
     with patch("homeassistant.components.samsungtv.bridge.Remote"):
         result = await hass.config_entries.flow.async_configure(
@@ -603,26 +594,8 @@
     assert result["data"][CONF_MANUFACTURER] == "Samsung fake_manufacturer"
     assert result["data"][CONF_MODEL] == "fake_model"
     assert result["result"].unique_id == "0d1cef00-00dc-1000-9c80-4844f7b172de"
-=======
-
-    with patch("homeassistant.components.samsungtv.bridge.Remote"):
-        result = await hass.config_entries.flow.async_configure(
-            result["flow_id"], user_input={}
-        )
->>>>>>> 5c81b1e6
-
-    assert result["type"] == RESULT_TYPE_CREATE_ENTRY
-    assert result["title"] == "fake_model"
-    assert result["data"][CONF_HOST] == "fake_host"
-    assert result["data"][CONF_NAME] == "fake_model"
-    assert result["data"][CONF_MANUFACTURER] == "Samsung fake_manufacturer"
-    assert result["data"][CONF_MODEL] == "fake_model"
-    assert result["result"].unique_id == "0d1cef00-00dc-1000-9c80-4844f7b172de"
-
-<<<<<<< HEAD
-=======
-
->>>>>>> 5c81b1e6
+
+
 @pytest.mark.usefixtures("remotews", "rest_api_failing")
 async def test_ssdp_legacy_not_supported(hass: HomeAssistant) -> None:
     """Test starting a flow from discovery for not supported device."""
@@ -661,14 +634,10 @@
     assert result["data"][CONF_MAC] == "aa:bb:ww:ii:ff:ii"
     assert result["data"][CONF_MANUFACTURER] == "Samsung fake_manufacturer"
     assert result["data"][CONF_MODEL] == "82GXARRS"
-<<<<<<< HEAD
-    assert result["data"][CONF_SSDP_LOCATION] == "https://fake_host:12345/test"
-=======
     assert (
         result["data"][CONF_SSDP_RENDERING_CONTROL_LOCATION]
         == "https://fake_host:12345/test"
     )
->>>>>>> 5c81b1e6
     assert result["result"].unique_id == "be9554b9-c9fb-41f4-8920-22da015376a4"
 
 
@@ -717,14 +686,10 @@
     assert result4["data"][CONF_MAC] == "aa:bb:ww:ii:ff:ii"
     assert result4["data"][CONF_MANUFACTURER] == "Samsung fake_manufacturer"
     assert result4["data"][CONF_MODEL] == "82GXARRS"
-<<<<<<< HEAD
-    assert result4["data"][CONF_SSDP_LOCATION] == "https://fake_host:12345/test"
-=======
     assert (
         result4["data"][CONF_SSDP_RENDERING_CONTROL_LOCATION]
         == "https://fake_host:12345/test"
     )
->>>>>>> 5c81b1e6
     assert result4["data"][CONF_TOKEN] == "037739871315caef138547b03e348b72"
     assert result4["data"][CONF_SESSION_ID] == "1"
     assert result4["result"].unique_id == "be9554b9-c9fb-41f4-8920-22da015376a4"
@@ -1446,11 +1411,7 @@
     assert result["reason"] == "already_configured"
     assert entry.data[CONF_MAC] == "aa:bb:ww:ii:ff:ii"
     # Wrong st
-<<<<<<< HEAD
-    assert CONF_SSDP_LOCATION not in entry.data
-=======
     assert CONF_SSDP_RENDERING_CONTROL_LOCATION not in entry.data
->>>>>>> 5c81b1e6
     assert entry.unique_id == "be9554b9-c9fb-41f4-8920-22da015376a4"
 
 
@@ -1461,14 +1422,10 @@
     """Test missing mac and unique id with outdated ssdp_location with the wrong st added via ssdp."""
     entry = MockConfigEntry(
         domain=DOMAIN,
-<<<<<<< HEAD
-        data={**MOCK_OLD_ENTRY, CONF_SSDP_LOCATION: "https://1.2.3.4:555/test"},
-=======
         data={
             **MOCK_OLD_ENTRY,
             CONF_SSDP_RENDERING_CONTROL_LOCATION: "https://1.2.3.4:555/test",
         },
->>>>>>> 5c81b1e6
         unique_id=None,
     )
     entry.add_to_hass(hass)
@@ -1492,13 +1449,9 @@
     assert result["reason"] == "already_configured"
     assert entry.data[CONF_MAC] == "aa:bb:ww:ii:ff:ii"
     # Wrong ST, ssdp location should not change
-<<<<<<< HEAD
-    assert entry.data[CONF_SSDP_LOCATION] == "https://1.2.3.4:555/test"
-=======
     assert (
         entry.data[CONF_SSDP_RENDERING_CONTROL_LOCATION] == "https://1.2.3.4:555/test"
     )
->>>>>>> 5c81b1e6
     assert entry.unique_id == "be9554b9-c9fb-41f4-8920-22da015376a4"
 
 
@@ -1509,14 +1462,10 @@
     """Test missing mac and unique id with outdated ssdp_location with the correct st added via ssdp."""
     entry = MockConfigEntry(
         domain=DOMAIN,
-<<<<<<< HEAD
-        data={**MOCK_OLD_ENTRY, CONF_SSDP_LOCATION: "https://1.2.3.4:555/test"},
-=======
         data={
             **MOCK_OLD_ENTRY,
             CONF_SSDP_RENDERING_CONTROL_LOCATION: "https://1.2.3.4:555/test",
         },
->>>>>>> 5c81b1e6
         unique_id=None,
     )
     entry.add_to_hass(hass)
@@ -1540,14 +1489,10 @@
     assert result["reason"] == "already_configured"
     assert entry.data[CONF_MAC] == "aa:bb:ww:ii:ff:ii"
     # Correct ST, ssdp location should change
-<<<<<<< HEAD
-    assert entry.data[CONF_SSDP_LOCATION] == "https://fake_host:12345/test"
-=======
     assert (
         entry.data[CONF_SSDP_RENDERING_CONTROL_LOCATION]
         == "https://fake_host:12345/test"
     )
->>>>>>> 5c81b1e6
     assert entry.unique_id == "be9554b9-c9fb-41f4-8920-22da015376a4"
 
 
@@ -1582,14 +1527,10 @@
     assert result["reason"] == "already_configured"
     assert entry.data[CONF_MAC] == "aa:bb:ww:ii:ff:ii"
     # Correct ST, ssdp location should be added
-<<<<<<< HEAD
-    assert entry.data[CONF_SSDP_LOCATION] == "https://fake_host:12345/test"
-=======
     assert (
         entry.data[CONF_SSDP_RENDERING_CONTROL_LOCATION]
         == "https://fake_host:12345/test"
     )
->>>>>>> 5c81b1e6
     assert entry.unique_id == "be9554b9-c9fb-41f4-8920-22da015376a4"
 
 
@@ -1728,11 +1669,7 @@
     assert result["reason"] == "already_configured"
     assert entry.data[CONF_MAC] == "aa:bb:ww:ii:ff:ii"
     # Wrong st
-<<<<<<< HEAD
-    assert CONF_SSDP_LOCATION not in entry.data
-=======
     assert CONF_SSDP_RENDERING_CONTROL_LOCATION not in entry.data
->>>>>>> 5c81b1e6
     assert entry.unique_id == "be9554b9-c9fb-41f4-8920-22da015376a4"
 
 
@@ -1767,14 +1704,10 @@
     assert result["reason"] == "already_configured"
     assert entry.data[CONF_MAC] == "aa:bb:ww:ii:ff:ii"
     # Correct st
-<<<<<<< HEAD
-    assert entry.data[CONF_SSDP_LOCATION] == "https://fake_host:12345/test"
-=======
     assert (
         entry.data[CONF_SSDP_RENDERING_CONTROL_LOCATION]
         == "https://fake_host:12345/test"
     )
->>>>>>> 5c81b1e6
     assert entry.unique_id == "be9554b9-c9fb-41f4-8920-22da015376a4"
 
 
