"""The tests for the Canary sensor platform."""
import copy
import unittest
from unittest.mock import Mock

<<<<<<< HEAD
from homeassistant.components import canary as base_canary
=======
from canary.api import SensorType
>>>>>>> af5d0b34
from homeassistant.components.canary import DATA_CANARY
from homeassistant.components.sensor import canary
from homeassistant.components.sensor.canary import CanarySensor, SENSOR_TYPES
from tests.common import (get_test_home_assistant)
from tests.components.test_canary import mock_device, mock_location

VALID_CONFIG = {
    "canary": {
        "username": "foo@bar.org",
        "password": "bar",
    }
}


class TestCanarySensorSetup(unittest.TestCase):
    """Test the Canary platform."""

    DEVICES = []

    def add_devices(self, devices, action):
        """Mock add devices."""
        for device in devices:
            self.DEVICES.append(device)

    def setUp(self):
        """Initialize values for this testcase class."""
        self.hass = get_test_home_assistant()
        self.config = copy.deepcopy(VALID_CONFIG)

    def tearDown(self):
        """Stop everything that was started."""
        self.hass.stop()

    def test_setup_sensors(self):
        """Test the sensor setup."""
        online_device_at_home = mock_device(20, "Dining Room", True)
        offline_device_at_home = mock_device(21, "Front Yard", False)
        online_device_at_work = mock_device(22, "Office", True)

        self.hass.data[DATA_CANARY] = Mock()
        self.hass.data[DATA_CANARY].locations = [
            mock_location("Home", True, devices=[online_device_at_home,
                                                 offline_device_at_home]),
            mock_location("Work", True, devices=[online_device_at_work]),
        ]

        canary.setup_platform(self.hass, self.config, self.add_devices, None)

        self.assertEqual(6, len(self.DEVICES))

    def test_temperature_sensor(self):
        """Test temperature sensor with celsius."""
        device = mock_device(10, "Family Room")
        location = mock_location("Home", True)

        data = Mock()
        data.get_reading.return_value = 21.1234

        sensor = CanarySensor(data, SENSOR_TYPES[0], location, device)
        sensor.update()

        self.assertEqual("Home Family Room Temperature", sensor.name)
        self.assertEqual("sensor_canary_10_temperature", sensor.unique_id)
        self.assertEqual("°C", sensor.unit_of_measurement)
        self.assertEqual(21.12, sensor.state)

    def test_humidity_sensor(self):
        """Test humidity sensor."""
        device = mock_device(10, "Family Room")
        location = mock_location("Home")

        data = Mock()
        data.get_reading.return_value = 50.4567

        sensor = CanarySensor(data, SENSOR_TYPES[1], location, device)
        sensor.update()

        self.assertEqual("Home Family Room Humidity", sensor.name)
        self.assertEqual("%", sensor.unit_of_measurement)
        self.assertEqual(50.46, sensor.state)

    def test_air_quality_sensor_with_very_abnormal_reading(self):
        """Test air quality sensor."""
        device = mock_device(10, "Family Room")
        location = mock_location("Home")

        data = Mock()
        data.get_reading.return_value = 0.4

        sensor = CanarySensor(data, SENSOR_TYPES[2], location, device)
        sensor.update()

        self.assertEqual("Home Family Room Air Quality", sensor.name)
        self.assertEqual(None, sensor.unit_of_measurement)
        self.assertEqual("very_abnormal", sensor.state)

    def test_air_quality_sensor_with_abnormal_reading(self):
        """Test air quality sensor."""
        device = mock_device(10, "Family Room")
        location = mock_location("Home")

        data = Mock()
        data.get_reading.return_value = 0.59

        sensor = CanarySensor(data, SENSOR_TYPES[2], location, device)
        sensor.update()

        self.assertEqual("Home Family Room Air Quality", sensor.name)
        self.assertEqual(None, sensor.unit_of_measurement)
        self.assertEqual("abnormal", sensor.state)

    def test_air_quality_sensor_with_normal_reading(self):
        """Test air quality sensor."""
        device = mock_device(10, "Family Room")
        location = mock_location("Home")

        data = Mock()
        data.get_reading.return_value = 1.0

        sensor = CanarySensor(data, SENSOR_TYPES[2], location, device)
        sensor.update()

        self.assertEqual("Home Family Room Air Quality", sensor.name)
        self.assertEqual(None, sensor.unit_of_measurement)
        self.assertEqual("normal", sensor.state)<|MERGE_RESOLUTION|>--- conflicted
+++ resolved
@@ -3,16 +3,13 @@
 import unittest
 from unittest.mock import Mock
 
-<<<<<<< HEAD
-from homeassistant.components import canary as base_canary
-=======
 from canary.api import SensorType
->>>>>>> af5d0b34
 from homeassistant.components.canary import DATA_CANARY
 from homeassistant.components.sensor import canary
-from homeassistant.components.sensor.canary import CanarySensor, SENSOR_TYPES
+from homeassistant.components.sensor.canary import CanarySensor
 from tests.common import (get_test_home_assistant)
-from tests.components.test_canary import mock_device, mock_location
+from tests.components.test_canary import mock_device, mock_reading, \
+    mock_location
 
 VALID_CONFIG = {
     "canary": {
@@ -58,21 +55,38 @@
 
         self.assertEqual(6, len(self.DEVICES))
 
-    def test_temperature_sensor(self):
+    def test_celsius_temperature_sensor(self):
         """Test temperature sensor with celsius."""
         device = mock_device(10, "Family Room")
         location = mock_location("Home", True)
 
         data = Mock()
-        data.get_reading.return_value = 21.1234
+        data.get_readings.return_value = [
+            mock_reading(SensorType.TEMPERATURE, 21.1234)]
 
-        sensor = CanarySensor(data, SENSOR_TYPES[0], location, device)
+        sensor = CanarySensor(data, SensorType.TEMPERATURE, location, device)
         sensor.update()
 
         self.assertEqual("Home Family Room Temperature", sensor.name)
         self.assertEqual("sensor_canary_10_temperature", sensor.unique_id)
         self.assertEqual("°C", sensor.unit_of_measurement)
-        self.assertEqual(21.12, sensor.state)
+        self.assertEqual(21.1, sensor.state)
+
+    def test_fahrenheit_temperature_sensor(self):
+        """Test temperature sensor with fahrenheit."""
+        device = mock_device(10, "Family Room")
+        location = mock_location("Home", False)
+
+        data = Mock()
+        data.get_readings.return_value = [
+            mock_reading(SensorType.TEMPERATURE, 21.1567)]
+
+        sensor = CanarySensor(data, SensorType.TEMPERATURE, location, device)
+        sensor.update()
+
+        self.assertEqual("Home Family Room Temperature", sensor.name)
+        self.assertEqual("°F", sensor.unit_of_measurement)
+        self.assertEqual(21.2, sensor.state)
 
     def test_humidity_sensor(self):
         """Test humidity sensor."""
@@ -80,56 +94,28 @@
         location = mock_location("Home")
 
         data = Mock()
-        data.get_reading.return_value = 50.4567
+        data.get_readings.return_value = [
+            mock_reading(SensorType.HUMIDITY, 50.4567)]
 
-        sensor = CanarySensor(data, SENSOR_TYPES[1], location, device)
+        sensor = CanarySensor(data, SensorType.HUMIDITY, location, device)
         sensor.update()
 
         self.assertEqual("Home Family Room Humidity", sensor.name)
         self.assertEqual("%", sensor.unit_of_measurement)
-        self.assertEqual(50.46, sensor.state)
+        self.assertEqual(50.5, sensor.state)
 
-    def test_air_quality_sensor_with_very_abnormal_reading(self):
+    def test_air_quality_sensor(self):
         """Test air quality sensor."""
         device = mock_device(10, "Family Room")
         location = mock_location("Home")
 
         data = Mock()
-        data.get_reading.return_value = 0.4
+        data.get_readings.return_value = [
+            mock_reading(SensorType.AIR_QUALITY, 50.4567)]
 
-        sensor = CanarySensor(data, SENSOR_TYPES[2], location, device)
+        sensor = CanarySensor(data, SensorType.AIR_QUALITY, location, device)
         sensor.update()
 
         self.assertEqual("Home Family Room Air Quality", sensor.name)
-        self.assertEqual(None, sensor.unit_of_measurement)
-        self.assertEqual("very_abnormal", sensor.state)
-
-    def test_air_quality_sensor_with_abnormal_reading(self):
-        """Test air quality sensor."""
-        device = mock_device(10, "Family Room")
-        location = mock_location("Home")
-
-        data = Mock()
-        data.get_reading.return_value = 0.59
-
-        sensor = CanarySensor(data, SENSOR_TYPES[2], location, device)
-        sensor.update()
-
-        self.assertEqual("Home Family Room Air Quality", sensor.name)
-        self.assertEqual(None, sensor.unit_of_measurement)
-        self.assertEqual("abnormal", sensor.state)
-
-    def test_air_quality_sensor_with_normal_reading(self):
-        """Test air quality sensor."""
-        device = mock_device(10, "Family Room")
-        location = mock_location("Home")
-
-        data = Mock()
-        data.get_reading.return_value = 1.0
-
-        sensor = CanarySensor(data, SENSOR_TYPES[2], location, device)
-        sensor.update()
-
-        self.assertEqual("Home Family Room Air Quality", sensor.name)
-        self.assertEqual(None, sensor.unit_of_measurement)
-        self.assertEqual("normal", sensor.state)+        self.assertEqual("", sensor.unit_of_measurement)
+        self.assertEqual(50.5, sensor.state)