"""HVAC cluster handlers module for Zigbee Home Automation.

For more details about this component, please refer to the documentation at
https://home-assistant.io/integrations/zha/
"""
from __future__ import annotations

from typing import Any

<<<<<<< HEAD
from zigpy.zcl.clusters import hvac
from zigpy.zcl.clusters.hvac import Fan, Thermostat, UserInterface
=======
from zigpy.zcl.clusters.hvac import (
    Dehumidification,
    Fan,
    Pump,
    Thermostat,
    UserInterface,
)
>>>>>>> 00c2ba69

from homeassistant.core import callback

from .. import registries
from ..const import (
    REPORT_CONFIG_MAX_INT,
    REPORT_CONFIG_MIN_INT,
    REPORT_CONFIG_OP,
    SIGNAL_ATTR_UPDATED,
)
from . import AttrReportConfig, ClusterHandler

REPORT_CONFIG_CLIMATE = (REPORT_CONFIG_MIN_INT, REPORT_CONFIG_MAX_INT, 25)
REPORT_CONFIG_CLIMATE_DEMAND = (REPORT_CONFIG_MIN_INT, REPORT_CONFIG_MAX_INT, 5)
REPORT_CONFIG_CLIMATE_DISCRETE = (REPORT_CONFIG_MIN_INT, REPORT_CONFIG_MAX_INT, 1)


@registries.ZIGBEE_CLUSTER_HANDLER_REGISTRY.register(Dehumidification.cluster_id)
class DehumidificationClusterHandler(ClusterHandler):
    """Dehumidification cluster handler."""


@registries.ZIGBEE_CLUSTER_HANDLER_REGISTRY.register(Fan.cluster_id)
class FanClusterHandler(ClusterHandler):
    """Fan cluster handler."""

    _value_attribute = 0

    REPORT_CONFIG = (
        AttrReportConfig(attr=Fan.AttributeDefs.fan_mode.name, config=REPORT_CONFIG_OP),
    )
    ZCL_INIT_ATTRS = {Fan.AttributeDefs.fan_mode_sequence.name: True}

    @property
    def fan_mode(self) -> int | None:
        """Return current fan mode."""
        return self.cluster.get(Fan.AttributeDefs.fan_mode.name)

    @property
    def fan_mode_sequence(self) -> int | None:
        """Return possible fan mode speeds."""
        return self.cluster.get(Fan.AttributeDefs.fan_mode_sequence.name)

    async def async_set_speed(self, value) -> None:
        """Set the speed of the fan."""
        await self.write_attributes_safe({Fan.AttributeDefs.fan_mode.name: value})

    async def async_update(self) -> None:
        """Retrieve latest state."""
        await self.get_attribute_value(
            Fan.AttributeDefs.fan_mode.name, from_cache=False
        )

    @callback
    def attribute_updated(self, attrid: int, value: Any, _: Any) -> None:
        """Handle attribute update from fan cluster."""
        attr_name = self._get_attribute_name(attrid)
        self.debug(
            "Attribute report '%s'[%s] = %s", self.cluster.name, attr_name, value
        )
        if attr_name == "fan_mode":
            self.async_send_signal(
                f"{self.unique_id}_{SIGNAL_ATTR_UPDATED}", attrid, attr_name, value
            )


@registries.ZIGBEE_CLUSTER_HANDLER_REGISTRY.register(Pump.cluster_id)
class PumpClusterHandler(ClusterHandler):
    """Pump cluster handler."""


@registries.ZIGBEE_CLUSTER_HANDLER_REGISTRY.register(Thermostat.cluster_id)
class ThermostatClusterHandler(ClusterHandler):
    """Thermostat cluster handler."""

    REPORT_CONFIG = (
        AttrReportConfig(
            attr=Thermostat.AttributeDefs.local_temperature.name,
            config=REPORT_CONFIG_CLIMATE,
        ),
        AttrReportConfig(
            attr=Thermostat.AttributeDefs.occupied_cooling_setpoint.name,
            config=REPORT_CONFIG_CLIMATE,
        ),
        AttrReportConfig(
            attr=Thermostat.AttributeDefs.occupied_heating_setpoint.name,
            config=REPORT_CONFIG_CLIMATE,
        ),
        AttrReportConfig(
            attr=Thermostat.AttributeDefs.unoccupied_cooling_setpoint.name,
            config=REPORT_CONFIG_CLIMATE,
        ),
        AttrReportConfig(
            attr=Thermostat.AttributeDefs.unoccupied_heating_setpoint.name,
            config=REPORT_CONFIG_CLIMATE,
        ),
        AttrReportConfig(
            attr=Thermostat.AttributeDefs.running_mode.name,
            config=REPORT_CONFIG_CLIMATE,
        ),
        AttrReportConfig(
            attr=Thermostat.AttributeDefs.running_state.name,
            config=REPORT_CONFIG_CLIMATE_DEMAND,
        ),
        AttrReportConfig(
            attr=Thermostat.AttributeDefs.system_mode.name,
            config=REPORT_CONFIG_CLIMATE,
        ),
        AttrReportConfig(
            attr=Thermostat.AttributeDefs.occupancy.name,
            config=REPORT_CONFIG_CLIMATE_DISCRETE,
        ),
        AttrReportConfig(
            attr=Thermostat.AttributeDefs.pi_cooling_demand.name,
            config=REPORT_CONFIG_CLIMATE_DEMAND,
        ),
        AttrReportConfig(
            attr=Thermostat.AttributeDefs.pi_heating_demand.name,
            config=REPORT_CONFIG_CLIMATE_DEMAND,
        ),
    )
    ZCL_INIT_ATTRS: dict[str, bool] = {
        Thermostat.AttributeDefs.abs_min_heat_setpoint_limit.name: True,
        Thermostat.AttributeDefs.abs_max_heat_setpoint_limit.name: True,
        Thermostat.AttributeDefs.abs_min_cool_setpoint_limit.name: True,
        Thermostat.AttributeDefs.abs_max_cool_setpoint_limit.name: True,
        Thermostat.AttributeDefs.ctrl_sequence_of_oper.name: False,
        Thermostat.AttributeDefs.max_cool_setpoint_limit.name: True,
        Thermostat.AttributeDefs.max_heat_setpoint_limit.name: True,
        Thermostat.AttributeDefs.min_cool_setpoint_limit.name: True,
        Thermostat.AttributeDefs.min_heat_setpoint_limit.name: True,
        Thermostat.AttributeDefs.local_temperature_calibration.name: True,
        Thermostat.AttributeDefs.setpoint_change_source.name: True,
    }

    @property
    def abs_max_cool_setpoint_limit(self) -> int:
        """Absolute maximum cooling setpoint."""
        return self.cluster.get(
            Thermostat.AttributeDefs.abs_max_cool_setpoint_limit.name, 3200
        )

    @property
    def abs_min_cool_setpoint_limit(self) -> int:
        """Absolute minimum cooling setpoint."""
        return self.cluster.get(
            Thermostat.AttributeDefs.abs_min_cool_setpoint_limit.name, 1600
        )

    @property
    def abs_max_heat_setpoint_limit(self) -> int:
        """Absolute maximum heating setpoint."""
        return self.cluster.get(
            Thermostat.AttributeDefs.abs_max_heat_setpoint_limit.name, 3000
        )

    @property
    def abs_min_heat_setpoint_limit(self) -> int:
        """Absolute minimum heating setpoint."""
        return self.cluster.get(
            Thermostat.AttributeDefs.abs_min_heat_setpoint_limit.name, 700
        )

    @property
    def ctrl_sequence_of_oper(self) -> int:
        """Control Sequence of operations attribute."""
        return self.cluster.get(
            Thermostat.AttributeDefs.ctrl_sequence_of_oper.name, 0xFF
        )

    @property
    def max_cool_setpoint_limit(self) -> int:
        """Maximum cooling setpoint."""
        sp_limit = self.cluster.get(
            Thermostat.AttributeDefs.max_cool_setpoint_limit.name
        )
        if sp_limit is None:
            return self.abs_max_cool_setpoint_limit
        return sp_limit

    @property
    def min_cool_setpoint_limit(self) -> int:
        """Minimum cooling setpoint."""
        sp_limit = self.cluster.get(
            Thermostat.AttributeDefs.min_cool_setpoint_limit.name
        )
        if sp_limit is None:
            return self.abs_min_cool_setpoint_limit
        return sp_limit

    @property
    def max_heat_setpoint_limit(self) -> int:
        """Maximum heating setpoint."""
        sp_limit = self.cluster.get(
            Thermostat.AttributeDefs.max_heat_setpoint_limit.name
        )
        if sp_limit is None:
            return self.abs_max_heat_setpoint_limit
        return sp_limit

    @property
    def min_heat_setpoint_limit(self) -> int:
        """Minimum heating setpoint."""
        sp_limit = self.cluster.get(
            Thermostat.AttributeDefs.min_heat_setpoint_limit.name
        )
        if sp_limit is None:
            return self.abs_min_heat_setpoint_limit
        return sp_limit

    @property
    def local_temperature(self) -> int | None:
        """Thermostat temperature."""
        return self.cluster.get(Thermostat.AttributeDefs.local_temperature.name)

    @property
    def occupancy(self) -> int | None:
        """Is occupancy detected."""
        return self.cluster.get(Thermostat.AttributeDefs.occupancy.name)

    @property
    def occupied_cooling_setpoint(self) -> int | None:
        """Temperature when room is occupied."""
        return self.cluster.get(Thermostat.AttributeDefs.occupied_cooling_setpoint.name)

    @property
    def occupied_heating_setpoint(self) -> int | None:
        """Temperature when room is occupied."""
        return self.cluster.get(Thermostat.AttributeDefs.occupied_heating_setpoint.name)

    @property
    def pi_cooling_demand(self) -> int:
        """Cooling demand."""
        return self.cluster.get(Thermostat.AttributeDefs.pi_cooling_demand.name)

    @property
    def pi_heating_demand(self) -> int:
        """Heating demand."""
        return self.cluster.get(Thermostat.AttributeDefs.pi_heating_demand.name)

    @property
    def running_mode(self) -> int | None:
        """Thermostat running mode."""
        return self.cluster.get(Thermostat.AttributeDefs.running_mode.name)

    @property
    def running_state(self) -> int | None:
        """Thermostat running state, state of heat, cool, fan relays."""
        return self.cluster.get(Thermostat.AttributeDefs.running_state.name)

    @property
    def system_mode(self) -> int | None:
        """System mode."""
        return self.cluster.get(Thermostat.AttributeDefs.system_mode.name)

    @property
    def unoccupied_cooling_setpoint(self) -> int | None:
        """Temperature when room is not occupied."""
        return self.cluster.get(
            Thermostat.AttributeDefs.unoccupied_cooling_setpoint.name
        )

    @property
    def unoccupied_heating_setpoint(self) -> int | None:
        """Temperature when room is not occupied."""
        return self.cluster.get(
            Thermostat.AttributeDefs.unoccupied_heating_setpoint.name
        )

    @callback
    def attribute_updated(self, attrid: int, value: Any, _: Any) -> None:
        """Handle attribute update cluster."""
        attr_name = self._get_attribute_name(attrid)
        self.debug(
            "Attribute report '%s'[%s] = %s", self.cluster.name, attr_name, value
        )
        self.async_send_signal(
            f"{self.unique_id}_{SIGNAL_ATTR_UPDATED}",
            attrid,
            attr_name,
            value,
        )

    async def async_set_operation_mode(self, mode) -> bool:
        """Set Operation mode."""
        await self.write_attributes_safe(
            {Thermostat.AttributeDefs.system_mode.name: mode}
        )
        return True

    async def async_set_heating_setpoint(
        self, temperature: int, is_away: bool = False
    ) -> bool:
        """Set heating setpoint."""
        attr = (
            Thermostat.AttributeDefs.unoccupied_heating_setpoint.name
            if is_away
            else Thermostat.AttributeDefs.occupied_heating_setpoint.name
        )
        await self.write_attributes_safe({attr: temperature})
        return True

    async def async_set_cooling_setpoint(
        self, temperature: int, is_away: bool = False
    ) -> bool:
        """Set cooling setpoint."""
        attr = (
            Thermostat.AttributeDefs.unoccupied_cooling_setpoint.name
            if is_away
            else Thermostat.AttributeDefs.occupied_cooling_setpoint.name
        )
        await self.write_attributes_safe({attr: temperature})
        return True

    async def get_occupancy(self) -> bool | None:
        """Get unreportable occupancy attribute."""
        res, fail = await self.read_attributes(
            [Thermostat.AttributeDefs.occupancy.name]
        )
        self.debug("read 'occupancy' attr, success: %s, fail: %s", res, fail)
        if Thermostat.AttributeDefs.occupancy.name not in res:
            return None
        return bool(self.occupancy)


<<<<<<< HEAD
@registries.ZIGBEE_CLUSTER_HANDLER_REGISTRY.register(hvac.UserInterface.cluster_id)
class UserInterfaceClusterHandler(ClusterHandler):
    """User interface (thermostat) cluster handler."""

    ZCL_INIT_ATTRS = {UserInterface.AttributeDefs.keypad_lockout.name: True}
=======
@registries.ZIGBEE_CLUSTER_HANDLER_REGISTRY.register(UserInterface.cluster_id)
class UserInterfaceClusterHandler(ClusterHandler):
    """User interface (thermostat) cluster handler."""
>>>>>>> 00c2ba69
<|MERGE_RESOLUTION|>--- conflicted
+++ resolved
@@ -7,10 +7,7 @@
 
 from typing import Any
 
-<<<<<<< HEAD
-from zigpy.zcl.clusters import hvac
-from zigpy.zcl.clusters.hvac import Fan, Thermostat, UserInterface
-=======
+
 from zigpy.zcl.clusters.hvac import (
     Dehumidification,
     Fan,
@@ -18,7 +15,6 @@
     Thermostat,
     UserInterface,
 )
->>>>>>> 00c2ba69
 
 from homeassistant.core import callback
 
@@ -106,7 +102,7 @@
         AttrReportConfig(
             attr=Thermostat.AttributeDefs.occupied_heating_setpoint.name,
             config=REPORT_CONFIG_CLIMATE,
-        ),
+        ),met 2 kleine fotos
         AttrReportConfig(
             attr=Thermostat.AttributeDefs.unoccupied_cooling_setpoint.name,
             config=REPORT_CONFIG_CLIMATE,
@@ -344,14 +340,9 @@
         return bool(self.occupancy)
 
 
-<<<<<<< HEAD
-@registries.ZIGBEE_CLUSTER_HANDLER_REGISTRY.register(hvac.UserInterface.cluster_id)
-class UserInterfaceClusterHandler(ClusterHandler):
-    """User interface (thermostat) cluster handler."""
-
-    ZCL_INIT_ATTRS = {UserInterface.AttributeDefs.keypad_lockout.name: True}
-=======
+
 @registries.ZIGBEE_CLUSTER_HANDLER_REGISTRY.register(UserInterface.cluster_id)
 class UserInterfaceClusterHandler(ClusterHandler):
     """User interface (thermostat) cluster handler."""
->>>>>>> 00c2ba69
+
+    ZCL_INIT_ATTRS = {UserInterface.AttributeDefs.keypad_lockout.name: True}