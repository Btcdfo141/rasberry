--- conflicted
+++ resolved
@@ -179,40 +179,6 @@
     return True
 
 
-<<<<<<< HEAD
-async def async_setup_entry(hass: HomeAssistant, entry: ConfigEntry) -> bool:
-    """Set up Yeelight from a config entry."""
-    entry_data = hass.data[DOMAIN][DATA_CONFIG_ENTRIES][entry.entry_id] = {
-        DATA_PLATFORMS_LOADED: False
-    }
-
-    async def _initialize(
-        host: str,
-        capabilities: dict | None = None,
-        device: YeelightDevice | None = None,
-    ) -> None:
-        if not device:
-            device = await _async_get_device(hass, host, entry, capabilities)
-        entry_data[DATA_DEVICE] = device
-
-        entry.async_on_unload(
-            async_dispatcher_connect(
-                hass,
-                DEVICE_INITIALIZED.format(host),
-                _async_load_platforms,
-            )
-        )
-
-        entry.async_on_unload(device.async_unload)
-        await device.async_setup()
-
-    @callback
-    def _async_load_platforms():
-        if entry_data[DATA_PLATFORMS_LOADED]:
-            return
-        entry_data[DATA_PLATFORMS_LOADED] = True
-        hass.config_entries.async_setup_platforms(entry, PLATFORMS)
-=======
 async def _async_initialize(
     hass: HomeAssistant,
     entry: ConfigEntry,
@@ -275,29 +241,8 @@
             ),
         },
     )
->>>>>>> 0518c563
-
-
-<<<<<<< HEAD
-    entry.async_on_unload(entry.add_update_listener(_async_update_listener))
-
-    if entry.data.get(CONF_HOST):
-        try:
-            device = await _async_get_device(hass, entry.data[CONF_HOST], entry, None)
-        except OSError as ex:
-            # If CONF_ID is not valid we cannot fallback to discovery
-            # so we must retry by raising  ConfigEntryNotReady
-            if not entry.data.get(CONF_ID):
-                raise ConfigEntryNotReady from ex
-        else:
-            # manually added device
-            await _initialize(entry.data[CONF_HOST], device=device)
-            return True
-
-    # discovery
-    scanner = YeelightScanner.async_get(hass)
-    scanner.async_register_callback(entry.data[CONF_ID], _initialize)
-=======
+
+
 async def async_setup_entry(hass: HomeAssistant, entry: ConfigEntry) -> bool:
     """Set up Yeelight from a config entry."""
     _async_populate_entry_options(hass, entry)
@@ -323,7 +268,6 @@
         await _async_initialize(hass, entry, host)
 
     scanner.async_register_callback(entry.data[CONF_ID], _async_from_discovery)
->>>>>>> 0518c563
     return True
 
 
