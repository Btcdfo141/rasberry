--- conflicted
+++ resolved
@@ -1337,10 +1337,6 @@
     assert ceiling_lights.state == STATE_OFF
 
     with patch.object(hue_api, "STATE_CHANGE_WAIT_TIMEOUT", 0.000001):
-<<<<<<< HEAD
-        await asyncio.sleep(0.000001)
-=======
->>>>>>> 988cbf12
         # update light state through api
         await perform_put_light_state(
             hass_hue,
