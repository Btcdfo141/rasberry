--- conflicted
+++ resolved
@@ -4,32 +4,12 @@
 import pysma
 
 from homeassistant.components.sensor import (
-<<<<<<< HEAD
-    STATE_CLASS_MEASUREMENT,
-    STATE_CLASS_TOTAL_INCREASING,
-=======
-    PLATFORM_SCHEMA,
     SensorDeviceClass,
->>>>>>> d60540d4
     SensorEntity,
     SensorStateClass,
 )
 from homeassistant.config_entries import ConfigEntry
-from homeassistant.const import (
-<<<<<<< HEAD
-    DEVICE_CLASS_ENERGY,
-    DEVICE_CLASS_POWER,
-=======
-    CONF_HOST,
-    CONF_PASSWORD,
-    CONF_PATH,
-    CONF_SENSORS,
-    CONF_SSL,
-    CONF_VERIFY_SSL,
->>>>>>> d60540d4
-    ENERGY_KILO_WATT_HOUR,
-    POWER_WATT,
-)
+from homeassistant.const import ENERGY_KILO_WATT_HOUR, POWER_WATT
 from homeassistant.core import HomeAssistant
 from homeassistant.helpers.entity import DeviceInfo
 from homeassistant.helpers.entity_platform import AddEntitiesCallback
