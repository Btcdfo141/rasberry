"""Support for ESPHome fans."""
from typing import Optional

<<<<<<< HEAD
from aioesphomeapi import FanInfo, FanSpeed, FanState

from homeassistant.components.fan import SUPPORT_OSCILLATE, SUPPORT_SET_SPEED, FanEntity
=======
from aioesphomeapi import FanDirection, FanInfo, FanSpeed, FanState

from homeassistant.components.fan import (
    DIRECTION_FORWARD,
    DIRECTION_REVERSE,
    SUPPORT_DIRECTION,
    SUPPORT_OSCILLATE,
    SUPPORT_SET_SPEED,
    FanEntity,
)
>>>>>>> 5d36a46a
from homeassistant.config_entries import ConfigEntry
from homeassistant.helpers.typing import HomeAssistantType
from homeassistant.util.percentage import (
    ordered_list_item_to_percentage,
    percentage_to_ordered_list_item,
<<<<<<< HEAD
)

from . import EsphomeEntity, esphome_state_property, platform_async_setup_entry

=======
)

from . import (
    EsphomeEntity,
    esphome_map_enum,
    esphome_state_property,
    platform_async_setup_entry,
)

>>>>>>> 5d36a46a
ORDERED_NAMED_FAN_SPEEDS = [FanSpeed.LOW, FanSpeed.MEDIUM, FanSpeed.HIGH]


async def async_setup_entry(
    hass: HomeAssistantType, entry: ConfigEntry, async_add_entities
) -> None:
    """Set up ESPHome fans based on a config entry."""
    await platform_async_setup_entry(
        hass,
        entry,
        async_add_entities,
        component_key="fan",
        info_type=FanInfo,
        entity_type=EsphomeFan,
        state_type=FanState,
    )


<<<<<<< HEAD
=======
@esphome_map_enum
def _fan_directions():
    return {
        FanDirection.FORWARD: DIRECTION_FORWARD,
        FanDirection.REVERSE: DIRECTION_REVERSE,
    }


>>>>>>> 5d36a46a
class EsphomeFan(EsphomeEntity, FanEntity):
    """A fan implementation for ESPHome."""

    @property
    def _static_info(self) -> FanInfo:
        return super()._static_info

    @property
    def _state(self) -> Optional[FanState]:
        return super()._state

    async def async_set_percentage(self, percentage: int) -> None:
        """Set the speed percentage of the fan."""
        if percentage == 0:
            await self.async_turn_off()
            return

        data = {"key": self._static_info.key, "state": True}
        if percentage is not None:
            named_speed = percentage_to_ordered_list_item(
                ORDERED_NAMED_FAN_SPEEDS, percentage
            )
            data["speed"] = named_speed
        await self._client.fan_command(**data)

    async def async_turn_on(
        self,
        speed: Optional[str] = None,
        percentage: Optional[int] = None,
        preset_mode: Optional[str] = None,
        **kwargs,
    ) -> None:
        """Turn on the fan."""
        await self.async_set_percentage(percentage)

    async def async_turn_off(self, **kwargs) -> None:
        """Turn off the fan."""
        await self._client.fan_command(key=self._static_info.key, state=False)

    async def async_oscillate(self, oscillating: bool) -> None:
        """Oscillate the fan."""
        await self._client.fan_command(
            key=self._static_info.key, oscillating=oscillating
        )

    # https://github.com/PyCQA/pylint/issues/3150 for all @esphome_state_property
    # pylint: disable=invalid-overridden-method

    @esphome_state_property
    def is_on(self) -> Optional[bool]:
        """Return true if the entity is on."""
        return self._state.state

    @esphome_state_property
    def percentage(self) -> Optional[str]:
        """Return the current speed percentage."""
        if not self._static_info.supports_speed:
            return None
        return ordered_list_item_to_percentage(
            ORDERED_NAMED_FAN_SPEEDS, self._state.speed
        )

    @esphome_state_property
    def oscillating(self) -> None:
        """Return the oscillation state."""
        if not self._static_info.supports_oscillation:
            return None
        return self._state.oscillating

<<<<<<< HEAD
=======
    @esphome_state_property
    def current_direction(self) -> None:
        """Return the current fan direction."""
        if not self._static_info.supports_direction:
            return None
        return _fan_directions.from_esphome(self._state.direction)

>>>>>>> 5d36a46a
    @property
    def supported_features(self) -> int:
        """Flag supported features."""
        flags = 0
        if self._static_info.supports_oscillation:
            flags |= SUPPORT_OSCILLATE
        if self._static_info.supports_speed:
            flags |= SUPPORT_SET_SPEED
        return flags<|MERGE_RESOLUTION|>--- conflicted
+++ resolved
@@ -1,11 +1,6 @@
 """Support for ESPHome fans."""
 from typing import Optional
 
-<<<<<<< HEAD
-from aioesphomeapi import FanInfo, FanSpeed, FanState
-
-from homeassistant.components.fan import SUPPORT_OSCILLATE, SUPPORT_SET_SPEED, FanEntity
-=======
 from aioesphomeapi import FanDirection, FanInfo, FanSpeed, FanState
 
 from homeassistant.components.fan import (
@@ -16,18 +11,11 @@
     SUPPORT_SET_SPEED,
     FanEntity,
 )
->>>>>>> 5d36a46a
 from homeassistant.config_entries import ConfigEntry
 from homeassistant.helpers.typing import HomeAssistantType
 from homeassistant.util.percentage import (
     ordered_list_item_to_percentage,
     percentage_to_ordered_list_item,
-<<<<<<< HEAD
-)
-
-from . import EsphomeEntity, esphome_state_property, platform_async_setup_entry
-
-=======
 )
 
 from . import (
@@ -37,7 +25,6 @@
     platform_async_setup_entry,
 )
 
->>>>>>> 5d36a46a
 ORDERED_NAMED_FAN_SPEEDS = [FanSpeed.LOW, FanSpeed.MEDIUM, FanSpeed.HIGH]
 
 
@@ -56,8 +43,6 @@
     )
 
 
-<<<<<<< HEAD
-=======
 @esphome_map_enum
 def _fan_directions():
     return {
@@ -66,7 +51,6 @@
     }
 
 
->>>>>>> 5d36a46a
 class EsphomeFan(EsphomeEntity, FanEntity):
     """A fan implementation for ESPHome."""
 
@@ -112,6 +96,12 @@
             key=self._static_info.key, oscillating=oscillating
         )
 
+    async def async_set_direction(self, direction: str):
+        """Set direction of the fan."""
+        await self._client.fan_command(
+            key=self._static_info.key, direction=_fan_directions.from_hass(direction)
+        )
+
     # https://github.com/PyCQA/pylint/issues/3150 for all @esphome_state_property
     # pylint: disable=invalid-overridden-method
 
@@ -136,8 +126,6 @@
             return None
         return self._state.oscillating
 
-<<<<<<< HEAD
-=======
     @esphome_state_property
     def current_direction(self) -> None:
         """Return the current fan direction."""
@@ -145,7 +133,6 @@
             return None
         return _fan_directions.from_esphome(self._state.direction)
 
->>>>>>> 5d36a46a
     @property
     def supported_features(self) -> int:
         """Flag supported features."""
@@ -154,4 +141,6 @@
             flags |= SUPPORT_OSCILLATE
         if self._static_info.supports_speed:
             flags |= SUPPORT_SET_SPEED
+        if self._static_info.supports_direction:
+            flags |= SUPPORT_DIRECTION
         return flags