--- conflicted
+++ resolved
@@ -41,36 +41,22 @@
 async def async_setup_entry(hass: HomeAssistant, entry: ConfigEntry):
     """Configure Gammu state machine."""
 
-<<<<<<< HEAD
-    entry_id = entry.entry_id
-    hass.data[DOMAIN].setdefault(entry_id, {})
-
-    device = entry.data[CONF_DEVICE]
-    config = dict(Device=device, Connection="at")
-    gateway = await create_sms_gateway(config, hass)
-    if gateway:
-        hass.data[DOMAIN][SMS_GATEWAY] = gateway
-        for component in PLATFORMS:
-            hass.async_create_task(
-                hass.config_entries.async_forward_entry_setup(entry, component)
-            )
-        return True
-    return False
-=======
     device = entry.data[CONF_DEVICE]
     config = {"Device": device, "Connection": "at"}
     gateway = await create_sms_gateway(config, hass)
     if not gateway:
         return False
     hass.data[DOMAIN][SMS_GATEWAY] = gateway
+    for component in PLATFORMS:
+        hass.async_create_task(
+            hass.config_entries.async_forward_entry_setup(entry, component)
+        )
 
     return True
->>>>>>> d974cd46
 
 
 async def async_unload_entry(hass: HomeAssistant, entry: ConfigEntry):
     """Unload a config entry."""
-<<<<<<< HEAD
     unload_ok = all(
         await asyncio.gather(
             *[
@@ -81,16 +67,7 @@
     )
 
     if unload_ok:
-        hass.data[DOMAIN].pop(entry.entry_id)
-        if SMS_GATEWAY in hass.data[DOMAIN]:
-            gateway = hass.data[DOMAIN][SMS_GATEWAY]
-            hass.data[DOMAIN].pop(SMS_GATEWAY)
-            await gateway.terminate_async()
+        gateway = hass.data[DOMAIN].pop(SMS_GATEWAY)
+        await gateway.terminate_async()
 
-    return unload_ok
-=======
-
-    gateway = hass.data[DOMAIN].pop(SMS_GATEWAY)
-    await gateway.terminate_async()
-    return True
->>>>>>> d974cd46
+    return unload_ok