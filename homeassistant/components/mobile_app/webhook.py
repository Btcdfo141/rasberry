--- conflicted
+++ resolved
@@ -12,53 +12,35 @@
 from homeassistant.const import (ATTR_DOMAIN, ATTR_SERVICE, ATTR_SERVICE_DATA,
                                  CONF_WEBHOOK_ID, HTTP_BAD_REQUEST)
 from homeassistant.core import EventOrigin
-<<<<<<< HEAD
-from homeassistant.exceptions import (HomeAssistantError, ServiceNotFound,
-                                      TemplateError)
-from homeassistant.helpers.discovery import async_load_platform, load_platform
+from homeassistant.exceptions import (HomeAssistantError,
+                                      ServiceNotFound, TemplateError)
+from homeassistant.helpers import device_registry as dr
+from homeassistant.helpers.discovery import async_load_platform
 from homeassistant.helpers.dispatcher import async_dispatcher_send
-from homeassistant.helpers.storage import Store
-from homeassistant.helpers.template import attach
-from homeassistant.helpers.typing import HomeAssistantType
-
-from .const import (ATTR_ALTITUDE, ATTR_APP_COMPONENT, ATTR_BATTERY,
-                    ATTR_COURSE, ATTR_DEVICE_ID, ATTR_DEVICE_NAME,
-                    ATTR_EVENT_DATA, ATTR_EVENT_TYPE, ATTR_GPS,
-                    ATTR_GPS_ACCURACY, ATTR_LOCATION_NAME, ATTR_SENSOR_TYPE,
-                    ATTR_SENSOR_UNIQUE_ID, ATTR_SPEED,
-=======
-from homeassistant.exceptions import (ServiceNotFound, TemplateError)
-from homeassistant.helpers import device_registry as dr
 from homeassistant.helpers.template import attach
 from homeassistant.helpers.typing import HomeAssistantType
 
 from .const import (ATTR_ALTITUDE, ATTR_BATTERY, ATTR_COURSE, ATTR_DEVICE_ID,
                     ATTR_DEVICE_NAME, ATTR_EVENT_DATA, ATTR_EVENT_TYPE,
                     ATTR_GPS, ATTR_GPS_ACCURACY, ATTR_LOCATION_NAME,
-                    ATTR_MANUFACTURER, ATTR_MODEL, ATTR_OS_VERSION, ATTR_SPEED,
->>>>>>> 3769f589
+                    ATTR_MANUFACTURER, ATTR_MODEL, ATTR_OS_VERSION,
+                    ATTR_SENSOR_TYPE, ATTR_SENSOR_UNIQUE_ID, ATTR_SPEED,
                     ATTR_SUPPORTS_ENCRYPTION, ATTR_TEMPLATE,
                     ATTR_TEMPLATE_VARIABLES, ATTR_VERTICAL_ACCURACY,
                     ATTR_WEBHOOK_DATA, ATTR_WEBHOOK_ENCRYPTED,
                     ATTR_WEBHOOK_ENCRYPTED_DATA, ATTR_WEBHOOK_TYPE,
-<<<<<<< HEAD
-                    CONF_SECRET, DATA_DELETED_IDS, DATA_REGISTRATIONS, DOMAIN,
-                    ERR_ENCRYPTION_REQUIRED, SIGNAL_SENSOR_UPDATE,
-                    WEBHOOK_PAYLOAD_SCHEMA, WEBHOOK_SCHEMAS,
-                    WEBHOOK_TYPE_CALL_SERVICE, WEBHOOK_TYPE_FIRE_EVENT,
-                    WEBHOOK_TYPE_REGISTER_SENSOR, WEBHOOK_TYPE_RENDER_TEMPLATE,
-=======
-                    CONF_SECRET, DATA_CONFIG_ENTRIES, DATA_DELETED_IDS, DOMAIN,
-                    ERR_ENCRYPTION_REQUIRED, WEBHOOK_PAYLOAD_SCHEMA,
+                    CONF_SECRET, DATA_CONFIG_ENTRIES, DATA_DELETED_IDS,
+                    DATA_STORE, DOMAIN, ERR_ENCRYPTION_REQUIRED,
+                    SIGNAL_SENSOR_UPDATE, WEBHOOK_PAYLOAD_SCHEMA,
                     WEBHOOK_SCHEMAS, WEBHOOK_TYPE_CALL_SERVICE,
-                    WEBHOOK_TYPE_FIRE_EVENT, WEBHOOK_TYPE_RENDER_TEMPLATE,
->>>>>>> 3769f589
-                    WEBHOOK_TYPE_UPDATE_LOCATION,
+                    WEBHOOK_TYPE_FIRE_EVENT, WEBHOOK_TYPE_REGISTER_SENSOR,
+                    WEBHOOK_TYPE_RENDER_TEMPLATE, WEBHOOK_TYPE_UPDATE_LOCATION,
                     WEBHOOK_TYPE_UPDATE_REGISTRATION,
                     WEBHOOK_TYPE_UPDATE_SENSOR_STATES)
 
+
 from .helpers import (_decrypt_payload, empty_okay_response, error_response,
-                      registration_context, safe_registration,
+                      registration_context, safe_registration, savable_state,
                       webhook_response)
 
 
@@ -103,6 +85,10 @@
     if req_data[ATTR_WEBHOOK_ENCRYPTED]:
         enc_data = req_data[ATTR_WEBHOOK_ENCRYPTED_DATA]
         webhook_payload = _decrypt_payload(registration[CONF_SECRET], enc_data)
+
+    if webhook_type not in WEBHOOK_SCHEMAS:
+        _LOGGER.error('Received invalid webhook type: %s', webhook_type)
+        return empty_okay_response()
 
     try:
         data = WEBHOOK_SCHEMAS[webhook_type](webhook_payload)
@@ -215,14 +201,15 @@
         hass.data[DOMAIN][entity_type][unique_store_key] = data
 
         try:
-            await store.async_save(savable_state(hass))
+            await hass.data[DOMAIN][DATA_STORE].async_save(savable_state(hass))
         except HomeAssistantError as ex:
             _LOGGER.error("Error updating mobile_app registration: %s", ex)
             return empty_okay_response()
 
-        hass.async_create_task(async_load_platform(hass,
-                                                   data[ATTR_SENSOR_TYPE],
-                                                   DOMAIN, data, {DOMAIN: {}}))
+        plat_data = data[ATTR_SENSOR_TYPE]
+        await hass.async_create_task(async_load_platform(hass, plat_data,
+                                                         DOMAIN, data,
+                                                         {DOMAIN: {}}))
 
         return webhook_response({"status": "registered"},
                                 registration=registration, headers=headers)
@@ -251,8 +238,10 @@
 
             hass.data[DOMAIN][entity_type][unique_store_key] = new_state
 
+            safe = savable_state(hass)
+
             try:
-                await store.async_save(savable_state(hass))
+                await hass.data[DOMAIN][DATA_STORE].async_save(safe)
             except HomeAssistantError as ex:
                 _LOGGER.error("Error updating mobile_app registration: %s", ex)
                 return empty_okay_response()
