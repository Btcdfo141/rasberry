--- conflicted
+++ resolved
@@ -110,11 +110,7 @@
         self.hass = hass
         self._private = private
         self._data: dict[str, Any] | None = None
-<<<<<<< HEAD
         self._delay_handle: asyncio.TimerHandle | None = None
-=======
-        self._unsub_delay_listener: asyncio.TimerHandle | None = None
->>>>>>> 53be4eba
         self._unsub_final_write_listener: CALLBACK_TYPE | None = None
         self._write_lock = asyncio.Lock()
         self._load_task: asyncio.Future[_T | None] | None = None
@@ -318,13 +314,8 @@
             return
 
         # We use call_later directly here to avoid a circular import
-<<<<<<< HEAD
         self._delay_handle = self.hass.loop.call_at(
             now + delay, self._async_schedule_callback_delayed_write
-=======
-        self._unsub_delay_listener = self.hass.loop.call_later(
-            delay, self._async_schedule_callback_delayed_write
->>>>>>> 53be4eba
         )
         self._async_ensure_final_write_listener()
 
@@ -356,15 +347,9 @@
     @callback
     def _async_cleanup_delay_listener(self) -> None:
         """Clean up a delay listener."""
-<<<<<<< HEAD
         if self._delay_handle is not None:
             self._delay_handle.cancel()
             self._delay_handle = None
-=======
-        if self._unsub_delay_listener is not None:
-            self._unsub_delay_listener.cancel()
-            self._unsub_delay_listener = None
->>>>>>> 53be4eba
 
     async def _async_callback_delayed_write(self) -> None:
         """Handle a delayed write callback."""
