--- conflicted
+++ resolved
@@ -196,7 +196,6 @@
     def supported_features(self) -> ClimateEntityFeature:
         """Return the list of supported features."""
         if self.device.changeableValues.thermostatSetpointStatus:
-<<<<<<< HEAD
             support_flags = SUPPORT_FLAGS_LCC
         else:
             support_flags = SUPPORT_FLAGS_TCC
@@ -207,10 +206,6 @@
         except KeyError:
             pass
         return support_flags
-=======
-            return SUPPORT_FLAGS_LCC
-        return SUPPORT_FLAGS_TCC
->>>>>>> 522d2496
 
     @property
     def temperature_unit(self) -> str:
