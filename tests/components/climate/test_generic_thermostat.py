"""The tests for the generic_thermostat."""
import asyncio
import datetime
import unittest
from unittest import mock
import pytz

import homeassistant.core as ha
from homeassistant.core import callback, CoreState, State
from homeassistant.setup import setup_component, async_setup_component
from homeassistant.const import (
    ATTR_UNIT_OF_MEASUREMENT,
    SERVICE_TURN_OFF,
    SERVICE_TURN_ON,
    STATE_ON,
    STATE_OFF,
    TEMP_CELSIUS,
    ATTR_TEMPERATURE
)
from homeassistant import loader
from homeassistant.util.unit_system import METRIC_SYSTEM
from homeassistant.util.async import run_coroutine_threadsafe
from homeassistant.components import climate, input_boolean, switch
import homeassistant.components as comps
from tests.common import (assert_setup_component, get_test_home_assistant,
                          mock_restore_cache)


ENTITY = 'climate.test'
ENT_SENSOR = 'sensor.test'
ENT_SWITCH = 'switch.test'
MIN_TEMP = 3.0
MAX_TEMP = 65.0
TARGET_TEMP = 42.0
COLD_TOLERANCE = 0.5
HOT_TOLERANCE = 0.5


class TestSetupClimateGenericThermostat(unittest.TestCase):
    """Test the Generic thermostat with custom config."""

    def setUp(self):  # pylint: disable=invalid-name
        """Setup things to be run when tests are started."""
        self.hass = get_test_home_assistant()

    def tearDown(self):  # pylint: disable=invalid-name
        """Stop down everything that was started."""
        self.hass.stop()

    def test_setup_missing_conf(self):
        """Test set up heat_control with missing config values."""
        config = {
            'name': 'test',
            'target_sensor': ENT_SENSOR
        }
        with assert_setup_component(0):
            setup_component(self.hass, 'climate', {
                'climate': config})

    def test_valid_conf(self):
        """Test set up generic_thermostat with valid config values."""
        self.assertTrue(
            setup_component(self.hass, 'climate',
                            {'climate': {
                                'platform': 'generic_thermostat',
                                'name': 'test',
                                'heater': ENT_SWITCH,
                                'target_sensor': ENT_SENSOR
                                }})
        )

    def test_setup_with_sensor(self):
        """Test set up heat_control with sensor to trigger update at init."""
        self.hass.states.set(ENT_SENSOR, 22.0, {
            ATTR_UNIT_OF_MEASUREMENT: TEMP_CELSIUS
        })
        assert setup_component(self.hass, climate.DOMAIN, {'climate': {
            'platform': 'generic_thermostat',
            'name': 'test',
            'heater': ENT_SWITCH,
            'target_sensor': ENT_SENSOR
        }})
        state = self.hass.states.get(ENTITY)
        self.assertEqual(
            TEMP_CELSIUS, state.attributes.get('unit_of_measurement'))
        self.assertEqual(22.0, state.attributes.get('current_temperature'))


class TestGenericThermostatHeaterSwitching(unittest.TestCase):
    """Test the Generic thermostat heater switching.
    Different toggle type devices are tested.
    """

    def setUp(self):  # pylint: disable=invalid-name
        """Setup things to be run when tests are started."""
        self.hass = get_test_home_assistant()
        self.hass.config.units = METRIC_SYSTEM
        self.assertTrue(run_coroutine_threadsafe(
            comps.async_setup(self.hass, {}), self.hass.loop
        ).result())

    def tearDown(self):  # pylint: disable=invalid-name
        """Stop down everything that was started."""
        self.hass.stop()

    def test_heater_input_boolean(self):
        """Test heater switching input_boolean."""
        heater_switch = 'input_boolean.test'
        assert setup_component(self.hass, input_boolean.DOMAIN,
                               {'input_boolean': {'test': None}})

        assert setup_component(self.hass, climate.DOMAIN, {'climate': {
            'platform': 'generic_thermostat',
            'name': 'test',
            'heater': heater_switch,
            'target_sensor': ENT_SENSOR
        }})

        self.assertEqual(STATE_OFF,
                         self.hass.states.get(heater_switch).state)

        self._setup_sensor(18)
        self.hass.block_till_done()
        climate.set_temperature(self.hass, 23)
        self.hass.block_till_done()

        self.assertEqual(STATE_ON,
                         self.hass.states.get(heater_switch).state)

    def test_heater_switch(self):
        """Test heater switching test switch."""
        platform = loader.get_component('switch.test')
        platform.init()
        self.switch_1 = platform.DEVICES[1]
        assert setup_component(self.hass, switch.DOMAIN, {'switch': {
            'platform': 'test'}})
        heater_switch = self.switch_1.entity_id

        assert setup_component(self.hass, climate.DOMAIN, {'climate': {
            'platform': 'generic_thermostat',
            'name': 'test',
            'heater': heater_switch,
            'target_sensor': ENT_SENSOR
        }})

        self.assertEqual(STATE_OFF,
                         self.hass.states.get(heater_switch).state)

        self._setup_sensor(18)
        self.hass.block_till_done()
        climate.set_temperature(self.hass, 23)
        self.hass.block_till_done()

        self.assertEqual(STATE_ON,
                         self.hass.states.get(heater_switch).state)

    def _setup_sensor(self, temp, unit=TEMP_CELSIUS):
        """Setup the test sensor."""
        self.hass.states.set(ENT_SENSOR, temp, {
            ATTR_UNIT_OF_MEASUREMENT: unit
        })


class TestClimateGenericThermostat(unittest.TestCase):
    """Test the Generic thermostat."""

    def setUp(self):  # pylint: disable=invalid-name
        """Setup things to be run when tests are started."""
        self.hass = get_test_home_assistant()
        self.hass.config.units = METRIC_SYSTEM
        assert setup_component(self.hass, climate.DOMAIN, {'climate': {
            'platform': 'generic_thermostat',
            'name': 'test',
            'cold_tolerance': 2,
            'hot_tolerance': 4,
            'heater': ENT_SWITCH,
            'target_sensor': ENT_SENSOR
        }})

    def tearDown(self):  # pylint: disable=invalid-name
        """Stop down everything that was started."""
        self.hass.stop()

    def test_setup_defaults_to_unknown(self):
        """Test the setting of defaults to unknown."""
        self.assertEqual('idle', self.hass.states.get(ENTITY).state)

    def test_default_setup_params(self):
        """Test the setup with default parameters."""
        state = self.hass.states.get(ENTITY)
        self.assertEqual(7, state.attributes.get('min_temp'))
        self.assertEqual(35, state.attributes.get('max_temp'))
        self.assertEqual(None, state.attributes.get('temperature'))

    def test_get_operation_modes(self):
        """Test that the operation list returns the correct modes."""
        state = self.hass.states.get(ENTITY)
        modes = state.attributes.get('operation_list')
        self.assertEqual([climate.STATE_AUTO, STATE_OFF], modes)

    def test_set_target_temp(self):
        """Test the setting of the target temperature."""
        climate.set_temperature(self.hass, 30)
        self.hass.block_till_done()
        state = self.hass.states.get(ENTITY)
        self.assertEqual(30.0, state.attributes.get('temperature'))

    def test_sensor_bad_unit(self):
        """Test sensor that have bad unit."""
        state = self.hass.states.get(ENTITY)
        temp = state.attributes.get('current_temperature')
        unit = state.attributes.get('unit_of_measurement')

        self._setup_sensor(22.0, unit='bad_unit')
        self.hass.block_till_done()

        state = self.hass.states.get(ENTITY)
        self.assertEqual(unit, state.attributes.get('unit_of_measurement'))
        self.assertEqual(temp, state.attributes.get('current_temperature'))

    def test_sensor_bad_value(self):
        """Test sensor that have None as state."""
        state = self.hass.states.get(ENTITY)
        temp = state.attributes.get('current_temperature')
        unit = state.attributes.get('unit_of_measurement')

        self._setup_sensor(None)
        self.hass.block_till_done()

        state = self.hass.states.get(ENTITY)
        self.assertEqual(unit, state.attributes.get('unit_of_measurement'))
        self.assertEqual(temp, state.attributes.get('current_temperature'))

    def test_set_target_temp_heater_on(self):
        """Test if target temperature turn heater on."""
        self._setup_switch(False)
        self._setup_sensor(25)
        self.hass.block_till_done()
        climate.set_temperature(self.hass, 30)
        self.hass.block_till_done()
        self.assertEqual(1, len(self.calls))
        call = self.calls[0]
        self.assertEqual('homeassistant', call.domain)
        self.assertEqual(SERVICE_TURN_ON, call.service)
        self.assertEqual(ENT_SWITCH, call.data['entity_id'])

    def test_set_target_temp_heater_off(self):
        """Test if target temperature turn heater off."""
        self._setup_switch(True)
        self._setup_sensor(30)
        self.hass.block_till_done()
        climate.set_temperature(self.hass, 25)
        self.hass.block_till_done()
        self.assertEqual(1, len(self.calls))
        call = self.calls[0]
        self.assertEqual('homeassistant', call.domain)
        self.assertEqual(SERVICE_TURN_OFF, call.service)
        self.assertEqual(ENT_SWITCH, call.data['entity_id'])

    def test_temp_change_heater_on_within_tolerance(self):
        """Test if temperature change doesn't turn on within tolerance."""
        self._setup_switch(False)
        climate.set_temperature(self.hass, 30)
        self.hass.block_till_done()
        self._setup_sensor(29)
        self.hass.block_till_done()
        self.assertEqual(0, len(self.calls))

    def test_temp_change_heater_on_outside_tolerance(self):
        """Test if temperature change turn heater on outside cold tolerance."""
        self._setup_switch(False)
        climate.set_temperature(self.hass, 30)
        self.hass.block_till_done()
        self._setup_sensor(27)
        self.hass.block_till_done()
        self.assertEqual(1, len(self.calls))
        call = self.calls[0]
        self.assertEqual('homeassistant', call.domain)
        self.assertEqual(SERVICE_TURN_ON, call.service)
        self.assertEqual(ENT_SWITCH, call.data['entity_id'])

    def test_temp_change_heater_off_within_tolerance(self):
        """Test if temperature change doesn't turn off within tolerance."""
        self._setup_switch(True)
        climate.set_temperature(self.hass, 30)
        self.hass.block_till_done()
        self._setup_sensor(33)
        self.hass.block_till_done()
        self.assertEqual(0, len(self.calls))

    def test_temp_change_heater_off_outside_tolerance(self):
        """Test if temperature change turn heater off outside hot tolerance."""
        self._setup_switch(True)
        climate.set_temperature(self.hass, 30)
        self.hass.block_till_done()
        self._setup_sensor(35)
        self.hass.block_till_done()
        self.assertEqual(1, len(self.calls))
        call = self.calls[0]
        self.assertEqual('homeassistant', call.domain)
        self.assertEqual(SERVICE_TURN_OFF, call.service)
        self.assertEqual(ENT_SWITCH, call.data['entity_id'])

    def test_running_when_operating_mode_is_off(self):
        """Test that the switch turns off when enabled is set False."""
        self._setup_switch(True)
        climate.set_temperature(self.hass, 30)
        self.hass.block_till_done()
        climate.set_operation_mode(self.hass, STATE_OFF)
        self.hass.block_till_done()
        self.assertEqual(1, len(self.calls))
        call = self.calls[0]
        self.assertEqual('homeassistant', call.domain)
        self.assertEqual(SERVICE_TURN_OFF, call.service)
        self.assertEqual(ENT_SWITCH, call.data['entity_id'])

    def test_no_state_change_when_operation_mode_off(self):
        """Test that the switch doesn't turn on when enabled is False."""
        self._setup_switch(False)
        climate.set_temperature(self.hass, 30)
        self.hass.block_till_done()
        climate.set_operation_mode(self.hass, STATE_OFF)
        self.hass.block_till_done()
        self._setup_sensor(25)
        self.hass.block_till_done()
        self.assertEqual(0, len(self.calls))

    @mock.patch('logging.Logger.error')
    def test_invalid_operating_mode(self, log_mock):
        """Test error handling for invalid operation mode."""
        climate.set_operation_mode(self.hass, 'invalid mode')
        self.hass.block_till_done()
        self.assertEqual(log_mock.call_count, 1)

    def test_operating_mode_auto(self):
        """Test change mode from OFF to AUTO.
        Switch turns on when temp below setpoint and mode changes.
        """
        climate.set_operation_mode(self.hass, STATE_OFF)
        climate.set_temperature(self.hass, 30)
        self._setup_sensor(25)
        self.hass.block_till_done()
        self._setup_switch(False)
        climate.set_operation_mode(self.hass, climate.STATE_AUTO)
        self.hass.block_till_done()
        self.assertEqual(1, len(self.calls))
        call = self.calls[0]
        self.assertEqual('homeassistant', call.domain)
        self.assertEqual(SERVICE_TURN_ON, call.service)
        self.assertEqual(ENT_SWITCH, call.data['entity_id'])

    def _setup_sensor(self, temp, unit=TEMP_CELSIUS):
        """Setup the test sensor."""
        self.hass.states.set(ENT_SENSOR, temp, {
            ATTR_UNIT_OF_MEASUREMENT: unit
        })

    def _setup_switch(self, is_on):
        """Setup the test switch."""
        self.hass.states.set(ENT_SWITCH, STATE_ON if is_on else STATE_OFF)
        self.calls = []

        @callback
        def log_call(call):
            """Log service calls."""
            self.calls.append(call)

        self.hass.services.register(ha.DOMAIN, SERVICE_TURN_ON, log_call)
        self.hass.services.register(ha.DOMAIN, SERVICE_TURN_OFF, log_call)


class TestClimateGenericThermostatACMode(unittest.TestCase):
    """Test the Generic thermostat."""

    def setUp(self):  # pylint: disable=invalid-name
        """Setup things to be run when tests are started."""
        self.hass = get_test_home_assistant()
        self.hass.config.temperature_unit = TEMP_CELSIUS
        assert setup_component(self.hass, climate.DOMAIN, {'climate': {
            'platform': 'generic_thermostat',
            'name': 'test',
            'cold_tolerance': 2,
            'hot_tolerance': 4,
            'heater': ENT_SWITCH,
            'target_sensor': ENT_SENSOR,
            'ac_mode': True
        }})

    def tearDown(self):  # pylint: disable=invalid-name
        """Stop down everything that was started."""
        self.hass.stop()

    def test_set_target_temp_ac_off(self):
        """Test if target temperature turn ac off."""
        self._setup_switch(True)
        self._setup_sensor(25)
        self.hass.block_till_done()
        climate.set_temperature(self.hass, 30)
        self.hass.block_till_done()
        self.assertEqual(1, len(self.calls))
        call = self.calls[0]
        self.assertEqual('homeassistant', call.domain)
        self.assertEqual(SERVICE_TURN_OFF, call.service)
        self.assertEqual(ENT_SWITCH, call.data['entity_id'])

    def test_set_target_temp_ac_on(self):
        """Test if target temperature turn ac on."""
        self._setup_switch(False)
        self._setup_sensor(30)
        self.hass.block_till_done()
        climate.set_temperature(self.hass, 25)
        self.hass.block_till_done()
        self.assertEqual(1, len(self.calls))
        call = self.calls[0]
        self.assertEqual('homeassistant', call.domain)
        self.assertEqual(SERVICE_TURN_ON, call.service)
        self.assertEqual(ENT_SWITCH, call.data['entity_id'])

    def test_temp_change_ac_off_within_tolerance(self):
        """Test if temperature change doesn't turn ac off within tolerance."""
        self._setup_switch(True)
        climate.set_temperature(self.hass, 30)
        self.hass.block_till_done()
        self._setup_sensor(29.8)
        self.hass.block_till_done()
        self.assertEqual(0, len(self.calls))

    def test_set_temp_change_ac_off_outside_tolerance(self):
        """Test if temperature change turn ac off."""
        self._setup_switch(True)
        climate.set_temperature(self.hass, 30)
        self.hass.block_till_done()
        self._setup_sensor(27)
        self.hass.block_till_done()
        self.assertEqual(1, len(self.calls))
        call = self.calls[0]
        self.assertEqual('homeassistant', call.domain)
        self.assertEqual(SERVICE_TURN_OFF, call.service)
        self.assertEqual(ENT_SWITCH, call.data['entity_id'])

    def test_temp_change_ac_on_within_tolerance(self):
        """Test if temperature change doesn't turn ac on within tolerance."""
        self._setup_switch(False)
        climate.set_temperature(self.hass, 25)
        self.hass.block_till_done()
        self._setup_sensor(25.2)
        self.hass.block_till_done()
        self.assertEqual(0, len(self.calls))

    def test_temp_change_ac_on_outside_tolerance(self):
        """Test if temperature change turn ac on."""
        self._setup_switch(False)
        climate.set_temperature(self.hass, 25)
        self.hass.block_till_done()
        self._setup_sensor(30)
        self.hass.block_till_done()
        self.assertEqual(1, len(self.calls))
        call = self.calls[0]
        self.assertEqual('homeassistant', call.domain)
        self.assertEqual(SERVICE_TURN_ON, call.service)
        self.assertEqual(ENT_SWITCH, call.data['entity_id'])

    def test_running_when_operating_mode_is_off(self):
        """Test that the switch turns off when enabled is set False."""
        self._setup_switch(True)
        climate.set_temperature(self.hass, 30)
        self.hass.block_till_done()
        climate.set_operation_mode(self.hass, STATE_OFF)
        self.hass.block_till_done()
        self.assertEqual(1, len(self.calls))
        call = self.calls[0]
        self.assertEqual('homeassistant', call.domain)
        self.assertEqual(SERVICE_TURN_OFF, call.service)
        self.assertEqual(ENT_SWITCH, call.data['entity_id'])

    def test_no_state_change_when_operation_mode_off(self):
        """Test that the switch doesn't turn on when enabled is False."""
        self._setup_switch(False)
        climate.set_temperature(self.hass, 30)
        self.hass.block_till_done()
        climate.set_operation_mode(self.hass, STATE_OFF)
        self.hass.block_till_done()
        self._setup_sensor(35)
        self.hass.block_till_done()
        self.assertEqual(0, len(self.calls))

    def _setup_sensor(self, temp, unit=TEMP_CELSIUS):
        """Setup the test sensor."""
        self.hass.states.set(ENT_SENSOR, temp, {
            ATTR_UNIT_OF_MEASUREMENT: unit
        })

    def _setup_switch(self, is_on):
        """Setup the test switch."""
        self.hass.states.set(ENT_SWITCH, STATE_ON if is_on else STATE_OFF)
        self.calls = []

        @callback
        def log_call(call):
            """Log service calls."""
            self.calls.append(call)

        self.hass.services.register(ha.DOMAIN, SERVICE_TURN_ON, log_call)
        self.hass.services.register(ha.DOMAIN, SERVICE_TURN_OFF, log_call)


class TestClimateGenericThermostatACModeMinCycle(unittest.TestCase):
    """Test the Generic Thermostat."""

    def setUp(self):  # pylint: disable=invalid-name
        """Setup things to be run when tests are started."""
        self.hass = get_test_home_assistant()
        self.hass.config.temperature_unit = TEMP_CELSIUS
        assert setup_component(self.hass, climate.DOMAIN, {'climate': {
            'platform': 'generic_thermostat',
            'name': 'test',
            'cold_tolerance': 0.3,
            'hot_tolerance': 0.3,
            'heater': ENT_SWITCH,
            'target_sensor': ENT_SENSOR,
            'ac_mode': True,
            'min_cycle_duration': datetime.timedelta(minutes=10)
        }})

    def tearDown(self):  # pylint: disable=invalid-name
        """Stop down everything that was started."""
        self.hass.stop()

    def test_temp_change_ac_trigger_on_not_long_enough(self):
        """Test if temperature change turn ac on."""
        self._setup_switch(False)
        climate.set_temperature(self.hass, 25)
        self.hass.block_till_done()
        self._setup_sensor(30)
        self.hass.block_till_done()
        self.assertEqual(0, len(self.calls))

    def test_temp_change_ac_trigger_on_long_enough(self):
        """Test if temperature change turn ac on."""
        fake_changed = datetime.datetime(1918, 11, 11, 11, 11, 11,
                                         tzinfo=datetime.timezone.utc)
        with mock.patch('homeassistant.helpers.condition.dt_util.utcnow',
                        return_value=fake_changed):
            self._setup_switch(False)
        climate.set_temperature(self.hass, 25)
        self.hass.block_till_done()
        self._setup_sensor(30)
        self.hass.block_till_done()
        self.assertEqual(1, len(self.calls))
        call = self.calls[0]
        self.assertEqual('homeassistant', call.domain)
        self.assertEqual(SERVICE_TURN_ON, call.service)
        self.assertEqual(ENT_SWITCH, call.data['entity_id'])

    def test_temp_change_ac_trigger_off_not_long_enough(self):
        """Test if temperature change turn ac on."""
        self._setup_switch(True)
        climate.set_temperature(self.hass, 30)
        self.hass.block_till_done()
        self._setup_sensor(25)
        self.hass.block_till_done()
        self.assertEqual(0, len(self.calls))

    def test_temp_change_ac_trigger_off_long_enough(self):
        """Test if temperature change turn ac on."""
        fake_changed = datetime.datetime(1918, 11, 11, 11, 11, 11,
                                         tzinfo=datetime.timezone.utc)
        with mock.patch('homeassistant.helpers.condition.dt_util.utcnow',
                        return_value=fake_changed):
            self._setup_switch(True)
        climate.set_temperature(self.hass, 30)
        self.hass.block_till_done()
        self._setup_sensor(25)
        self.hass.block_till_done()
        self.assertEqual(1, len(self.calls))
        call = self.calls[0]
        self.assertEqual('homeassistant', call.domain)
        self.assertEqual(SERVICE_TURN_OFF, call.service)
        self.assertEqual(ENT_SWITCH, call.data['entity_id'])

    def _setup_sensor(self, temp, unit=TEMP_CELSIUS):
        """Setup the test sensor."""
        self.hass.states.set(ENT_SENSOR, temp, {
            ATTR_UNIT_OF_MEASUREMENT: unit
        })

    def _setup_switch(self, is_on):
        """Setup the test switch."""
        self.hass.states.set(ENT_SWITCH, STATE_ON if is_on else STATE_OFF)
        self.calls = []

        @callback
        def log_call(call):
            """Log service calls."""
            self.calls.append(call)

        self.hass.services.register(ha.DOMAIN, SERVICE_TURN_ON, log_call)
        self.hass.services.register(ha.DOMAIN, SERVICE_TURN_OFF, log_call)


class TestClimateGenericThermostatMinCycle(unittest.TestCase):
    """Test the Generic thermostat."""

    def setUp(self):  # pylint: disable=invalid-name
        """Setup things to be run when tests are started."""
        self.hass = get_test_home_assistant()
        self.hass.config.temperature_unit = TEMP_CELSIUS
        assert setup_component(self.hass, climate.DOMAIN, {'climate': {
            'platform': 'generic_thermostat',
            'name': 'test',
            'cold_tolerance': 0.3,
            'hot_tolerance': 0.3,
            'heater': ENT_SWITCH,
            'target_sensor': ENT_SENSOR,
            'min_cycle_duration': datetime.timedelta(minutes=10)
        }})

    def tearDown(self):  # pylint: disable=invalid-name
        """Stop down everything that was started."""
        self.hass.stop()

    def test_temp_change_heater_trigger_off_not_long_enough(self):
        """Test if temp change doesn't turn heater off because of time."""
        self._setup_switch(True)
        climate.set_temperature(self.hass, 25)
        self.hass.block_till_done()
        self._setup_sensor(30)
        self.hass.block_till_done()
        self.assertEqual(0, len(self.calls))

    def test_temp_change_heater_trigger_on_not_long_enough(self):
        """Test if temp change doesn't turn heater on because of time."""
        self._setup_switch(False)
        climate.set_temperature(self.hass, 30)
        self.hass.block_till_done()
        self._setup_sensor(25)
        self.hass.block_till_done()
        self.assertEqual(0, len(self.calls))

    def test_temp_change_heater_trigger_on_long_enough(self):
        """Test if temperature change turn heater on after min cycle."""
        fake_changed = datetime.datetime(1918, 11, 11, 11, 11, 11,
                                         tzinfo=datetime.timezone.utc)
        with mock.patch('homeassistant.helpers.condition.dt_util.utcnow',
                        return_value=fake_changed):
            self._setup_switch(False)
        climate.set_temperature(self.hass, 30)
        self.hass.block_till_done()
        self._setup_sensor(25)
        self.hass.block_till_done()
        self.assertEqual(1, len(self.calls))
        call = self.calls[0]
        self.assertEqual('homeassistant', call.domain)
        self.assertEqual(SERVICE_TURN_ON, call.service)
        self.assertEqual(ENT_SWITCH, call.data['entity_id'])

    def test_temp_change_heater_trigger_off_long_enough(self):
        """Test if temperature change turn heater off after min cycle."""
        fake_changed = datetime.datetime(1918, 11, 11, 11, 11, 11,
                                         tzinfo=datetime.timezone.utc)
        with mock.patch('homeassistant.helpers.condition.dt_util.utcnow',
                        return_value=fake_changed):
            self._setup_switch(True)
        climate.set_temperature(self.hass, 25)
        self.hass.block_till_done()
        self._setup_sensor(30)
        self.hass.block_till_done()
        self.assertEqual(1, len(self.calls))
        call = self.calls[0]
        self.assertEqual('homeassistant', call.domain)
        self.assertEqual(SERVICE_TURN_OFF, call.service)
        self.assertEqual(ENT_SWITCH, call.data['entity_id'])

    def _setup_sensor(self, temp, unit=TEMP_CELSIUS):
        """Setup the test sensor."""
        self.hass.states.set(ENT_SENSOR, temp, {
            ATTR_UNIT_OF_MEASUREMENT: unit
        })

    def _setup_switch(self, is_on):
        """Setup the test switch."""
        self.hass.states.set(ENT_SWITCH, STATE_ON if is_on else STATE_OFF)
        self.calls = []

        @callback
        def log_call(call):
            """Log service calls."""
            self.calls.append(call)

        self.hass.services.register(ha.DOMAIN, SERVICE_TURN_ON, log_call)
        self.hass.services.register(ha.DOMAIN, SERVICE_TURN_OFF, log_call)


class TestClimateGenericThermostatACKeepAlive(unittest.TestCase):
    """Test the Generic Thermostat."""

    def setUp(self):  # pylint: disable=invalid-name
        """Setup things to be run when tests are started."""
        self.hass = get_test_home_assistant()
        self.hass.config.temperature_unit = TEMP_CELSIUS
        assert setup_component(self.hass, climate.DOMAIN, {'climate': {
            'platform': 'generic_thermostat',
            'name': 'test',
            'cold_tolerance': 0.3,
            'hot_tolerance': 0.3,
            'heater': ENT_SWITCH,
            'target_sensor': ENT_SENSOR,
            'ac_mode': True,
            'keep_alive': datetime.timedelta(minutes=10)
        }})

    def tearDown(self):  # pylint: disable=invalid-name
        """Stop down everything that was started."""
        self.hass.stop()

    def test_temp_change_ac_trigger_on_long_enough(self):
        """Test if turn on signal is sent at keep-alive intervals."""
        self._setup_switch(True)
        self.hass.block_till_done()
        self._setup_sensor(30)
        self.hass.block_till_done()
        climate.set_temperature(self.hass, 25)
        self.hass.block_till_done()
        test_time = datetime.datetime.now(pytz.UTC)
        self._send_time_changed(test_time)
        self.hass.block_till_done()
        self.assertEqual(0, len(self.calls))
        self._send_time_changed(test_time + datetime.timedelta(minutes=5))
        self.hass.block_till_done()
        self.assertEqual(0, len(self.calls))
        self._send_time_changed(test_time + datetime.timedelta(minutes=10))
        self.hass.block_till_done()
        self.assertEqual(1, len(self.calls))
        call = self.calls[0]
        self.assertEqual('homeassistant', call.domain)
        self.assertEqual(SERVICE_TURN_ON, call.service)
        self.assertEqual(ENT_SWITCH, call.data['entity_id'])

    def test_temp_change_ac_trigger_off_long_enough(self):
        """Test if turn on signal is sent at keep-alive intervals."""
        self._setup_switch(False)
        self.hass.block_till_done()
        self._setup_sensor(20)
        self.hass.block_till_done()
        climate.set_temperature(self.hass, 25)
        self.hass.block_till_done()
        test_time = datetime.datetime.now(pytz.UTC)
        self._send_time_changed(test_time)
        self.hass.block_till_done()
        self.assertEqual(0, len(self.calls))
        self._send_time_changed(test_time + datetime.timedelta(minutes=5))
        self.hass.block_till_done()
        self.assertEqual(0, len(self.calls))
        self._send_time_changed(test_time + datetime.timedelta(minutes=10))
        self.hass.block_till_done()
        self.assertEqual(1, len(self.calls))
        call = self.calls[0]
        self.assertEqual('homeassistant', call.domain)
        self.assertEqual(SERVICE_TURN_OFF, call.service)
        self.assertEqual(ENT_SWITCH, call.data['entity_id'])

    def _send_time_changed(self, now):
        """Send a time changed event."""
        self.hass.bus.fire(ha.EVENT_TIME_CHANGED, {ha.ATTR_NOW: now})

    def _setup_sensor(self, temp, unit=TEMP_CELSIUS):
        """Setup the test sensor."""
        self.hass.states.set(ENT_SENSOR, temp, {
            ATTR_UNIT_OF_MEASUREMENT: unit
        })

    def _setup_switch(self, is_on):
        """Setup the test switch."""
        self.hass.states.set(ENT_SWITCH, STATE_ON if is_on else STATE_OFF)
        self.calls = []

        @callback
        def log_call(call):
            """Log service calls."""
            self.calls.append(call)

        self.hass.services.register(ha.DOMAIN, SERVICE_TURN_ON, log_call)
        self.hass.services.register(ha.DOMAIN, SERVICE_TURN_OFF, log_call)


class TestClimateGenericThermostatKeepAlive(unittest.TestCase):
    """Test the Generic Thermostat."""

    def setUp(self):  # pylint: disable=invalid-name
        """Setup things to be run when tests are started."""
        self.hass = get_test_home_assistant()
        self.hass.config.temperature_unit = TEMP_CELSIUS
        assert setup_component(self.hass, climate.DOMAIN, {'climate': {
            'platform': 'generic_thermostat',
            'name': 'test',
            'cold_tolerance': 0.3,
            'hot_tolerance': 0.3,
            'heater': ENT_SWITCH,
            'target_sensor': ENT_SENSOR,
            'keep_alive': datetime.timedelta(minutes=10)
        }})

    def tearDown(self):  # pylint: disable=invalid-name
        """Stop down everything that was started."""
        self.hass.stop()

    def test_temp_change_heater_trigger_on_long_enough(self):
        """Test if turn on signal is sent at keep-alive intervals."""
        self._setup_switch(True)
        self.hass.block_till_done()
        self._setup_sensor(20)
        self.hass.block_till_done()
        climate.set_temperature(self.hass, 25)
        self.hass.block_till_done()
        test_time = datetime.datetime.now(pytz.UTC)
        self._send_time_changed(test_time)
        self.hass.block_till_done()
        self.assertEqual(0, len(self.calls))
        self._send_time_changed(test_time + datetime.timedelta(minutes=5))
        self.hass.block_till_done()
        self.assertEqual(0, len(self.calls))
        self._send_time_changed(test_time + datetime.timedelta(minutes=10))
        self.hass.block_till_done()
        self.assertEqual(1, len(self.calls))
        call = self.calls[0]
        self.assertEqual('homeassistant', call.domain)
        self.assertEqual(SERVICE_TURN_ON, call.service)
        self.assertEqual(ENT_SWITCH, call.data['entity_id'])

    def test_temp_change_heater_trigger_off_long_enough(self):
        """Test if turn on signal is sent at keep-alive intervals."""
        self._setup_switch(False)
        self.hass.block_till_done()
        self._setup_sensor(30)
        self.hass.block_till_done()
        climate.set_temperature(self.hass, 25)
        self.hass.block_till_done()
        test_time = datetime.datetime.now(pytz.UTC)
        self._send_time_changed(test_time)
        self.hass.block_till_done()
        self.assertEqual(0, len(self.calls))
        self._send_time_changed(test_time + datetime.timedelta(minutes=5))
        self.hass.block_till_done()
        self.assertEqual(0, len(self.calls))
        self._send_time_changed(test_time + datetime.timedelta(minutes=10))
        self.hass.block_till_done()
        self.assertEqual(1, len(self.calls))
        call = self.calls[0]
        self.assertEqual('homeassistant', call.domain)
        self.assertEqual(SERVICE_TURN_OFF, call.service)
        self.assertEqual(ENT_SWITCH, call.data['entity_id'])

    def _send_time_changed(self, now):
        """Send a time changed event."""
        self.hass.bus.fire(ha.EVENT_TIME_CHANGED, {ha.ATTR_NOW: now})

    def _setup_sensor(self, temp, unit=TEMP_CELSIUS):
        """Setup the test sensor."""
        self.hass.states.set(ENT_SENSOR, temp, {
            ATTR_UNIT_OF_MEASUREMENT: unit
        })

    def _setup_switch(self, is_on):
        """Setup the test switch."""
        self.hass.states.set(ENT_SWITCH, STATE_ON if is_on else STATE_OFF)
        self.calls = []

        @callback
        def log_call(call):
            """Log service calls."""
            self.calls.append(call)

        self.hass.services.register(ha.DOMAIN, SERVICE_TURN_ON, log_call)
        self.hass.services.register(ha.DOMAIN, SERVICE_TURN_OFF, log_call)


@asyncio.coroutine
def test_custom_setup_params(hass):
    """Test the setup with custom parameters."""
    result = yield from async_setup_component(
        hass, climate.DOMAIN, {'climate': {
            'platform': 'generic_thermostat',
            'name': 'test',
            'heater': ENT_SWITCH,
            'target_sensor': ENT_SENSOR,
            'min_temp': MIN_TEMP,
            'max_temp': MAX_TEMP,
            'target_temp': TARGET_TEMP,
        }})
    assert result
    state = hass.states.get(ENTITY)
    assert state.attributes.get('min_temp') == MIN_TEMP
    assert state.attributes.get('max_temp') == MAX_TEMP
    assert state.attributes.get('temperature') == TARGET_TEMP


@asyncio.coroutine
def test_restore_state(hass):
    """Ensure states are restored on startup."""
    mock_restore_cache(hass, (
        State('climate.test_thermostat', '0', {ATTR_TEMPERATURE: "20"}),
<<<<<<< HEAD
        State('climate.test_thermostat', '0', {'operation_mode': STATE_OFF}),
=======
>>>>>>> 2b60fca0
    ))

    hass.state = CoreState.starting

    yield from async_setup_component(
        hass, climate.DOMAIN, {'climate': {
            'platform': 'generic_thermostat',
            'name': 'test_thermostat',
            'heater': ENT_SWITCH,
            'target_sensor': ENT_SENSOR,
<<<<<<< HEAD
            'persistence': 'both',
        }})

    state = hass.states.get('climate.test_thermostat')
    assert(state.attributes[ATTR_TEMPERATURE] == 20)
    assert(state.attributes['operation_mode'] == STATE_OFF)
=======
        }})

    state = hass.states.get('climate.test_thermostat')
    assert(state.attributes[ATTR_TEMPERATURE] == 20)
>>>>>>> 2b60fca0
<|MERGE_RESOLUTION|>--- conflicted
+++ resolved
@@ -899,10 +899,7 @@
     """Ensure states are restored on startup."""
     mock_restore_cache(hass, (
         State('climate.test_thermostat', '0', {ATTR_TEMPERATURE: "20"}),
-<<<<<<< HEAD
         State('climate.test_thermostat', '0', {'operation_mode': STATE_OFF}),
-=======
->>>>>>> 2b60fca0
     ))
 
     hass.state = CoreState.starting
@@ -913,16 +910,9 @@
             'name': 'test_thermostat',
             'heater': ENT_SWITCH,
             'target_sensor': ENT_SENSOR,
-<<<<<<< HEAD
             'persistence': 'both',
         }})
 
     state = hass.states.get('climate.test_thermostat')
     assert(state.attributes[ATTR_TEMPERATURE] == 20)
-    assert(state.attributes['operation_mode'] == STATE_OFF)
-=======
-        }})
-
-    state = hass.states.get('climate.test_thermostat')
-    assert(state.attributes[ATTR_TEMPERATURE] == 20)
->>>>>>> 2b60fca0
+    assert(state.attributes['operation_mode'] == STATE_OFF)