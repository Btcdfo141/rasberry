--- conflicted
+++ resolved
@@ -565,11 +565,7 @@
             ],
         ),
         ClassTypeHintMatch(
-<<<<<<< HEAD
-            base_class="OptionsFlowasd",
-=======
             base_class="OptionsFlow",
->>>>>>> 0e807cd2
             matches=[
                 TypeHintMatch(
                     function_name="async_step_*",
