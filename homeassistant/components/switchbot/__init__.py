"""Support for Switchbot devices."""

from types import MappingProxyType
from typing import Any

import switchbot

from homeassistant.components import bluetooth
from homeassistant.config_entries import ConfigEntry
from homeassistant.const import (
    CONF_ADDRESS,
    CONF_MAC,
    CONF_PASSWORD,
    CONF_SENSOR_TYPE,
    Platform,
)
from homeassistant.core import HomeAssistant
from homeassistant.exceptions import ConfigEntryNotReady
from homeassistant.helpers import device_registry as dr

from .const import (
    ATTR_BOT,
    ATTR_CURTAIN,
    ATTR_HYGROMETER,
    COMMON_OPTIONS,
    CONF_RETRY_COUNT,
    CONF_RETRY_TIMEOUT,
    DEFAULT_RETRY_COUNT,
    DEFAULT_RETRY_TIMEOUT,
<<<<<<< HEAD
    DEPRECATED_CONFIG_OPTIONS,
=======
>>>>>>> 8f124f6e
    DOMAIN,
)
from .coordinator import SwitchbotCoordinator

PLATFORMS_BY_TYPE = {
    ATTR_BOT: [Platform.SWITCH, Platform.SENSOR],
    ATTR_CURTAIN: [Platform.COVER, Platform.BINARY_SENSOR, Platform.SENSOR],
    ATTR_HYGROMETER: [Platform.SENSOR],
}
CLASS_BY_DEVICE = {
    ATTR_CURTAIN: switchbot.SwitchbotCurtain,
    ATTR_BOT: switchbot.Switchbot,
}


async def async_setup_entry(hass: HomeAssistant, entry: ConfigEntry) -> bool:
    """Set up Switchbot from a config entry."""
    hass.data.setdefault(DOMAIN, {})
    domain_data = hass.data[DOMAIN]

<<<<<<< HEAD
    if CONF_MAC in entry.data:
=======
    if CONF_ADDRESS not in entry.data and CONF_MAC in entry.data:
>>>>>>> 8f124f6e
        # Bleak uses addresses not mac addresses which are are actually
        # UUIDs on some platforms (MacOS).
        mac = entry.data[CONF_MAC]
        if "-" not in mac:
            mac = dr.format_mac(mac)
        hass.config_entries.async_update_entry(
            entry,
<<<<<<< HEAD
            data={k: v for k, v in entry.data.items() if k != CONF_MAC}
            | {CONF_ADDRESS: mac},
=======
            data={**entry.data, CONF_ADDRESS: mac},
>>>>>>> 8f124f6e
        )

    if not entry.options:
        hass.config_entries.async_update_entry(
            entry,
            options={
                CONF_RETRY_COUNT: DEFAULT_RETRY_COUNT,
                CONF_RETRY_TIMEOUT: DEFAULT_RETRY_TIMEOUT,
            },
        )

<<<<<<< HEAD
    if DEPRECATED_CONFIG_OPTIONS.intersection(entry.options):
        hass.config_entries.async_update_entry(
            entry,
            options={
                k: v
                for k, v in entry.options.items()
                if k not in DEPRECATED_CONFIG_OPTIONS
            },
        )

=======
>>>>>>> 8f124f6e
    sensor_type: str = entry.data[CONF_SENSOR_TYPE]
    address: str = entry.data[CONF_ADDRESS]
    ble_device = bluetooth.async_ble_device_from_address(hass, address.upper())
    if not ble_device:
        raise ConfigEntryNotReady(
            f"Could not find Switchbot {sensor_type} with address {address}"
        )

    if COMMON_OPTIONS not in domain_data:
        domain_data[COMMON_OPTIONS] = entry.options

    common_options: dict[str, int] = domain_data[COMMON_OPTIONS]
    switchbot.DEFAULT_RETRY_TIMEOUT = common_options[CONF_RETRY_TIMEOUT]

    cls = CLASS_BY_DEVICE.get(sensor_type, switchbot.SwitchbotDevice)
    device = cls(
        device=ble_device,
        password=entry.data.get(CONF_PASSWORD),
        retry_count=entry.options[CONF_RETRY_COUNT],
    )
    coordinator = hass.data[DOMAIN][entry.entry_id] = SwitchbotCoordinator(
        hass, ble_device=ble_device, device=device, common_options=common_options
    )
    entry.async_on_unload(coordinator.async_start())
    if not await coordinator.async_wait_ready():
        raise ConfigEntryNotReady(f"Switchbot {sensor_type} with {address} not ready")

    entry.async_on_unload(entry.add_update_listener(_async_update_listener))
    await hass.config_entries.async_forward_entry_setups(
        entry, PLATFORMS_BY_TYPE[sensor_type]
    )

    return True


async def async_unload_entry(hass: HomeAssistant, entry: ConfigEntry) -> bool:
    """Unload a config entry."""
    sensor_type = entry.data[CONF_SENSOR_TYPE]
    unload_ok = await hass.config_entries.async_unload_platforms(
        entry, PLATFORMS_BY_TYPE[sensor_type]
    )

    if unload_ok:
        hass.data[DOMAIN].pop(entry.entry_id)
        if not hass.config_entries.async_entries(DOMAIN):
            hass.data.pop(DOMAIN)

    return unload_ok


async def _async_update_listener(hass: HomeAssistant, entry: ConfigEntry) -> None:
    """Handle options update."""
    # Update entity options stored in hass.
    common_options: MappingProxyType[str, Any] = hass.data[DOMAIN][COMMON_OPTIONS]
    if entry.options != common_options:
        await hass.config_entries.async_reload(entry.entry_id)<|MERGE_RESOLUTION|>--- conflicted
+++ resolved
@@ -27,10 +27,6 @@
     CONF_RETRY_TIMEOUT,
     DEFAULT_RETRY_COUNT,
     DEFAULT_RETRY_TIMEOUT,
-<<<<<<< HEAD
-    DEPRECATED_CONFIG_OPTIONS,
-=======
->>>>>>> 8f124f6e
     DOMAIN,
 )
 from .coordinator import SwitchbotCoordinator
@@ -51,11 +47,7 @@
     hass.data.setdefault(DOMAIN, {})
     domain_data = hass.data[DOMAIN]
 
-<<<<<<< HEAD
-    if CONF_MAC in entry.data:
-=======
     if CONF_ADDRESS not in entry.data and CONF_MAC in entry.data:
->>>>>>> 8f124f6e
         # Bleak uses addresses not mac addresses which are are actually
         # UUIDs on some platforms (MacOS).
         mac = entry.data[CONF_MAC]
@@ -63,12 +55,7 @@
             mac = dr.format_mac(mac)
         hass.config_entries.async_update_entry(
             entry,
-<<<<<<< HEAD
-            data={k: v for k, v in entry.data.items() if k != CONF_MAC}
-            | {CONF_ADDRESS: mac},
-=======
             data={**entry.data, CONF_ADDRESS: mac},
->>>>>>> 8f124f6e
         )
 
     if not entry.options:
@@ -80,19 +67,6 @@
             },
         )
 
-<<<<<<< HEAD
-    if DEPRECATED_CONFIG_OPTIONS.intersection(entry.options):
-        hass.config_entries.async_update_entry(
-            entry,
-            options={
-                k: v
-                for k, v in entry.options.items()
-                if k not in DEPRECATED_CONFIG_OPTIONS
-            },
-        )
-
-=======
->>>>>>> 8f124f6e
     sensor_type: str = entry.data[CONF_SENSOR_TYPE]
     address: str = entry.data[CONF_ADDRESS]
     ble_device = bluetooth.async_ble_device_from_address(hass, address.upper())
