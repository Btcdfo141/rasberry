--- conflicted
+++ resolved
@@ -61,7 +61,6 @@
     }
   },
   "exceptions": {
-<<<<<<< HEAD
     "temp_failed": {
       "message": "Honeywell set temperature failed"
     },
@@ -94,7 +93,7 @@
     },
     "disable_aux_failed": {
       "message": "Honeywell could turn off aux heat mode"
-=======
+    },
     "switch_failed_off": {
       "message": "Honeywell could turn off emergency heat mode."
     },
@@ -113,7 +112,6 @@
           }
         }
       }
->>>>>>> 47f0d5ed
     }
   }
 }