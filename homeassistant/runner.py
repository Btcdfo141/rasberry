--- conflicted
+++ resolved
@@ -10,8 +10,6 @@
 from homeassistant.core import callback
 from homeassistant.helpers.frame import warn_use
 from homeassistant.util.executor import InterruptibleThreadPoolExecutor
-
-_LOGGER = logging.getLogger(__name__)
 
 # mypy: disallow-any-generics
 
@@ -46,17 +44,6 @@
     open_ui: bool = False
 
 
-class LoggingThreadPoolExecutor(ThreadPoolExecutor):
-    """Log calls to ThreadPoolExecutor."""
-
-    def submit(self, fn, /, *args, **kwargs):  # type: ignore
-        """Log submit."""
-        _LOGGER.debug(
-            "Calling executor with function: %s, args: %s, kwargs: %s", fn, args, kwargs
-        )
-        return super().submit(fn, *args, **kwargs)
-
-
 class HassEventLoopPolicy(asyncio.DefaultEventLoopPolicy):  # type: ignore[valid-type,misc]
     """Event loop policy for Home Assistant."""
 
@@ -77,11 +64,7 @@
         if self.debug:
             loop.set_debug(True)
 
-<<<<<<< HEAD
-        executor = LoggingThreadPoolExecutor(
-=======
         executor = InterruptibleThreadPoolExecutor(
->>>>>>> 08fb776a
             thread_name_prefix="SyncWorker", max_workers=MAX_EXECUTOR_WORKERS
         )
         loop.set_default_executor(executor)
