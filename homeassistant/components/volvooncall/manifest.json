{
  "domain": "volvooncall",
  "name": "Volvo On Call",
<<<<<<< HEAD
  "documentation": "https://www.home-assistant.io/integrations/volvooncall",
  "requirements": ["volvooncall==0.10.2"],
=======
>>>>>>> 231aad7a
  "codeowners": ["@molobrakos"],
  "config_flow": true,
  "documentation": "https://www.home-assistant.io/integrations/volvooncall",
  "iot_class": "cloud_polling",
  "loggers": ["geopy", "hbmqtt", "volvooncall"],
  "requirements": ["volvooncall==0.10.1"]
}<|MERGE_RESOLUTION|>--- conflicted
+++ resolved
@@ -1,15 +1,10 @@
 {
   "domain": "volvooncall",
   "name": "Volvo On Call",
-<<<<<<< HEAD
-  "documentation": "https://www.home-assistant.io/integrations/volvooncall",
-  "requirements": ["volvooncall==0.10.2"],
-=======
->>>>>>> 231aad7a
   "codeowners": ["@molobrakos"],
   "config_flow": true,
   "documentation": "https://www.home-assistant.io/integrations/volvooncall",
   "iot_class": "cloud_polling",
   "loggers": ["geopy", "hbmqtt", "volvooncall"],
-  "requirements": ["volvooncall==0.10.1"]
+  "requirements": ["volvooncall==0.10.2"]
 }