"""
Support for Z-Wave.

For more details about this component, please refer to the documentation at
https://home-assistant.io/components/zwave/
"""
import asyncio
import copy
import logging
import os.path
import time
from pprint import pprint

import voluptuous as vol

from homeassistant.core import callback
from homeassistant.loader import get_platform
from homeassistant.helpers import discovery
from homeassistant.const import (
    ATTR_BATTERY_LEVEL, ATTR_LOCATION, ATTR_ENTITY_ID, ATTR_WAKEUP,
    EVENT_HOMEASSISTANT_START, EVENT_HOMEASSISTANT_STOP)
from homeassistant.helpers.entity import Entity
from homeassistant.helpers.entity_values import EntityValues
from homeassistant.helpers.event import track_time_change
from homeassistant.util import convert, slugify
import homeassistant.config as conf_util
import homeassistant.helpers.config_validation as cv
from homeassistant.helpers.dispatcher import (
    async_dispatcher_connect, async_dispatcher_send)

from . import const
from . import workaround
from .discovery_schemas import DISCOVERY_SCHEMAS
from .util import check_node_schema, check_value_schema

REQUIREMENTS = ['pydispatcher==2.0.5']

_LOGGER = logging.getLogger(__name__)

CLASS_ID = 'class_id'
CONF_AUTOHEAL = 'autoheal'
CONF_DEBUG = 'debug'
CONF_POLLING_INTENSITY = 'polling_intensity'
CONF_POLLING_INTERVAL = 'polling_interval'
CONF_USB_STICK_PATH = 'usb_path'
CONF_CONFIG_PATH = 'config_path'
CONF_IGNORED = 'ignored'
CONF_REFRESH_VALUE = 'refresh_value'
CONF_REFRESH_DELAY = 'delay'
CONF_DEVICE_CONFIG = 'device_config'
CONF_DEVICE_CONFIG_GLOB = 'device_config_glob'
CONF_DEVICE_CONFIG_DOMAIN = 'device_config_domain'

ATTR_POWER = 'power_consumption'

DEFAULT_CONF_AUTOHEAL = True
DEFAULT_CONF_USB_STICK_PATH = '/zwaveusbstick'
DEFAULT_POLLING_INTERVAL = 60000
DEFAULT_DEBUG = False
DEFAULT_CONF_IGNORED = False
DEFAULT_CONF_REFRESH_VALUE = False
DEFAULT_CONF_REFRESH_DELAY = 5
DOMAIN = 'zwave'

DATA_ZWAVE_DICT = 'zwave_devices'

NETWORK = None

RENAME_NODE_SCHEMA = vol.Schema({
    vol.Required(ATTR_ENTITY_ID): cv.entity_id,
    vol.Required(const.ATTR_NAME): cv.string,
})
SET_CONFIG_PARAMETER_SCHEMA = vol.Schema({
    vol.Required(const.ATTR_NODE_ID): vol.Coerce(int),
    vol.Required(const.ATTR_CONFIG_PARAMETER): vol.Coerce(int),
    vol.Required(const.ATTR_CONFIG_VALUE): vol.Coerce(int),
    vol.Optional(const.ATTR_CONFIG_SIZE): vol.Coerce(int)
})
PRINT_CONFIG_PARAMETER_SCHEMA = vol.Schema({
    vol.Required(const.ATTR_NODE_ID): vol.Coerce(int),
    vol.Required(const.ATTR_CONFIG_PARAMETER): vol.Coerce(int),
})

NODE_SERVICE_SCHEMA = vol.Schema({
    vol.Required(const.ATTR_NODE_ID): vol.Coerce(int),
})

REFRESH_ENTITY_SCHEMA = vol.Schema({
    vol.Required(ATTR_ENTITY_ID): cv.entity_id,
})

CHANGE_ASSOCIATION_SCHEMA = vol.Schema({
    vol.Required(const.ATTR_ASSOCIATION): cv.string,
    vol.Required(const.ATTR_NODE_ID): vol.Coerce(int),
    vol.Required(const.ATTR_TARGET_NODE_ID): vol.Coerce(int),
    vol.Required(const.ATTR_GROUP): vol.Coerce(int),
    vol.Optional(const.ATTR_INSTANCE, default=0x00): vol.Coerce(int)
})

SET_WAKEUP_SCHEMA = vol.Schema({
    vol.Required(const.ATTR_NODE_ID): vol.Coerce(int),
    vol.Required(const.ATTR_CONFIG_VALUE):
        vol.All(vol.Coerce(int), cv.positive_int),
})

DEVICE_CONFIG_SCHEMA_ENTRY = vol.Schema({
    vol.Optional(CONF_POLLING_INTENSITY): cv.positive_int,
    vol.Optional(CONF_IGNORED, default=DEFAULT_CONF_IGNORED): cv.boolean,
    vol.Optional(CONF_REFRESH_VALUE, default=DEFAULT_CONF_REFRESH_VALUE):
        cv.boolean,
    vol.Optional(CONF_REFRESH_DELAY, default=DEFAULT_CONF_REFRESH_DELAY):
        cv.positive_int
})

SIGNAL_REFRESH_ENTITY_FORMAT = 'zwave_refresh_entity_{}'

CONFIG_SCHEMA = vol.Schema({
    DOMAIN: vol.Schema({
        vol.Optional(CONF_AUTOHEAL, default=DEFAULT_CONF_AUTOHEAL): cv.boolean,
        vol.Optional(CONF_CONFIG_PATH): cv.string,
        vol.Optional(CONF_DEVICE_CONFIG, default={}):
            vol.Schema({cv.entity_id: DEVICE_CONFIG_SCHEMA_ENTRY}),
        vol.Optional(CONF_DEVICE_CONFIG_GLOB, default={}):
            vol.Schema({cv.string: DEVICE_CONFIG_SCHEMA_ENTRY}),
        vol.Optional(CONF_DEVICE_CONFIG_DOMAIN, default={}):
            vol.Schema({cv.string: DEVICE_CONFIG_SCHEMA_ENTRY}),
        vol.Optional(CONF_DEBUG, default=DEFAULT_DEBUG): cv.boolean,
        vol.Optional(CONF_POLLING_INTERVAL, default=DEFAULT_POLLING_INTERVAL):
            cv.positive_int,
        vol.Optional(CONF_USB_STICK_PATH, default=DEFAULT_CONF_USB_STICK_PATH):
            cv.string,
    }),
}, extra=vol.ALLOW_EXTRA)


def _obj_to_dict(obj):
    """Convert an object into a hash for debug."""
    return {key: getattr(obj, key) for key
            in dir(obj)
            if key[0] != '_' and not hasattr(getattr(obj, key), '__call__')}


def _node_name(node):
    """Return the name of the node."""
    return node.name or '{} {}'.format(
        node.manufacturer_name, node.product_name)


def _value_name(value):
    """Return the name of the value."""
    return '{} {}'.format(_node_name(value.node), value.label)


def _node_object_id(node):
    """Return the object_id of the node."""
    node_object_id = '{}_{}'.format(slugify(_node_name(node)), node.node_id)
    return node_object_id


def object_id(value):
    """Return the object_id of the device value.

    The object_id contains node_id and value instance id
    to not collide with other entity_ids.
    """
    _object_id = "{}_{}_{}".format(slugify(_value_name(value)),
                                   value.node.node_id, value.index)

    # Add the instance id if there is more than one instance for the value
    if value.instance > 1:
        return '{}_{}'.format(_object_id, value.instance)
    return _object_id


def nice_print_node(node):
    """Print a nice formatted node to the output (debug method)."""
    node_dict = _obj_to_dict(node)
    node_dict['values'] = {value_id: _obj_to_dict(value)
                           for value_id, value in node.values.items()}

    print("\n\n\n")
    print("FOUND NODE", node.product_name)
    pprint(node_dict)
    print("\n\n\n")


def get_config_value(node, value_index, tries=5):
    """Return the current configuration value for a specific index."""
    try:
        for value in node.values.values():
            # 112 == config command class
            if value.command_class == 112 and value.index == value_index:
                return value.data
    except RuntimeError:
        # If we get an runtime error the dict has changed while
        # we was looking for a value, just do it again
        return None if tries <= 0 else get_config_value(
            node, value_index, tries=tries - 1)
    return None


@asyncio.coroutine
def async_setup_platform(hass, config, async_add_devices, discovery_info=None):
    """Generic Z-Wave platform setup."""
    if discovery_info is None or NETWORK is None:
        return False
    device = hass.data[DATA_ZWAVE_DICT].pop(
        discovery_info[const.DISCOVERY_DEVICE])
    if device:
        async_add_devices([device])
        return True
    else:
        return False


# pylint: disable=R0914
def setup(hass, config):
    """Setup Z-Wave.

    Will automatically load components to support devices found on the network.
    """
    # pylint: disable=global-statement, import-error
    global NETWORK

    descriptions = conf_util.load_yaml_config_file(
        os.path.join(os.path.dirname(__file__), 'services.yaml'))

    try:
        import libopenzwave
    except ImportError:
        _LOGGER.error("You are missing required dependency Python Open "
                      "Z-Wave. Please follow instructions at: "
                      "https://home-assistant.io/components/zwave/")
        return False
    from pydispatch import dispatcher
    from openzwave.option import ZWaveOption
    from openzwave.network import ZWaveNetwork
    from openzwave.group import ZWaveGroup

    default_zwave_config_path = os.path.join(os.path.dirname(
        libopenzwave.__file__), 'config')

    # Load configuration
    use_debug = config[DOMAIN].get(CONF_DEBUG)
    autoheal = config[DOMAIN].get(CONF_AUTOHEAL)
    device_config = EntityValues(
        config[DOMAIN][CONF_DEVICE_CONFIG],
        config[DOMAIN][CONF_DEVICE_CONFIG_DOMAIN],
        config[DOMAIN][CONF_DEVICE_CONFIG_GLOB])

    # Setup options
    options = ZWaveOption(
        config[DOMAIN].get(CONF_USB_STICK_PATH),
        user_path=hass.config.config_dir,
        config_path=config[DOMAIN].get(
            CONF_CONFIG_PATH, default_zwave_config_path))

    options.set_console_output(use_debug)
    options.lock()

    NETWORK = ZWaveNetwork(options, autostart=False)
    hass.data[DATA_ZWAVE_DICT] = {}

    if use_debug:
        def log_all(signal, value=None):
            """Log all the signals."""
            print("")
            print("SIGNAL *****", signal)
            if value and signal in (ZWaveNetwork.SIGNAL_VALUE_CHANGED,
                                    ZWaveNetwork.SIGNAL_VALUE_ADDED,
                                    ZWaveNetwork.SIGNAL_SCENE_EVENT,
                                    ZWaveNetwork.SIGNAL_NODE_EVENT,
                                    ZWaveNetwork.SIGNAL_AWAKE_NODES_QUERIED,
                                    ZWaveNetwork.SIGNAL_ALL_NODES_QUERIED):
                pprint(_obj_to_dict(value))

            print("")

        dispatcher.connect(log_all, weak=False)

    discovered_values = []

    def value_added(node, value):
        """Called when a value is added to a node on the network."""
        # Check if this value should be tracked by an existing entity
        for values in discovered_values:
            values.check_value(value)

        for schema in DISCOVERY_SCHEMAS:
            if not check_node_schema(node, schema):
                continue
            if not check_value_schema(
                    value,
                    schema[const.DISC_INSTANCE_VALUES][const.DISC_PRIMARY]):
                continue
<<<<<<< HEAD
=======
            dict_id = "{}.{}".format(component, value.value_id)
>>>>>>> f450c135

            values = ZWaveDeviceEntityValues(
                hass, schema, value, config, device_config)
            discovered_values.append(values)

    def scene_activated(node, scene_id):
        """Called when a scene is activated on any node in the network."""
        hass.bus.fire(const.EVENT_SCENE_ACTIVATED, {
            ATTR_ENTITY_ID: _node_object_id(node),
            const.ATTR_OBJECT_ID: _node_object_id(node),
            const.ATTR_SCENE_ID: scene_id
        })

    def node_event_activated(node, value):
        """Called when a nodeevent is activated on any node in the network."""
        hass.bus.fire(const.EVENT_NODE_EVENT, {
            const.ATTR_OBJECT_ID: _node_object_id(node),
            const.ATTR_BASIC_LEVEL: value
        })

    def network_ready():
        """Called when all awake nodes have been queried."""
        _LOGGER.info("Zwave network is ready for use. All awake nodes"
                     " have been queried. Sleeping nodes will be"
                     " queried when they awake.")
        hass.bus.fire(const.EVENT_NETWORK_READY)

    def network_complete():
        """Called when all nodes on network have been queried."""
        _LOGGER.info("Zwave network is complete. All nodes on the network"
                     " have been queried")
        hass.bus.fire(const.EVENT_NETWORK_COMPLETE)

    dispatcher.connect(
        value_added, ZWaveNetwork.SIGNAL_VALUE_ADDED, weak=False)
    dispatcher.connect(
        scene_activated, ZWaveNetwork.SIGNAL_SCENE_EVENT, weak=False)
    dispatcher.connect(
        node_event_activated, ZWaveNetwork.SIGNAL_NODE_EVENT, weak=False)
    dispatcher.connect(
        network_ready, ZWaveNetwork.SIGNAL_AWAKE_NODES_QUERIED, weak=False)
    dispatcher.connect(
        network_complete, ZWaveNetwork.SIGNAL_ALL_NODES_QUERIED, weak=False)

    def add_node(service):
        """Switch into inclusion mode."""
        _LOGGER.info("Zwave add_node have been initialized.")
        NETWORK.controller.add_node()

    def add_node_secure(service):
        """Switch into secure inclusion mode."""
        _LOGGER.info("Zwave add_node_secure have been initialized.")
        NETWORK.controller.add_node(True)

    def remove_node(service):
        """Switch into exclusion mode."""
        _LOGGER.info("Zwave remove_node have been initialized.")
        NETWORK.controller.remove_node()

    def cancel_command(service):
        """Cancel a running controller command."""
        _LOGGER.info("Cancel running ZWave command.")
        NETWORK.controller.cancel_command()

    def heal_network(service):
        """Heal the network."""
        _LOGGER.info("ZWave heal running.")
        NETWORK.heal()

    def soft_reset(service):
        """Soft reset the controller."""
        _LOGGER.info("Zwave soft_reset have been initialized.")
        NETWORK.controller.soft_reset()

    def test_network(service):
        """Test the network by sending commands to all the nodes."""
        _LOGGER.info("Zwave test_network have been initialized.")
        NETWORK.test()

    def stop_zwave(_service_or_event):
        """Stop Z-Wave network."""
        _LOGGER.info("Stopping ZWave network.")
        NETWORK.stop()
        if hass.state == 'RUNNING':
            hass.bus.fire(const.EVENT_NETWORK_STOP)

    def rename_node(service):
        """Rename a node."""
        state = hass.states.get(service.data.get(ATTR_ENTITY_ID))
        node_id = state.attributes.get(const.ATTR_NODE_ID)
        node = NETWORK.nodes[node_id]
        name = service.data.get(const.ATTR_NAME)
        node.name = name
        _LOGGER.info(
            "Renamed ZWave node %d to %s", node_id, name)

    def remove_failed_node(service):
        """Remove failed node."""
        node_id = service.data.get(const.ATTR_NODE_ID)
        _LOGGER.info('Trying to remove zwave node %d', node_id)
        NETWORK.controller.remove_failed_node(node_id)

    def replace_failed_node(service):
        """Replace failed node."""
        node_id = service.data.get(const.ATTR_NODE_ID)
        _LOGGER.info('Trying to replace zwave node %d', node_id)
        NETWORK.controller.replace_failed_node(node_id)

    def set_config_parameter(service):
        """Set a config parameter to a node."""
        node_id = service.data.get(const.ATTR_NODE_ID)
        node = NETWORK.nodes[node_id]
        param = service.data.get(const.ATTR_CONFIG_PARAMETER)
        selection = service.data.get(const.ATTR_CONFIG_VALUE)
        size = service.data.get(const.ATTR_CONFIG_SIZE, 2)
        i = 0
        for value in (
                node.get_values(class_id=const.COMMAND_CLASS_CONFIGURATION)
                .values()):
            if value.index == param and value.type == const.TYPE_LIST:
                _LOGGER.debug('Values for parameter %s: %s', param,
                              value.data_items)
                i = len(value.data_items) - 1
        if i == 0:
            node.set_config_param(param, selection, size)
        else:
            if selection > i:
                _LOGGER.info('Config parameter selection does not exist!'
                             ' Please check zwcfg_[home_id].xml in'
                             ' your homeassistant config directory. '
                             ' Available selections are 0 to %s', i)
                return
            node.set_config_param(param, selection, size)
            _LOGGER.info('Setting config parameter %s on Node %s '
                         'with selection %s and size=%s', param, node_id,
                         selection, size)

    def print_config_parameter(service):
        """Print a config parameter from a node."""
        node_id = service.data.get(const.ATTR_NODE_ID)
        node = NETWORK.nodes[node_id]
        param = service.data.get(const.ATTR_CONFIG_PARAMETER)
        _LOGGER.info("Config parameter %s on Node %s : %s",
                     param, node_id, get_config_value(node, param))

    def print_node(service):
        """Print all information about z-wave node."""
        node_id = service.data.get(const.ATTR_NODE_ID)
        node = NETWORK.nodes[node_id]
        nice_print_node(node)

    def set_wakeup(service):
        """Set wake-up interval of a node."""
        node_id = service.data.get(const.ATTR_NODE_ID)
        node = NETWORK.nodes[node_id]
        value = service.data.get(const.ATTR_CONFIG_VALUE)
        if node.can_wake_up():
            for value_id in node.get_values(
                    class_id=const.COMMAND_CLASS_WAKE_UP):
                node.values[value_id].data = value
                _LOGGER.info("Node %s wake-up set to %d", node_id, value)
        else:
            _LOGGER.info("Node %s is not wakeable", node_id)

    def change_association(service):
        """Change an association in the zwave network."""
        association_type = service.data.get(const.ATTR_ASSOCIATION)
        node_id = service.data.get(const.ATTR_NODE_ID)
        target_node_id = service.data.get(const.ATTR_TARGET_NODE_ID)
        group = service.data.get(const.ATTR_GROUP)
        instance = service.data.get(const.ATTR_INSTANCE)

        node = ZWaveGroup(group, NETWORK, node_id)
        if association_type == 'add':
            node.add_association(target_node_id, instance)
            _LOGGER.info("Adding association for node:%s in group:%s "
                         "target node:%s, instance=%s", node_id, group,
                         target_node_id, instance)
        if association_type == 'remove':
            node.remove_association(target_node_id, instance)
            _LOGGER.info("Removing association for node:%s in group:%s "
                         "target node:%s, instance=%s", node_id, group,
                         target_node_id, instance)

    @asyncio.coroutine
    def async_refresh_entity(service):
        """Refresh values that specific entity depends on."""
        entity_id = service.data.get(ATTR_ENTITY_ID)
        async_dispatcher_send(
            hass, SIGNAL_REFRESH_ENTITY_FORMAT.format(entity_id))

    def refresh_node(service):
        """Refresh all node info."""
        node_id = service.data.get(const.ATTR_NODE_ID)
        node = NETWORK.nodes[node_id]
        node.refresh_info()

    def start_zwave(_service_or_event):
        """Startup Z-Wave network."""
        _LOGGER.info("Starting ZWave network.")
        NETWORK.start()
        hass.bus.fire(const.EVENT_NETWORK_START)

        # Need to be in STATE_AWAKED before talking to nodes.
        # Wait up to NETWORK_READY_WAIT_SECS seconds for the zwave network
        # to be ready.
        for i in range(const.NETWORK_READY_WAIT_SECS):
            _LOGGER.debug(
                "network state: %d %s", NETWORK.state, NETWORK.state_str)
            if NETWORK.state >= NETWORK.STATE_AWAKED:
                _LOGGER.info("zwave ready after %d seconds", i)
                break
            time.sleep(1)
        else:
            _LOGGER.warning(
                "zwave not ready after %d seconds, continuing anyway",
                const.NETWORK_READY_WAIT_SECS)
            _LOGGER.info(
                "final network state: %d %s", NETWORK.state, NETWORK.state_str)

        polling_interval = convert(
            config[DOMAIN].get(CONF_POLLING_INTERVAL), int)
        if polling_interval is not None:
            NETWORK.set_poll_interval(polling_interval, False)

        poll_interval = NETWORK.get_poll_interval()
        _LOGGER.info("zwave polling interval set to %d ms", poll_interval)

        hass.bus.listen_once(EVENT_HOMEASSISTANT_STOP, stop_zwave)

        # Register node services for Z-Wave network
        hass.services.register(DOMAIN, const.SERVICE_ADD_NODE, add_node,
                               descriptions[const.SERVICE_ADD_NODE])
        hass.services.register(DOMAIN, const.SERVICE_ADD_NODE_SECURE,
                               add_node_secure,
                               descriptions[const.SERVICE_ADD_NODE_SECURE])
        hass.services.register(DOMAIN, const.SERVICE_REMOVE_NODE, remove_node,
                               descriptions[const.SERVICE_REMOVE_NODE])
        hass.services.register(DOMAIN, const.SERVICE_CANCEL_COMMAND,
                               cancel_command,
                               descriptions[const.SERVICE_CANCEL_COMMAND])
        hass.services.register(DOMAIN, const.SERVICE_HEAL_NETWORK,
                               heal_network,
                               descriptions[const.SERVICE_HEAL_NETWORK])
        hass.services.register(DOMAIN, const.SERVICE_SOFT_RESET, soft_reset,
                               descriptions[const.SERVICE_SOFT_RESET])
        hass.services.register(DOMAIN, const.SERVICE_TEST_NETWORK,
                               test_network,
                               descriptions[const.SERVICE_TEST_NETWORK])
        hass.services.register(DOMAIN, const.SERVICE_STOP_NETWORK, stop_zwave,
                               descriptions[const.SERVICE_STOP_NETWORK])
        hass.services.register(DOMAIN, const.SERVICE_START_NETWORK,
                               start_zwave,
                               descriptions[const.SERVICE_START_NETWORK])
        hass.services.register(DOMAIN, const.SERVICE_RENAME_NODE, rename_node,
                               descriptions[const.SERVICE_RENAME_NODE],
                               schema=RENAME_NODE_SCHEMA)
        hass.services.register(DOMAIN, const.SERVICE_SET_CONFIG_PARAMETER,
                               set_config_parameter,
                               descriptions[
                                   const.SERVICE_SET_CONFIG_PARAMETER],
                               schema=SET_CONFIG_PARAMETER_SCHEMA)
        hass.services.register(DOMAIN, const.SERVICE_PRINT_CONFIG_PARAMETER,
                               print_config_parameter,
                               descriptions[
                                   const.SERVICE_PRINT_CONFIG_PARAMETER],
                               schema=PRINT_CONFIG_PARAMETER_SCHEMA)
        hass.services.register(DOMAIN, const.SERVICE_REMOVE_FAILED_NODE,
                               remove_failed_node,
                               descriptions[const.SERVICE_REMOVE_FAILED_NODE],
                               schema=NODE_SERVICE_SCHEMA)
        hass.services.register(DOMAIN, const.SERVICE_REPLACE_FAILED_NODE,
                               replace_failed_node,
                               descriptions[const.SERVICE_REPLACE_FAILED_NODE],
                               schema=NODE_SERVICE_SCHEMA)

        hass.services.register(DOMAIN, const.SERVICE_CHANGE_ASSOCIATION,
                               change_association,
                               descriptions[
                                   const.SERVICE_CHANGE_ASSOCIATION],
                               schema=CHANGE_ASSOCIATION_SCHEMA)
        hass.services.register(DOMAIN, const.SERVICE_SET_WAKEUP,
                               set_wakeup,
                               descriptions[
                                   const.SERVICE_SET_WAKEUP],
                               schema=SET_WAKEUP_SCHEMA)
        hass.services.register(DOMAIN, const.SERVICE_PRINT_NODE,
                               print_node,
                               descriptions[
                                   const.SERVICE_PRINT_NODE],
                               schema=NODE_SERVICE_SCHEMA)
        hass.services.register(DOMAIN, const.SERVICE_REFRESH_ENTITY,
                               async_refresh_entity,
                               descriptions[
                                   const.SERVICE_REFRESH_ENTITY],
                               schema=REFRESH_ENTITY_SCHEMA)
        hass.services.register(DOMAIN, const.SERVICE_REFRESH_NODE,
                               refresh_node,
                               descriptions[
                                   const.SERVICE_REFRESH_NODE],
                               schema=NODE_SERVICE_SCHEMA)

    # Setup autoheal
    if autoheal:
        _LOGGER.info("ZWave network autoheal is enabled.")
        track_time_change(hass, heal_network, hour=0, minute=0, second=0)

    hass.bus.listen_once(EVENT_HOMEASSISTANT_START, start_zwave)

    return True


class ZWaveDeviceEntityValues():
    """Manages entity access to the underlying zwave value objects."""

    def __init__(self, hass, schema, primary_value, zwave_config,
                 device_config):
        """Initialize the values object with the passed entity schema."""
        self._hass = hass
        self._zwave_config = zwave_config
        self._device_config = device_config
        self._schema = copy.deepcopy(schema)
        self._values = {}
        self._entity = None
        self._workaround_ignore = False

        # Combine node value schemas and instance value schemas into one
        # values schema mapping.
        self._schema[const.DISC_VALUES] = {}
        for name in self._schema[const.DISC_NODE_VALUES].keys():
            self._values[name] = None
            self._schema[const.DISC_VALUES][name] = \
                self._schema[const.DISC_NODE_VALUES][name]

        for name in self._schema[const.DISC_INSTANCE_VALUES].keys():
            self._values[name] = None
            self._schema[const.DISC_VALUES][name] = \
                self._schema[const.DISC_INSTANCE_VALUES][name]
            self._schema[const.DISC_VALUES][name][const.DISC_INSTANCE] = \
                [primary_value.instance]

        self._values[const.DISC_PRIMARY] = primary_value
        self._node = primary_value.node
        self._schema[const.DISC_NODE_ID] = [self._node.node_id]

        # Check values that have already been discovered for node
        for value in self._node.values.values():
            self.check_value(value)

        self._check_entity_ready()

    def __getattr__(self, name):
        """Get the specified value for this entity."""
        return self._values[name]

    def __iter__(self):
        """Allow iteration over all values."""
        return iter(self._values.values())

    def check_value(self, value):
        """Check if the new value matches a missing value for this entity.

        If a match is found, it is added to the values mapping.
        """
        if not check_node_schema(value.node, self._schema):
            return
        for name in self._values:
            if self._values[name] is not None:
                continue
            if not check_value_schema(
                    value, self._schema[const.DISC_VALUES][name]):
                continue
            self._values[name] = value
            if self._entity:
                self._entity.value_changed()

            self._check_entity_ready()

    def _check_entity_ready(self):
        """Check if all required values are discovered and create entity."""
        if self._workaround_ignore:
            return
        if self._entity is not None:
            return

        for name in self._schema[const.DISC_VALUES]:
            if self._values[name] is None and \
                    not self._schema[const.DISC_VALUES][name].get(
                            const.DISC_OPTIONAL):
                return

        component = self._schema[const.DISC_COMPONENT]

        workaround_component = workaround.get_device_component_mapping(
            self.primary)
        if workaround_component and workaround_component != component:
            if workaround_component == workaround.WORKAROUND_IGNORE:
                _LOGGER.info("Ignoring device %s due to workaround.",
                             "{}.{}".format(
                                 component, object_id(self.primary)))
                # No entity will be created for this value
                self._workaround_ignore = True
                return
            _LOGGER.debug("Using %s instead of %s",
                          workaround_component, component)
            component = workaround_component

        name = "{}.{}".format(component, object_id(self.primary))
        node_config = self._device_config.get(name)

        # Configure node
        _LOGGER.debug("Adding Node_id=%s Generic_command_class=%s, "
                      "Specific_command_class=%s, "
                      "Command_class=%s, Value type=%s, "
                      "Genre=%s as %s", self._node.node_id,
                      self._node.generic, self._node.specific,
                      self.primary.command_class, self.primary.type,
                      self.primary.genre, component)

        if node_config.get(CONF_IGNORED):
            _LOGGER.info(
                "Ignoring node %s due to device settings.", self._node.node_id)
            # No entity will be created for this value
            self._workaround_ignore = True
            return

        polling_intensity = convert(
            node_config.get(CONF_POLLING_INTENSITY), int)
        if polling_intensity:
            self.primary.enable_poll(polling_intensity)
        else:
            self.primary.disable_poll()

        platform = get_platform(component, DOMAIN)
        device = platform.get_device(
            node=self._node, values=self,
            node_config=node_config, hass=self._hass)
        if not device:
            # No entity will be created for this value
            self._workaround_ignore = True
            return

        self._entity = device

        dict_id = self.primary.value_id

        @asyncio.coroutine
        def discover_device(component, device, dict_id):
            """Put device in a dictionary and call discovery on it."""
            self._hass.data[DATA_ZWAVE_DICT][dict_id] = device
            yield from discovery.async_load_platform(
                self._hass, component, DOMAIN,
                {const.DISCOVERY_DEVICE: dict_id}, self._zwave_config)
        self._hass.add_job(discover_device, component, device, dict_id)


class ZWaveDeviceEntity(Entity):
    """Representation of a Z-Wave node entity."""

    def __init__(self, values, domain):
        """Initialize the z-Wave device."""
        # pylint: disable=import-error
        from openzwave.network import ZWaveNetwork
        from pydispatch import dispatcher
        self.values = values
        self.node = values.primary.node
        self.values.primary.set_change_verified(False)
        self.entity_id = "{}.{}".format(domain, object_id(values.primary))

        self._name = _value_name(self.values.primary)
        self._unique_id = "ZWAVE-{}-{}".format(self.node.node_id,
                                               self.values.primary.object_id)
        self._update_scheduled = False
        self._update_attributes()

        dispatcher.connect(
            self.network_value_changed, ZWaveNetwork.SIGNAL_VALUE_CHANGED)

    def network_value_changed(self, value):
        """Called when a value has changed on the network."""
        if value.value_id in [v.value_id for v in self.values if v]:
            return self.value_changed()

    def value_changed(self):
        """Called when a value for this entity's node has changed."""
        self._update_attributes()
        self.update_properties()
        # If value changed after device was created but before setup_platform
        # was called - skip updating state.
        if self.hass and not self._update_scheduled:
            self.hass.add_job(self._schedule_update)

    @asyncio.coroutine
    def async_added_to_hass(self):
        """Add device to dict."""
        async_dispatcher_connect(
            self.hass,
            SIGNAL_REFRESH_ENTITY_FORMAT.format(self.entity_id),
            self.refresh_from_network)

    def _update_attributes(self):
        """Update the node attributes. May only be used inside callback."""
        self.node_id = self.node.node_id
        self.location = self.node.location

        if self.values.battery:
            self.battery_level = self.values.battery.data
        else:
            self.battery_level = None

        if self.values.wakeup:
            self.wakeup_interval = self.values.wakeup.data
        else:
            self.wakeup_interval = None

        if self.values.power:
            self.power_consumption = round(
                self.values.power.data, self.values.power.precision)
        else:
            self.power_consumption = None

    def update_properties(self):
        """Callback on data changes for node values."""
        pass

    @property
    def should_poll(self):
        """No polling needed."""
        return False

    @property
    def unique_id(self):
        """Return an unique ID."""
        return self._unique_id

    @property
    def name(self):
        """Return the name of the device."""
        return self._name

    @property
    def device_state_attributes(self):
        """Return the device specific state attributes."""
        attrs = {
            const.ATTR_NODE_ID: self.node_id,
        }

        if self.battery_level is not None:
            attrs[ATTR_BATTERY_LEVEL] = self.battery_level

        if self.location:
            attrs[ATTR_LOCATION] = self.location

        if self.wakeup_interval is not None:
            attrs[ATTR_WAKEUP] = self.wakeup_interval

        if self.power_consumption is not None:
            attrs[ATTR_POWER] = self.power_consumption

        return attrs

    def refresh_from_network(self):
        """Refresh all dependent values from zwave network."""
        for value in self.values:
            self.node.refresh_value(value.value_id)

    @callback
    def _schedule_update(self):
        """Schedule delayed update."""
        if self._update_scheduled:
            return

        @callback
        def do_update():
            """Really update."""
            self.hass.async_add_job(self.async_update_ha_state)
            self._update_scheduled = False

        self._update_scheduled = True
        self.hass.loop.call_later(0.1, do_update)<|MERGE_RESOLUTION|>--- conflicted
+++ resolved
@@ -293,10 +293,6 @@
                     value,
                     schema[const.DISC_INSTANCE_VALUES][const.DISC_PRIMARY]):
                 continue
-<<<<<<< HEAD
-=======
-            dict_id = "{}.{}".format(component, value.value_id)
->>>>>>> f450c135
 
             values = ZWaveDeviceEntityValues(
                 hass, schema, value, config, device_config)
@@ -741,7 +737,7 @@
 
         self._entity = device
 
-        dict_id = self.primary.value_id
+        dict_id = "{}.{}".format(component, value.value_id)
 
         @asyncio.coroutine
         def discover_device(component, device, dict_id):
