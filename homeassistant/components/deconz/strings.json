--- conflicted
+++ resolved
@@ -3,19 +3,11 @@
     "flow_title": "deCONZ Zigbee gateway ({host})",
     "step": {
       "user": {
-<<<<<<< HEAD
-        "title": "Select deCONZ gateway",
-=======
->>>>>>> dbd1ca45
         "data": {
           "host": "Select discovered deCONZ gateway"
         }
       },
       "manual_input": {
-<<<<<<< HEAD
-        "title": "Configure deCONZ gateway",
-=======
->>>>>>> dbd1ca45
         "data": {
           "host": "Host",
           "port": "Port"
