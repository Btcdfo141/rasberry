[run]
source = homeassistant

omit =
    homeassistant/__main__.py
    homeassistant/helpers/signal.py
    homeassistant/helpers/typing.py
    homeassistant/monkey_patch.py
    homeassistant/scripts/*.py
    homeassistant/util/async.py

    # omit pieces of code that rely on external devices being present
    homeassistant/components/abode/*
    homeassistant/components/acer_projector/switch.py
    homeassistant/components/actiontec/device_tracker.py
    homeassistant/components/adguard/__init__.py
    homeassistant/components/adguard/const.py
    homeassistant/components/adguard/sensor.py
    homeassistant/components/adguard/switch.py
    homeassistant/components/ads/*
    homeassistant/components/aftership/sensor.py
    homeassistant/components/airvisual/sensor.py
    homeassistant/components/aladdin_connect/cover.py
    homeassistant/components/alarm_control_panel/manual_mqtt.py
    homeassistant/components/alarmdecoder/*
    homeassistant/components/alarmdotcom/alarm_control_panel.py
    homeassistant/components/alpha_vantage/sensor.py
    homeassistant/components/amazon_polly/tts.py
    homeassistant/components/ambiclimate/climate.py
    homeassistant/components/ambient_station/*
    homeassistant/components/amcrest/*
    homeassistant/components/ampio/*
    homeassistant/components/android_ip_webcam/*
    homeassistant/components/androidtv/*
    homeassistant/components/anel_pwrctrl/switch.py
    homeassistant/components/anthemav/media_player.py
    homeassistant/components/apcupsd/*
    homeassistant/components/apple_tv/*
    homeassistant/components/aqualogic/*
    homeassistant/components/aquostv/media_player.py
    homeassistant/components/arduino/*
    homeassistant/components/arest/binary_sensor.py
    homeassistant/components/arest/sensor.py
    homeassistant/components/arest/switch.py
    homeassistant/components/arlo/*
    homeassistant/components/aruba/device_tracker.py
    homeassistant/components/arwn/sensor.py
    homeassistant/components/asterisk_cdr/mailbox.py
    homeassistant/components/asterisk_mbox/*
    homeassistant/components/asuswrt/device_tracker.py
    homeassistant/components/august/*
    homeassistant/components/automatic/device_tracker.py
    homeassistant/components/avion/light.py
    homeassistant/components/azure_event_hub/*
    homeassistant/components/baidu/tts.py
    homeassistant/components/bbb_gpio/*
    homeassistant/components/bbox/device_tracker.py
    homeassistant/components/bbox/sensor.py
    homeassistant/components/bh1750/sensor.py
    homeassistant/components/bitcoin/sensor.py
    homeassistant/components/bizkaibus/sensor.py
    homeassistant/components/blink/*
    homeassistant/components/blinksticklight/light.py
    homeassistant/components/blinkt/light.py
    homeassistant/components/blockchain/sensor.py
    homeassistant/components/bloomsky/*
    homeassistant/components/bluesound/media_player.py
    homeassistant/components/bluetooth_le_tracker/device_tracker.py
    homeassistant/components/bluetooth_tracker/device_tracker.py
    homeassistant/components/bme280/sensor.py
    homeassistant/components/bme680/sensor.py
    homeassistant/components/bmw_connected_drive/*
    homeassistant/components/bom/camera.py
    homeassistant/components/bom/sensor.py
    homeassistant/components/bom/weather.py
    homeassistant/components/braviatv/media_player.py
    homeassistant/components/broadlink/sensor.py
    homeassistant/components/broadlink/switch.py
    homeassistant/components/brottsplatskartan/sensor.py
    homeassistant/components/browser/*
    homeassistant/components/brunt/cover.py
    homeassistant/components/bt_home_hub_5/device_tracker.py
    homeassistant/components/bt_smarthub/device_tracker.py
    homeassistant/components/buienradar/sensor.py
    homeassistant/components/buienradar/weather.py
    homeassistant/components/caldav/calendar.py
    homeassistant/components/canary/alarm_control_panel.py
    homeassistant/components/canary/camera.py
    homeassistant/components/cast/*
    homeassistant/components/cert_expiry/sensor.py
    homeassistant/components/channels/media_player.py
    homeassistant/components/cisco_ios/device_tracker.py
    homeassistant/components/cisco_mobility_express/device_tracker.py
    homeassistant/components/cisco_webex_teams/notify.py
    homeassistant/components/ciscospark/notify.py
    homeassistant/components/citybikes/sensor.py
    homeassistant/components/clementine/media_player.py
    homeassistant/components/clickatell/notify.py
    homeassistant/components/clicksend/notify.py
    homeassistant/components/clicksend_tts/notify.py
    homeassistant/components/cloudflare/*
    homeassistant/components/cmus/media_player.py
    homeassistant/components/co2signal/*
    homeassistant/components/coinbase/*
    homeassistant/components/comed_hourly_pricing/sensor.py
    homeassistant/components/comfoconnect/*
    homeassistant/components/concord232/alarm_control_panel.py
    homeassistant/components/concord232/binary_sensor.py
    homeassistant/components/coolmaster/climate.py
    homeassistant/components/cppm_tracker/device_tracker.py
    homeassistant/components/cpuspeed/sensor.py
    homeassistant/components/crimereports/sensor.py
    homeassistant/components/cups/sensor.py
    homeassistant/components/currencylayer/sensor.py
    homeassistant/components/daikin/*
    homeassistant/components/danfoss_air/*
    homeassistant/components/darksky/weather.py
    homeassistant/components/ddwrt/device_tracker.py
    homeassistant/components/decora/light.py
    homeassistant/components/decora_wifi/light.py
    homeassistant/components/deluge/sensor.py
    homeassistant/components/deluge/switch.py
    homeassistant/components/denon/media_player.py
    homeassistant/components/denonavr/media_player.py
    homeassistant/components/deutsche_bahn/sensor.py
    homeassistant/components/dht/sensor.py
    homeassistant/components/digital_ocean/*
    homeassistant/components/digitalloggers/switch.py
    homeassistant/components/directv/media_player.py
    homeassistant/components/discogs/sensor.py
    homeassistant/components/discord/notify.py
    homeassistant/components/dlib_face_detect/image_processing.py
    homeassistant/components/dlib_face_identify/image_processing.py
    homeassistant/components/dlink/switch.py
    homeassistant/components/dlna_dmr/media_player.py
    homeassistant/components/dnsip/sensor.py
    homeassistant/components/dominos/*
    homeassistant/components/doorbird/*
    homeassistant/components/dovado/*
    homeassistant/components/downloader/*
    homeassistant/components/dte_energy_bridge/sensor.py
    homeassistant/components/dublin_bus_transport/sensor.py
    homeassistant/components/duke_energy/sensor.py
    homeassistant/components/dunehd/media_player.py
    homeassistant/components/dwd_weather_warnings/sensor.py
    homeassistant/components/dweet/*
    homeassistant/components/ebox/sensor.py
    homeassistant/components/ebusd/*
    homeassistant/components/ecoal_boiler/*
    homeassistant/components/ecobee/*
    homeassistant/components/econet/water_heater.py
    homeassistant/components/ecovacs/*
    homeassistant/components/eddystone_temperature/sensor.py
    homeassistant/components/edimax/switch.py
    homeassistant/components/edp_redy/*
    homeassistant/components/egardia/*
    homeassistant/components/eight_sleep/*
    homeassistant/components/eliqonline/sensor.py
    homeassistant/components/elkm1/*
    homeassistant/components/emby/media_player.py
    homeassistant/components/emoncms/sensor.py
    homeassistant/components/emoncms_history/*
    homeassistant/components/emulated_hue/upnp.py
    homeassistant/components/enigma2/media_player.py
    homeassistant/components/enocean/*
    homeassistant/components/enphase_envoy/sensor.py
    homeassistant/components/entur_public_transport/*
    homeassistant/components/environment_canada/*
    homeassistant/components/envirophat/sensor.py
    homeassistant/components/envisalink/*
    homeassistant/components/ephember/climate.py
    homeassistant/components/epson/media_player.py
    homeassistant/components/epsonworkforce/sensor.py
    homeassistant/components/eq3btsmart/climate.py
    homeassistant/components/esphome/__init__.py
    homeassistant/components/esphome/binary_sensor.py
    homeassistant/components/esphome/camera.py
    homeassistant/components/esphome/climate.py
    homeassistant/components/esphome/cover.py
    homeassistant/components/esphome/entry_data.py
    homeassistant/components/esphome/fan.py
    homeassistant/components/esphome/light.py
    homeassistant/components/esphome/sensor.py
    homeassistant/components/esphome/switch.py
    homeassistant/components/essent/sensor.py
    homeassistant/components/etherscan/sensor.py
    homeassistant/components/eufy/*
    homeassistant/components/everlights/light.py
    homeassistant/components/evohome/*
    homeassistant/components/familyhub/camera.py
    homeassistant/components/fastdotcom/*
    homeassistant/components/fedex/sensor.py
    homeassistant/components/ffmpeg/camera.py
    homeassistant/components/fibaro/*
    homeassistant/components/filesize/sensor.py
    homeassistant/components/fints/sensor.py
    homeassistant/components/fitbit/sensor.py
    homeassistant/components/fixer/sensor.py
    homeassistant/components/flexit/climate.py
    homeassistant/components/flic/binary_sensor.py
    homeassistant/components/flock/notify.py
    homeassistant/components/flunearyou/sensor.py
    homeassistant/components/flux_led/light.py
    homeassistant/components/folder/sensor.py
    homeassistant/components/folder_watcher/*
    homeassistant/components/foobot/sensor.py
    homeassistant/components/foscam/camera.py
    homeassistant/components/foursquare/*
    homeassistant/components/free_mobile/notify.py
    homeassistant/components/freebox/*
    homeassistant/components/fritz/device_tracker.py
    homeassistant/components/fritzbox/*
    homeassistant/components/fritzbox_callmonitor/sensor.py
    homeassistant/components/fritzbox_netmonitor/sensor.py
    homeassistant/components/fritzdect/switch.py
    homeassistant/components/frontier_silicon/media_player.py
    homeassistant/components/futurenow/light.py
    homeassistant/components/garadget/cover.py
    homeassistant/components/gc100/*
    homeassistant/components/geniushub/*
    homeassistant/components/gearbest/sensor.py
    homeassistant/components/geizhals/sensor.py
    homeassistant/components/github/sensor.py
    homeassistant/components/gitlab_ci/sensor.py
    homeassistant/components/gitter/sensor.py
    homeassistant/components/glances/sensor.py
    homeassistant/components/gntp/notify.py
    homeassistant/components/goalfeed/*
    homeassistant/components/gogogate2/cover.py
    homeassistant/components/google/*
    homeassistant/components/google_cloud/tts.py
    homeassistant/components/google_maps/device_tracker.py
    homeassistant/components/google_travel_time/sensor.py
    homeassistant/components/googlehome/*
    homeassistant/components/gpmdp/media_player.py
    homeassistant/components/gpsd/sensor.py
    homeassistant/components/greeneye_monitor/*
    homeassistant/components/greeneye_monitor/sensor.py
    homeassistant/components/greenwave/light.py
    homeassistant/components/group/notify.py
    homeassistant/components/gstreamer/media_player.py
    homeassistant/components/gtfs/sensor.py
    homeassistant/components/gtt/sensor.py
    homeassistant/components/habitica/*
    homeassistant/components/hangouts/*
    homeassistant/components/hangouts/__init__.py
    homeassistant/components/hangouts/const.py
    homeassistant/components/hangouts/hangouts_bot.py
    homeassistant/components/hangouts/hangups_utils.py
    homeassistant/components/harman_kardon_avr/media_player.py
    homeassistant/components/harmony/remote.py
    homeassistant/components/haveibeenpwned/sensor.py
    homeassistant/components/hdmi_cec/*
    homeassistant/components/heatmiser/climate.py
    homeassistant/components/hikvision/binary_sensor.py
    homeassistant/components/hikvisioncam/switch.py
    homeassistant/components/hipchat/notify.py
    homeassistant/components/hitron_coda/device_tracker.py
    homeassistant/components/hive/*
    homeassistant/components/hlk_sw16/*
    homeassistant/components/homematic/*
    homeassistant/components/homematic/climate.py
    homeassistant/components/homematic/cover.py
    homeassistant/components/homematic/notify.py
    homeassistant/components/homematicip_cloud/*
    homeassistant/components/homeworks/*
    homeassistant/components/honeywell/climate.py
    homeassistant/components/hook/switch.py
    homeassistant/components/horizon/media_player.py
    homeassistant/components/hp_ilo/sensor.py
    homeassistant/components/htu21d/sensor.py
    homeassistant/components/huawei_lte/*
    homeassistant/components/huawei_router/device_tracker.py
    homeassistant/components/hue/light.py
    homeassistant/components/hunterdouglas_powerview/scene.py
    homeassistant/components/hydrawise/*
    homeassistant/components/hyperion/light.py
    homeassistant/components/ialarm/alarm_control_panel.py
    homeassistant/components/icloud/device_tracker.py
    homeassistant/components/idteck_prox/*
    homeassistant/components/ifttt/*
    homeassistant/components/iglo/light.py
    homeassistant/components/ihc/*
    homeassistant/components/imap/sensor.py
    homeassistant/components/imap_email_content/sensor.py
    homeassistant/components/influxdb/sensor.py
    homeassistant/components/insteon/*
    homeassistant/components/incomfort/*
    homeassistant/components/ios/*
    homeassistant/components/iota/*
    homeassistant/components/iperf3/*
    homeassistant/components/iqvia/*
    homeassistant/components/irish_rail_transport/sensor.py
    homeassistant/components/iss/binary_sensor.py
    homeassistant/components/isy994/*
    homeassistant/components/itach/remote.py
    homeassistant/components/itunes/media_player.py
    homeassistant/components/joaoapps_join/*
    homeassistant/components/juicenet/*
    homeassistant/components/kankun/switch.py
    homeassistant/components/keenetic_ndms2/device_tracker.py
    homeassistant/components/keyboard/*
    homeassistant/components/keyboard_remote/*
    homeassistant/components/kira/*
    homeassistant/components/kiwi/lock.py
    homeassistant/components/knx/*
    homeassistant/components/knx/climate.py
    homeassistant/components/knx/cover.py
    homeassistant/components/kodi/media_player.py
    homeassistant/components/kodi/notify.py
    homeassistant/components/konnected/*
    homeassistant/components/kwb/sensor.py
    homeassistant/components/lacrosse/sensor.py
    homeassistant/components/lametric/*
    homeassistant/components/lannouncer/notify.py
    homeassistant/components/lastfm/sensor.py
    homeassistant/components/launch_library/sensor.py
    homeassistant/components/lcn/*
    homeassistant/components/lg_netcast/media_player.py
    homeassistant/components/lg_soundbar/media_player.py
    homeassistant/components/lifx/*
    homeassistant/components/lifx_cloud/scene.py
    homeassistant/components/lifx_legacy/light.py
    homeassistant/components/lightwave/*
    homeassistant/components/limitlessled/light.py
    homeassistant/components/linksys_ap/device_tracker.py
    homeassistant/components/linksys_smart/device_tracker.py
    homeassistant/components/linky/sensor.py
    homeassistant/components/linode/*
    homeassistant/components/linux_battery/sensor.py
    homeassistant/components/lirc/*
    homeassistant/components/liveboxplaytv/media_player.py
    homeassistant/components/llamalab_automate/notify.py
    homeassistant/components/lockitron/lock.py
    homeassistant/components/logi_circle/__init__.py
    homeassistant/components/logi_circle/camera.py
    homeassistant/components/logi_circle/const.py
    homeassistant/components/logi_circle/sensor.py
    homeassistant/components/london_underground/sensor.py
    homeassistant/components/loopenergy/sensor.py
    homeassistant/components/luci/device_tracker.py
    homeassistant/components/luftdaten/*
    homeassistant/components/lupusec/*
    homeassistant/components/lutron/*
    homeassistant/components/lutron_caseta/*
    homeassistant/components/lw12wifi/light.py
    homeassistant/components/lyft/sensor.py
    homeassistant/components/magicseaweed/sensor.py
    homeassistant/components/mailgun/notify.py
    homeassistant/components/map/*
    homeassistant/components/mastodon/notify.py
    homeassistant/components/matrix/*
    homeassistant/components/maxcube/*
    homeassistant/components/mcp23017/*
    homeassistant/components/media_extractor/*
    homeassistant/components/mediaroom/media_player.py
    homeassistant/components/message_bird/notify.py
    homeassistant/components/met/weather.py
    homeassistant/components/meteo_france/*
    homeassistant/components/meteoalarm/*
    homeassistant/components/metoffice/sensor.py
    homeassistant/components/metoffice/weather.py
    homeassistant/components/microsoft/tts.py
    homeassistant/components/miflora/sensor.py
    homeassistant/components/mikrotik/device_tracker.py
    homeassistant/components/mill/climate.py
    homeassistant/components/mitemp_bt/sensor.py
    homeassistant/components/mjpeg/camera.py
    homeassistant/components/mobile_app/*
    homeassistant/components/mochad/*
    homeassistant/components/modbus/*
    homeassistant/components/modem_callerid/sensor.py
    homeassistant/components/mopar/*
    homeassistant/components/mpchc/media_player.py
    homeassistant/components/mpd/media_player.py
    homeassistant/components/mqtt_room/sensor.py
    homeassistant/components/mvglive/sensor.py
    homeassistant/components/mychevy/*
    homeassistant/components/mycroft/*
    homeassistant/components/mycroft/notify.py
    homeassistant/components/myq/cover.py
    homeassistant/components/mysensors/*
    homeassistant/components/mystrom/binary_sensor.py
    homeassistant/components/mystrom/light.py
    homeassistant/components/mystrom/switch.py
    homeassistant/components/n26/*
    homeassistant/components/nad/media_player.py
    homeassistant/components/nanoleaf/light.py
    homeassistant/components/neato/*
    homeassistant/components/nederlandse_spoorwegen/sensor.py
    homeassistant/components/nello/lock.py
    homeassistant/components/nest/*
    homeassistant/components/netatmo/*
    homeassistant/components/netatmo_public/sensor.py
    homeassistant/components/netdata/sensor.py
    homeassistant/components/netgear/device_tracker.py
    homeassistant/components/netgear_lte/*
    homeassistant/components/netio/switch.py
    homeassistant/components/neurio_energy/sensor.py
    homeassistant/components/nfandroidtv/notify.py
    homeassistant/components/niko_home_control/light.py
    homeassistant/components/nilu/air_quality.py
    homeassistant/components/nissan_leaf/*
    homeassistant/components/nmap_tracker/device_tracker.py
    homeassistant/components/nmbs/sensor.py
    homeassistant/components/noaa_tides/sensor.py
    homeassistant/components/norway_air/air_quality.py
    homeassistant/components/nsw_fuel_station/sensor.py
    homeassistant/components/nuimo_controller/*
    homeassistant/components/nuki/lock.py
    homeassistant/components/nut/sensor.py
    homeassistant/components/nx584/alarm_control_panel.py
    homeassistant/components/nzbget/sensor.py
    homeassistant/components/octoprint/*
    homeassistant/components/oem/climate.py
    homeassistant/components/oasa_telematics/sensor.py
    homeassistant/components/ohmconnect/sensor.py
    homeassistant/components/onewire/sensor.py
    homeassistant/components/onkyo/media_player.py
    homeassistant/components/onvif/camera.py
    homeassistant/components/opencv/*
    homeassistant/components/openevse/sensor.py
    homeassistant/components/openexchangerates/sensor.py
    homeassistant/components/opengarage/cover.py
    homeassistant/components/openhome/media_player.py
    homeassistant/components/opensensemap/air_quality.py
    homeassistant/components/opensky/sensor.py
    homeassistant/components/opentherm_gw/*
    homeassistant/components/openuv/__init__.py
    homeassistant/components/openuv/binary_sensor.py
    homeassistant/components/openuv/sensor.py
    homeassistant/components/openweathermap/sensor.py
    homeassistant/components/openweathermap/weather.py
    homeassistant/components/opple/light.py
    homeassistant/components/orangepi_gpio/*
    homeassistant/components/orvibo/switch.py
    homeassistant/components/osramlightify/light.py
    homeassistant/components/otp/sensor.py
    homeassistant/components/owlet/*
    homeassistant/components/panasonic_bluray/media_player.py
    homeassistant/components/panasonic_viera/media_player.py
    homeassistant/components/pandora/media_player.py
    homeassistant/components/pencom/switch.py
    homeassistant/components/philips_js/media_player.py
    homeassistant/components/pi_hole/sensor.py
    homeassistant/components/picotts/tts.py
    homeassistant/components/piglow/light.py
    homeassistant/components/pilight/*
    homeassistant/components/ping/binary_sensor.py
    homeassistant/components/ping/device_tracker.py
    homeassistant/components/pioneer/media_player.py
    homeassistant/components/pjlink/media_player.py
    homeassistant/components/plex/media_player.py
    homeassistant/components/plex/sensor.py
    homeassistant/components/plum_lightpad/*
    homeassistant/components/pocketcasts/sensor.py
    homeassistant/components/point/*
    homeassistant/components/postnl/sensor.py
    homeassistant/components/prezzibenzina/sensor.py
    homeassistant/components/proliphix/climate.py
    homeassistant/components/prometheus/*
    homeassistant/components/prowl/notify.py
    homeassistant/components/proxy/camera.py
    homeassistant/components/ps4/__init__.py
    homeassistant/components/ps4/media_player.py
    homeassistant/components/ptvsd/*
    homeassistant/components/pulseaudio_loopback/switch.py
    homeassistant/components/pushbullet/notify.py
    homeassistant/components/pushbullet/sensor.py
    homeassistant/components/pushetta/notify.py
    homeassistant/components/pushover/notify.py
    homeassistant/components/pushsafer/notify.py
    homeassistant/components/pvoutput/sensor.py
    homeassistant/components/pyload/sensor.py
    homeassistant/components/qbittorrent/sensor.py
    homeassistant/components/qnap/sensor.py
    homeassistant/components/qrcode/image_processing.py
    homeassistant/components/quantum_gateway/device_tracker.py
    homeassistant/components/qwikswitch/*
    homeassistant/components/rachio/*
    homeassistant/components/radarr/sensor.py
    homeassistant/components/radiotherm/climate.py
    homeassistant/components/rainbird/*
    homeassistant/components/rainbird/sensor.py
    homeassistant/components/rainbird/switch.py
    homeassistant/components/raincloud/*
    homeassistant/components/rainmachine/__init__.py
    homeassistant/components/rainmachine/binary_sensor.py
    homeassistant/components/rainmachine/sensor.py
    homeassistant/components/rainmachine/switch.py
    homeassistant/components/raspihats/*
    homeassistant/components/raspyrfm/*
    homeassistant/components/recollect_waste/sensor.py
    homeassistant/components/recswitch/switch.py
    homeassistant/components/reddit/*
    homeassistant/components/rejseplanen/sensor.py
    homeassistant/components/remember_the_milk/__init__.py
    homeassistant/components/repetier/__init__.py
    homeassistant/components/repetier/sensor.py
    homeassistant/components/remote_rpi_gpio/*
    homeassistant/components/rest/binary_sensor.py
    homeassistant/components/rest/notify.py
    homeassistant/components/rest/switch.py
    homeassistant/components/rfxtrx/*
    homeassistant/components/ring/camera.py
    homeassistant/components/ripple/sensor.py
    homeassistant/components/ritassist/device_tracker.py
    homeassistant/components/rocketchat/notify.py
    homeassistant/components/roku/*
    homeassistant/components/roomba/vacuum.py
    homeassistant/components/route53/*
    homeassistant/components/rova/sensor.py
    homeassistant/components/rpi_camera/camera.py
    homeassistant/components/rpi_gpio/*
    homeassistant/components/rpi_gpio/cover.py
    homeassistant/components/rpi_gpio_pwm/light.py
    homeassistant/components/rpi_pfio/*
    homeassistant/components/rpi_rf/switch.py
    homeassistant/components/rtorrent/sensor.py
    homeassistant/components/russound_rio/media_player.py
    homeassistant/components/russound_rnet/media_player.py
    homeassistant/components/ruter/sensor.py
    homeassistant/components/sabnzbd/*
    homeassistant/components/satel_integra/*
    homeassistant/components/scrape/sensor.py
    homeassistant/components/scsgate/*
    homeassistant/components/scsgate/cover.py
    homeassistant/components/sendgrid/notify.py
    homeassistant/components/sense/*
    homeassistant/components/sensehat/light.py
    homeassistant/components/sensehat/sensor.py
    homeassistant/components/sensibo/climate.py
    homeassistant/components/serial/sensor.py
    homeassistant/components/serial_pm/sensor.py
    homeassistant/components/sesame/lock.py
    homeassistant/components/seven_segments/image_processing.py
    homeassistant/components/seventeentrack/sensor.py
    homeassistant/components/shiftr/*
    homeassistant/components/shodan/sensor.py
    homeassistant/components/sht31/sensor.py
    homeassistant/components/sigfox/sensor.py
    homeassistant/components/simplepush/notify.py
    homeassistant/components/simplisafe/__init__.py
    homeassistant/components/simplisafe/alarm_control_panel.py
    homeassistant/components/simulated/sensor.py
    homeassistant/components/sisyphus/*
    homeassistant/components/sky_hub/device_tracker.py
    homeassistant/components/skybeacon/sensor.py
    homeassistant/components/skybell/*
    homeassistant/components/slack/notify.py
    homeassistant/components/sma/sensor.py
    homeassistant/components/smappee/*
<<<<<<< HEAD
    homeassistant/components/smarty/*
=======
    homeassistant/components/smarthab/*
>>>>>>> bf7e09ce
    homeassistant/components/smtp/notify.py
    homeassistant/components/snapcast/media_player.py
    homeassistant/components/snmp/*
    homeassistant/components/sochain/sensor.py
    homeassistant/components/socialblade/sensor.py
    homeassistant/components/solaredge/sensor.py
    homeassistant/components/solaredge_local/sensor.py
    homeassistant/components/solax/sensor.py
    homeassistant/components/somfy_mylink/*
    homeassistant/components/sonarr/sensor.py
    homeassistant/components/songpal/media_player.py
    homeassistant/components/sonos/*
    homeassistant/components/sony_projector/switch.py
    homeassistant/components/spc/*
    homeassistant/components/speedtestdotnet/*
    homeassistant/components/spider/*
    homeassistant/components/spotcrime/sensor.py
    homeassistant/components/spotify/media_player.py
    homeassistant/components/squeezebox/media_player.py
    homeassistant/components/srp_energy/sensor.py
    homeassistant/components/starlingbank/sensor.py
    homeassistant/components/steam_online/sensor.py
    homeassistant/components/stiebel_eltron/*
    homeassistant/components/streamlabswater/*
    homeassistant/components/stride/notify.py
    homeassistant/components/supervisord/sensor.py
    homeassistant/components/swiss_hydrological_data/sensor.py
    homeassistant/components/swiss_public_transport/sensor.py
    homeassistant/components/swisscom/device_tracker.py
    homeassistant/components/switchbot/switch.py
    homeassistant/components/switcher_kis/switch.py
    homeassistant/components/switchmate/switch.py
    homeassistant/components/syncthru/sensor.py
    homeassistant/components/synology/camera.py
    homeassistant/components/synology_chat/notify.py
    homeassistant/components/synology_srm/device_tracker.py
    homeassistant/components/synologydsm/sensor.py
    homeassistant/components/syslog/notify.py
    homeassistant/components/systemmonitor/sensor.py
    homeassistant/components/sytadin/sensor.py
    homeassistant/components/tado/*
    homeassistant/components/tado/device_tracker.py
    homeassistant/components/tahoma/*
    homeassistant/components/tank_utility/sensor.py
    homeassistant/components/tapsaff/binary_sensor.py
    homeassistant/components/tautulli/sensor.py
    homeassistant/components/ted5000/sensor.py
    homeassistant/components/telegram/notify.py
    homeassistant/components/telegram_bot/*
    homeassistant/components/tellduslive/*
    homeassistant/components/tellstick/*
    homeassistant/components/telnet/switch.py
    homeassistant/components/temper/sensor.py
    homeassistant/components/tensorflow/image_processing.py
    homeassistant/components/tesla/*
    homeassistant/components/tfiac/climate.py
    homeassistant/components/thermoworks_smoke/sensor.py
    homeassistant/components/thethingsnetwork/*
    homeassistant/components/thingspeak/*
    homeassistant/components/thinkingcleaner/*
    homeassistant/components/thomson/device_tracker.py
    homeassistant/components/tibber/*
    homeassistant/components/tikteck/light.py
    homeassistant/components/tile/device_tracker.py
    homeassistant/components/time_date/sensor.py
    homeassistant/components/todoist/calendar.py
    homeassistant/components/tof/sensor.py
    homeassistant/components/tomato/device_tracker.py
    homeassistant/components/toon/*
    homeassistant/components/torque/sensor.py
    homeassistant/components/totalconnect/alarm_control_panel.py
    homeassistant/components/touchline/climate.py
    homeassistant/components/tplink/device_tracker.py
    homeassistant/components/tplink/light.py
    homeassistant/components/tplink/switch.py
    homeassistant/components/tplink_lte/*
    homeassistant/components/traccar/device_tracker.py
    homeassistant/components/trackr/device_tracker.py
    homeassistant/components/tradfri/*
    homeassistant/components/tradfri/light.py
    homeassistant/components/trafikverket_weatherstation/sensor.py
    homeassistant/components/transmission/*
    homeassistant/components/travisci/sensor.py
    homeassistant/components/tuya/*
    homeassistant/components/twilio_call/notify.py
    homeassistant/components/twilio_sms/notify.py
    homeassistant/components/twitch/sensor.py
    homeassistant/components/twitter/notify.py
    homeassistant/components/ubee/device_tracker.py
    homeassistant/components/uber/sensor.py
    homeassistant/components/ubus/device_tracker.py
    homeassistant/components/ue_smart_radio/media_player.py
    homeassistant/components/upcloud/*
    homeassistant/components/upnp/*
    homeassistant/components/ups/sensor.py
    homeassistant/components/uptimerobot/binary_sensor.py
    homeassistant/components/uscis/sensor.py
    homeassistant/components/usps/*
    homeassistant/components/vasttrafik/sensor.py
    homeassistant/components/velbus/*
    homeassistant/components/velux/*
    homeassistant/components/venstar/climate.py
    homeassistant/components/vera/*
    homeassistant/components/verisure/*
    homeassistant/components/vesync/switch.py
    homeassistant/components/viaggiatreno/sensor.py
    homeassistant/components/vizio/media_player.py
    homeassistant/components/vlc/media_player.py
    homeassistant/components/volkszaehler/sensor.py
    homeassistant/components/volumio/media_player.py
    homeassistant/components/volvooncall/*
    homeassistant/components/w800rf32/*
    homeassistant/components/waqi/sensor.py
    homeassistant/components/waterfurnace/*
    homeassistant/components/watson_iot/*
    homeassistant/components/watson_tts/tts.py
    homeassistant/components/waze_travel_time/sensor.py
    homeassistant/components/webostv/*
    homeassistant/components/wemo/*
    homeassistant/components/wemo/fan.py
    homeassistant/components/whois/sensor.py
    homeassistant/components/wink/*
    homeassistant/components/wirelesstag/*
    homeassistant/components/worldtidesinfo/sensor.py
    homeassistant/components/worxlandroid/sensor.py
    homeassistant/components/wunderlist/*
    homeassistant/components/x10/light.py
    homeassistant/components/xbox_live/sensor.py
    homeassistant/components/xeoma/camera.py
    homeassistant/components/xfinity/device_tracker.py
    homeassistant/components/xiaomi/camera.py
    homeassistant/components/xiaomi_aqara/*
    homeassistant/components/xiaomi_miio/*
    homeassistant/components/xiaomi_tv/media_player.py
    homeassistant/components/xmpp/notify.py
    homeassistant/components/xs1/*
    homeassistant/components/yale_smart_alarm/alarm_control_panel.py
    homeassistant/components/yamaha/media_player.py
    homeassistant/components/yamaha_musiccast/media_player.py
    homeassistant/components/yeelight/*
    homeassistant/components/yeelightsunflower/light.py
    homeassistant/components/yi/camera.py
    homeassistant/components/zabbix/*
    homeassistant/components/zamg/sensor.py
    homeassistant/components/zamg/weather.py
    homeassistant/components/zengge/light.py
    homeassistant/components/zeroconf/*
    homeassistant/components/zestimate/sensor.py
    homeassistant/components/zha/__init__.py
    homeassistant/components/zha/api.py
    homeassistant/components/zha/const.py
    homeassistant/components/zha/core/channels/*
    homeassistant/components/zha/core/const.py
    homeassistant/components/zha/core/device.py
    homeassistant/components/zha/core/gateway.py
    homeassistant/components/zha/core/helpers.py
    homeassistant/components/zha/device_entity.py
    homeassistant/components/zha/entity.py
    homeassistant/components/zha/light.py
    homeassistant/components/zha/sensor.py
    homeassistant/components/zhong_hong/climate.py
    homeassistant/components/zigbee/*
    homeassistant/components/ziggo_mediabox_xl/media_player.py
    homeassistant/components/zoneminder/*
    homeassistant/components/supla/*
    homeassistant/components/zwave/util.py

[report]
# Regexes for lines to exclude from consideration
exclude_lines =
    # Have to re-enable the standard pragma
    pragma: no cover

    # Don't complain about missing debug-only code:
    def __repr__

    # Don't complain if tests don't hit defensive assertion code:
    raise AssertionError
    raise NotImplementedError<|MERGE_RESOLUTION|>--- conflicted
+++ resolved
@@ -550,11 +550,8 @@
     homeassistant/components/slack/notify.py
     homeassistant/components/sma/sensor.py
     homeassistant/components/smappee/*
-<<<<<<< HEAD
     homeassistant/components/smarty/*
-=======
     homeassistant/components/smarthab/*
->>>>>>> bf7e09ce
     homeassistant/components/smtp/notify.py
     homeassistant/components/snapcast/media_player.py
     homeassistant/components/snmp/*
