"""Test network helper."""

from unittest.mock import Mock, patch

import pytest

from homeassistant.components import cloud
from homeassistant.config import async_process_ha_core_config
from homeassistant.core import HomeAssistant
from homeassistant.helpers.network import (
    NoURLAvailableError,
    _get_cloud_url,
    _get_external_url,
    _get_internal_url,
    _get_request_host,
    get_supervisor_network_url,
    get_url,
    is_hass_url,
    is_internal_request,
)

from tests.common import mock_component


@pytest.fixture(name="mock_current_request")
def mock_current_request_mock():
    """Mock the current request."""
    mock_current_request = Mock(name="mock_request")
    with patch(
        "homeassistant.helpers.network.http.current_request",
        Mock(get=mock_current_request),
    ):
        yield mock_current_request


async def test_get_url_internal(hass: HomeAssistant) -> None:
    """Test getting an instance URL when the user has set an internal URL."""
    assert hass.config.internal_url is None

    with pytest.raises(NoURLAvailableError):
        _get_internal_url(hass, require_current_request=True)

    # Test with internal URL: http://example.local:8123
    await async_process_ha_core_config(
        hass,
        {"internal_url": "http://example.local:8123"},
    )

    assert hass.config.internal_url == "http://example.local:8123"
    assert _get_internal_url(hass) == "http://example.local:8123"
    assert _get_internal_url(hass, allow_ip=False) == "http://example.local:8123"

    with pytest.raises(NoURLAvailableError):
        _get_internal_url(hass, require_standard_port=True)

    with pytest.raises(NoURLAvailableError):
        _get_internal_url(hass, require_ssl=True)

    with pytest.raises(NoURLAvailableError):
        _get_internal_url(hass, require_current_request=True)

    with patch(
        "homeassistant.helpers.network._get_request_host", return_value="example.local"
    ):
        assert (
            _get_internal_url(hass, require_current_request=True)
            == "http://example.local:8123"
        )

        with pytest.raises(NoURLAvailableError):
            _get_internal_url(
                hass, require_current_request=True, require_standard_port=True
            )

        with pytest.raises(NoURLAvailableError):
            _get_internal_url(hass, require_current_request=True, require_ssl=True)

    with (
        patch(
            "homeassistant.helpers.network._get_request_host",
            return_value="no_match.example.local",
        ),
        pytest.raises(NoURLAvailableError),
    ):
        _get_internal_url(hass, require_current_request=True)

    # Test with internal URL: https://example.local:8123
    await async_process_ha_core_config(
        hass,
        {"internal_url": "https://example.local:8123"},
    )

    assert hass.config.internal_url == "https://example.local:8123"
    assert _get_internal_url(hass) == "https://example.local:8123"
    assert _get_internal_url(hass, allow_ip=False) == "https://example.local:8123"
    assert _get_internal_url(hass, require_ssl=True) == "https://example.local:8123"

    with pytest.raises(NoURLAvailableError):
        _get_internal_url(hass, require_standard_port=True)

    # Test with internal URL: http://example.local:80/
    await async_process_ha_core_config(
        hass,
        {"internal_url": "http://example.local:80/"},
    )

    assert hass.config.internal_url == "http://example.local:80/"
    assert _get_internal_url(hass) == "http://example.local"
    assert _get_internal_url(hass, allow_ip=False) == "http://example.local"
    assert _get_internal_url(hass, require_standard_port=True) == "http://example.local"

    with pytest.raises(NoURLAvailableError):
        _get_internal_url(hass, require_ssl=True)

    # Test with internal URL: https://example.local:443
    await async_process_ha_core_config(
        hass,
        {"internal_url": "https://example.local:443"},
    )

    assert hass.config.internal_url == "https://example.local:443"
    assert _get_internal_url(hass) == "https://example.local"
    assert _get_internal_url(hass, allow_ip=False) == "https://example.local"
    assert (
        _get_internal_url(hass, require_standard_port=True) == "https://example.local"
    )
    assert _get_internal_url(hass, require_ssl=True) == "https://example.local"

    # Test with internal URL: https://192.168.0.1
    await async_process_ha_core_config(
        hass,
        {"internal_url": "https://192.168.0.1"},
    )

    assert hass.config.internal_url == "https://192.168.0.1"
    assert _get_internal_url(hass) == "https://192.168.0.1"
    assert _get_internal_url(hass, require_standard_port=True) == "https://192.168.0.1"
    assert _get_internal_url(hass, require_ssl=True) == "https://192.168.0.1"

    with pytest.raises(NoURLAvailableError):
        _get_internal_url(hass, allow_ip=False)

    # Test with internal URL: http://192.168.0.1:8123
    await async_process_ha_core_config(
        hass,
        {"internal_url": "http://192.168.0.1:8123"},
    )

    assert hass.config.internal_url == "http://192.168.0.1:8123"
    assert _get_internal_url(hass) == "http://192.168.0.1:8123"

    with pytest.raises(NoURLAvailableError):
        _get_internal_url(hass, require_standard_port=True)

    with pytest.raises(NoURLAvailableError):
        _get_internal_url(hass, require_ssl=True)

    with pytest.raises(NoURLAvailableError):
        _get_internal_url(hass, allow_ip=False)

    with patch(
        "homeassistant.helpers.network._get_request_host", return_value="192.168.0.1"
    ):
        assert (
            _get_internal_url(hass, require_current_request=True)
            == "http://192.168.0.1:8123"
        )

        with pytest.raises(NoURLAvailableError):
            _get_internal_url(hass, require_current_request=True, allow_ip=False)

        with pytest.raises(NoURLAvailableError):
            _get_internal_url(
                hass, require_current_request=True, require_standard_port=True
            )

        with pytest.raises(NoURLAvailableError):
            _get_internal_url(hass, require_current_request=True, require_ssl=True)


async def test_get_url_internal_fallback(hass: HomeAssistant) -> None:
    """Test getting an instance URL when the user has not set an internal URL."""
    assert hass.config.internal_url is None

    hass.config.api = Mock(use_ssl=False, port=8123, local_ip="192.168.123.123")
    assert _get_internal_url(hass) == "http://192.168.123.123:8123"

    with pytest.raises(NoURLAvailableError):
        _get_internal_url(hass, allow_ip=False)

    with pytest.raises(NoURLAvailableError):
        _get_internal_url(hass, require_standard_port=True)

    with pytest.raises(NoURLAvailableError):
        _get_internal_url(hass, require_ssl=True)

    hass.config.api = Mock(use_ssl=False, port=80, local_ip="192.168.123.123")
    assert _get_internal_url(hass) == "http://192.168.123.123"
    assert (
        _get_internal_url(hass, require_standard_port=True) == "http://192.168.123.123"
    )

    with pytest.raises(NoURLAvailableError):
        _get_internal_url(hass, allow_ip=False)

    with pytest.raises(NoURLAvailableError):
        _get_internal_url(hass, require_ssl=True)

    hass.config.api = Mock(use_ssl=True, port=443)
    with pytest.raises(NoURLAvailableError):
        _get_internal_url(hass)

    with pytest.raises(NoURLAvailableError):
        _get_internal_url(hass, require_standard_port=True)

    with pytest.raises(NoURLAvailableError):
        _get_internal_url(hass, allow_ip=False)

    with pytest.raises(NoURLAvailableError):
        _get_internal_url(hass, require_ssl=True)

    # Do no accept any local loopback address as fallback
    hass.config.api = Mock(use_ssl=False, port=80, local_ip="127.0.0.1")
    with pytest.raises(NoURLAvailableError):
        _get_internal_url(hass)

    with pytest.raises(NoURLAvailableError):
        _get_internal_url(hass, require_standard_port=True)

    with pytest.raises(NoURLAvailableError):
        _get_internal_url(hass, allow_ip=False)

    with pytest.raises(NoURLAvailableError):
        _get_internal_url(hass, require_ssl=True)


async def test_get_url_external(hass: HomeAssistant) -> None:
    """Test getting an instance URL when the user has set an external URL."""
    assert hass.config.external_url is None

    with pytest.raises(NoURLAvailableError):
        _get_external_url(hass, require_current_request=True)

    # Test with external URL: http://example.com:8123
    await async_process_ha_core_config(
        hass,
        {"external_url": "http://example.com:8123"},
    )

    assert hass.config.external_url == "http://example.com:8123"
    assert _get_external_url(hass) == "http://example.com:8123"
    assert _get_external_url(hass, allow_cloud=False) == "http://example.com:8123"
    assert _get_external_url(hass, allow_ip=False) == "http://example.com:8123"
    assert _get_external_url(hass, prefer_cloud=True) == "http://example.com:8123"

    with pytest.raises(NoURLAvailableError):
        _get_external_url(hass, require_standard_port=True)

    with pytest.raises(NoURLAvailableError):
        _get_external_url(hass, require_ssl=True)

    with pytest.raises(NoURLAvailableError):
        _get_external_url(hass, require_current_request=True)

    with patch(
        "homeassistant.helpers.network._get_request_host", return_value="example.com"
    ):
        assert (
            _get_external_url(hass, require_current_request=True)
            == "http://example.com:8123"
        )

        with pytest.raises(NoURLAvailableError):
            _get_external_url(
                hass, require_current_request=True, require_standard_port=True
            )

        with pytest.raises(NoURLAvailableError):
            _get_external_url(hass, require_current_request=True, require_ssl=True)

    with (
        patch(
            "homeassistant.helpers.network._get_request_host",
            return_value="no_match.example.com",
        ),
        pytest.raises(NoURLAvailableError),
    ):
        _get_external_url(hass, require_current_request=True)

    # Test with external URL: http://example.com:80/
    await async_process_ha_core_config(
        hass,
        {"external_url": "http://example.com:80/"},
    )

    assert hass.config.external_url == "http://example.com:80/"
    assert _get_external_url(hass) == "http://example.com"
    assert _get_external_url(hass, allow_cloud=False) == "http://example.com"
    assert _get_external_url(hass, allow_ip=False) == "http://example.com"
    assert _get_external_url(hass, prefer_cloud=True) == "http://example.com"
    assert _get_external_url(hass, require_standard_port=True) == "http://example.com"

    with pytest.raises(NoURLAvailableError):
        _get_external_url(hass, require_ssl=True)

    # Test with external url: https://example.com:443/
    await async_process_ha_core_config(
        hass,
        {"external_url": "https://example.com:443/"},
    )
    assert hass.config.external_url == "https://example.com:443/"
    assert _get_external_url(hass) == "https://example.com"
    assert _get_external_url(hass, allow_cloud=False) == "https://example.com"
    assert _get_external_url(hass, allow_ip=False) == "https://example.com"
    assert _get_external_url(hass, prefer_cloud=True) == "https://example.com"
    assert _get_external_url(hass, require_ssl=False) == "https://example.com"
    assert _get_external_url(hass, require_standard_port=True) == "https://example.com"

    # Test with external URL: https://example.com:80
    await async_process_ha_core_config(
        hass,
        {"external_url": "https://example.com:80"},
    )
    assert hass.config.external_url == "https://example.com:80"
    assert _get_external_url(hass) == "https://example.com:80"
    assert _get_external_url(hass, allow_cloud=False) == "https://example.com:80"
    assert _get_external_url(hass, allow_ip=False) == "https://example.com:80"
    assert _get_external_url(hass, prefer_cloud=True) == "https://example.com:80"
    assert _get_external_url(hass, require_ssl=True) == "https://example.com:80"

    with pytest.raises(NoURLAvailableError):
        _get_external_url(hass, require_standard_port=True)

    # Test with external URL: https://192.168.0.1
    await async_process_ha_core_config(
        hass,
        {"external_url": "https://192.168.0.1"},
    )
    assert hass.config.external_url == "https://192.168.0.1"
    assert _get_external_url(hass) == "https://192.168.0.1"
    assert _get_external_url(hass, allow_cloud=False) == "https://192.168.0.1"
    assert _get_external_url(hass, prefer_cloud=True) == "https://192.168.0.1"
    assert _get_external_url(hass, require_standard_port=True) == "https://192.168.0.1"

    with pytest.raises(NoURLAvailableError):
        _get_external_url(hass, allow_ip=False)

    with pytest.raises(NoURLAvailableError):
        _get_external_url(hass, require_ssl=True)

    with patch(
        "homeassistant.helpers.network._get_request_host", return_value="192.168.0.1"
    ):
        assert (
            _get_external_url(hass, require_current_request=True)
            == "https://192.168.0.1"
        )

        with pytest.raises(NoURLAvailableError):
            _get_external_url(hass, require_current_request=True, allow_ip=False)

        with pytest.raises(NoURLAvailableError):
            _get_external_url(hass, require_current_request=True, require_ssl=True)


async def test_get_cloud_url(hass: HomeAssistant) -> None:
    """Test getting an instance URL when the user has set an external URL."""
    assert hass.config.external_url is None
    hass.config.components.add("cloud")

    with patch(
        "homeassistant.components.cloud.async_remote_ui_url",
        return_value="https://example.nabu.casa",
    ):
        assert _get_cloud_url(hass) == "https://example.nabu.casa"

        with pytest.raises(NoURLAvailableError):
            _get_cloud_url(hass, require_current_request=True)

        with patch(
            "homeassistant.helpers.network._get_request_host",
            return_value="example.nabu.casa",
        ):
            assert (
                _get_cloud_url(hass, require_current_request=True)
                == "https://example.nabu.casa"
            )

        with (
            patch(
                "homeassistant.helpers.network._get_request_host",
                return_value="no_match.nabu.casa",
            ),
            pytest.raises(NoURLAvailableError),
        ):
            _get_cloud_url(hass, require_current_request=True)

<<<<<<< HEAD
    with (
        patch.object(
            hass.components.cloud,
            "async_remote_ui_url",
            side_effect=cloud.CloudNotAvailable,
        ),
        pytest.raises(NoURLAvailableError),
    ):
=======
    with patch(
        "homeassistant.components.cloud.async_remote_ui_url",
        side_effect=cloud.CloudNotAvailable,
    ), pytest.raises(NoURLAvailableError):
>>>>>>> 3ec9312f
        _get_cloud_url(hass)


async def test_get_external_url_cloud_fallback(hass: HomeAssistant) -> None:
    """Test getting an external instance URL with cloud fallback."""
    assert hass.config.external_url is None

    # Test with external URL: http://1.1.1.1:8123
    await async_process_ha_core_config(
        hass,
        {"external_url": "http://1.1.1.1:8123"},
    )

    assert hass.config.external_url == "http://1.1.1.1:8123"
    assert _get_external_url(hass, prefer_cloud=True) == "http://1.1.1.1:8123"

    # Add Cloud to the previous test
    hass.config.components.add("cloud")
    with patch(
        "homeassistant.components.cloud.async_remote_ui_url",
        return_value="https://example.nabu.casa",
    ):
        assert _get_external_url(hass, allow_cloud=False) == "http://1.1.1.1:8123"
        assert _get_external_url(hass, allow_ip=False) == "https://example.nabu.casa"
        assert _get_external_url(hass, prefer_cloud=False) == "http://1.1.1.1:8123"
        assert _get_external_url(hass, prefer_cloud=True) == "https://example.nabu.casa"
        assert _get_external_url(hass, require_ssl=True) == "https://example.nabu.casa"
        assert (
            _get_external_url(hass, require_standard_port=True)
            == "https://example.nabu.casa"
        )

    # Test with external URL: https://example.com
    await async_process_ha_core_config(
        hass,
        {"external_url": "https://example.com"},
    )

    assert hass.config.external_url == "https://example.com"
    assert _get_external_url(hass, prefer_cloud=True) == "https://example.com"

    # Add Cloud to the previous test
    hass.config.components.add("cloud")
    with patch(
        "homeassistant.components.cloud.async_remote_ui_url",
        return_value="https://example.nabu.casa",
    ):
        assert _get_external_url(hass, allow_cloud=False) == "https://example.com"
        assert _get_external_url(hass, allow_ip=False) == "https://example.com"
        assert _get_external_url(hass, prefer_cloud=False) == "https://example.com"
        assert _get_external_url(hass, prefer_cloud=True) == "https://example.nabu.casa"
        assert _get_external_url(hass, require_ssl=True) == "https://example.com"
        assert (
            _get_external_url(hass, require_standard_port=True) == "https://example.com"
        )
        assert (
            _get_external_url(hass, prefer_cloud=True, allow_cloud=False)
            == "https://example.com"
        )


async def test_get_url(hass: HomeAssistant) -> None:
    """Test getting an instance URL."""
    assert hass.config.external_url is None
    assert hass.config.internal_url is None

    with pytest.raises(NoURLAvailableError):
        get_url(hass)

    hass.config.api = Mock(use_ssl=False, port=8123, local_ip="192.168.123.123")
    assert get_url(hass) == "http://192.168.123.123:8123"
    assert get_url(hass, prefer_external=True) == "http://192.168.123.123:8123"

    with pytest.raises(NoURLAvailableError):
        get_url(hass, allow_internal=False)

    # Test only external
    hass.config.api = None
    await async_process_ha_core_config(
        hass,
        {"external_url": "https://example.com"},
    )
    assert hass.config.external_url == "https://example.com"
    assert hass.config.internal_url is None
    assert get_url(hass) == "https://example.com"

    # Test preference or allowance
    await async_process_ha_core_config(
        hass,
        {"internal_url": "http://example.local", "external_url": "https://example.com"},
    )
    assert hass.config.external_url == "https://example.com"
    assert hass.config.internal_url == "http://example.local"
    assert get_url(hass) == "http://example.local"
    assert get_url(hass, prefer_external=True) == "https://example.com"
    assert get_url(hass, allow_internal=False) == "https://example.com"
    assert (
        get_url(hass, prefer_external=True, allow_external=False)
        == "http://example.local"
    )
    # Prefer external defaults to True if use_ssl=True
    hass.config.api = Mock(use_ssl=True)
    assert get_url(hass) == "https://example.com"
    hass.config.api = Mock(use_ssl=False)
    assert get_url(hass) == "http://example.local"
    hass.config.api = None

    with pytest.raises(NoURLAvailableError):
        get_url(hass, allow_external=False, require_ssl=True)

    with pytest.raises(NoURLAvailableError):
        get_url(hass, allow_external=False, allow_internal=False)

    with pytest.raises(NoURLAvailableError):
        get_url(hass, require_current_request=True)

    with (
        patch(
            "homeassistant.helpers.network._get_request_host",
            return_value="example.com",
        ),
        patch("homeassistant.components.http.current_request"),
    ):
        assert get_url(hass, require_current_request=True) == "https://example.com"
        assert (
            get_url(hass, require_current_request=True, require_ssl=True)
            == "https://example.com"
        )

        with pytest.raises(NoURLAvailableError):
            get_url(hass, require_current_request=True, allow_external=False)

    with (
        patch(
            "homeassistant.helpers.network._get_request_host",
            return_value="example.local",
        ),
        patch("homeassistant.components.http.current_request"),
    ):
        assert get_url(hass, require_current_request=True) == "http://example.local"

        with pytest.raises(NoURLAvailableError):
            get_url(hass, require_current_request=True, allow_internal=False)

        with pytest.raises(NoURLAvailableError):
            get_url(hass, require_current_request=True, require_ssl=True)

    with (
        patch(
            "homeassistant.helpers.network._get_request_host",
            return_value="no_match.example.com",
        ),
        pytest.raises(NoURLAvailableError),
    ):
        _get_internal_url(hass, require_current_request=True)

    # Test allow_ip defaults when SSL specified
    await async_process_ha_core_config(
        hass,
        {"external_url": "https://1.1.1.1"},
    )
    assert hass.config.external_url == "https://1.1.1.1"
    assert get_url(hass, allow_internal=False) == "https://1.1.1.1"
    hass.config.api = Mock(use_ssl=False)
    assert get_url(hass, allow_internal=False) == "https://1.1.1.1"
    hass.config.api = Mock(use_ssl=True)
    with pytest.raises(NoURLAvailableError):
        assert get_url(hass, allow_internal=False)


async def test_get_request_host(hass: HomeAssistant) -> None:
    """Test getting the host of the current web request from the request context."""
    with pytest.raises(NoURLAvailableError):
        _get_request_host()

    with patch("homeassistant.components.http.current_request") as mock_request_context:
        mock_request = Mock()
        mock_request.url = "http://example.com:8123/test/request"
        mock_request_context.get = Mock(return_value=mock_request)

        assert _get_request_host() == "example.com"


@patch("homeassistant.components.hassio.is_hassio", Mock(return_value=True))
@patch(
    "homeassistant.components.hassio.get_host_info",
    Mock(return_value={"hostname": "homeassistant"}),
)
async def test_get_current_request_url_with_known_host(
    hass: HomeAssistant, current_request
) -> None:
    """Test getting current request URL with known hosts addresses."""
    hass.config.api = Mock(use_ssl=False, port=8123, local_ip="127.0.0.1")
    assert hass.config.internal_url is None

    with pytest.raises(NoURLAvailableError):
        get_url(hass, require_current_request=True)

    # Ensure we accept localhost
    with patch(
        "homeassistant.helpers.network._get_request_host", return_value="localhost"
    ):
        assert get_url(hass, require_current_request=True) == "http://localhost:8123"
        with pytest.raises(NoURLAvailableError):
            get_url(hass, require_current_request=True, require_ssl=True)
        with pytest.raises(NoURLAvailableError):
            get_url(hass, require_current_request=True, require_standard_port=True)

    # Ensure we accept local loopback ip (e.g., 127.0.0.1)
    with patch(
        "homeassistant.helpers.network._get_request_host", return_value="127.0.0.8"
    ):
        assert get_url(hass, require_current_request=True) == "http://127.0.0.8:8123"
        with pytest.raises(NoURLAvailableError):
            get_url(hass, require_current_request=True, allow_ip=False)

    # Ensure hostname from Supervisor is accepted transparently
    mock_component(hass, "hassio")

    with patch(
        "homeassistant.helpers.network._get_request_host",
        return_value="homeassistant.local",
    ):
        assert (
            get_url(hass, require_current_request=True)
            == "http://homeassistant.local:8123"
        )

    with patch(
        "homeassistant.helpers.network._get_request_host",
        return_value="homeassistant",
    ):
        assert (
            get_url(hass, require_current_request=True) == "http://homeassistant:8123"
        )

    with (
        patch(
            "homeassistant.helpers.network._get_request_host",
            return_value="unknown.local",
        ),
        pytest.raises(NoURLAvailableError),
    ):
        get_url(hass, require_current_request=True)


@patch(
    "homeassistant.components.hassio.is_hassio",
    Mock(return_value={"hostname": "homeassistant"}),
)
@patch(
    "homeassistant.components.hassio.get_host_info",
    Mock(return_value={"hostname": "hellohost"}),
)
async def test_is_internal_request(hass: HomeAssistant, mock_current_request) -> None:
    """Test if accessing an instance on its internal URL."""
    # Test with internal URL: http://example.local:8123
    await async_process_ha_core_config(
        hass,
        {"internal_url": "http://example.local:8123"},
    )

    assert hass.config.internal_url == "http://example.local:8123"

    # No request active
    mock_current_request.return_value = None
    assert not is_internal_request(hass)

    mock_current_request.return_value = Mock(url="http://example.local:8123")
    assert is_internal_request(hass)

    mock_current_request.return_value = Mock(url="http://no_match.example.local:8123")
    assert not is_internal_request(hass)

    # Test with internal URL: http://192.168.0.1:8123
    await async_process_ha_core_config(
        hass,
        {"internal_url": "http://192.168.0.1:8123"},
    )

    assert hass.config.internal_url == "http://192.168.0.1:8123"
    assert not is_internal_request(hass)

    mock_current_request.return_value = Mock(url="http://192.168.0.1:8123")
    assert is_internal_request(hass)

    # Test for matching against local IP
    hass.config.api = Mock(use_ssl=False, local_ip="192.168.123.123", port=8123)
    for allowed in ("127.0.0.1", "192.168.123.123"):
        mock_current_request.return_value = Mock(url=f"http://{allowed}:8123")
        assert is_internal_request(hass), mock_current_request.return_value.url

    # Test for matching against HassOS hostname
    for allowed in ("hellohost", "hellohost.local"):
        mock_current_request.return_value = Mock(url=f"http://{allowed}:8123")
        assert is_internal_request(hass), mock_current_request.return_value.url


async def test_is_hass_url(hass: HomeAssistant) -> None:
    """Test is_hass_url."""
    assert hass.config.api is None
    assert hass.config.internal_url is None
    assert hass.config.external_url is None

    assert is_hass_url(hass, "http://example.com") is False
    assert is_hass_url(hass, "bad_url") is False
    assert is_hass_url(hass, "bad_url.com") is False
    assert is_hass_url(hass, "http:/bad_url.com") is False

    hass.config.api = Mock(use_ssl=False, port=8123, local_ip="192.168.123.123")
    assert is_hass_url(hass, "http://192.168.123.123:8123") is True
    assert is_hass_url(hass, "https://192.168.123.123:8123") is False
    assert is_hass_url(hass, "http://192.168.123.123") is False

    await async_process_ha_core_config(
        hass,
        {"internal_url": "http://example.local:8123"},
    )
    assert is_hass_url(hass, "http://example.local:8123") is True
    assert is_hass_url(hass, "https://example.local:8123") is False
    assert is_hass_url(hass, "http://example.local") is False

    await async_process_ha_core_config(
        hass,
        {"external_url": "https://example.com:443"},
    )
    assert is_hass_url(hass, "https://example.com:443") is True
    assert is_hass_url(hass, "https://example.com") is True
    assert is_hass_url(hass, "http://example.com:443") is False
    assert is_hass_url(hass, "http://example.com") is False

    with patch(
        "homeassistant.components.cloud.async_remote_ui_url",
        return_value="https://example.nabu.casa",
    ):
        assert is_hass_url(hass, "https://example.nabu.casa") is False

        hass.config.components.add("cloud")
        assert is_hass_url(hass, "https://example.nabu.casa:443") is True
        assert is_hass_url(hass, "https://example.nabu.casa") is True
        assert is_hass_url(hass, "http://example.nabu.casa:443") is False
        assert is_hass_url(hass, "http://example.nabu.casa") is False


async def test_is_hass_url_addon_url(hass: HomeAssistant) -> None:
    """Test is_hass_url with a supervisor network URL."""
    assert is_hass_url(hass, "http://homeassistant:8123") is False

    hass.config.api = Mock(use_ssl=False, port=8123, local_ip="192.168.123.123")
    await async_process_ha_core_config(
        hass,
        {"internal_url": "http://example.local:8123"},
    )
    assert is_hass_url(hass, "http://homeassistant:8123") is False

    mock_component(hass, "hassio")
    assert is_hass_url(hass, "http://homeassistant:8123")
    assert not is_hass_url(hass, "https://homeassistant:8123")

    hass.config.api = Mock(use_ssl=True, port=8123, local_ip="192.168.123.123")
    assert not is_hass_url(hass, "http://homeassistant:8123")
    assert is_hass_url(hass, "https://homeassistant:8123")


async def test_get_supervisor_network_url(hass: HomeAssistant) -> None:
    """Test get_supervisor_network_url."""
    assert get_supervisor_network_url(hass) is None

    hass.config.api = Mock(use_ssl=False, port=8123, local_ip="192.168.123.123")
    await async_process_ha_core_config(hass, {})
    assert get_supervisor_network_url(hass) is None

    mock_component(hass, "hassio")
    assert get_supervisor_network_url(hass) == "http://homeassistant:8123"

    hass.config.api = Mock(use_ssl=True, port=8123, local_ip="192.168.123.123")
    assert get_supervisor_network_url(hass) is None
    assert (
        get_supervisor_network_url(hass, allow_ssl=True) == "https://homeassistant:8123"
    )<|MERGE_RESOLUTION|>--- conflicted
+++ resolved
@@ -395,21 +395,13 @@
         ):
             _get_cloud_url(hass, require_current_request=True)
 
-<<<<<<< HEAD
     with (
-        patch.object(
-            hass.components.cloud,
-            "async_remote_ui_url",
+        patch(
+            "homeassistant.components.cloud.async_remote_ui_url",
             side_effect=cloud.CloudNotAvailable,
         ),
         pytest.raises(NoURLAvailableError),
     ):
-=======
-    with patch(
-        "homeassistant.components.cloud.async_remote_ui_url",
-        side_effect=cloud.CloudNotAvailable,
-    ), pytest.raises(NoURLAvailableError):
->>>>>>> 3ec9312f
         _get_cloud_url(hass)
 
 
