#!/bin/sh
# Pushes a new version to PyPi.

cd "$(dirname "$0")/.."

head -n 5 homeassistant/const.py | tail -n 1 | grep PATCH_VERSION > /dev/null

if [ $? -eq 1 ]
then
  echo "Patch version not found on const.py line 5"
  exit 1
fi

head -n 5 homeassistant/const.py | tail -n 1 | grep dev > /dev/null

if [ $? -eq 0 ]
then
  echo "Release version should not contain dev tag"
  exit 1
fi

CURRENT_BRANCH=`git rev-parse --abbrev-ref HEAD`

if [ "$CURRENT_BRANCH" != "master" ] && [ "$CURRENT_BRANCH" != "rc" ]
then
  echo "You have to be on the master or rc branch to release."
  exit 1
fi

<<<<<<< HEAD
rm -rf build
rm -rf dist
python3.6 setup.py sdist bdist_wheel
python3.6 -m twine upload dist/* --skip-existing
=======
rm -rf dist build
python3 setup.py sdist bdist_wheel
python3 -m twine upload dist/* --skip-existing
>>>>>>> 77ee2f1f
<|MERGE_RESOLUTION|>--- conflicted
+++ resolved
@@ -27,13 +27,6 @@
   exit 1
 fi
 
-<<<<<<< HEAD
-rm -rf build
-rm -rf dist
-python3.6 setup.py sdist bdist_wheel
-python3.6 -m twine upload dist/* --skip-existing
-=======
 rm -rf dist build
 python3 setup.py sdist bdist_wheel
-python3 -m twine upload dist/* --skip-existing
->>>>>>> 77ee2f1f
+python3 -m twine upload dist/* --skip-existing