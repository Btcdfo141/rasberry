"""Sorting helpers for ISY994 device classifications."""
from __future__ import annotations

from collections.abc import Sequence
from typing import TYPE_CHECKING

from pyisy.constants import (
    ISY_VALUE_UNKNOWN,
    PROTO_GROUP,
    PROTO_INSTEON,
    PROTO_PROGRAM,
    PROTO_ZWAVE,
    TAG_FOLDER,
)
from pyisy.nodes import Group, Node, Nodes
from pyisy.programs import Programs
from pyisy.variables import Variables

from homeassistant.components.binary_sensor import DOMAIN as BINARY_SENSOR
from homeassistant.components.climate.const import DOMAIN as CLIMATE
from homeassistant.components.fan import DOMAIN as FAN
from homeassistant.components.light import DOMAIN as LIGHT
from homeassistant.components.sensor import DOMAIN as SENSOR
from homeassistant.components.switch import DOMAIN as SWITCH
from homeassistant.const import Platform
from homeassistant.core import HomeAssistant
from homeassistant.helpers.entity_registry import async_get_registry

from .const import (
    _LOGGER,
    DEFAULT_PROGRAM_STRING,
    DOMAIN,
    FILTER_INSTEON_TYPE,
    FILTER_NODE_DEF_ID,
    FILTER_STATES,
    FILTER_UOM,
    FILTER_ZWAVE_CAT,
    ISY994_NODES,
    ISY994_PROGRAMS,
    ISY994_VARIABLES,
    ISY_GROUP_PLATFORM,
    KEY_ACTIONS,
    KEY_STATUS,
    NODE_FILTERS,
    PLATFORMS,
    PROGRAM_PLATFORMS,
    SUBNODE_CLIMATE_COOL,
    SUBNODE_CLIMATE_HEAT,
    SUBNODE_EZIO2X4_SENSORS,
    SUBNODE_FANLINC_LIGHT,
    SUBNODE_IOLINC_RELAY,
    TYPE_CATEGORY_SENSOR_ACTUATORS,
    TYPE_EZIO2X4,
    UOM_DOUBLE_TEMP,
    UOM_ISYV4_DEGREES,
)

if TYPE_CHECKING:
    from .entity import ISYEntity

BINARY_SENSOR_UOMS = ["2", "78"]
BINARY_SENSOR_ISY_STATES = ["on", "off"]


def _check_for_node_def(
    hass_isy_data: dict, node: Group | Node, single_platform: Platform | None = None
) -> bool:
    """Check if the node matches the node_def_id for any platforms.

    This is only present on the 5.0 ISY firmware, and is the most reliable
    way to determine a device's type.
    """
    if not hasattr(node, "node_def_id") or node.node_def_id is None:
        # Node doesn't have a node_def (pre 5.0 firmware most likely)
        return False

    node_def_id = node.node_def_id

    platforms = PLATFORMS if not single_platform else [single_platform]
    for platform in platforms:
        if node_def_id in NODE_FILTERS[platform][FILTER_NODE_DEF_ID]:
            hass_isy_data[ISY994_NODES][platform].append(node)
            return True

    return False


def _check_for_insteon_type(
    hass_isy_data: dict, node: Group | Node, single_platform: Platform | None = None
) -> bool:
    """Check if the node matches the Insteon type for any platforms.

    This is for (presumably) every version of the ISY firmware, but only
    works for Insteon device. "Node Server" (v5+) and Z-Wave and others will
    not have a type.
    """
    if not hasattr(node, "protocol") or node.protocol != PROTO_INSTEON:
        return False
    if not hasattr(node, "type") or node.type is None:
        # Node doesn't have a type (non-Insteon device most likely)
        return False

    device_type = node.type
    platforms = PLATFORMS if not single_platform else [single_platform]
    for platform in platforms:
        if any(
            device_type.startswith(t)
            for t in set(NODE_FILTERS[platform][FILTER_INSTEON_TYPE])
        ):

            # Hacky special-cases for certain devices with different platforms
            # included as subnodes. Note that special-cases are not necessary
            # on ISY 5.x firmware as it uses the superior NodeDefs method
            subnode_id = int(node.address.split(" ")[-1], 16)

            # FanLinc, which has a light module as one of its nodes.
            if platform == FAN and subnode_id == SUBNODE_FANLINC_LIGHT:
                hass_isy_data[ISY994_NODES][LIGHT].append(node)
                return True

            # Thermostats, which has a "Heat" and "Cool" sub-node on address 2 and 3
            if platform == CLIMATE and subnode_id in (
                SUBNODE_CLIMATE_COOL,
                SUBNODE_CLIMATE_HEAT,
            ):
                hass_isy_data[ISY994_NODES][BINARY_SENSOR].append(node)
                return True

            # IOLincs which have a sensor and relay on 2 different nodes
            if (
                platform == BINARY_SENSOR
                and device_type.startswith(TYPE_CATEGORY_SENSOR_ACTUATORS)
                and subnode_id == SUBNODE_IOLINC_RELAY
            ):
                hass_isy_data[ISY994_NODES][SWITCH].append(node)
                return True

            # Smartenit EZIO2X4
            if (
                platform == SWITCH
                and device_type.startswith(TYPE_EZIO2X4)
                and subnode_id in SUBNODE_EZIO2X4_SENSORS
            ):
                hass_isy_data[ISY994_NODES][BINARY_SENSOR].append(node)
                return True

            hass_isy_data[ISY994_NODES][platform].append(node)
            return True

    return False


def _check_for_zwave_cat(
    hass_isy_data: dict, node: Group | Node, single_platform: Platform | None = None
) -> bool:
    """Check if the node matches the ISY Z-Wave Category for any platforms.

    This is for (presumably) every version of the ISY firmware, but only
    works for Z-Wave Devices with the devtype.cat property.
    """
    if not hasattr(node, "protocol") or node.protocol != PROTO_ZWAVE:
        return False

    if not hasattr(node, "zwave_props") or node.zwave_props is None:
        # Node doesn't have a device type category (non-Z-Wave device)
        return False

    device_type = node.zwave_props.category
    platforms = PLATFORMS if not single_platform else [single_platform]
    for platform in platforms:
        if any(
            device_type.startswith(t)
            for t in set(NODE_FILTERS[platform][FILTER_ZWAVE_CAT])
        ):
            hass_isy_data[ISY994_NODES][platform].append(node)
            return True

    return False


def _check_for_uom_id(
    hass_isy_data: dict,
    node: Group | Node,
    single_platform: Platform | None = None,
    uom_list: list[str] | None = None,
) -> bool:
    """Check if a node's uom matches any of the platforms uom filter.

    This is used for versions of the ISY firmware that report uoms as a single
    ID. We can often infer what type of device it is by that ID.
    """
    if not hasattr(node, "uom") or node.uom in (None, ""):
        # Node doesn't have a uom (Scenes for example)
        return False

    # Backwards compatibility for ISYv4 Firmware:
    node_uom = node.uom
    if isinstance(node.uom, list):
        node_uom = node.uom[0]

    if uom_list:
        if node_uom in uom_list:
            hass_isy_data[ISY994_NODES][single_platform].append(node)
            return True
        return False

    platforms = PLATFORMS if not single_platform else [single_platform]
    for platform in platforms:
        if node_uom in NODE_FILTERS[platform][FILTER_UOM]:
            hass_isy_data[ISY994_NODES][platform].append(node)
            return True

    return False


def _check_for_states_in_uom(
    hass_isy_data: dict,
    node: Group | Node,
    single_platform: Platform | None = None,
    states_list: list[str] | None = None,
) -> bool:
    """Check if a list of uoms matches two possible filters.

    This is for versions of the ISY firmware that report uoms as a list of all
    possible "human readable" states. This filter passes if all of the possible
    states fit inside the given filter.
    """
    if not hasattr(node, "uom") or node.uom in (None, ""):
        # Node doesn't have a uom (Scenes for example)
        return False

    # This only works for ISYv4 Firmware where uom is a list of states:
    if not isinstance(node.uom, list):
        return False

    node_uom = set(map(str.lower, node.uom))

    if states_list:
        if node_uom == set(states_list):
            hass_isy_data[ISY994_NODES][single_platform].append(node)
            return True
        return False

    platforms = PLATFORMS if not single_platform else [single_platform]
    for platform in platforms:
        if node_uom == set(NODE_FILTERS[platform][FILTER_STATES]):
            hass_isy_data[ISY994_NODES][platform].append(node)
            return True

    return False


def _is_sensor_a_binary_sensor(hass_isy_data: dict, node: Group | Node) -> bool:
    """Determine if the given sensor node should be a binary_sensor."""
    if _check_for_node_def(hass_isy_data, node, single_platform=Platform.BINARY_SENSOR):
        return True
    if _check_for_insteon_type(
        hass_isy_data, node, single_platform=Platform.BINARY_SENSOR
    ):
        return True

    # For the next two checks, we're providing our own set of uoms that
    # represent on/off devices. This is because we can only depend on these
    # checks in the context of already knowing that this is definitely a
    # sensor device.
    if _check_for_uom_id(
        hass_isy_data,
        node,
        single_platform=Platform.BINARY_SENSOR,
        uom_list=BINARY_SENSOR_UOMS,
    ):
        return True
    if _check_for_states_in_uom(
        hass_isy_data,
        node,
        single_platform=Platform.BINARY_SENSOR,
        states_list=BINARY_SENSOR_ISY_STATES,
    ):
        return True

    return False


def _categorize_nodes(
    hass_isy_data: dict, nodes: Nodes, ignore_identifier: str, sensor_identifier: str
) -> None:
    """Sort the nodes to their proper platforms."""
    for path, node in nodes:
        ignored = ignore_identifier in path or ignore_identifier in node.name
        if ignored:
            # Don't import this node as a device at all
            continue

        if hasattr(node, "protocol") and node.protocol == PROTO_GROUP:
            hass_isy_data[ISY994_NODES][ISY_GROUP_PLATFORM].append(node)
            continue

        if sensor_identifier in path or sensor_identifier in node.name:
            # User has specified to treat this as a sensor. First we need to
            # determine if it should be a binary_sensor.
            if _is_sensor_a_binary_sensor(hass_isy_data, node):
                continue
            hass_isy_data[ISY994_NODES][SENSOR].append(node)
            continue

        # We have a bunch of different methods for determining the device type,
        # each of which works with different ISY firmware versions or device
        # family. The order here is important, from most reliable to least.
        if _check_for_node_def(hass_isy_data, node):
            continue
        if _check_for_insteon_type(hass_isy_data, node):
            continue
        if _check_for_zwave_cat(hass_isy_data, node):
            continue
        if _check_for_uom_id(hass_isy_data, node):
            continue
        if _check_for_states_in_uom(hass_isy_data, node):
            continue

        # Fallback as as sensor, e.g. for un-sortable items like NodeServer nodes.
        hass_isy_data[ISY994_NODES][SENSOR].append(node)


def _categorize_programs(hass_isy_data: dict, programs: Programs) -> None:
    """Categorize the ISY994 programs."""
    for platform in PROGRAM_PLATFORMS:
        folder = programs.get_by_name(f"{DEFAULT_PROGRAM_STRING}{platform}")
        if not folder:
            continue

        for dtype, _, node_id in folder.children:
            if dtype != TAG_FOLDER:
                continue
            entity_folder = folder[node_id]

            actions = None
            status = entity_folder.get_by_name(KEY_STATUS)
            if not status or status.protocol != PROTO_PROGRAM:
                _LOGGER.warning(
                    "Program %s entity '%s' not loaded, invalid/missing status program",
                    platform,
                    entity_folder.name,
                )
                continue

            if platform != BINARY_SENSOR:
                actions = entity_folder.get_by_name(KEY_ACTIONS)
                if not actions or actions.protocol != PROTO_PROGRAM:
                    _LOGGER.warning(
                        "Program %s entity '%s' not loaded, invalid/missing actions program",
                        platform,
                        entity_folder.name,
                    )
                    continue

            entity = (entity_folder.name, status, actions)
            hass_isy_data[ISY994_PROGRAMS][platform].append(entity)


def _categorize_variables(
    hass_isy_data: dict, variables: Variables, identifier: str
) -> None:
    """Gather the ISY994 Variables to be added as sensors."""
    try:
        var_to_add = [
            (vtype, vname, vid)
            for (vtype, vname, vid) in variables.children
            if identifier in vname
        ]
    except KeyError as err:
        _LOGGER.error("Error adding ISY Variables: %s", err)
        return
    for vtype, vname, vid in var_to_add:
        hass_isy_data[ISY994_VARIABLES].append((vname, variables[vtype][vid]))


async def migrate_old_unique_ids(
    hass: HomeAssistant, platform: str, entities: Sequence[ISYEntity]
) -> None:
    """Migrate to new controller-specific unique ids."""
    registry = await async_get_registry(hass)

    for entity in entities:
        if entity.old_unique_id is None or entity.unique_id is None:
            continue
        old_entity_id = registry.async_get_entity_id(
            platform, DOMAIN, entity.old_unique_id
        )
        if old_entity_id is not None:
            _LOGGER.debug(
                "Migrating unique_id from [%s] to [%s]",
                entity.old_unique_id,
                entity.unique_id,
            )
            registry.async_update_entity(old_entity_id, new_unique_id=entity.unique_id)

        old_entity_id_2 = registry.async_get_entity_id(
            platform, DOMAIN, entity.unique_id.replace(":", "")
        )
        if old_entity_id_2 is not None:
            _LOGGER.debug(
                "Migrating unique_id from [%s] to [%s]",
                entity.unique_id.replace(":", ""),
                entity.unique_id,
            )
            registry.async_update_entity(
                old_entity_id_2, new_unique_id=entity.unique_id
            )


def convert_isy_value_to_hass(
    value: int | float | None,
    uom: str | None,
    precision: int | str,
    fallback_precision: int | None = None,
) -> float | int | None:
    """Fix ISY Reported Values.

    ISY provides float values as an integer and precision component.
    Correct by shifting the decimal place left by the value of precision.
    (e.g. value=2345, prec="2" == 23.45)

    Insteon Thermostats report temperature in 0.5-deg precision as an int
    by sending a value of 2 times the Temp. Correct by dividing by 2 here.
    """
    if value is None or value == ISY_VALUE_UNKNOWN:
        return None
    if uom in (UOM_DOUBLE_TEMP, UOM_ISYV4_DEGREES):
        return round(float(value) / 2.0, 1)
    if precision not in ("0", 0):
<<<<<<< HEAD
        return float(round(float(value) / 10 ** int(precision), int(precision)))
=======
        return cast(float, round(float(value) / 10 ** int(precision), int(precision)))
>>>>>>> 7082841a
    if fallback_precision:
        return round(float(value), fallback_precision)
    return value<|MERGE_RESOLUTION|>--- conflicted
+++ resolved
@@ -428,11 +428,7 @@
     if uom in (UOM_DOUBLE_TEMP, UOM_ISYV4_DEGREES):
         return round(float(value) / 2.0, 1)
     if precision not in ("0", 0):
-<<<<<<< HEAD
-        return float(round(float(value) / 10 ** int(precision), int(precision)))
-=======
         return cast(float, round(float(value) / 10 ** int(precision), int(precision)))
->>>>>>> 7082841a
     if fallback_precision:
         return round(float(value), fallback_precision)
     return value