--- conflicted
+++ resolved
@@ -2,11 +2,7 @@
   "domain": "sensibo",
   "name": "Sensibo",
   "documentation": "https://www.home-assistant.io/integrations/sensibo",
-<<<<<<< HEAD
-  "requirements": ["pysensibo==1.0.10"],
-=======
   "requirements": ["pysensibo==1.0.12"],
->>>>>>> e13fe6df
   "config_flow": true,
   "codeowners": ["@andrey-git", "@gjohansson-ST"],
   "iot_class": "cloud_polling",
