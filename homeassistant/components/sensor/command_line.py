--- conflicted
+++ resolved
@@ -6,11 +6,9 @@
 """
 import logging
 import subprocess
-<<<<<<< HEAD
 import shlex
-=======
+
 from datetime import timedelta
->>>>>>> 55c84eae
 
 import voluptuous as vol
 
