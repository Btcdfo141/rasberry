--- conflicted
+++ resolved
@@ -16,13 +16,6 @@
 from homeassistant.helpers.entity import DeviceInfo, Entity, EntityDescription
 from homeassistant.helpers.typing import ConfigType
 
-<<<<<<< HEAD
-from .const import DATA_CLIENT, DEFAULT_NAME, DOMAIN
-
-_LOGGER = logging.getLogger(__name__)
-
-PLATFORMS = [Platform.NOTIFY, Platform.SWITCH]
-=======
 from .const import (
     ATTR_URL,
     ATTR_USER_ID,
@@ -36,7 +29,6 @@
 _LOGGER = logging.getLogger(__name__)
 
 PLATFORMS = [Platform.NOTIFY, Platform.SENSOR]
->>>>>>> 7c82b78f
 
 
 async def async_setup(hass: HomeAssistant, config: ConfigType) -> bool:
@@ -63,11 +55,6 @@
 
     try:
         res = await slack.auth_test()
-<<<<<<< HEAD
-        slack.url = res["url"]
-        slack.user_id = res["user_id"]
-=======
->>>>>>> 7c82b78f
     except (SlackApiError, ClientError) as ex:
         if isinstance(ex, SlackApiError) and ex.response["error"] == "invalid_auth":
             _LOGGER.error("Invalid API key")
@@ -90,11 +77,7 @@
         )
     )
 
-<<<<<<< HEAD
-    hass.config_entries.async_setup_platforms(
-=======
     await hass.config_entries.async_forward_entry_setups(
->>>>>>> 7c82b78f
         entry, [platform for platform in PLATFORMS if platform != Platform.NOTIFY]
     )
 
@@ -105,18 +88,6 @@
     """Representation of a Slack entity."""
 
     _attr_attribution = "Data provided by Slack"
-<<<<<<< HEAD
-
-    def __init__(
-        self, client: WebClient, description: EntityDescription, entry: ConfigEntry
-    ) -> None:
-        """Initialize a Slack entity."""
-        self._client = client
-        self.entity_description = description
-        self._attr_unique_id = f"{description.key}_{client.user_id}"
-        self._attr_device_info = DeviceInfo(
-            configuration_url=client.url,
-=======
     _attr_has_entity_name = True
 
     def __init__(
@@ -131,7 +102,6 @@
         self._attr_unique_id = f"{data[ATTR_USER_ID]}_{description.key}"
         self._attr_device_info = DeviceInfo(
             configuration_url=data[ATTR_URL],
->>>>>>> 7c82b78f
             entry_type=DeviceEntryType.SERVICE,
             identifiers={(DOMAIN, entry.entry_id)},
             manufacturer=DEFAULT_NAME,
