"""Set up the demo environment that mimics interaction with devices."""
from __future__ import annotations

import asyncio

from homeassistant import config_entries, setup
from homeassistant.components import persistent_notification
from homeassistant.config_entries import ConfigEntry
from homeassistant.const import (
    ATTR_ENTITY_ID,
    EVENT_HOMEASSISTANT_START,
    Platform,
    UnitOfSoundPressure,
)
import homeassistant.core as ha
from homeassistant.core import Event, HomeAssistant
from homeassistant.helpers.discovery import async_load_platform
from homeassistant.helpers.typing import ConfigType

DOMAIN = "demo"

COMPONENTS_WITH_CONFIG_ENTRY_DEMO_PLATFORM = [
    Platform.AIR_QUALITY,
    Platform.ALARM_CONTROL_PANEL,
    Platform.BINARY_SENSOR,
    Platform.BUTTON,
    Platform.CAMERA,
    Platform.CLIMATE,
    Platform.COVER,
<<<<<<< HEAD
    Platform.DATETIME,
=======
    Platform.DATE,
>>>>>>> 5cbf08f8
    Platform.FAN,
    Platform.HUMIDIFIER,
    Platform.LIGHT,
    Platform.LOCK,
    Platform.MEDIA_PLAYER,
    Platform.NUMBER,
    Platform.SELECT,
    Platform.SENSOR,
    Platform.SIREN,
    Platform.STT,
    Platform.SWITCH,
    Platform.TEXT,
    Platform.UPDATE,
    Platform.VACUUM,
    Platform.WATER_HEATER,
]

COMPONENTS_WITH_DEMO_PLATFORM = [
    Platform.TTS,
    Platform.STT,
    Platform.MAILBOX,
    Platform.NOTIFY,
    Platform.IMAGE_PROCESSING,
    Platform.CALENDAR,
    Platform.DEVICE_TRACKER,
]


async def async_setup(hass: HomeAssistant, config: ConfigType) -> bool:
    """Set up the demo environment."""
    if DOMAIN not in config:
        return True

    if not hass.config_entries.async_entries(DOMAIN):
        hass.async_create_task(
            hass.config_entries.flow.async_init(
                DOMAIN, context={"source": config_entries.SOURCE_IMPORT}, data={}
            )
        )

    # Set up demo platforms
    for platform in COMPONENTS_WITH_DEMO_PLATFORM:
        hass.async_create_task(async_load_platform(hass, platform, DOMAIN, {}, config))

    config.setdefault(ha.DOMAIN, {})
    config.setdefault(DOMAIN, {})

    # Set up sun
    if not hass.config.latitude:
        hass.config.latitude = 32.87336

    if not hass.config.longitude:
        hass.config.longitude = 117.22743

    tasks = [setup.async_setup_component(hass, "sun", config)]

    # Set up input select
    tasks.append(
        setup.async_setup_component(
            hass,
            "input_select",
            {
                "input_select": {
                    "living_room_preset": {
                        "options": ["Visitors", "Visitors with kids", "Home Alone"]
                    },
                    "who_cooks": {
                        "icon": "mdi:panda",
                        "initial": "Anne Therese",
                        "name": "Cook today",
                        "options": ["Paulus", "Anne Therese"],
                    },
                }
            },
        )
    )

    # Set up input boolean
    tasks.append(
        setup.async_setup_component(
            hass,
            "input_boolean",
            {
                "input_boolean": {
                    "notify": {
                        "icon": "mdi:car",
                        "initial": False,
                        "name": "Notify Anne Therese is home",
                    }
                }
            },
        )
    )

    # Set up input button
    tasks.append(
        setup.async_setup_component(
            hass,
            "input_button",
            {
                "input_button": {
                    "bell": {
                        "icon": "mdi:bell-ring-outline",
                        "name": "Ring bell",
                    }
                }
            },
        )
    )

    # Set up input number
    tasks.append(
        setup.async_setup_component(
            hass,
            "input_number",
            {
                "input_number": {
                    "noise_allowance": {
                        "icon": "mdi:bell-ring",
                        "min": 0,
                        "max": 10,
                        "name": "Allowed Noise",
                        "unit_of_measurement": UnitOfSoundPressure.DECIBEL,
                    }
                }
            },
        )
    )

    results = await asyncio.gather(*tasks)

    if any(not result for result in results):
        return False

    # Set up example persistent notification
    persistent_notification.async_create(
        hass,
        "This is an example of a persistent notification.",
        title="Example Notification",
    )

    async def demo_start_listener(_event: Event) -> None:
        """Finish set up."""
        await finish_setup(hass, config)

    hass.bus.async_listen(EVENT_HOMEASSISTANT_START, demo_start_listener)

    return True


async def async_setup_entry(hass: HomeAssistant, config_entry: ConfigEntry) -> bool:
    """Set the config entry up."""
    # Set up demo platforms with config entry
    await hass.config_entries.async_forward_entry_setups(
        config_entry, COMPONENTS_WITH_CONFIG_ENTRY_DEMO_PLATFORM
    )
    return True


async def finish_setup(hass: HomeAssistant, config: ConfigType) -> None:
    """Finish set up once demo platforms are set up."""
    switches: list[str] | None = None
    lights: list[str] | None = None

    while not switches and not lights:
        # Not all platforms might be loaded.
        if switches is not None:
            await asyncio.sleep(0)
        switches = sorted(hass.states.async_entity_ids("switch"))
        lights = sorted(hass.states.async_entity_ids("light"))

    assert switches is not None
    assert lights is not None
    # Set up scripts
    await setup.async_setup_component(
        hass,
        "script",
        {
            "script": {
                "demo": {
                    "alias": f"Toggle {lights[0].split('.')[1]}",
                    "sequence": [
                        {
                            "service": "light.turn_off",
                            "data": {ATTR_ENTITY_ID: lights[0]},
                        },
                        {"delay": {"seconds": 5}},
                        {
                            "service": "light.turn_on",
                            "data": {ATTR_ENTITY_ID: lights[0]},
                        },
                        {"delay": {"seconds": 5}},
                        {
                            "service": "light.turn_off",
                            "data": {ATTR_ENTITY_ID: lights[0]},
                        },
                    ],
                }
            }
        },
    )

    # Set up scenes
    await setup.async_setup_component(
        hass,
        "scene",
        {
            "scene": [
                {
                    "name": "Romantic lights",
                    "entities": {
                        lights[0]: True,
                        lights[1]: {
                            "state": "on",
                            "xy_color": [0.33, 0.66],
                            "brightness": 200,
                        },
                    },
                },
                {
                    "name": "Switch on and off",
                    "entities": {switches[0]: True, switches[1]: False},
                },
            ]
        },
    )<|MERGE_RESOLUTION|>--- conflicted
+++ resolved
@@ -27,11 +27,8 @@
     Platform.CAMERA,
     Platform.CLIMATE,
     Platform.COVER,
-<<<<<<< HEAD
+    Platform.DATE,
     Platform.DATETIME,
-=======
-    Platform.DATE,
->>>>>>> 5cbf08f8
     Platform.FAN,
     Platform.HUMIDIFIER,
     Platform.LIGHT,
