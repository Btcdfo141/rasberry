--- conflicted
+++ resolved
@@ -98,15 +98,6 @@
         lambda session: session.query(*QUERY_STATES)
     )
 
-<<<<<<< HEAD
-    single_signficiant_entity = (
-        entity_ids is not None
-        and len(entity_ids) == 1
-        and split_entity_id(entity_ids[0])[0] in SIGNIFICANT_DOMAINS
-    )
-
-    if significant_changes_only and not single_signficiant_entity:
-=======
     if entity_ids is not None and len(entity_ids) == 1:
         if (
             significant_changes_only
@@ -116,7 +107,6 @@
                 States.last_changed == States.last_updated
             )
     elif significant_changes_only:
->>>>>>> e8bc3a59
         baked_query += lambda q: q.filter(
             or_(
                 *[
