--- conflicted
+++ resolved
@@ -27,13 +27,9 @@
 
     VERSION = 3
 
-<<<<<<< HEAD
     entry: ConfigEntry | None
-=======
-    entry: config_entries.ConfigEntry | None
     cameras: list[CameraInfo]
     api_key: str
->>>>>>> 6ccf7dea
 
     async def validate_input(
         self, sensor_api: str, location: str
@@ -133,7 +129,7 @@
 
     async def async_step_multiple_cameras(
         self, user_input: dict[str, str] | None = None
-    ) -> FlowResult:
+    ) -> ConfigFlowResult:
         """Handle when multiple cameras."""
 
         if user_input:
