--- conflicted
+++ resolved
@@ -3,10 +3,7 @@
     super();
     this.attachShadow({ mode: "open" });
     this._tags = [];
-<<<<<<< HEAD
     this._authors = [];
-=======
->>>>>>> aa3f7382
     this._selectedItems = [];
   }
 
@@ -16,10 +13,7 @@
 
   setConfig(config) {
     this._config = config;
-<<<<<<< HEAD
     console.log(this._config); // Check if this._config is defined
-=======
->>>>>>> aa3f7382
   }
 
   async connectedCallback() {
@@ -28,54 +22,46 @@
 
   async loadOptions() {
     try {
-<<<<<<< HEAD
       console.log("in load options");
-
-=======
->>>>>>> aa3f7382
       if (!this._config.entity) {
         console.error("Entity not defined in configuration.");
         return;
       }
 
-<<<<<<< HEAD
-=======
       //Data payload that is transmitted as part of the service call
->>>>>>> aa3f7382
       const serviceData = {
         entity_id: this._config.entity,
       };
 
-<<<<<<< HEAD
       const message_author = {
         domain: "quotable",
         service: "fetch_all_authors",
-=======
+        type: "call_service",
+        return_response: true,
+        service_data: serviceData,
+        };
+      
       //Message object used when calling quotable service
       const message = {
         domain: "quotable",
         service: "fetch_all_tags",
->>>>>>> aa3f7382
         type: "call_service",
         return_response: true,
         service_data: serviceData,
       };
 
       // Call quotable service to fetch all tags
-<<<<<<< HEAD
       const response_author = await this._hass.callWS(message_author);
 
       if (response_author && response_author.response) {
         // Update the _tags property with the fetched tags
         this._authors = Object.values(response_author.response);
-        console.log(this._authors);
-=======
+
       const response = await this._hass.callWS(message);
 
       if (response && response.response) {
         // Update the _tags property with the fetched tags
         this._tags = Object.values(response.response);
->>>>>>> aa3f7382
       }
     } catch (error) {
       console.error("Error fetching options:", error);
@@ -114,15 +100,12 @@
         color: #fff;
       }
 
-<<<<<<< HEAD
-=======
       input[type="text"] {
         width: 100%;
         padding: 5px;
         margin-bottom: 10px;
       }
 
->>>>>>> aa3f7382
       /* Style the slider input */
       input[type="range"] {
         width: 80%;
@@ -133,11 +116,8 @@
         outline: none; /* Remove the default focus outline */
       }
 
-<<<<<<< HEAD
-      /* Style the slider thumb (handle) */
-=======
+
       /* Style the slider thumb */
->>>>>>> aa3f7382
       input[type="range"]::-webkit-slider-thumb {
         -webkit-appearance: none; /* Remove the default appearance */
         width: 20px;
@@ -148,7 +128,6 @@
         cursor: pointer;
       }
 
-<<<<<<< HEAD
       input[type="text"] {
         width: 100%;
         padding: 5px;
@@ -156,19 +135,17 @@
       }
 
     </style>
+    
     <div>
-    <label for="multiselect">Select Categories:</label>
-
-      <input type="text" id="selectedTags" list="multiselect">
-      <datalist id="multiselect" multiple value="Search..." autocomplete="on">
+    <label for="authorselect">Select Authors:</label>
+      <input type="text" id="selectedAuthors" list="multiselect">
+      <datalist id="authorselect" multiple value="Search..." autocomplete="on">
         ${this._authors
           .map((author) => `<option value="${author}">${author}</option>`)
           .join("")}
       </datalist>
     </div>
-    <div>
-=======
-    </style>
+    
     <div>
     <label for="multiselect">Select Categories:</label>
       <input type="text" id="selectedTags" readonly>
@@ -183,17 +160,15 @@
     <label for="slider">Select Update Interval:</label>
       <input type="range" id="slider" min="0" max="100" value="50">
       <span id="updateIntervalLabel">50</span>
->>>>>>> aa3f7382
     </div>
    `;
 
     // Add references to the input and multiselect elements
-<<<<<<< HEAD
-    const selectedAuthorsInput = this.shadowRoot.getElementById("selectedTags");
-    const multiselect = this.shadowRoot.getElementById("multiselect");
+    const selectedAuthorsInput = this.shadowRoot.getElementById("selectedAuthors");
+    const authorSelect = this.shadowRoot.getElementById("authorselect");
 
     // Add click event listener to each option
-    multiselect.addEventListener("click", (event) => {
+    authorSelect.addEventListener("click", (event) => {
       const selectedOptionAuthors = event.target;
       if (selectedOptionAuthors.AuthorName === "OPTION") {
         // Add or remove the selected item from the list
@@ -205,13 +180,12 @@
         }
         // Update the selected author input
         selectedAuthorsInput.value = this._selectedItems.join(", ");
-        // Add input event listener to update interval slider
       }
     });
-=======
     const selectedTagsInput = this.shadowRoot.getElementById("selectedTags");
     const multiselect = this.shadowRoot.getElementById("multiselect");
 
+    
     // Add references to the input and interval values
     const updateIntervalSlider = this.shadowRoot.getElementById("slider");
     const updateIntervalLabel = this.shadowRoot.getElementById(
@@ -246,7 +220,6 @@
     updateIntervalSlider.addEventListener("input", () => {
       updateIntervalLabel.textContent = updateIntervalSlider.value;
     });
->>>>>>> aa3f7382
   }
 }
 
