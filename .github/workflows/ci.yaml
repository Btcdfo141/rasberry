name: CI

# yamllint disable-line rule:truthy
on:
  push:
    branches:
      - dev
      - rc
      - master
  pull_request: ~

env:
  CACHE_VERSION: 1
  DEFAULT_PYTHON: 3.8
  PRE_COMMIT_CACHE: ~/.cache/pre-commit
  SQLALCHEMY_WARN_20: 1

jobs:
  # Separate job to pre-populate the base dependency cache
  # This prevent upcoming jobs to do the same individually
  prepare-base:
    name: Prepare base dependencies
    runs-on: ubuntu-latest
    outputs:
      python-key: ${{ steps.generate-python-key.outputs.key }}
      pre-commit-key: ${{ steps.generate-pre-commit-key.outputs.key }}
    steps:
      - name: Check out code from GitHub
        uses: actions/checkout@v2
      - name: Set up Python ${{ env.DEFAULT_PYTHON }}
        id: python
        uses: actions/setup-python@v2.2.2
        with:
          python-version: ${{ env.DEFAULT_PYTHON }}
      - name: Generate partial Python venv restore key
        id: generate-python-key
        run: >-
          echo "::set-output name=key::base-venv-${{ env.CACHE_VERSION }}-${{
            hashFiles('requirements.txt') }}-${{
            hashFiles('requirements_test.txt') }}-${{
            hashFiles('homeassistant/package_constraints.txt') }}"
      - name: Restore base Python virtual environment
        id: cache-venv
        uses: actions/cache@v2.1.5
        with:
          path: venv
          key: >-
            ${{ runner.os }}-${{ steps.python.outputs.python-version }}-${{
            steps.generate-python-key.outputs.key }}
          restore-keys: |
            ${{ runner.os }}-${{ steps.python.outputs.python-version }}-base-venv-${{ env.CACHE_VERSION }}-${{ hashFiles('requirements.txt') }}-${{ hashFiles('requirements_test.txt') }}-
            ${{ runner.os }}-${{ steps.python.outputs.python-version }}-base-venv-${{ env.CACHE_VERSION }}-${{ hashFiles('requirements.txt') }}-
            ${{ runner.os }}-${{ steps.python.outputs.python-version }}-base-venv-${{ env.CACHE_VERSION }}-
      - name: Create Python virtual environment
        if: steps.cache-venv.outputs.cache-hit != 'true'
        run: |
          python -m venv venv
          . venv/bin/activate
          pip install -U "pip<20.3" setuptools
          pip install -r requirements.txt -r requirements_test.txt
      - name: Generate partial pre-commit restore key
        id: generate-pre-commit-key
        run: >-
          echo "::set-output name=key::pre-commit-${{ env.CACHE_VERSION }}-${{
            hashFiles('.pre-commit-config.yaml') }}"
      - name: Restore pre-commit environment from cache
        id: cache-precommit
        uses: actions/cache@v2.1.5
        with:
          path: ${{ env.PRE_COMMIT_CACHE }}
          key: >-
            ${{ runner.os }}-${{ steps.generate-pre-commit-key.outputs.key }}
          restore-keys: |
            ${{ runner.os }}-pre-commit-${{ env.CACHE_VERSION }}-
      - name: Install pre-commit dependencies
        if: steps.cache-precommit.outputs.cache-hit != 'true'
        run: |
          . venv/bin/activate
          pre-commit install-hooks

  lint-bandit:
    name: Check bandit
    runs-on: ubuntu-latest
    needs: prepare-base
    steps:
      - name: Check out code from GitHub
        uses: actions/checkout@v2
      - name: Set up Python ${{ env.DEFAULT_PYTHON }}
        uses: actions/setup-python@v2.2.2
        id: python
        with:
          python-version: ${{ env.DEFAULT_PYTHON }}
      - name: Restore base Python virtual environment
        id: cache-venv
        uses: actions/cache@v2.1.5
        with:
          path: venv
          key: ${{ runner.os }}-${{ steps.python.outputs.python-version }}-${{
            needs.prepare-base.outputs.python-key }}
      - name: Fail job if Python cache restore failed
        if: steps.cache-venv.outputs.cache-hit != 'true'
        run: |
          echo "Failed to restore Python virtual environment from cache"
          exit 1
      - name: Restore pre-commit environment from cache
        id: cache-precommit
        uses: actions/cache@v2.1.5
        with:
          path: ${{ env.PRE_COMMIT_CACHE }}
          key: ${{ runner.os }}-${{ needs.prepare-base.outputs.pre-commit-key }}
      - name: Fail job if pre-commit cache restore failed
        if: steps.cache-precommit.outputs.cache-hit != 'true'
        run: |
          echo "Failed to restore pre-commit environment from cache"
          exit 1
      - name: Run bandit
        run: |
          . venv/bin/activate
          pre-commit run --hook-stage manual bandit --all-files --show-diff-on-failure

  lint-black:
    name: Check black
    runs-on: ubuntu-latest
    needs: prepare-base
    steps:
      - name: Check out code from GitHub
        uses: actions/checkout@v2
      - name: Set up Python ${{ env.DEFAULT_PYTHON }}
        uses: actions/setup-python@v2.2.2
        id: python
        with:
          python-version: ${{ env.DEFAULT_PYTHON }}
      - name: Restore base Python virtual environment
        id: cache-venv
        uses: actions/cache@v2.1.5
        with:
          path: venv
          key: ${{ runner.os }}-${{ steps.python.outputs.python-version }}-${{
            needs.prepare-base.outputs.python-key }}
      - name: Fail job if Python cache restore failed
        if: steps.cache-venv.outputs.cache-hit != 'true'
        run: |
          echo "Failed to restore Python virtual environment from cache"
          exit 1
      - name: Restore pre-commit environment from cache
        id: cache-precommit
        uses: actions/cache@v2.1.5
        with:
          path: ${{ env.PRE_COMMIT_CACHE }}
          key: ${{ runner.os }}-${{ needs.prepare-base.outputs.pre-commit-key }}
      - name: Fail job if pre-commit cache restore failed
        if: steps.cache-precommit.outputs.cache-hit != 'true'
        run: |
          echo "Failed to restore pre-commit environment from cache"
          exit 1
      - name: Run black
        run: |
          . venv/bin/activate
          pre-commit run --hook-stage manual black --all-files --show-diff-on-failure

  lint-codespell:
    name: Check codespell
    runs-on: ubuntu-latest
    needs: prepare-base
    steps:
      - name: Check out code from GitHub
        uses: actions/checkout@v2
      - name: Set up Python ${{ env.DEFAULT_PYTHON }}
        uses: actions/setup-python@v2.2.2
        id: python
        with:
          python-version: ${{ env.DEFAULT_PYTHON }}
      - name: Restore base Python virtual environment
        id: cache-venv
        uses: actions/cache@v2.1.5
        with:
          path: venv
          key: ${{ runner.os }}-${{ steps.python.outputs.python-version }}-${{
            needs.prepare-base.outputs.python-key }}
      - name: Fail job if Python cache restore failed
        if: steps.cache-venv.outputs.cache-hit != 'true'
        run: |
          echo "Failed to restore Python virtual environment from cache"
          exit 1
      - name: Restore pre-commit environment from cache
        id: cache-precommit
        uses: actions/cache@v2.1.5
        with:
          path: ${{ env.PRE_COMMIT_CACHE }}
          key: ${{ runner.os }}-${{ needs.prepare-base.outputs.pre-commit-key }}
      - name: Fail job if pre-commit cache restore failed
        if: steps.cache-precommit.outputs.cache-hit != 'true'
        run: |
          echo "Failed to restore pre-commit environment from cache"
          exit 1
      - name: Register codespell problem matcher
        run: |
          echo "::add-matcher::.github/workflows/matchers/codespell.json"
      - name: Run codespell
        run: |
          . venv/bin/activate
          pre-commit run --show-diff-on-failure --hook-stage manual codespell --all-files

  lint-dockerfile:
    name: Check Dockerfile
    runs-on: ubuntu-latest
    needs: prepare-base
    steps:
      - name: Check out code from GitHub
        uses: actions/checkout@v2
      - name: Register hadolint problem matcher
        run: |
          echo "::add-matcher::.github/workflows/matchers/hadolint.json"
      - name: Check Dockerfile
        uses: docker://hadolint/hadolint:v1.18.2
        with:
          args: hadolint Dockerfile
      - name: Check Dockerfile.dev
        uses: docker://hadolint/hadolint:v1.18.2
        with:
          args: hadolint Dockerfile.dev

  lint-executable-shebangs:
    name: Check executables
    runs-on: ubuntu-latest
    needs: prepare-base
    steps:
      - name: Check out code from GitHub
        uses: actions/checkout@v2
      - name: Set up Python ${{ env.DEFAULT_PYTHON }}
        uses: actions/setup-python@v2.2.2
        id: python
        with:
          python-version: ${{ env.DEFAULT_PYTHON }}
      - name: Restore base Python virtual environment
        id: cache-venv
        uses: actions/cache@v2.1.5
        with:
          path: venv
          key: ${{ runner.os }}-${{ steps.python.outputs.python-version }}-${{
            needs.prepare-base.outputs.python-key }}
      - name: Fail job if Python cache restore failed
        if: steps.cache-venv.outputs.cache-hit != 'true'
        run: |
          echo "Failed to restore Python virtual environment from cache"
          exit 1
      - name: Restore pre-commit environment from cache
        id: cache-precommit
        uses: actions/cache@v2.1.5
        with:
          path: ${{ env.PRE_COMMIT_CACHE }}
          key: ${{ runner.os }}-${{ needs.prepare-base.outputs.pre-commit-key }}
      - name: Fail job if pre-commit cache restore failed
        if: steps.cache-precommit.outputs.cache-hit != 'true'
        run: |
          echo "Failed to restore pre-commit environment from cache"
          exit 1
      - name: Register check executables problem matcher
        run: |
          echo "::add-matcher::.github/workflows/matchers/check-executables-have-shebangs.json"
      - name: Run executables check
        run: |
          . venv/bin/activate
          pre-commit run --hook-stage manual check-executables-have-shebangs --all-files

  lint-flake8:
    name: Check flake8
    runs-on: ubuntu-latest
    needs: prepare-base
    steps:
      - name: Check out code from GitHub
        uses: actions/checkout@v2
      - name: Set up Python ${{ env.DEFAULT_PYTHON }}
        uses: actions/setup-python@v2.2.2
        id: python
        with:
          python-version: ${{ env.DEFAULT_PYTHON }}
      - name: Restore base Python virtual environment
        id: cache-venv
        uses: actions/cache@v2.1.5
        with:
          path: venv
          key: ${{ runner.os }}-${{ steps.python.outputs.python-version }}-${{
            needs.prepare-base.outputs.python-key }}
      - name: Fail job if Python cache restore failed
        if: steps.cache-venv.outputs.cache-hit != 'true'
        run: |
          echo "Failed to restore Python virtual environment from cache"
          exit 1
      - name: Restore pre-commit environment from cache
        id: cache-precommit
        uses: actions/cache@v2.1.5
        with:
          path: ${{ env.PRE_COMMIT_CACHE }}
          key: ${{ runner.os }}-${{ needs.prepare-base.outputs.pre-commit-key }}
      - name: Fail job if pre-commit cache restore failed
        if: steps.cache-precommit.outputs.cache-hit != 'true'
        run: |
          echo "Failed to restore pre-commit environment from cache"
          exit 1
      - name: Register flake8 problem matcher
        run: |
          echo "::add-matcher::.github/workflows/matchers/flake8.json"
      - name: Run flake8
        run: |
          . venv/bin/activate
          pre-commit run --hook-stage manual flake8 --all-files

  lint-isort:
    name: Check isort
    runs-on: ubuntu-latest
    needs: prepare-base
    steps:
      - name: Check out code from GitHub
        uses: actions/checkout@v2
      - name: Set up Python ${{ env.DEFAULT_PYTHON }}
        uses: actions/setup-python@v2.2.2
        id: python
        with:
          python-version: ${{ env.DEFAULT_PYTHON }}
      - name: Restore base Python virtual environment
        id: cache-venv
        uses: actions/cache@v2.1.5
        with:
          path: venv
          key: ${{ runner.os }}-${{ steps.python.outputs.python-version }}-${{
            needs.prepare-base.outputs.python-key }}
      - name: Fail job if Python cache restore failed
        if: steps.cache-venv.outputs.cache-hit != 'true'
        run: |
          echo "Failed to restore Python virtual environment from cache"
          exit 1
      - name: Restore pre-commit environment from cache
        id: cache-precommit
        uses: actions/cache@v2.1.5
        with:
          path: ${{ env.PRE_COMMIT_CACHE }}
          key: ${{ runner.os }}-${{ needs.prepare-base.outputs.pre-commit-key }}
      - name: Fail job if pre-commit cache restore failed
        if: steps.cache-precommit.outputs.cache-hit != 'true'
        run: |
          echo "Failed to restore pre-commit environment from cache"
          exit 1
      - name: Run isort
        run: |
          . venv/bin/activate
          pre-commit run --hook-stage manual isort --all-files --show-diff-on-failure

  lint-json:
    name: Check JSON
    runs-on: ubuntu-latest
    needs: prepare-base
    steps:
      - name: Check out code from GitHub
        uses: actions/checkout@v2
      - name: Set up Python ${{ env.DEFAULT_PYTHON }}
        uses: actions/setup-python@v2.2.2
        id: python
        with:
          python-version: ${{ env.DEFAULT_PYTHON }}
      - name: Restore base Python virtual environment
        id: cache-venv
        uses: actions/cache@v2.1.5
        with:
          path: venv
          key: ${{ runner.os }}-${{ steps.python.outputs.python-version }}-${{
            needs.prepare-base.outputs.python-key }}
      - name: Fail job if Python cache restore failed
        if: steps.cache-venv.outputs.cache-hit != 'true'
        run: |
          echo "Failed to restore Python virtual environment from cache"
          exit 1
      - name: Restore pre-commit environment from cache
        id: cache-precommit
        uses: actions/cache@v2.1.5
        with:
          path: ${{ env.PRE_COMMIT_CACHE }}
          key: ${{ runner.os }}-${{ needs.prepare-base.outputs.pre-commit-key }}
      - name: Fail job if pre-commit cache restore failed
        if: steps.cache-precommit.outputs.cache-hit != 'true'
        run: |
          echo "Failed to restore pre-commit environment from cache"
          exit 1
      - name: Register check-json problem matcher
        run: |
          echo "::add-matcher::.github/workflows/matchers/check-json.json"
      - name: Run check-json
        run: |
          . venv/bin/activate
          pre-commit run --hook-stage manual check-json --all-files

  lint-pyupgrade:
    name: Check pyupgrade
    runs-on: ubuntu-latest
    needs: prepare-base
    steps:
      - name: Check out code from GitHub
        uses: actions/checkout@v2
      - name: Set up Python ${{ env.DEFAULT_PYTHON }}
        uses: actions/setup-python@v2.2.2
        id: python
        with:
          python-version: ${{ env.DEFAULT_PYTHON }}
      - name: Restore base Python virtual environment
        id: cache-venv
        uses: actions/cache@v2.1.5
        with:
          path: venv
          key: ${{ runner.os }}-${{ steps.python.outputs.python-version }}-${{
            needs.prepare-base.outputs.python-key }}
      - name: Fail job if Python cache restore failed
        if: steps.cache-venv.outputs.cache-hit != 'true'
        run: |
          echo "Failed to restore Python virtual environment from cache"
          exit 1
      - name: Restore pre-commit environment from cache
        id: cache-precommit
        uses: actions/cache@v2.1.5
        with:
          path: ${{ env.PRE_COMMIT_CACHE }}
          key: ${{ runner.os }}-${{ needs.prepare-base.outputs.pre-commit-key }}
      - name: Fail job if pre-commit cache restore failed
        if: steps.cache-precommit.outputs.cache-hit != 'true'
        run: |
          echo "Failed to restore pre-commit environment from cache"
          exit 1
      - name: Run pyupgrade
        run: |
          . venv/bin/activate
          pre-commit run --hook-stage manual pyupgrade --all-files --show-diff-on-failure

  # Disabled until we have the existing issues fixed
  # lint-shellcheck:
  #   name: Check ShellCheck
  #   runs-on: ubuntu-latest
  #   needs: prepare-base
  #   steps:
  #     - name: Check out code from GitHub
  #       uses: actions/checkout@v2
  #     - name: Run ShellCheck
  #       uses: ludeeus/action-shellcheck@0.3.0

  lint-yaml:
    name: Check YAML
    runs-on: ubuntu-latest
    needs: prepare-base
    steps:
      - name: Check out code from GitHub
        uses: actions/checkout@v2
      - name: Set up Python ${{ env.DEFAULT_PYTHON }}
        uses: actions/setup-python@v2.2.2
        id: python
        with:
          python-version: ${{ env.DEFAULT_PYTHON }}
      - name: Restore base Python virtual environment
        id: cache-venv
        uses: actions/cache@v2.1.5
        with:
          path: venv
          key: ${{ runner.os }}-${{ steps.python.outputs.python-version }}-${{
            needs.prepare-base.outputs.python-key }}
      - name: Fail job if Python cache restore failed
        if: steps.cache-venv.outputs.cache-hit != 'true'
        run: |
          echo "Failed to restore Python virtual environment from cache"
          exit 1
      - name: Restore pre-commit environment from cache
        id: cache-precommit
        uses: actions/cache@v2.1.5
        with:
          path: ${{ env.PRE_COMMIT_CACHE }}
          key: ${{ runner.os }}-${{ needs.prepare-base.outputs.pre-commit-key }}
      - name: Fail job if pre-commit cache restore failed
        if: steps.cache-precommit.outputs.cache-hit != 'true'
        run: |
          echo "Failed to restore pre-commit environment from cache"
          exit 1
      - name: Register yamllint problem matcher
        run: |
          echo "::add-matcher::.github/workflows/matchers/yamllint.json"
      - name: Run yamllint
        run: |
          . venv/bin/activate
          pre-commit run --hook-stage manual yamllint --all-files --show-diff-on-failure

  hassfest:
    name: Check hassfest
    runs-on: ubuntu-latest
    needs: prepare-tests
    strategy:
      matrix:
        python-version: [3.8]
    container: homeassistant/ci-azure:${{ matrix.python-version }}
    steps:
      - name: Check out code from GitHub
        uses: actions/checkout@v2
      - name: Restore full Python ${{ matrix.python-version }} virtual environment
        id: cache-venv
        uses: actions/cache@v2.1.5
        with:
          path: venv
          key: ${{ runner.os }}-${{ matrix.python-version }}-${{
            needs.prepare-tests.outputs.python-key }}
      - name: Fail job if Python cache restore failed
        if: steps.cache-venv.outputs.cache-hit != 'true'
        run: |
          echo "Failed to restore Python virtual environment from cache"
          exit 1
      - name: Run hassfest
        run: |
          . venv/bin/activate
          python -m script.hassfest --requirements --action validate

  gen-requirements-all:
    name: Check all requirements
    runs-on: ubuntu-latest
    needs: prepare-base
    steps:
      - name: Check out code from GitHub
        uses: actions/checkout@v2
      - name: Set up Python ${{ env.DEFAULT_PYTHON }}
        uses: actions/setup-python@v2.2.2
        id: python
        with:
          python-version: ${{ env.DEFAULT_PYTHON }}
      - name: Restore base Python virtual environment
        id: cache-venv
        uses: actions/cache@v2.1.5
        with:
          path: venv
          key: ${{ runner.os }}-${{ steps.python.outputs.python-version }}-${{
            needs.prepare-base.outputs.python-key }}
      - name: Fail job if Python cache restore failed
        if: steps.cache-venv.outputs.cache-hit != 'true'
        run: |
          echo "Failed to restore Python virtual environment from cache"
          exit 1
      - name: Run gen_requirements_all.py
        run: |
          . venv/bin/activate
          python -m script.gen_requirements_all validate

  prepare-tests:
    name: Prepare tests for Python ${{ matrix.python-version }}
    runs-on: ubuntu-latest
    strategy:
      matrix:
        python-version: [3.8, 3.9]
    outputs:
      python-key: ${{ steps.generate-python-key.outputs.key }}
    container: homeassistant/ci-azure:${{ matrix.python-version }}
    steps:
      - name: Check out code from GitHub
        uses: actions/checkout@v2
      - name: Generate partial Python venv restore key
        id: generate-python-key
        run: >-
          echo "::set-output name=key::venv-${{ env.CACHE_VERSION }}-${{
            hashFiles('requirements_test.txt') }}-${{
            hashFiles('requirements_all.txt') }}-${{
            hashFiles('homeassistant/package_constraints.txt') }}"
      - name: Restore full Python ${{ matrix.python-version }} virtual environment
        id: cache-venv
        uses: actions/cache@v2.1.5
        with:
          path: venv
          key: >-
            ${{ runner.os }}-${{ matrix.python-version }}-${{
            steps.generate-python-key.outputs.key }}
          restore-keys: |
            ${{ runner.os }}-${{ matrix.python-version }}-venv-${{ env.CACHE_VERSION }}-${{ hashFiles('requirements_test.txt') }}-${{ hashFiles('requirements_all.txt') }}-
            ${{ runner.os }}-${{ matrix.python-version }}-venv-${{ env.CACHE_VERSION }}-${{ hashFiles('requirements_test.txt') }}-
            ${{ runner.os }}-${{ matrix.python-version }}-venv-${{ env.CACHE_VERSION }}-
      - name: Create full Python ${{ matrix.python-version }} virtual environment
        if: steps.cache-venv.outputs.cache-hit != 'true'
        run: |
          # Temporary addition of cmake, needed to build some Python 3.9 packages
          apt-get update
          apt-get -y install cmake

          python -m venv venv
          . venv/bin/activate
          pip install -U "pip<20.3" setuptools wheel
          pip install -r requirements_all.txt
          pip install -r requirements_test.txt
          pip install -e .

  pylint:
    name: Check pylint
    runs-on: ubuntu-latest
    needs: prepare-tests
    strategy:
      matrix:
        python-version: [3.8]
    container: homeassistant/ci-azure:${{ matrix.python-version }}
    steps:
      - name: Check out code from GitHub
        uses: actions/checkout@v2
      - name: Restore full Python ${{ matrix.python-version }} virtual environment
        id: cache-venv
        uses: actions/cache@v2.1.5
        with:
          path: venv
          key: ${{ runner.os }}-${{ matrix.python-version }}-${{
            needs.prepare-tests.outputs.python-key }}
      - name: Fail job if Python cache restore failed
        if: steps.cache-venv.outputs.cache-hit != 'true'
        run: |
          echo "Failed to restore Python virtual environment from cache"
          exit 1
      - name: Register pylint problem matcher
        run: |
          echo "::add-matcher::.github/workflows/matchers/pylint.json"
      - name: Run pylint
        run: |
          . venv/bin/activate
          pylint homeassistant

  mypy:
    name: Check mypy
    runs-on: ubuntu-latest
    needs: prepare-tests
    strategy:
      matrix:
        python-version: [3.8]
    container: homeassistant/ci-azure:${{ matrix.python-version }}
    steps:
      - name: Check out code from GitHub
        uses: actions/checkout@v2
      - name: Restore full Python ${{ matrix.python-version }} virtual environment
        id: cache-venv
        uses: actions/cache@v2.1.5
        with:
          path: venv
          key: ${{ runner.os }}-${{ matrix.python-version }}-${{
            needs.prepare-tests.outputs.python-key }}
      - name: Fail job if Python cache restore failed
        if: steps.cache-venv.outputs.cache-hit != 'true'
        run: |
          echo "Failed to restore Python virtual environment from cache"
          exit 1
      - name: Register mypy problem matcher
        run: |
          echo "::add-matcher::.github/workflows/matchers/mypy.json"
      - name: Run mypy
        run: |
          . venv/bin/activate
          mypy homeassistant

  pytest:
    runs-on: ubuntu-latest
    needs: prepare-tests
    strategy:
      fail-fast: false
      matrix:
        group: [1, 2, 3, 4]
        python-version: [3.8, 3.9]
    name: >-
      Run tests Python ${{ matrix.python-version }} (group ${{ matrix.group }})
    container: homeassistant/ci-azure:${{ matrix.python-version }}
    steps:
      - name: Check out code from GitHub
        uses: actions/checkout@v2
      - name: Restore full Python ${{ matrix.python-version }} virtual environment
        id: cache-venv
        uses: actions/cache@v2.1.5
        with:
          path: venv
          key: ${{ runner.os }}-${{ matrix.python-version }}-${{
            needs.prepare-tests.outputs.python-key }}
      - name: Fail job if Python cache restore failed
        if: steps.cache-venv.outputs.cache-hit != 'true'
        run: |
          echo "Failed to restore Python virtual environment from cache"
          exit 1
      - name: Register Python problem matcher
        run: |
          echo "::add-matcher::.github/workflows/matchers/python.json"
      - name: Install Pytest Annotation plugin
        run: |
          . venv/bin/activate
          # Ideally this should be part of our dependencies
          # However this plugin is fairly new and doesn't run correctly
          # on a non-GitHub environment.
          pip install pytest-github-actions-annotate-failures
      - name: Run pytest
        run: |
          . venv/bin/activate
          pytest \
            -qq \
            --timeout=9 \
            --durations=10 \
            -n auto \
            --dist=loadfile \
            --test-group-count 4 \
            --test-group=${{ matrix.group }} \
            --cov homeassistant \
            --cov-report= \
            -o console_output_style=count \
            -p no:sugar \
            tests
      - name: Upload coverage artifact
        uses: actions/upload-artifact@v2.2.3
        with:
          name: coverage-${{ matrix.python-version }}-group${{ matrix.group }}
          path: .coverage
      - name: Check dirty
        run: |
          ./script/check_dirty

  coverage:
    name: Process test coverage
    runs-on: ubuntu-latest
    needs: ["prepare-tests", "pytest"]
    strategy:
      matrix:
        python-version: [3.8]
    container: homeassistant/ci-azure:${{ matrix.python-version }}
    steps:
      - name: Check out code from GitHub
        uses: actions/checkout@v2
      - name: Restore full Python ${{ matrix.python-version }} virtual environment
        id: cache-venv
        uses: actions/cache@v2.1.5
        with:
          path: venv
          key: ${{ runner.os }}-${{ matrix.python-version }}-${{
            needs.prepare-tests.outputs.python-key }}
      - name: Fail job if Python cache restore failed
        if: steps.cache-venv.outputs.cache-hit != 'true'
        run: |
          echo "Failed to restore Python virtual environment from cache"
          exit 1
      - name: Download all coverage artifacts
        uses: actions/download-artifact@v2
      - name: Combine coverage results
        run: |
          . venv/bin/activate
          coverage combine coverage*/.coverage*
          coverage report --fail-under=94
          coverage xml
      - name: Upload coverage to Codecov
<<<<<<< HEAD
        uses: codecov/codecov-action@v1.3.2
=======
        uses: codecov/codecov-action@v1.4.1
>>>>>>> 3542f58b
<|MERGE_RESOLUTION|>--- conflicted
+++ resolved
@@ -740,8 +740,4 @@
           coverage report --fail-under=94
           coverage xml
       - name: Upload coverage to Codecov
-<<<<<<< HEAD
-        uses: codecov/codecov-action@v1.3.2
-=======
-        uses: codecov/codecov-action@v1.4.1
->>>>>>> 3542f58b
+        uses: codecov/codecov-action@v1.4.1