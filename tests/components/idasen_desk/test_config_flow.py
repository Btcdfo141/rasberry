"""Test the IKEA Idasen Desk config flow."""
from unittest.mock import ANY, patch

<<<<<<< HEAD
from bleak.exc import BleakError
=======
from bleak import BleakError
from idasen_ha import AuthFailedError
>>>>>>> 6d187639
import pytest

from homeassistant import config_entries
from homeassistant.components.idasen_desk.const import DOMAIN
from homeassistant.const import CONF_ADDRESS
from homeassistant.core import HomeAssistant
from homeassistant.data_entry_flow import FlowResultType

from . import IDASEN_DISCOVERY_INFO, NOT_IDASEN_DISCOVERY_INFO

from tests.common import MockConfigEntry


async def test_user_step_success(hass: HomeAssistant) -> None:
    """Test user step success path."""
    with patch(
        "homeassistant.components.idasen_desk.config_flow.async_discovered_service_info",
        return_value=[NOT_IDASEN_DISCOVERY_INFO, IDASEN_DISCOVERY_INFO],
    ):
        result = await hass.config_entries.flow.async_init(
            DOMAIN, context={"source": config_entries.SOURCE_USER}
        )
    assert result["type"] == FlowResultType.FORM
    assert result["step_id"] == "user"
    assert result["errors"] == {}

    with patch("homeassistant.components.idasen_desk.config_flow.Desk.connect"), patch(
        "homeassistant.components.idasen_desk.config_flow.Desk.disconnect"
    ), patch(
        "homeassistant.components.idasen_desk.async_setup_entry",
        return_value=True,
    ) as mock_setup_entry:
        result2 = await hass.config_entries.flow.async_configure(
            result["flow_id"],
            {
                CONF_ADDRESS: IDASEN_DISCOVERY_INFO.address,
            },
        )
        await hass.async_block_till_done()

    assert result2["type"] == FlowResultType.CREATE_ENTRY
    assert result2["title"] == IDASEN_DISCOVERY_INFO.name
    assert result2["data"] == {
        CONF_ADDRESS: IDASEN_DISCOVERY_INFO.address,
    }
    assert result2["result"].unique_id == IDASEN_DISCOVERY_INFO.address
    assert len(mock_setup_entry.mock_calls) == 1


async def test_user_step_no_devices_found(hass: HomeAssistant) -> None:
    """Test user step with no devices found."""
    with patch(
        "homeassistant.components.idasen_desk.config_flow.async_discovered_service_info",
        return_value=[NOT_IDASEN_DISCOVERY_INFO],
    ):
        result = await hass.config_entries.flow.async_init(
            DOMAIN, context={"source": config_entries.SOURCE_USER}
        )
    assert result["type"] == FlowResultType.ABORT
    assert result["reason"] == "no_devices_found"


async def test_user_step_no_new_devices_found(hass: HomeAssistant) -> None:
    """Test user step with only existing devices found."""
    entry = MockConfigEntry(
        domain=DOMAIN,
        data={
            CONF_ADDRESS: IDASEN_DISCOVERY_INFO.address,
        },
        unique_id=IDASEN_DISCOVERY_INFO.address,
    )
    entry.add_to_hass(hass)
    with patch(
        "homeassistant.components.idasen_desk.config_flow.async_discovered_service_info",
        return_value=[IDASEN_DISCOVERY_INFO],
    ):
        result = await hass.config_entries.flow.async_init(
            DOMAIN, context={"source": config_entries.SOURCE_USER}
        )
    assert result["type"] == FlowResultType.ABORT
    assert result["reason"] == "no_devices_found"


@pytest.mark.parametrize("exception", [TimeoutError(), BleakError()])
async def test_user_step_cannot_connect(
    hass: HomeAssistant, exception: Exception
) -> None:
    """Test user step with a cannot connect error."""
    with patch(
        "homeassistant.components.idasen_desk.config_flow.async_discovered_service_info",
        return_value=[IDASEN_DISCOVERY_INFO],
    ):
        result = await hass.config_entries.flow.async_init(
            DOMAIN, context={"source": config_entries.SOURCE_USER}
        )
    assert result["type"] == FlowResultType.FORM
    assert result["step_id"] == "user"
    assert result["errors"] == {}

    with patch(
        "homeassistant.components.idasen_desk.config_flow.Desk.connect",
        side_effect=exception,
    ), patch("homeassistant.components.idasen_desk.config_flow.Desk.disconnect"):
        result2 = await hass.config_entries.flow.async_configure(
            result["flow_id"],
            {
                CONF_ADDRESS: IDASEN_DISCOVERY_INFO.address,
            },
        )
        await hass.async_block_till_done()

    assert result2["type"] == FlowResultType.FORM
    assert result2["step_id"] == "user"
    assert result2["errors"] == {"base": "cannot_connect"}

    with patch("homeassistant.components.idasen_desk.config_flow.Desk.connect"), patch(
        "homeassistant.components.idasen_desk.config_flow.Desk.disconnect"
    ), patch(
        "homeassistant.components.idasen_desk.async_setup_entry",
        return_value=True,
    ) as mock_setup_entry:
        result3 = await hass.config_entries.flow.async_configure(
            result2["flow_id"],
            {
                CONF_ADDRESS: IDASEN_DISCOVERY_INFO.address,
            },
        )
        await hass.async_block_till_done()

    assert result3["type"] == FlowResultType.CREATE_ENTRY
    assert result3["title"] == IDASEN_DISCOVERY_INFO.name
    assert result3["data"] == {
        CONF_ADDRESS: IDASEN_DISCOVERY_INFO.address,
    }
    assert result3["result"].unique_id == IDASEN_DISCOVERY_INFO.address
    assert len(mock_setup_entry.mock_calls) == 1


async def test_user_step_auth_failed(hass: HomeAssistant) -> None:
    """Test user step with an auth failed error."""
    with patch(
        "homeassistant.components.idasen_desk.config_flow.async_discovered_service_info",
        return_value=[IDASEN_DISCOVERY_INFO],
    ):
        result = await hass.config_entries.flow.async_init(
            DOMAIN, context={"source": config_entries.SOURCE_USER}
        )
    assert result["type"] == FlowResultType.FORM
    assert result["step_id"] == "user"
    assert result["errors"] == {}

    with patch(
        "homeassistant.components.idasen_desk.config_flow.Desk.connect",
        side_effect=AuthFailedError,
    ), patch("homeassistant.components.idasen_desk.config_flow.Desk.disconnect"):
        result2 = await hass.config_entries.flow.async_configure(
            result["flow_id"],
            {
                CONF_ADDRESS: IDASEN_DISCOVERY_INFO.address,
            },
        )
        await hass.async_block_till_done()

    assert result2["type"] == FlowResultType.FORM
    assert result2["step_id"] == "user"
    assert result2["errors"] == {"base": "auth_failed"}

    with patch("homeassistant.components.idasen_desk.config_flow.Desk.connect"), patch(
        "homeassistant.components.idasen_desk.config_flow.Desk.disconnect"
    ), patch(
        "homeassistant.components.idasen_desk.async_setup_entry",
        return_value=True,
    ) as mock_setup_entry:
        result3 = await hass.config_entries.flow.async_configure(
            result2["flow_id"],
            {
                CONF_ADDRESS: IDASEN_DISCOVERY_INFO.address,
            },
        )
        await hass.async_block_till_done()

    assert result3["type"] == FlowResultType.CREATE_ENTRY
    assert result3["title"] == IDASEN_DISCOVERY_INFO.name
    assert result3["data"] == {
        CONF_ADDRESS: IDASEN_DISCOVERY_INFO.address,
    }
    assert result3["result"].unique_id == IDASEN_DISCOVERY_INFO.address
    assert len(mock_setup_entry.mock_calls) == 1


async def test_user_step_unknown_exception(hass: HomeAssistant) -> None:
    """Test user step with an unknown exception."""
    with patch(
        "homeassistant.components.idasen_desk.config_flow.async_discovered_service_info",
        return_value=[NOT_IDASEN_DISCOVERY_INFO, IDASEN_DISCOVERY_INFO],
    ):
        result = await hass.config_entries.flow.async_init(
            DOMAIN, context={"source": config_entries.SOURCE_USER}
        )
    assert result["type"] == FlowResultType.FORM
    assert result["step_id"] == "user"
    assert result["errors"] == {}

    with patch(
        "homeassistant.components.idasen_desk.config_flow.Desk.connect",
        side_effect=RuntimeError,
    ), patch(
        "homeassistant.components.idasen_desk.config_flow.Desk.disconnect",
    ):
        result2 = await hass.config_entries.flow.async_configure(
            result["flow_id"],
            {
                CONF_ADDRESS: IDASEN_DISCOVERY_INFO.address,
            },
        )
        await hass.async_block_till_done()

    assert result2["type"] == FlowResultType.FORM
    assert result2["step_id"] == "user"
    assert result2["errors"] == {"base": "unknown"}

    with patch(
        "homeassistant.components.idasen_desk.config_flow.Desk.connect",
    ), patch(
        "homeassistant.components.idasen_desk.config_flow.Desk.disconnect",
    ), patch(
        "homeassistant.components.idasen_desk.async_setup_entry",
        return_value=True,
    ) as mock_setup_entry:
        result3 = await hass.config_entries.flow.async_configure(
            result2["flow_id"],
            {
                CONF_ADDRESS: IDASEN_DISCOVERY_INFO.address,
            },
        )
        await hass.async_block_till_done()

    assert result3["type"] == FlowResultType.CREATE_ENTRY
    assert result3["title"] == IDASEN_DISCOVERY_INFO.name
    assert result3["data"] == {
        CONF_ADDRESS: IDASEN_DISCOVERY_INFO.address,
    }
    assert result3["result"].unique_id == IDASEN_DISCOVERY_INFO.address
    assert len(mock_setup_entry.mock_calls) == 1


async def test_bluetooth_step_success(hass: HomeAssistant) -> None:
    """Test bluetooth step success path."""
    result = await hass.config_entries.flow.async_init(
        DOMAIN,
        context={"source": config_entries.SOURCE_BLUETOOTH},
        data=IDASEN_DISCOVERY_INFO,
    )
    assert result["type"] == FlowResultType.FORM
    assert result["step_id"] == "user"
    assert result["errors"] == {}

    with patch(
        "homeassistant.components.idasen_desk.config_flow.Desk.connect"
    ) as desk_connect, patch(
        "homeassistant.components.idasen_desk.config_flow.Desk.disconnect"
    ), patch(
        "homeassistant.components.idasen_desk.async_setup_entry",
        return_value=True,
    ) as mock_setup_entry:
        result2 = await hass.config_entries.flow.async_configure(
            result["flow_id"],
            {
                CONF_ADDRESS: IDASEN_DISCOVERY_INFO.address,
            },
        )
        await hass.async_block_till_done()

    assert result2["type"] == FlowResultType.CREATE_ENTRY
    assert result2["title"] == IDASEN_DISCOVERY_INFO.name
    assert result2["data"] == {
        CONF_ADDRESS: IDASEN_DISCOVERY_INFO.address,
    }
    assert result2["result"].unique_id == IDASEN_DISCOVERY_INFO.address
    assert len(mock_setup_entry.mock_calls) == 1
    desk_connect.assert_called_with(ANY, auto_reconnect=False)<|MERGE_RESOLUTION|>--- conflicted
+++ resolved
@@ -1,12 +1,8 @@
 """Test the IKEA Idasen Desk config flow."""
 from unittest.mock import ANY, patch
 
-<<<<<<< HEAD
 from bleak.exc import BleakError
-=======
-from bleak import BleakError
-from idasen_ha import AuthFailedError
->>>>>>> 6d187639
+from idasen_ha.errors import AuthFailedError
 import pytest
 
 from homeassistant import config_entries
