"""Support for getting collected information from PVOutput."""
from collections import namedtuple
from datetime import timedelta
import logging

import voluptuous as vol

from homeassistant.components.rest.data import RestData
from homeassistant.components.sensor import PLATFORM_SCHEMA
from homeassistant.const import (
    ATTR_DATE,
    ATTR_TEMPERATURE,
    ATTR_TIME,
    ATTR_VOLTAGE,
    CONF_API_KEY,
    CONF_NAME,
)
from homeassistant.core import callback
<<<<<<< HEAD
from homeassistant.exceptions import PlatformNotReady
=======
>>>>>>> 1f7150ba
import homeassistant.helpers.config_validation as cv
from homeassistant.helpers.entity import Entity

_LOGGER = logging.getLogger(__name__)
_ENDPOINT = "http://pvoutput.org/service/r2/getstatus.jsp"

ATTR_ENERGY_GENERATION = "energy_generation"
ATTR_POWER_GENERATION = "power_generation"
ATTR_ENERGY_CONSUMPTION = "energy_consumption"
ATTR_POWER_CONSUMPTION = "power_consumption"
ATTR_EFFICIENCY = "efficiency"

CONF_SYSTEM_ID = "system_id"

DEFAULT_NAME = "PVOutput"
DEFAULT_VERIFY_SSL = True

SCAN_INTERVAL = timedelta(minutes=2)

PLATFORM_SCHEMA = PLATFORM_SCHEMA.extend(
    {
        vol.Required(CONF_API_KEY): cv.string,
        vol.Required(CONF_SYSTEM_ID): cv.string,
        vol.Optional(CONF_NAME, default=DEFAULT_NAME): cv.string,
    }
)


async def async_setup_platform(hass, config, async_add_entities, discovery_info=None):
    """Set up the PVOutput sensor."""
    name = config.get(CONF_NAME)
    api_key = config.get(CONF_API_KEY)
    system_id = config.get(CONF_SYSTEM_ID)
    method = "GET"
    payload = auth = None
    verify_ssl = DEFAULT_VERIFY_SSL
    headers = {"X-Pvoutput-Apikey": api_key, "X-Pvoutput-SystemId": system_id}

    rest = RestData(method, _ENDPOINT, auth, headers, None, payload, verify_ssl)
<<<<<<< HEAD
    rest.async_setup(hass)
    await rest.async_update()
=======
    await rest.async_update(hass)
>>>>>>> 1f7150ba

    if rest.data is None:
        raise PlatformNotReady

    async_add_entities([PvoutputSensor(rest, name)])


class PvoutputSensor(Entity):
    """Representation of a PVOutput sensor."""

    def __init__(self, rest, name):
        """Initialize a PVOutput sensor."""
        self.rest = rest
        self._name = name
        self.pvcoutput = None
        self.status = namedtuple(
            "status",
            [
                ATTR_DATE,
                ATTR_TIME,
                ATTR_ENERGY_GENERATION,
                ATTR_POWER_GENERATION,
                ATTR_ENERGY_CONSUMPTION,
                ATTR_POWER_CONSUMPTION,
                ATTR_EFFICIENCY,
                ATTR_TEMPERATURE,
                ATTR_VOLTAGE,
            ],
        )

    @property
    def name(self):
        """Return the name of the sensor."""
        return self._name

    @property
    def state(self):
        """Return the state of the device."""
        if self.pvcoutput is not None:
            return self.pvcoutput.energy_generation
        return None

    @property
    def device_state_attributes(self):
        """Return the state attributes of the monitored installation."""
        if self.pvcoutput is not None:
            return {
                ATTR_ENERGY_GENERATION: self.pvcoutput.energy_generation,
                ATTR_POWER_GENERATION: self.pvcoutput.power_generation,
                ATTR_ENERGY_CONSUMPTION: self.pvcoutput.energy_consumption,
                ATTR_POWER_CONSUMPTION: self.pvcoutput.power_consumption,
                ATTR_EFFICIENCY: self.pvcoutput.efficiency,
                ATTR_TEMPERATURE: self.pvcoutput.temperature,
                ATTR_VOLTAGE: self.pvcoutput.voltage,
            }

    async def async_update(self):
        """Get the latest data from the PVOutput API and updates the state."""
<<<<<<< HEAD
        await self.rest.async_update()
=======
        await self.rest.async_update(self.hass)
>>>>>>> 1f7150ba
        self._async_update_from_rest_data()

    async def async_added_to_hass(self):
        """Ensure the data from the initial update is reflected in the state."""
        self._async_update_from_rest_data()

    @callback
    def _async_update_from_rest_data(self):
        """Update state from the rest data."""
        try:
            self.pvcoutput = self.status._make(self.rest.data.split(","))
        except TypeError:
            self.pvcoutput = None
            _LOGGER.error("Unable to fetch data from PVOutput. %s", self.rest.data)<|MERGE_RESOLUTION|>--- conflicted
+++ resolved
@@ -16,10 +16,6 @@
     CONF_NAME,
 )
 from homeassistant.core import callback
-<<<<<<< HEAD
-from homeassistant.exceptions import PlatformNotReady
-=======
->>>>>>> 1f7150ba
 import homeassistant.helpers.config_validation as cv
 from homeassistant.helpers.entity import Entity
 
@@ -59,15 +55,11 @@
     headers = {"X-Pvoutput-Apikey": api_key, "X-Pvoutput-SystemId": system_id}
 
     rest = RestData(method, _ENDPOINT, auth, headers, None, payload, verify_ssl)
-<<<<<<< HEAD
-    rest.async_setup(hass)
-    await rest.async_update()
-=======
     await rest.async_update(hass)
->>>>>>> 1f7150ba
 
     if rest.data is None:
-        raise PlatformNotReady
+        _LOGGER.error("Unable to fetch data from PVOutput")
+        return False
 
     async_add_entities([PvoutputSensor(rest, name)])
 
@@ -123,11 +115,7 @@
 
     async def async_update(self):
         """Get the latest data from the PVOutput API and updates the state."""
-<<<<<<< HEAD
-        await self.rest.async_update()
-=======
         await self.rest.async_update(self.hass)
->>>>>>> 1f7150ba
         self._async_update_from_rest_data()
 
     async def async_added_to_hass(self):
