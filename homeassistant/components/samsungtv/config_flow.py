"""Config flow for Samsung TV."""
import socket
from urllib.parse import urlparse

import voluptuous as vol

from homeassistant import config_entries, data_entry_flow
from homeassistant.components.dhcp import IP_ADDRESS, MAC_ADDRESS
from homeassistant.components.ssdp import (
    ATTR_SSDP_LOCATION,
    ATTR_UPNP_MANUFACTURER,
    ATTR_UPNP_MODEL_NAME,
    ATTR_UPNP_UDN,
)
from homeassistant.const import (
    CONF_HOST,
    CONF_MAC,
    CONF_METHOD,
    CONF_NAME,
    CONF_PORT,
    CONF_TOKEN,
)
from homeassistant.core import callback
from homeassistant.helpers.device_registry import format_mac
from homeassistant.helpers.typing import DiscoveryInfoType

from .bridge import SamsungTVBridge, async_get_device_info, mac_from_device_info
from .const import (
    ATTR_PROPERTIES,
    CONF_MANUFACTURER,
    CONF_MODEL,
    DEFAULT_MANUFACTURER,
    DOMAIN,
    LEGACY_PORT,
    LOGGER,
    METHOD_LEGACY,
    METHOD_WEBSOCKET,
    RESULT_AUTH_MISSING,
    RESULT_CANNOT_CONNECT,
    RESULT_NOT_SUPPORTED,
    RESULT_SUCCESS,
    RESULT_UNKNOWN_HOST,
    WEBSOCKET_PORTS,
)

DATA_SCHEMA = vol.Schema({vol.Required(CONF_HOST): str, vol.Required(CONF_NAME): str})
SUPPORTED_METHODS = [METHOD_LEGACY, METHOD_WEBSOCKET]


def _strip_uuid(udn):
    return udn[5:] if udn.startswith("uuid:") else udn


def _entry_is_complete(entry):
<<<<<<< HEAD
=======
    """Return True if the config entry information is complete."""
>>>>>>> ddef5d23
    return bool(entry.unique_id and entry.data.get(CONF_MAC))


class SamsungTVConfigFlow(config_entries.ConfigFlow, domain=DOMAIN):
    """Handle a Samsung TV config flow."""

    VERSION = 2

    def __init__(self):
        """Initialize flow."""
        self._reauth_entry = None
        self._host = None
        self._mac = None
        self._udn = None
        self._manufacturer = None
        self._model = None
        self._name = None
        self._title = None
        self._id = None
        self._bridge = None
        self._device_info = None

    def _get_entry_from_bridge(self):
        """Get device entry."""
        data = {
            CONF_HOST: self._host,
            CONF_MAC: self._mac,
            CONF_MANUFACTURER: self._manufacturer or DEFAULT_MANUFACTURER,
            CONF_METHOD: self._bridge.method,
            CONF_MODEL: self._model,
            CONF_NAME: self._name,
            CONF_PORT: self._bridge.port,
        }
        if self._bridge.token:
            data[CONF_TOKEN] = self._bridge.token
        return self.async_create_entry(
            title=self._title,
            data=data,
        )

    async def _async_set_device_unique_id(self, raise_on_progress=True):
        """Set device unique_id."""
        if not await self._async_get_and_check_device_info():
            raise data_entry_flow.AbortFlow(RESULT_NOT_SUPPORTED)
        await self._async_set_unique_id_from_udn(raise_on_progress)
        self._async_update_and_abort_for_matching_unique_id()

    async def _async_set_unique_id_from_udn(self, raise_on_progress=True):
        """Set the unique id from the udn."""
        assert self._host is not None
        await self.async_set_unique_id(self._udn, raise_on_progress=raise_on_progress)
        if (entry := self._async_update_existing_host_entry()) and _entry_is_complete(
            entry
        ):
            raise data_entry_flow.AbortFlow("already_configured")

    def _async_update_and_abort_for_matching_unique_id(self):
        """Abort and update host and mac if we have it."""
        updates = {CONF_HOST: self._host}
        if self._mac:
            updates[CONF_MAC] = self._mac
        self._abort_if_unique_id_configured(updates=updates)

    def _try_connect(self):
        """Try to connect and check auth."""
        for method in SUPPORTED_METHODS:
            self._bridge = SamsungTVBridge.get_bridge(method, self._host)
            result = self._bridge.try_connect()
            if result == RESULT_SUCCESS:
                return
            if result != RESULT_CANNOT_CONNECT:
                raise data_entry_flow.AbortFlow(result)
        LOGGER.debug("No working config found")
        raise data_entry_flow.AbortFlow(RESULT_CANNOT_CONNECT)

    async def _async_get_and_check_device_info(self):
        """Try to get the device info."""
        _port, _method, info = await async_get_device_info(
            self.hass, self._bridge, self._host
        )
        if not info:
            return False
        dev_info = info.get("device", {})
        device_type = dev_info.get("type")
        if device_type != "Samsung SmartTV":
            raise data_entry_flow.AbortFlow(RESULT_NOT_SUPPORTED)
        self._model = dev_info.get("modelName")
        name = dev_info.get("name")
        self._name = name.replace("[TV] ", "") if name else device_type
        self._title = f"{self._name} ({self._model})"
        self._udn = _strip_uuid(dev_info.get("udn", info["id"]))
        if mac := mac_from_device_info(info):
            self._mac = mac
        self._device_info = info
        return True

    async def async_step_import(self, user_input=None):
        """Handle configuration by yaml file."""
        # We need to import even if we cannot validate
        # since the TV may be off at startup
        await self._async_set_name_host_from_input(user_input)
        self._async_abort_entries_match({CONF_HOST: self._host})
        port = user_input.get(CONF_PORT)
        if port in WEBSOCKET_PORTS:
            user_input[CONF_METHOD] = METHOD_WEBSOCKET
        elif port == LEGACY_PORT:
            user_input[CONF_METHOD] = METHOD_LEGACY
        user_input[CONF_MANUFACTURER] = DEFAULT_MANUFACTURER
        return self.async_create_entry(
            title=self._title,
            data=user_input,
        )

    async def _async_set_name_host_from_input(self, user_input):
        try:
            self._host = await self.hass.async_add_executor_job(
                socket.gethostbyname, user_input[CONF_HOST]
            )
        except socket.gaierror as err:
            raise data_entry_flow.AbortFlow(RESULT_UNKNOWN_HOST) from err
        self._name = user_input.get(CONF_NAME, self._host)
        self._title = self._name

    async def async_step_user(self, user_input=None):
        """Handle a flow initialized by the user."""
        if user_input is not None:
            await self._async_set_name_host_from_input(user_input)
            await self.hass.async_add_executor_job(self._try_connect)
            self._async_abort_entries_match({CONF_HOST: self._host})
            if self._bridge.method != METHOD_LEGACY:
                # Legacy bridge does not provide device info
                await self._async_set_device_unique_id(raise_on_progress=False)
            return self._get_entry_from_bridge()

        return self.async_show_form(step_id="user", data_schema=DATA_SCHEMA)

    @callback
    def _async_update_existing_host_entry(self):
        """Check existing entries and update them.

        Returns the existing entry if it was updated.
        """
        for entry in self._async_current_entries(include_ignore=False):
            if entry.data[CONF_HOST] != self._host:
                continue
            entry_kw_args = {}
            if self.unique_id and entry.unique_id is None:
                entry_kw_args["unique_id"] = self.unique_id
            if self._mac and not entry.data.get(CONF_MAC):
                entry_kw_args["data"] = {**entry.data, CONF_MAC: self._mac}
            if entry_kw_args:
                self.hass.config_entries.async_update_entry(entry, **entry_kw_args)
                self.hass.async_create_task(
                    self.hass.config_entries.async_reload(entry.entry_id)
                )
                return entry
        return None

    async def _async_start_discovery_with_mac_address(self):
        """Start discovery."""
        assert self._host is not None
        if (entry := self._async_update_existing_host_entry()) and entry.unique_id:
            # If we have the unique id and the mac we abort
            # as we do not need anything else
            raise data_entry_flow.AbortFlow("already_configured")
        self._async_abort_if_host_already_in_progress()

    @callback
    def _async_abort_if_host_already_in_progress(self):
        self.context[CONF_HOST] = self._host
        for progress in self._async_in_progress():
            if progress.get("context", {}).get(CONF_HOST) == self._host:
                raise data_entry_flow.AbortFlow("already_in_progress")

    @callback
    def _abort_if_manufacturer_is_not_samsung(self):
        if not self._manufacturer or not self._manufacturer.lower().startswith(
            "samsung"
        ):
            raise data_entry_flow.AbortFlow(RESULT_NOT_SUPPORTED)

    async def async_step_ssdp(self, discovery_info: DiscoveryInfoType):
        """Handle a flow initialized by ssdp discovery."""
        LOGGER.debug("Samsung device found via SSDP: %s", discovery_info)
        model_name = discovery_info.get(ATTR_UPNP_MODEL_NAME)
        self._udn = _strip_uuid(discovery_info[ATTR_UPNP_UDN])
        self._host = urlparse(discovery_info[ATTR_SSDP_LOCATION]).hostname
        await self._async_set_unique_id_from_udn()
        self._manufacturer = discovery_info[ATTR_UPNP_MANUFACTURER]
        self._abort_if_manufacturer_is_not_samsung()
        if not await self._async_get_and_check_device_info():
            # If we cannot get device info for an SSDP discovery
            # its likely a legacy tv.
            self._name = self._title = self._model = model_name
        self._async_update_and_abort_for_matching_unique_id()
        self._async_abort_if_host_already_in_progress()
        self.context["title_placeholders"] = {"device": self._title}
        return await self.async_step_confirm()

    async def async_step_dhcp(self, discovery_info: DiscoveryInfoType):
        """Handle a flow initialized by dhcp discovery."""
        LOGGER.debug("Samsung device found via DHCP: %s", discovery_info)
        self._mac = discovery_info[MAC_ADDRESS]
        self._host = discovery_info[IP_ADDRESS]
        await self._async_start_discovery_with_mac_address()
        await self._async_set_device_unique_id()
        self.context["title_placeholders"] = {"device": self._title}
        return await self.async_step_confirm()

    async def async_step_zeroconf(self, discovery_info: DiscoveryInfoType):
        """Handle a flow initialized by zeroconf discovery."""
        LOGGER.debug("Samsung device found via ZEROCONF: %s", discovery_info)
        self._mac = format_mac(discovery_info[ATTR_PROPERTIES]["deviceid"])
        self._host = discovery_info[CONF_HOST]
        await self._async_start_discovery_with_mac_address()
        await self._async_set_device_unique_id()
        self.context["title_placeholders"] = {"device": self._title}
        return await self.async_step_confirm()

    async def async_step_confirm(self, user_input=None):
        """Handle user-confirmation of discovered node."""
        if user_input is not None:

            await self.hass.async_add_executor_job(self._try_connect)
            return self._get_entry_from_bridge()

        self._set_confirm_only()
        return self.async_show_form(
            step_id="confirm", description_placeholders={"device": self._title}
        )

    async def async_step_reauth(self, data):
        """Handle configuration by re-auth."""
        self._reauth_entry = self.hass.config_entries.async_get_entry(
            self.context["entry_id"]
        )
        data = self._reauth_entry.data
        if data.get(CONF_MODEL) and data.get(CONF_NAME):
            self._title = f"{data[CONF_NAME]} ({data[CONF_MODEL]})"
        else:
            self._title = data.get(CONF_NAME) or data[CONF_HOST]
        return await self.async_step_reauth_confirm()

    async def async_step_reauth_confirm(self, user_input=None):
        """Confirm reauth."""
        errors = {}
        if user_input is not None:
            bridge = SamsungTVBridge.get_bridge(
                self._reauth_entry.data[CONF_METHOD], self._reauth_entry.data[CONF_HOST]
            )
            result = await self.hass.async_add_executor_job(bridge.try_connect)
            if result == RESULT_SUCCESS:
                new_data = dict(self._reauth_entry.data)
                new_data[CONF_TOKEN] = bridge.token
                self.hass.config_entries.async_update_entry(
                    self._reauth_entry, data=new_data
                )
                await self.hass.config_entries.async_reload(self._reauth_entry.entry_id)
                return self.async_abort(reason="reauth_successful")
            if result not in (RESULT_AUTH_MISSING, RESULT_CANNOT_CONNECT):
                return self.async_abort(reason=result)

            # On websocket we will get RESULT_CANNOT_CONNECT when auth is missing
            errors = {"base": RESULT_AUTH_MISSING}

        self.context["title_placeholders"] = {"device": self._title}
        return self.async_show_form(
            step_id="reauth_confirm",
            errors=errors,
            description_placeholders={"device": self._title},
        )<|MERGE_RESOLUTION|>--- conflicted
+++ resolved
@@ -52,10 +52,7 @@
 
 
 def _entry_is_complete(entry):
-<<<<<<< HEAD
-=======
     """Return True if the config entry information is complete."""
->>>>>>> ddef5d23
     return bool(entry.unique_id and entry.data.get(CONF_MAC))
 
 
