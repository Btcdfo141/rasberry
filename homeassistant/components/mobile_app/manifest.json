{
  "domain": "mobile_app",
  "name": "Home Assistant Mobile App Support",
  "config_flow": true,
  "documentation": "https://www.home-assistant.io/integrations/mobile_app",
  "requirements": ["PyNaCl==1.3.0"],
<<<<<<< HEAD
  "dependencies": ["http", "webhook"],
  "after_dependencies": [],
  "codeowners": ["@robbiet480"]
=======
  "dependencies": ["http", "webhook", "person"],
  "after_dependencies": ["cloud"],
  "codeowners": ["@robbiet480"],
  "quality_scale": "internal"
>>>>>>> 4bb319e6
}<|MERGE_RESOLUTION|>--- conflicted
+++ resolved
@@ -4,14 +4,8 @@
   "config_flow": true,
   "documentation": "https://www.home-assistant.io/integrations/mobile_app",
   "requirements": ["PyNaCl==1.3.0"],
-<<<<<<< HEAD
-  "dependencies": ["http", "webhook"],
-  "after_dependencies": [],
-  "codeowners": ["@robbiet480"]
-=======
   "dependencies": ["http", "webhook", "person"],
   "after_dependencies": ["cloud"],
   "codeowners": ["@robbiet480"],
   "quality_scale": "internal"
->>>>>>> 4bb319e6
 }