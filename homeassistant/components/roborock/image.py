--- conflicted
+++ resolved
@@ -155,13 +155,12 @@
     maps_info = sorted(
         coord.maps.items(), key=lambda data: data[0] == cur_map, reverse=True
     )
-<<<<<<< HEAD
     maps = await asyncio.gather(
         *(roborock_storage.async_load_map(map_name) for map_name in coord.maps.values())
     )
     storage_updates = []
-    for (map_flag, map_name), storage_map in zip(maps_info, maps):
-        unique_id = f"{slugify(coord.roborock_device_info.device.duid)}_map_{map_name}"
+    for (map_flag, map_info), storage_map in zip(maps_info, maps):
+        unique_id = f"{slugify(coord.roborock_device_info.device.duid)}_map_{map_info.name}"
         # Load the map - so we can access it with get_map_v1
         api_data: bytes | None = storage_map
         create_map = False
@@ -171,44 +170,24 @@
             if map_flag != cur_map:
                 # Only change the map and sleep if we have multiple maps.
                 await coord.api.send_command(RoborockCommand.LOAD_MULTI_MAP, [map_flag])
+                coord.current_map = map_flag
                 # We cannot get the map until the roborock servers fully process the
                 # map change.
                 await asyncio.sleep(MAP_SLEEP)
             # Get the map data
-            api_data = await coord.cloud_api.get_map_v1()
+        map_update = await asyncio.gather(
+            *[coord.cloud_api.get_map_v1(), coord.get_rooms()]
+        )
+        api_data: bytes = map_update[0]
             create_map = True
         roborock_map = RoborockMap(
             unique_id,
             coord,
             map_flag,
             api_data,
-            map_name,
+            map_info.name,
             roborock_storage,
             create_map,
-=======
-    for map_flag, map_info in maps_info:
-        # Load the map - so we can access it with get_map_v1
-        if map_flag != cur_map:
-            # Only change the map and sleep if we have multiple maps.
-            await coord.api.send_command(RoborockCommand.LOAD_MULTI_MAP, [map_flag])
-            coord.current_map = map_flag
-            # We cannot get the map until the roborock servers fully process the
-            # map change.
-            await asyncio.sleep(MAP_SLEEP)
-        # Get the map data
-        map_update = await asyncio.gather(
-            *[coord.cloud_api.get_map_v1(), coord.get_rooms()]
-        )
-        api_data: bytes = map_update[0]
-        entities.append(
-            RoborockMap(
-                f"{slugify(coord.roborock_device_info.device.duid)}_map_{map_info.name}",
-                coord,
-                map_flag,
-                api_data,
-                map_info.name,
-            )
->>>>>>> aa85e59c
         )
         entities.append(roborock_map)
         if create_map and roborock_map.cached_map != b"":
