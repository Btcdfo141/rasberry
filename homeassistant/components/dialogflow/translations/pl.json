{
    "config": {
        "abort": {
<<<<<<< HEAD
            "not_internet_accessible": "Tw\u00f3j Asystent domowy musi by\u0107 dost\u0119pny z Internetu, aby odbiera\u0107 komunikaty Dialogflow",
            "one_instance_allowed": "Ju\u017c skonfigurowano. Mo\u017cliwa jest tylko jedna konfiguracja.",
            "single_instance_allowed": "Ju\u017c skonfigurowano. Mo\u017cliwa jest tylko jedna konfiguracja."
=======
            "single_instance_allowed": "Ju\u017c skonfigurowano. Mo\u017cliwa jest tylko jedna konfiguracja.",
            "webhook_not_internet_accessible": "Tw\u00f3j Home Assistant musi by\u0107 dost\u0119pny z Internetu, aby odbiera\u0107 komunikaty webhook"
>>>>>>> d6ea96ca
        },
        "create_entry": {
            "default": "Aby wysy\u0142a\u0107 zdarzenia do Asystenta domowego, musisz skonfigurowa\u0107 [Dialogflow Webhook]({dialogflow_url}). \n\n Wprowad\u017a nast\u0119puj\u0105ce dane:\n\n - URL: `{webhook_url}` \n - Metoda: POST \n - Typ zawarto\u015bci: application/json\n\nZapoznaj si\u0119 z [dokumentacj\u0105]({docs_url}), by pozna\u0107 szczeg\u00f3\u0142y."
        },
        "step": {
            "user": {
                "description": "Czy chcesz rozpocz\u0105\u0107 konfiguracj\u0119?",
                "title": "Konfiguracja Dialogflow Webhook"
            }
        },
        "title": "AIS Dialogflow"
    }
}<|MERGE_RESOLUTION|>--- conflicted
+++ resolved
@@ -1,14 +1,8 @@
 {
     "config": {
         "abort": {
-<<<<<<< HEAD
-            "not_internet_accessible": "Tw\u00f3j Asystent domowy musi by\u0107 dost\u0119pny z Internetu, aby odbiera\u0107 komunikaty Dialogflow",
-            "one_instance_allowed": "Ju\u017c skonfigurowano. Mo\u017cliwa jest tylko jedna konfiguracja.",
-            "single_instance_allowed": "Ju\u017c skonfigurowano. Mo\u017cliwa jest tylko jedna konfiguracja."
-=======
             "single_instance_allowed": "Ju\u017c skonfigurowano. Mo\u017cliwa jest tylko jedna konfiguracja.",
-            "webhook_not_internet_accessible": "Tw\u00f3j Home Assistant musi by\u0107 dost\u0119pny z Internetu, aby odbiera\u0107 komunikaty webhook"
->>>>>>> d6ea96ca
+            "webhook_not_internet_accessible": "Tw\u00f3j Asystent domowy musi by\u0107 dost\u0119pny z Internetu, aby odbiera\u0107 komunikaty webhook"
         },
         "create_entry": {
             "default": "Aby wysy\u0142a\u0107 zdarzenia do Asystenta domowego, musisz skonfigurowa\u0107 [Dialogflow Webhook]({dialogflow_url}). \n\n Wprowad\u017a nast\u0119puj\u0105ce dane:\n\n - URL: `{webhook_url}` \n - Metoda: POST \n - Typ zawarto\u015bci: application/json\n\nZapoznaj si\u0119 z [dokumentacj\u0105]({docs_url}), by pozna\u0107 szczeg\u00f3\u0142y."
