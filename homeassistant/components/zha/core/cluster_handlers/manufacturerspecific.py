"""Manufacturer specific cluster handlers module for Zigbee Home Automation."""
from __future__ import annotations

import logging
from typing import TYPE_CHECKING, Any

from zhaquirks.inovelli.types import AllLEDEffectType, SingleLEDEffectType
<<<<<<< HEAD
from zhaquirks.quirk_ids import (
    DANFOSS_ALLY_THERMOSTAT,
    TUYA_PLUG_MANUFACTURER,
    XIAOMI_AQARA_VIBRATION_AQ1,
)
import zigpy.zcl
from zigpy.zcl import clusters
=======
from zhaquirks.quirk_ids import TUYA_PLUG_MANUFACTURER, XIAOMI_AQARA_VIBRATION_AQ1
import zigpy.zcl
>>>>>>> 7ad44a02
from zigpy.zcl.clusters.closures import DoorLock

from homeassistant.core import callback

from .. import registries
from ..const import (
    ATTR_ATTRIBUTE_ID,
    ATTR_ATTRIBUTE_NAME,
    ATTR_VALUE,
    REPORT_CONFIG_ASAP,
    REPORT_CONFIG_DEFAULT,
    REPORT_CONFIG_IMMEDIATE,
    REPORT_CONFIG_MAX_INT,
    REPORT_CONFIG_MIN_INT,
    SIGNAL_ATTR_UPDATED,
    UNKNOWN,
)
from . import AttrReportConfig, ClientClusterHandler, ClusterHandler
from .general import MultistateInput
<<<<<<< HEAD
from .homeautomation import Diagnostic
from .hvac import ThermostatClusterHandler, UserInterface
=======
>>>>>>> 7ad44a02

if TYPE_CHECKING:
    from ..endpoint import Endpoint

_LOGGER = logging.getLogger(__name__)


@registries.ZIGBEE_CLUSTER_HANDLER_REGISTRY.register(
    registries.SMARTTHINGS_HUMIDITY_CLUSTER
)
class SmartThingsHumidity(ClusterHandler):
    """Smart Things Humidity cluster handler."""

    REPORT_CONFIG = (
        {
            "attr": "measured_value",
            "config": (REPORT_CONFIG_MIN_INT, REPORT_CONFIG_MAX_INT, 50),
        },
    )


@registries.CLUSTER_HANDLER_ONLY_CLUSTERS.register(0xFD00)
@registries.ZIGBEE_CLUSTER_HANDLER_REGISTRY.register(0xFD00)
class OsramButton(ClusterHandler):
    """Osram button cluster handler."""

    REPORT_CONFIG = ()


@registries.CLUSTER_HANDLER_ONLY_CLUSTERS.register(registries.PHILLIPS_REMOTE_CLUSTER)
@registries.ZIGBEE_CLUSTER_HANDLER_REGISTRY.register(registries.PHILLIPS_REMOTE_CLUSTER)
class PhillipsRemote(ClusterHandler):
    """Phillips remote cluster handler."""

    REPORT_CONFIG = ()


@registries.CLUSTER_HANDLER_ONLY_CLUSTERS.register(registries.TUYA_MANUFACTURER_CLUSTER)
@registries.ZIGBEE_CLUSTER_HANDLER_REGISTRY.register(
    registries.TUYA_MANUFACTURER_CLUSTER
)
class TuyaClusterHandler(ClusterHandler):
    """Cluster handler for the Tuya manufacturer Zigbee cluster."""

    REPORT_CONFIG = ()

    def __init__(self, cluster: zigpy.zcl.Cluster, endpoint: Endpoint) -> None:
        """Initialize TuyaClusterHandler."""
        super().__init__(cluster, endpoint)
        if endpoint.device.quirk_id == TUYA_PLUG_MANUFACTURER:
            self.ZCL_INIT_ATTRS = {
                "backlight_mode": True,
                "power_on_state": True,
            }


@registries.CLUSTER_HANDLER_ONLY_CLUSTERS.register(0xFCC0)
@registries.ZIGBEE_CLUSTER_HANDLER_REGISTRY.register(0xFCC0)
class OppleRemote(ClusterHandler):
    """Opple cluster handler."""

    REPORT_CONFIG = ()

    def __init__(self, cluster: zigpy.zcl.Cluster, endpoint: Endpoint) -> None:
        """Initialize Opple cluster handler."""
        super().__init__(cluster, endpoint)
        if self.cluster.endpoint.model == "lumi.motion.ac02":
            self.ZCL_INIT_ATTRS = {
                "detection_interval": True,
                "motion_sensitivity": True,
                "trigger_indicator": True,
            }
        elif self.cluster.endpoint.model == "lumi.motion.agl04":
            self.ZCL_INIT_ATTRS = {
                "detection_interval": True,
                "motion_sensitivity": True,
            }
        elif self.cluster.endpoint.model == "lumi.motion.ac01":
            self.ZCL_INIT_ATTRS = {
                "presence": True,
                "monitoring_mode": True,
                "motion_sensitivity": True,
                "approach_distance": True,
            }
        elif self.cluster.endpoint.model in ("lumi.plug.mmeu01", "lumi.plug.maeu01"):
            self.ZCL_INIT_ATTRS = {
                "power_outage_memory": True,
                "consumer_connected": True,
            }
        elif self.cluster.endpoint.model == "aqara.feeder.acn001":
            self.ZCL_INIT_ATTRS = {
                "portions_dispensed": True,
                "weight_dispensed": True,
                "error_detected": True,
                "disable_led_indicator": True,
                "child_lock": True,
                "feeding_mode": True,
                "serving_size": True,
                "portion_weight": True,
            }
        elif self.cluster.endpoint.model == "lumi.airrtc.agl001":
            self.ZCL_INIT_ATTRS = {
                "system_mode": True,
                "preset": True,
                "window_detection": True,
                "valve_detection": True,
                "valve_alarm": True,
                "child_lock": True,
                "away_preset_temperature": True,
                "window_open": True,
                "calibrated": True,
                "schedule": True,
                "sensor": True,
            }
        elif self.cluster.endpoint.model == "lumi.sensor_smoke.acn03":
            self.ZCL_INIT_ATTRS = {
                "buzzer_manual_mute": True,
                "smoke_density": True,
                "heartbeat_indicator": True,
                "buzzer_manual_alarm": True,
                "buzzer": True,
                "linkage_alarm": True,
            }
        elif self.cluster.endpoint.model == "lumi.magnet.ac01":
            self.ZCL_INIT_ATTRS = {
                "detection_distance": True,
            }
        elif self.cluster.endpoint.model == "lumi.switch.acn047":
            self.ZCL_INIT_ATTRS = {
                "switch_mode": True,
                "switch_type": True,
                "startup_on_off": True,
                "decoupled_mode": True,
            }

    async def async_initialize_cluster_handler_specific(self, from_cache: bool) -> None:
        """Initialize cluster handler specific."""
        if self.cluster.endpoint.model in ("lumi.motion.ac02", "lumi.motion.agl04"):
            interval = self.cluster.get("detection_interval", self.cluster.get(0x0102))
            if interval is not None:
                self.debug("Loaded detection interval at startup: %s", interval)
                self.cluster.endpoint.ias_zone.reset_s = int(interval)


@registries.ZIGBEE_CLUSTER_HANDLER_REGISTRY.register(
    registries.SMARTTHINGS_ACCELERATION_CLUSTER
)
class SmartThingsAcceleration(ClusterHandler):
    """Smart Things Acceleration cluster handler."""

    REPORT_CONFIG = (
        AttrReportConfig(attr="acceleration", config=REPORT_CONFIG_ASAP),
        AttrReportConfig(attr="x_axis", config=REPORT_CONFIG_ASAP),
        AttrReportConfig(attr="y_axis", config=REPORT_CONFIG_ASAP),
        AttrReportConfig(attr="z_axis", config=REPORT_CONFIG_ASAP),
    )

    @classmethod
    def matches(cls, cluster: zigpy.zcl.Cluster, endpoint: Endpoint) -> bool:
        """Filter the cluster match for specific devices."""
        return cluster.endpoint.device.manufacturer in (
            "CentraLite",
            "Samjin",
            "SmartThings",
        )

    @callback
    def attribute_updated(self, attrid: int, value: Any, _: Any) -> None:
        """Handle attribute updates on this cluster."""
        try:
            attr_name = self._cluster.attributes[attrid].name
        except KeyError:
            attr_name = UNKNOWN

        if attrid == self.value_attribute:
            self.async_send_signal(
                f"{self.unique_id}_{SIGNAL_ATTR_UPDATED}",
                attrid,
                attr_name,
                value,
            )
            return

        self.zha_send_event(
            SIGNAL_ATTR_UPDATED,
            {
                ATTR_ATTRIBUTE_ID: attrid,
                ATTR_ATTRIBUTE_NAME: attr_name,
                ATTR_VALUE: value,
            },
        )


@registries.CLIENT_CLUSTER_HANDLER_REGISTRY.register(0xFC31)
class InovelliNotificationClusterHandler(ClientClusterHandler):
    """Inovelli Notification cluster handler."""

    @callback
    def attribute_updated(self, attrid: int, value: Any, _: Any) -> None:
        """Handle an attribute updated on this cluster."""

    @callback
    def cluster_command(self, tsn, command_id, args):
        """Handle a cluster command received on this cluster."""


@registries.ZIGBEE_CLUSTER_HANDLER_REGISTRY.register(0xFC31)
class InovelliConfigEntityClusterHandler(ClusterHandler):
    """Inovelli Configuration Entity cluster handler."""

    REPORT_CONFIG = ()

    def __init__(self, cluster: zigpy.zcl.Cluster, endpoint: Endpoint) -> None:
        """Initialize Inovelli cluster handler."""
        super().__init__(cluster, endpoint)
        if self.cluster.endpoint.model == "VZM31-SN":
            self.ZCL_INIT_ATTRS = {
                "dimming_speed_up_remote": True,
                "dimming_speed_up_local": True,
                "ramp_rate_off_to_on_local": True,
                "ramp_rate_off_to_on_remote": True,
                "dimming_speed_down_remote": True,
                "dimming_speed_down_local": True,
                "ramp_rate_on_to_off_local": True,
                "ramp_rate_on_to_off_remote": True,
                "minimum_level": True,
                "maximum_level": True,
                "invert_switch": True,
                "auto_off_timer": True,
                "default_level_local": True,
                "default_level_remote": True,
                "state_after_power_restored": True,
                "load_level_indicator_timeout": True,
                "active_power_reports": True,
                "periodic_power_and_energy_reports": True,
                "active_energy_reports": True,
                "power_type": False,
                "switch_type": False,
                "increased_non_neutral_output": True,
                "button_delay": False,
                "smart_bulb_mode": False,
                "double_tap_up_enabled": True,
                "double_tap_down_enabled": True,
                "double_tap_up_level": True,
                "double_tap_down_level": True,
                "led_color_when_on": True,
                "led_color_when_off": True,
                "led_intensity_when_on": True,
                "led_intensity_when_off": True,
                "led_scaling_mode": True,
                "aux_switch_scenes": True,
                "binding_off_to_on_sync_level": True,
                "local_protection": False,
                "output_mode": False,
                "on_off_led_mode": True,
                "firmware_progress_led": True,
                "relay_click_in_on_off_mode": True,
                "disable_clear_notifications_double_tap": True,
            }
        elif self.cluster.endpoint.model == "VZM35-SN":
            self.ZCL_INIT_ATTRS = {
                "dimming_speed_up_remote": True,
                "dimming_speed_up_local": True,
                "ramp_rate_off_to_on_local": True,
                "ramp_rate_off_to_on_remote": True,
                "dimming_speed_down_remote": True,
                "dimming_speed_down_local": True,
                "ramp_rate_on_to_off_local": True,
                "ramp_rate_on_to_off_remote": True,
                "minimum_level": True,
                "maximum_level": True,
                "invert_switch": True,
                "auto_off_timer": True,
                "default_level_local": True,
                "default_level_remote": True,
                "state_after_power_restored": True,
                "load_level_indicator_timeout": True,
                "power_type": False,
                "switch_type": False,
                "non_neutral_aux_med_gear_learn_value": True,
                "non_neutral_aux_low_gear_learn_value": True,
                "quick_start_time": False,
                "button_delay": False,
                "smart_fan_mode": False,
                "double_tap_up_enabled": True,
                "double_tap_down_enabled": True,
                "double_tap_up_level": True,
                "double_tap_down_level": True,
                "led_color_when_on": True,
                "led_color_when_off": True,
                "led_intensity_when_on": True,
                "led_intensity_when_off": True,
                "aux_switch_scenes": True,
                "local_protection": False,
                "output_mode": False,
                "on_off_led_mode": True,
                "firmware_progress_led": True,
                "smart_fan_led_display_levels": True,
            }

    async def issue_all_led_effect(
        self,
        effect_type: AllLEDEffectType | int = AllLEDEffectType.Fast_Blink,
        color: int = 200,
        level: int = 100,
        duration: int = 3,
        **kwargs: Any,
    ) -> None:
        """Issue all LED effect command.

        This command is used to issue an LED effect to all LEDs on the device.
        """

        await self.led_effect(effect_type, color, level, duration, expect_reply=False)

    async def issue_individual_led_effect(
        self,
        led_number: int = 1,
        effect_type: SingleLEDEffectType | int = SingleLEDEffectType.Fast_Blink,
        color: int = 200,
        level: int = 100,
        duration: int = 3,
        **kwargs: Any,
    ) -> None:
        """Issue individual LED effect command.

        This command is used to issue an LED effect to the specified LED on the device.
        """

        await self.individual_led_effect(
            led_number, effect_type, color, level, duration, expect_reply=False
        )


@registries.CLUSTER_HANDLER_ONLY_CLUSTERS.register(registries.IKEA_AIR_PURIFIER_CLUSTER)
@registries.ZIGBEE_CLUSTER_HANDLER_REGISTRY.register(
    registries.IKEA_AIR_PURIFIER_CLUSTER
)
class IkeaAirPurifierClusterHandler(ClusterHandler):
    """IKEA Air Purifier cluster handler."""

    REPORT_CONFIG = (
        AttrReportConfig(attr="filter_run_time", config=REPORT_CONFIG_DEFAULT),
        AttrReportConfig(attr="replace_filter", config=REPORT_CONFIG_IMMEDIATE),
        AttrReportConfig(attr="filter_life_time", config=REPORT_CONFIG_DEFAULT),
        AttrReportConfig(attr="disable_led", config=REPORT_CONFIG_IMMEDIATE),
        AttrReportConfig(attr="air_quality_25pm", config=REPORT_CONFIG_IMMEDIATE),
        AttrReportConfig(attr="child_lock", config=REPORT_CONFIG_IMMEDIATE),
        AttrReportConfig(attr="fan_mode", config=REPORT_CONFIG_IMMEDIATE),
        AttrReportConfig(attr="fan_speed", config=REPORT_CONFIG_IMMEDIATE),
        AttrReportConfig(attr="device_run_time", config=REPORT_CONFIG_DEFAULT),
    )

    @property
    def fan_mode(self) -> int | None:
        """Return current fan mode."""
        return self.cluster.get("fan_mode")

    @property
    def fan_mode_sequence(self) -> int | None:
        """Return possible fan mode speeds."""
        return self.cluster.get("fan_mode_sequence")

    async def async_set_speed(self, value) -> None:
        """Set the speed of the fan."""
        await self.write_attributes_safe({"fan_mode": value})

    async def async_update(self) -> None:
        """Retrieve latest state."""
        await self.get_attribute_value("fan_mode", from_cache=False)

    @callback
    def attribute_updated(self, attrid: int, value: Any, _: Any) -> None:
        """Handle attribute update from fan cluster."""
        attr_name = self._get_attribute_name(attrid)
        self.debug(
            "Attribute report '%s'[%s] = %s", self.cluster.name, attr_name, value
        )
        if attr_name == "fan_mode":
            self.async_send_signal(
                f"{self.unique_id}_{SIGNAL_ATTR_UPDATED}", attrid, attr_name, value
            )


@registries.CLUSTER_HANDLER_ONLY_CLUSTERS.register(0xFC80)
@registries.ZIGBEE_CLUSTER_HANDLER_REGISTRY.register(0xFC80)
class IkeaRemote(ClusterHandler):
    """Ikea Matter remote cluster handler."""

    REPORT_CONFIG = ()


@registries.ZIGBEE_CLUSTER_HANDLER_REGISTRY.register(
    DoorLock.cluster_id, XIAOMI_AQARA_VIBRATION_AQ1
)
class XiaomiVibrationAQ1ClusterHandler(MultistateInput):
<<<<<<< HEAD
    """Xiaomi DoorLock Cluster is in fact a MultiStateInput Cluster."""


@registries.ZIGBEE_CLUSTER_HANDLER_REGISTRY.register(
    clusters.hvac.Thermostat.cluster_id, DANFOSS_ALLY_THERMOSTAT
)
class DanfossThermostatClusterHandler(ThermostatClusterHandler):
    """TRV Channel class for the Danfoss TRV and derivatives."""

    def __init__(self, cluster: zigpy.zcl.Cluster, endpoint: Endpoint) -> None:
        """Extend ThermostatClusterHandler."""

        self.REPORT_CONFIG = (  # type: ignore[assignment]
            *self.REPORT_CONFIG,
            AttrReportConfig(
                attr="open_window_detection", config=REPORT_CONFIG_DEFAULT
            ),
            AttrReportConfig(attr="heat_required", config=REPORT_CONFIG_ASAP),
            AttrReportConfig(attr="mounting_mode_active", config=REPORT_CONFIG_DEFAULT),
            AttrReportConfig(attr="load_estimate", config=REPORT_CONFIG_DEFAULT),
            AttrReportConfig(
                attr="adaptation_run_status", config=REPORT_CONFIG_DEFAULT
            ),
            AttrReportConfig(attr="preheat_status", config=REPORT_CONFIG_DEFAULT),
            AttrReportConfig(attr="preheat_time", config=REPORT_CONFIG_DEFAULT),
        )

        self.ZCL_INIT_ATTRS = {
            **self.ZCL_INIT_ATTRS,
            "external_open_window_detected": True,
            "window_open_feature": True,
            "exercise_day_of_week": True,
            "exercise_trigger_time": True,
            "mounting_mode_control": False,  # Can change
            "orientation": True,
            "external_measured_room_sensor": False,  # Can change
            "radiator_covered": True,
            "heat_available": True,
            "load_balancing_enable": True,
            "load_room_mean": False,  # Can change
            "control_algorithm_scale_factor": True,
            "regulation_setpoint_offset": True,
            "adaptation_run_control": True,
            "adaptation_run_settings": True,
        }

        super().__init__(cluster, endpoint)


@registries.ZIGBEE_CLUSTER_HANDLER_REGISTRY.register(
    clusters.hvac.UserInterface.cluster_id, DANFOSS_ALLY_THERMOSTAT
)
class DanfossUserInterfaceClusterHandler(UserInterface):
    """Interface Channel class for the Danfoss TRV and derivatives."""

    def __init__(self, cluster: zigpy.zcl.Cluster, endpoint: Endpoint) -> None:
        """Extend UserInterface."""

        self.ZCL_INIT_ATTRS = {**self.ZCL_INIT_ATTRS, "viewing_direction": True}

        super().__init__(cluster, endpoint)


@registries.ZIGBEE_CLUSTER_HANDLER_REGISTRY.register(
    clusters.homeautomation.Diagnostic.cluster_id, DANFOSS_ALLY_THERMOSTAT
)
class DanfossDiagnosticClusterHandler(Diagnostic):
    """Diagnostic Channel class for the Danfoss TRV and derivatives."""

    def __init__(self, cluster: zigpy.zcl.Cluster, endpoint: Endpoint) -> None:
        """Extend Diagnostic."""

        self.REPORT_CONFIG = (
            *self.REPORT_CONFIG,
            AttrReportConfig(attr="sw_error_code", config=REPORT_CONFIG_DEFAULT),
            AttrReportConfig(attr="motor_step_counter", config=REPORT_CONFIG_DEFAULT),
        )

        super().__init__(cluster, endpoint)
=======
    """Xiaomi DoorLock Cluster is in fact a MultiStateInput Cluster."""
>>>>>>> 7ad44a02
<|MERGE_RESOLUTION|>--- conflicted
+++ resolved
@@ -5,7 +5,6 @@
 from typing import TYPE_CHECKING, Any
 
 from zhaquirks.inovelli.types import AllLEDEffectType, SingleLEDEffectType
-<<<<<<< HEAD
 from zhaquirks.quirk_ids import (
     DANFOSS_ALLY_THERMOSTAT,
     TUYA_PLUG_MANUFACTURER,
@@ -13,10 +12,6 @@
 )
 import zigpy.zcl
 from zigpy.zcl import clusters
-=======
-from zhaquirks.quirk_ids import TUYA_PLUG_MANUFACTURER, XIAOMI_AQARA_VIBRATION_AQ1
-import zigpy.zcl
->>>>>>> 7ad44a02
 from zigpy.zcl.clusters.closures import DoorLock
 
 from homeassistant.core import callback
@@ -36,11 +31,9 @@
 )
 from . import AttrReportConfig, ClientClusterHandler, ClusterHandler
 from .general import MultistateInput
-<<<<<<< HEAD
 from .homeautomation import Diagnostic
 from .hvac import ThermostatClusterHandler, UserInterface
-=======
->>>>>>> 7ad44a02
+
 
 if TYPE_CHECKING:
     from ..endpoint import Endpoint
@@ -437,7 +430,6 @@
     DoorLock.cluster_id, XIAOMI_AQARA_VIBRATION_AQ1
 )
 class XiaomiVibrationAQ1ClusterHandler(MultistateInput):
-<<<<<<< HEAD
     """Xiaomi DoorLock Cluster is in fact a MultiStateInput Cluster."""
 
 
@@ -516,7 +508,4 @@
             AttrReportConfig(attr="motor_step_counter", config=REPORT_CONFIG_DEFAULT),
         )
 
-        super().__init__(cluster, endpoint)
-=======
-    """Xiaomi DoorLock Cluster is in fact a MultiStateInput Cluster."""
->>>>>>> 7ad44a02
+        super().__init__(cluster, endpoint)