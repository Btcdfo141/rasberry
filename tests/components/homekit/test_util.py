"""Test HomeKit util module."""
import pytest
import voluptuous as vol

from homeassistant.components.homekit.const import (
    CONF_FEATURE, CONF_FEATURE_LIST, CONF_LINKED_BATTERY_SENSOR,
<<<<<<< HEAD
    CONF_LINKED_HUMIDITY_SENSOR, FEATURE_ON_OFF, FEATURE_PLAY_PAUSE,
=======
    CONF_LOW_BATTERY_THRESHOLD, FEATURE_ON_OFF, FEATURE_PLAY_PAUSE,
>>>>>>> 1d70005b
    HOMEKIT_NOTIFY_ID, TYPE_FAUCET, TYPE_OUTLET, TYPE_SHOWER, TYPE_SPRINKLER,
    TYPE_SWITCH, TYPE_VALVE)
from homeassistant.components.homekit.util import (
    HomeKitSpeedMapping, SpeedRange, convert_to_float, density_to_air_quality,
    dismiss_setup_message, show_setup_message, temperature_to_homekit,
    temperature_to_states, validate_entity_config as vec,
    validate_media_player_features)
from homeassistant.components.persistent_notification import (
    ATTR_MESSAGE, ATTR_NOTIFICATION_ID, DOMAIN)
from homeassistant.const import (
    ATTR_CODE, ATTR_SUPPORTED_FEATURES, CONF_NAME, CONF_TYPE, STATE_UNKNOWN,
    TEMP_CELSIUS, TEMP_FAHRENHEIT)
from homeassistant.core import State

from tests.common import async_mock_service


def test_validate_entity_config():
    """Test validate entities."""
    configs = [None, [], 'string', 12345,
               {'invalid_entity_id': {}}, {'demo.test': 1},
               {'binary_sensor.demo': {CONF_LINKED_BATTERY_SENSOR: None}},
               {'binary_sensor.demo': {CONF_LINKED_BATTERY_SENSOR:
                                       'switch.demo'}},
<<<<<<< HEAD
               {'binary_sensor.demo': {CONF_LINKED_HUMIDITY_SENSOR:
                                       'sensor.demo'}},
               {'climate.demo': {CONF_LINKED_HUMIDITY_SENSOR:
                                 'switch.demo'}},
=======
               {'binary_sensor.demo': {CONF_LOW_BATTERY_THRESHOLD:
                                       'switch.demo'}},
               {'binary_sensor.demo': {CONF_LOW_BATTERY_THRESHOLD: -10}},
>>>>>>> 1d70005b
               {'demo.test': 'test'}, {'demo.test': [1, 2]},
               {'demo.test': None}, {'demo.test': {CONF_NAME: None}},
               {'media_player.test': {CONF_FEATURE_LIST: [
                    {CONF_FEATURE: 'invalid_feature'}]}},
               {'media_player.test': {CONF_FEATURE_LIST: [
                    {CONF_FEATURE: FEATURE_ON_OFF},
                    {CONF_FEATURE: FEATURE_ON_OFF}]}},
               {'switch.test': {CONF_TYPE: 'invalid_type'}}]

    for conf in configs:
        with pytest.raises(vol.Invalid):
            vec(conf)

    assert vec({}) == {}
    assert vec({'demo.test': {CONF_NAME: 'Name'}}) == \
        {'demo.test': {CONF_NAME: 'Name', CONF_LOW_BATTERY_THRESHOLD: 20}}

    assert vec({'binary_sensor.demo': {CONF_LINKED_BATTERY_SENSOR:
                                       'sensor.demo_battery'}}) == \
        {'binary_sensor.demo': {CONF_LINKED_BATTERY_SENSOR:
                                'sensor.demo_battery',
                                CONF_LOW_BATTERY_THRESHOLD: 20}}
    assert vec({'binary_sensor.demo': {CONF_LOW_BATTERY_THRESHOLD: 50}}) == \
        {'binary_sensor.demo': {CONF_LOW_BATTERY_THRESHOLD: 50}}

    assert vec({'climate.demo': {CONF_LINKED_HUMIDITY_SENSOR:
                                       'sensor.demo_humidity'}}) == \
        {'climate.demo': {CONF_LINKED_HUMIDITY_SENSOR:
                                'sensor.demo_humidity'}}

    assert vec({'alarm_control_panel.demo': {}}) == \
        {'alarm_control_panel.demo': {ATTR_CODE: None,
                                      CONF_LOW_BATTERY_THRESHOLD: 20}}
    assert vec({'alarm_control_panel.demo': {ATTR_CODE: '1234'}}) == \
        {'alarm_control_panel.demo': {ATTR_CODE: '1234',
                                      CONF_LOW_BATTERY_THRESHOLD: 20}}

    assert vec({'lock.demo': {}}) == \
        {'lock.demo': {ATTR_CODE: None, CONF_LOW_BATTERY_THRESHOLD: 20}}
    assert vec({'lock.demo': {ATTR_CODE: '1234'}}) == \
        {'lock.demo': {ATTR_CODE: '1234', CONF_LOW_BATTERY_THRESHOLD: 20}}

    assert vec({'media_player.demo': {}}) == \
        {'media_player.demo': {CONF_FEATURE_LIST: {},
                               CONF_LOW_BATTERY_THRESHOLD: 20}}
    config = {CONF_FEATURE_LIST: [{CONF_FEATURE: FEATURE_ON_OFF},
                                  {CONF_FEATURE: FEATURE_PLAY_PAUSE}]}
    assert vec({'media_player.demo': config}) == \
        {'media_player.demo': {CONF_FEATURE_LIST:
                               {FEATURE_ON_OFF: {}, FEATURE_PLAY_PAUSE: {}},
                               CONF_LOW_BATTERY_THRESHOLD: 20}}

    assert vec({'switch.demo': {CONF_TYPE: TYPE_FAUCET}}) == \
        {'switch.demo': {CONF_TYPE: TYPE_FAUCET, CONF_LOW_BATTERY_THRESHOLD:
                         20}}
    assert vec({'switch.demo': {CONF_TYPE: TYPE_OUTLET}}) == \
        {'switch.demo': {CONF_TYPE: TYPE_OUTLET, CONF_LOW_BATTERY_THRESHOLD:
                         20}}
    assert vec({'switch.demo': {CONF_TYPE: TYPE_SHOWER}}) == \
        {'switch.demo': {CONF_TYPE: TYPE_SHOWER, CONF_LOW_BATTERY_THRESHOLD:
                         20}}
    assert vec({'switch.demo': {CONF_TYPE: TYPE_SPRINKLER}}) == \
        {'switch.demo': {CONF_TYPE: TYPE_SPRINKLER, CONF_LOW_BATTERY_THRESHOLD:
                         20}}
    assert vec({'switch.demo': {CONF_TYPE: TYPE_SWITCH}}) == \
        {'switch.demo': {CONF_TYPE: TYPE_SWITCH, CONF_LOW_BATTERY_THRESHOLD:
                         20}}
    assert vec({'switch.demo': {CONF_TYPE: TYPE_VALVE}}) == \
        {'switch.demo': {CONF_TYPE: TYPE_VALVE, CONF_LOW_BATTERY_THRESHOLD:
                         20}}


def test_validate_media_player_features():
    """Test validate modes for media players."""
    config = {}
    attrs = {ATTR_SUPPORTED_FEATURES: 20873}
    entity_state = State('media_player.demo', 'on', attrs)
    assert validate_media_player_features(entity_state, config) is True

    config = {FEATURE_ON_OFF: None}
    assert validate_media_player_features(entity_state, config) is True

    entity_state = State('media_player.demo', 'on')
    assert validate_media_player_features(entity_state, config) is False


def test_convert_to_float():
    """Test convert_to_float method."""
    assert convert_to_float(12) == 12
    assert convert_to_float(12.4) == 12.4
    assert convert_to_float(STATE_UNKNOWN) is None
    assert convert_to_float(None) is None


def test_temperature_to_homekit():
    """Test temperature conversion from HA to HomeKit."""
    assert temperature_to_homekit(20.46, TEMP_CELSIUS) == 20.5
    assert temperature_to_homekit(92.1, TEMP_FAHRENHEIT) == 33.5


def test_temperature_to_states():
    """Test temperature conversion from HomeKit to HA."""
    assert temperature_to_states(20, TEMP_CELSIUS) == 20.0
    assert temperature_to_states(20.2, TEMP_FAHRENHEIT) == 68.5


def test_density_to_air_quality():
    """Test map PM2.5 density to HomeKit AirQuality level."""
    assert density_to_air_quality(0) == 1
    assert density_to_air_quality(35) == 1
    assert density_to_air_quality(35.1) == 2
    assert density_to_air_quality(75) == 2
    assert density_to_air_quality(115) == 3
    assert density_to_air_quality(150) == 4
    assert density_to_air_quality(300) == 5


async def test_show_setup_msg(hass):
    """Test show setup message as persistence notification."""
    pincode = b'123-45-678'

    call_create_notification = async_mock_service(hass, DOMAIN, 'create')

    await hass.async_add_job(show_setup_message, hass, pincode)
    await hass.async_block_till_done()

    assert call_create_notification
    assert call_create_notification[0].data[ATTR_NOTIFICATION_ID] == \
        HOMEKIT_NOTIFY_ID
    assert pincode.decode() in call_create_notification[0].data[ATTR_MESSAGE]


async def test_dismiss_setup_msg(hass):
    """Test dismiss setup message."""
    call_dismiss_notification = async_mock_service(hass, DOMAIN, 'dismiss')

    await hass.async_add_job(dismiss_setup_message, hass)
    await hass.async_block_till_done()

    assert call_dismiss_notification
    assert call_dismiss_notification[0].data[ATTR_NOTIFICATION_ID] == \
        HOMEKIT_NOTIFY_ID


def test_homekit_speed_mapping():
    """Test if the SpeedRanges from a speed_list are as expected."""
    # A standard 2-speed fan
    speed_mapping = HomeKitSpeedMapping(['off', 'low', 'high'])
    assert speed_mapping.speed_ranges == {
        'off': SpeedRange(0, 0),
        'low': SpeedRange(100 / 3, 50),
        'high': SpeedRange(200 / 3, 100),
    }

    # A standard 3-speed fan
    speed_mapping = HomeKitSpeedMapping(['off', 'low', 'medium', 'high'])
    assert speed_mapping.speed_ranges == {
        'off': SpeedRange(0, 0),
        'low': SpeedRange(100 / 4, 100 / 3),
        'medium': SpeedRange(200 / 4, 200 / 3),
        'high': SpeedRange(300 / 4, 100),
    }

    # a Dyson-like fan with 10 speeds
    speed_mapping = HomeKitSpeedMapping([0, 1, 2, 3, 4, 5, 6, 7, 8, 9])
    assert speed_mapping.speed_ranges == {
        0: SpeedRange(0, 0),
        1: SpeedRange(10, 100 / 9),
        2: SpeedRange(20, 200 / 9),
        3: SpeedRange(30, 300 / 9),
        4: SpeedRange(40, 400 / 9),
        5: SpeedRange(50, 500 / 9),
        6: SpeedRange(60, 600 / 9),
        7: SpeedRange(70, 700 / 9),
        8: SpeedRange(80, 800 / 9),
        9: SpeedRange(90, 100),
    }


def test_speed_to_homekit():
    """Test speed conversion from HA to Homekit."""
    speed_mapping = HomeKitSpeedMapping(['off', 'low', 'high'])
    assert speed_mapping.speed_to_homekit(None) is None
    assert speed_mapping.speed_to_homekit('off') == 0
    assert speed_mapping.speed_to_homekit('low') == 50
    assert speed_mapping.speed_to_homekit('high') == 100


def test_speed_to_states():
    """Test speed conversion from Homekit to HA."""
    speed_mapping = HomeKitSpeedMapping(['off', 'low', 'high'])
    assert speed_mapping.speed_to_states(-1) == 'off'
    assert speed_mapping.speed_to_states(0) == 'off'
    assert speed_mapping.speed_to_states(33) == 'off'
    assert speed_mapping.speed_to_states(34) == 'low'
    assert speed_mapping.speed_to_states(50) == 'low'
    assert speed_mapping.speed_to_states(66) == 'low'
    assert speed_mapping.speed_to_states(67) == 'high'
    assert speed_mapping.speed_to_states(100) == 'high'<|MERGE_RESOLUTION|>--- conflicted
+++ resolved
@@ -4,13 +4,9 @@
 
 from homeassistant.components.homekit.const import (
     CONF_FEATURE, CONF_FEATURE_LIST, CONF_LINKED_BATTERY_SENSOR,
-<<<<<<< HEAD
-    CONF_LINKED_HUMIDITY_SENSOR, FEATURE_ON_OFF, FEATURE_PLAY_PAUSE,
-=======
-    CONF_LOW_BATTERY_THRESHOLD, FEATURE_ON_OFF, FEATURE_PLAY_PAUSE,
->>>>>>> 1d70005b
-    HOMEKIT_NOTIFY_ID, TYPE_FAUCET, TYPE_OUTLET, TYPE_SHOWER, TYPE_SPRINKLER,
-    TYPE_SWITCH, TYPE_VALVE)
+    CONF_LINKED_HUMIDITY_SENSOR, CONF_LOW_BATTERY_THRESHOLD, FEATURE_ON_OFF,
+    FEATURE_PLAY_PAUSE, HOMEKIT_NOTIFY_ID, TYPE_FAUCET, TYPE_OUTLET,
+    TYPE_SHOWER, TYPE_SPRINKLER, TYPE_SWITCH, TYPE_VALVE)
 from homeassistant.components.homekit.util import (
     HomeKitSpeedMapping, SpeedRange, convert_to_float, density_to_air_quality,
     dismiss_setup_message, show_setup_message, temperature_to_homekit,
@@ -33,16 +29,13 @@
                {'binary_sensor.demo': {CONF_LINKED_BATTERY_SENSOR: None}},
                {'binary_sensor.demo': {CONF_LINKED_BATTERY_SENSOR:
                                        'switch.demo'}},
-<<<<<<< HEAD
+               {'binary_sensor.demo': {CONF_LOW_BATTERY_THRESHOLD:
+                                       'switch.demo'}},
+               {'binary_sensor.demo': {CONF_LOW_BATTERY_THRESHOLD: -10}},
                {'binary_sensor.demo': {CONF_LINKED_HUMIDITY_SENSOR:
                                        'sensor.demo'}},
                {'climate.demo': {CONF_LINKED_HUMIDITY_SENSOR:
                                  'switch.demo'}},
-=======
-               {'binary_sensor.demo': {CONF_LOW_BATTERY_THRESHOLD:
-                                       'switch.demo'}},
-               {'binary_sensor.demo': {CONF_LOW_BATTERY_THRESHOLD: -10}},
->>>>>>> 1d70005b
                {'demo.test': 'test'}, {'demo.test': [1, 2]},
                {'demo.test': None}, {'demo.test': {CONF_NAME: None}},
                {'media_player.test': {CONF_FEATURE_LIST: [
@@ -69,9 +62,10 @@
         {'binary_sensor.demo': {CONF_LOW_BATTERY_THRESHOLD: 50}}
 
     assert vec({'climate.demo': {CONF_LINKED_HUMIDITY_SENSOR:
-                                       'sensor.demo_humidity'}}) == \
+                                 'sensor.demo_humidity'}}) == \
         {'climate.demo': {CONF_LINKED_HUMIDITY_SENSOR:
-                                'sensor.demo_humidity'}}
+                          'sensor.demo_humidity',
+                          CONF_LOW_BATTERY_THRESHOLD: 20}}
 
     assert vec({'alarm_control_panel.demo': {}}) == \
         {'alarm_control_panel.demo': {ATTR_CODE: None,
