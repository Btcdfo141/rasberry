--- conflicted
+++ resolved
@@ -26,12 +26,9 @@
     "input_text",
     "input_number",
     "input_select",
-<<<<<<< HEAD
     "input_timetable"
-=======
     "counter",
     "timer"
->>>>>>> d1c84852
   ],
   "codeowners": []
 }