--- conflicted
+++ resolved
@@ -8,11 +8,7 @@
 import sys
 import threading
 
-<<<<<<< HEAD
-from typing import List, Dict, Any  # noqa #pylint: disable=unused-import
-=======
 from typing import List, Dict, Any  # noqa pylint: disable=unused-import
->>>>>>> ea18e06b
 
 
 from homeassistant import monkey_patch
