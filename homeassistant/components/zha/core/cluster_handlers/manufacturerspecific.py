--- conflicted
+++ resolved
@@ -30,13 +30,10 @@
     UNKNOWN,
 )
 from . import AttrReportConfig, ClientClusterHandler, ClusterHandler
-<<<<<<< HEAD
-from .general import MultistateInput
+
 from .homeautomation import Diagnostic
 from .hvac import ThermostatClusterHandler, UserInterface
-=======
 from .general import MultistateInputClusterHandler
->>>>>>> 3bd11626
 
 if TYPE_CHECKING:
     from ..endpoint import Endpoint
@@ -440,11 +437,22 @@
 @registries.ZIGBEE_CLUSTER_HANDLER_REGISTRY.register(
     DoorLock.cluster_id, XIAOMI_AQARA_VIBRATION_AQ1
 )
-<<<<<<< HEAD
-class XiaomiVibrationAQ1ClusterHandler(MultistateInput):
+class XiaomiVibrationAQ1ClusterHandler(MultistateInputClusterHandler):
     """Xiaomi DoorLock Cluster is in fact a MultiStateInput Cluster."""
 
 
+@registries.CLUSTER_HANDLER_ONLY_CLUSTERS.register(0xFC11)
+@registries.ZIGBEE_CLUSTER_HANDLER_REGISTRY.register(0xFC11)
+class SonoffPresenceSenorClusterHandler(ClusterHandler):
+    """SonoffPresenceSensor cluster handler."""
+
+    def __init__(self, cluster: zigpy.zcl.Cluster, endpoint: Endpoint) -> None:
+        """Initialize SonoffPresenceSensor cluster handler."""
+        super().__init__(cluster, endpoint)
+        if self.cluster.endpoint.model == "SNZB-06P":
+            self.ZCL_INIT_ATTRS = {"last_illumination_state": True}
+    
+    
 @registries.ZIGBEE_CLUSTER_HANDLER_REGISTRY.register(
     clusters.hvac.Thermostat.cluster_id, DANFOSS_ALLY_THERMOSTAT
 )
@@ -520,20 +528,4 @@
             AttrReportConfig(attr="motor_step_counter", config=REPORT_CONFIG_DEFAULT),
         )
 
-        super().__init__(cluster, endpoint)
-=======
-class XiaomiVibrationAQ1ClusterHandler(MultistateInputClusterHandler):
-    """Xiaomi DoorLock Cluster is in fact a MultiStateInput Cluster."""
-
-
-@registries.CLUSTER_HANDLER_ONLY_CLUSTERS.register(0xFC11)
-@registries.ZIGBEE_CLUSTER_HANDLER_REGISTRY.register(0xFC11)
-class SonoffPresenceSenorClusterHandler(ClusterHandler):
-    """SonoffPresenceSensor cluster handler."""
-
-    def __init__(self, cluster: zigpy.zcl.Cluster, endpoint: Endpoint) -> None:
-        """Initialize SonoffPresenceSensor cluster handler."""
-        super().__init__(cluster, endpoint)
-        if self.cluster.endpoint.model == "SNZB-06P":
-            self.ZCL_INIT_ATTRS = {"last_illumination_state": True}
->>>>>>> 3bd11626
+        super().__init__(cluster, endpoint)