--- conflicted
+++ resolved
@@ -44,13 +44,13 @@
             hw_version=coordinator.data["vehicle_config_driver_assist"],
         )
 
-<<<<<<< HEAD
-    def get(self, key: str | None = None, default: Any | None = None) -> Any:
-=======
     @property
     def _value(self) -> Any:
->>>>>>> 5c6d7d40
         """Return value from coordinator data."""
+        return self.coordinator.data[self.key]
+
+    def get(self, key: str | None = None, default: Any | None = None) -> Any:
+        """Return a specific value from coordinator data."""
         return self.coordinator.data.get(key or self.key, default)
 
     async def run(self, func: Callable, **kargs: Any):
