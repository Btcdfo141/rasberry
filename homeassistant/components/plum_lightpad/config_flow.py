"""Config flow for Plum Lightpad."""
from __future__ import annotations

import logging
from typing import Any

from aiohttp import ContentTypeError
from requests.exceptions import ConnectTimeout, HTTPError
import voluptuous as vol

from homeassistant.config_entries import ConfigFlow, ConfigFlowResult
from homeassistant.const import CONF_PASSWORD, CONF_USERNAME

from .const import DOMAIN
from .utils import load_plum

_LOGGER = logging.getLogger(__name__)


class PlumLightpadConfigFlow(ConfigFlow, domain=DOMAIN):
    """Config flow for Plum Lightpad integration."""

    VERSION = 1

    def _show_form(self, errors=None):
        schema = {
            vol.Required(CONF_USERNAME): str,
            vol.Required(CONF_PASSWORD): str,
        }

        return self.async_show_form(
            step_id="user",
            data_schema=vol.Schema(schema),
            errors=errors or {},
        )

    async def async_step_user(
        self, user_input: dict[str, Any] | None = None
    ) -> ConfigFlowResult:
        """Handle a flow initialized by the user or redirected to by import."""
        if not user_input:
            return self._show_form()

        username = user_input[CONF_USERNAME]
        password = user_input[CONF_PASSWORD]

        # load Plum just so we know username/password work
        try:
            await load_plum(username, password, self.hass)
        except (ContentTypeError, ConnectTimeout, HTTPError) as ex:
            _LOGGER.error("Unable to connect/authenticate to Plum cloud: %s", str(ex))
            return self._show_form({"base": "cannot_connect"})

        await self.async_set_unique_id(username)
        self._abort_if_unique_id_configured()

        return self.async_create_entry(
            title=username, data={CONF_USERNAME: username, CONF_PASSWORD: password}
<<<<<<< HEAD
        )

    async def async_step_import(
        self, import_config: dict[str, Any] | None
    ) -> ConfigFlowResult:
        """Import a config entry from configuration.yaml."""
        return await self.async_step_user(import_config)
=======
        )
>>>>>>> 6ccf7dea
<|MERGE_RESOLUTION|>--- conflicted
+++ resolved
@@ -56,14 +56,4 @@
 
         return self.async_create_entry(
             title=username, data={CONF_USERNAME: username, CONF_PASSWORD: password}
-<<<<<<< HEAD
-        )
-
-    async def async_step_import(
-        self, import_config: dict[str, Any] | None
-    ) -> ConfigFlowResult:
-        """Import a config entry from configuration.yaml."""
-        return await self.async_step_user(import_config)
-=======
-        )
->>>>>>> 6ccf7dea
+        )