--- conflicted
+++ resolved
@@ -65,11 +65,8 @@
     "point",
     "ps4",
     "rainmachine",
-<<<<<<< HEAD
     "samsungtv",
-=======
     "sentry",
->>>>>>> 6c89b6c5
     "simplisafe",
     "smartthings",
     "smhi",
