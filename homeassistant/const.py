from __future__ import annotations

from typing import Final

MAJOR_VERSION: Final = 2021
MINOR_VERSION: Final = 9
<<<<<<< HEAD
PATCH_VERSION: Final = "4b0"
=======
PATCH_VERSION: Final = "5"
>>>>>>> 5cc54618
__short_version__: Final = f"{MAJOR_VERSION}.{MINOR_VERSION}"
__version__: Final = f"{__short_version__}.{PATCH_VERSION}"
REQUIRED_PYTHON_VER: Final[tuple[int, int, int]] = (3, 8, 0)
# Truthy date string triggers showing related deprecation warning messages.
REQUIRED_NEXT_PYTHON_VER: Final[tuple[int, int, int]] = (3, 9, 0)
REQUIRED_NEXT_PYTHON_DATE: Final = ""

# Format for platform files
PLATFORM_FORMAT: Final = "{platform}.{domain}"

# Can be used to specify a catch all when registering state or event listeners.
MATCH_ALL: Final = "*"

# Entity target all constant
ENTITY_MATCH_NONE: Final = "none"
ENTITY_MATCH_ALL: Final = "all"

# If no name is specified
DEVICE_DEFAULT_NAME: Final = "Unnamed Device"

# Max characters for data stored in the recorder (changes to these limits would require
# a database migration)
MAX_LENGTH_EVENT_EVENT_TYPE: Final = 64
MAX_LENGTH_EVENT_ORIGIN: Final = 32
MAX_LENGTH_EVENT_CONTEXT_ID: Final = 36
MAX_LENGTH_STATE_DOMAIN: Final = 64
MAX_LENGTH_STATE_ENTITY_ID: Final = 255
MAX_LENGTH_STATE_STATE: Final = 255

# Sun events
SUN_EVENT_SUNSET: Final = "sunset"
SUN_EVENT_SUNRISE: Final = "sunrise"

# #### CONFIG ####
CONF_ABOVE: Final = "above"
CONF_ACCESS_TOKEN: Final = "access_token"
CONF_ADDRESS: Final = "address"
CONF_AFTER: Final = "after"
CONF_ALIAS: Final = "alias"
CONF_ALLOWLIST_EXTERNAL_URLS: Final = "allowlist_external_urls"
CONF_API_KEY: Final = "api_key"
CONF_API_TOKEN: Final = "api_token"
CONF_API_VERSION: Final = "api_version"
CONF_ARMING_TIME: Final = "arming_time"
CONF_AT: Final = "at"
CONF_ATTRIBUTE: Final = "attribute"
CONF_AUTH_MFA_MODULES: Final = "auth_mfa_modules"
CONF_AUTH_PROVIDERS: Final = "auth_providers"
CONF_AUTHENTICATION: Final = "authentication"
CONF_BASE: Final = "base"
CONF_BEFORE: Final = "before"
CONF_BELOW: Final = "below"
CONF_BINARY_SENSORS: Final = "binary_sensors"
CONF_BRIGHTNESS: Final = "brightness"
CONF_BROADCAST_ADDRESS: Final = "broadcast_address"
CONF_BROADCAST_PORT: Final = "broadcast_port"
CONF_CHOOSE: Final = "choose"
CONF_CLIENT_ID: Final = "client_id"
CONF_CLIENT_SECRET: Final = "client_secret"
CONF_CODE: Final = "code"
CONF_COLOR_TEMP: Final = "color_temp"
CONF_COMMAND: Final = "command"
CONF_COMMAND_CLOSE: Final = "command_close"
CONF_COMMAND_OFF: Final = "command_off"
CONF_COMMAND_ON: Final = "command_on"
CONF_COMMAND_OPEN: Final = "command_open"
CONF_COMMAND_STATE: Final = "command_state"
CONF_COMMAND_STOP: Final = "command_stop"
CONF_CONDITION: Final = "condition"
CONF_CONDITIONS: Final = "conditions"
CONF_CONTINUE_ON_TIMEOUT: Final = "continue_on_timeout"
CONF_COUNT: Final = "count"
CONF_COVERS: Final = "covers"
CONF_CURRENCY: Final = "currency"
CONF_CUSTOMIZE: Final = "customize"
CONF_CUSTOMIZE_DOMAIN: Final = "customize_domain"
CONF_CUSTOMIZE_GLOB: Final = "customize_glob"
CONF_DEFAULT: Final = "default"
CONF_DELAY: Final = "delay"
CONF_DELAY_TIME: Final = "delay_time"
CONF_DESCRIPTION: Final = "description"
CONF_DEVICE: Final = "device"
CONF_DEVICES: Final = "devices"
CONF_DEVICE_CLASS: Final = "device_class"
CONF_DEVICE_ID: Final = "device_id"
CONF_DISARM_AFTER_TRIGGER: Final = "disarm_after_trigger"
CONF_DISCOVERY: Final = "discovery"
CONF_DISKS: Final = "disks"
CONF_DISPLAY_CURRENCY: Final = "display_currency"
CONF_DISPLAY_OPTIONS: Final = "display_options"
CONF_DOMAIN: Final = "domain"
CONF_DOMAINS: Final = "domains"
CONF_EFFECT: Final = "effect"
CONF_ELEVATION: Final = "elevation"
CONF_EMAIL: Final = "email"
CONF_ENTITIES: Final = "entities"
CONF_ENTITY_ID: Final = "entity_id"
CONF_ENTITY_NAMESPACE: Final = "entity_namespace"
CONF_ENTITY_PICTURE_TEMPLATE: Final = "entity_picture_template"
CONF_EVENT: Final = "event"
CONF_EVENT_DATA: Final = "event_data"
CONF_EVENT_DATA_TEMPLATE: Final = "event_data_template"
CONF_EXCLUDE: Final = "exclude"
CONF_EXTERNAL_URL: Final = "external_url"
CONF_FILENAME: Final = "filename"
CONF_FILE_PATH: Final = "file_path"
CONF_FOR: Final = "for"
CONF_FORCE_UPDATE: Final = "force_update"
CONF_FRIENDLY_NAME: Final = "friendly_name"
CONF_FRIENDLY_NAME_TEMPLATE: Final = "friendly_name_template"
CONF_HEADERS: Final = "headers"
CONF_HOST: Final = "host"
CONF_HOSTS: Final = "hosts"
CONF_HS: Final = "hs"
CONF_ICON: Final = "icon"
CONF_ICON_TEMPLATE: Final = "icon_template"
CONF_ID: Final = "id"
CONF_INCLUDE: Final = "include"
CONF_INTERNAL_URL: Final = "internal_url"
CONF_IP_ADDRESS: Final = "ip_address"
CONF_LATITUDE: Final = "latitude"
CONF_LEGACY_TEMPLATES: Final = "legacy_templates"
CONF_LIGHTS: Final = "lights"
CONF_LONGITUDE: Final = "longitude"
CONF_MAC: Final = "mac"
CONF_MAXIMUM: Final = "maximum"
CONF_MEDIA_DIRS: Final = "media_dirs"
CONF_METHOD: Final = "method"
CONF_MINIMUM: Final = "minimum"
CONF_MODE: Final = "mode"
CONF_MONITORED_CONDITIONS: Final = "monitored_conditions"
CONF_MONITORED_VARIABLES: Final = "monitored_variables"
CONF_NAME: Final = "name"
CONF_OFFSET: Final = "offset"
CONF_OPTIMISTIC: Final = "optimistic"
CONF_PACKAGES: Final = "packages"
CONF_PARAMS: Final = "params"
CONF_PASSWORD: Final = "password"
CONF_PATH: Final = "path"
CONF_PAYLOAD: Final = "payload"
CONF_PAYLOAD_OFF: Final = "payload_off"
CONF_PAYLOAD_ON: Final = "payload_on"
CONF_PENDING_TIME: Final = "pending_time"
CONF_PIN: Final = "pin"
CONF_PLATFORM: Final = "platform"
CONF_PORT: Final = "port"
CONF_PREFIX: Final = "prefix"
CONF_PROFILE_NAME: Final = "profile_name"
CONF_PROTOCOL: Final = "protocol"
CONF_PROXY_SSL: Final = "proxy_ssl"
CONF_QUOTE: Final = "quote"
CONF_RADIUS: Final = "radius"
CONF_RECIPIENT: Final = "recipient"
CONF_REGION: Final = "region"
CONF_REPEAT: Final = "repeat"
CONF_RESOURCE: Final = "resource"
CONF_RESOURCES: Final = "resources"
CONF_RESOURCE_TEMPLATE: Final = "resource_template"
CONF_RGB: Final = "rgb"
CONF_ROOM: Final = "room"
CONF_SCAN_INTERVAL: Final = "scan_interval"
CONF_SCENE: Final = "scene"
CONF_SELECTOR: Final = "selector"
CONF_SENDER: Final = "sender"
CONF_SENSORS: Final = "sensors"
CONF_SENSOR_TYPE: Final = "sensor_type"
CONF_SEQUENCE: Final = "sequence"
CONF_SERVICE: Final = "service"
CONF_SERVICE_DATA: Final = "data"
CONF_SERVICE_TEMPLATE: Final = "service_template"
CONF_SHOW_ON_MAP: Final = "show_on_map"
CONF_SLAVE: Final = "slave"
CONF_SOURCE: Final = "source"
CONF_SSL: Final = "ssl"
CONF_STATE: Final = "state"
CONF_STATE_TEMPLATE: Final = "state_template"
CONF_STRUCTURE: Final = "structure"
CONF_SWITCHES: Final = "switches"
CONF_TARGET: Final = "target"
CONF_TEMPERATURE_UNIT: Final = "temperature_unit"
CONF_TIMEOUT: Final = "timeout"
CONF_TIME_ZONE: Final = "time_zone"
CONF_TOKEN: Final = "token"
CONF_TRIGGER_TIME: Final = "trigger_time"
CONF_TTL: Final = "ttl"
CONF_TYPE: Final = "type"
CONF_UNIQUE_ID: Final = "unique_id"
CONF_UNIT_OF_MEASUREMENT: Final = "unit_of_measurement"
CONF_UNIT_SYSTEM: Final = "unit_system"
CONF_UNTIL: Final = "until"
CONF_URL: Final = "url"
CONF_USERNAME: Final = "username"
CONF_VALUE_TEMPLATE: Final = "value_template"
CONF_VARIABLES: Final = "variables"
CONF_VERIFY_SSL: Final = "verify_ssl"
CONF_WAIT_FOR_TRIGGER: Final = "wait_for_trigger"
CONF_WAIT_TEMPLATE: Final = "wait_template"
CONF_WEBHOOK_ID: Final = "webhook_id"
CONF_WEEKDAY: Final = "weekday"
CONF_WHILE: Final = "while"
CONF_WHITELIST: Final = "whitelist"
CONF_ALLOWLIST_EXTERNAL_DIRS: Final = "allowlist_external_dirs"
LEGACY_CONF_WHITELIST_EXTERNAL_DIRS: Final = "whitelist_external_dirs"
CONF_WHITE_VALUE: Final = "white_value"
CONF_XY: Final = "xy"
CONF_ZONE: Final = "zone"

# #### EVENTS ####
EVENT_CALL_SERVICE: Final = "call_service"
EVENT_COMPONENT_LOADED: Final = "component_loaded"
EVENT_CORE_CONFIG_UPDATE: Final = "core_config_updated"
EVENT_HOMEASSISTANT_CLOSE: Final = "homeassistant_close"
EVENT_HOMEASSISTANT_START: Final = "homeassistant_start"
EVENT_HOMEASSISTANT_STARTED: Final = "homeassistant_started"
EVENT_HOMEASSISTANT_STOP: Final = "homeassistant_stop"
EVENT_HOMEASSISTANT_FINAL_WRITE: Final = "homeassistant_final_write"
EVENT_LOGBOOK_ENTRY: Final = "logbook_entry"
EVENT_SERVICE_REGISTERED: Final = "service_registered"
EVENT_SERVICE_REMOVED: Final = "service_removed"
EVENT_STATE_CHANGED: Final = "state_changed"
EVENT_THEMES_UPDATED: Final = "themes_updated"
EVENT_TIMER_OUT_OF_SYNC: Final = "timer_out_of_sync"
EVENT_TIME_CHANGED: Final = "time_changed"


# #### DEVICE CLASSES ####
DEVICE_CLASS_AQI: Final = "aqi"
DEVICE_CLASS_BATTERY: Final = "battery"
DEVICE_CLASS_CO: Final = "carbon_monoxide"
DEVICE_CLASS_CO2: Final = "carbon_dioxide"
DEVICE_CLASS_CURRENT: Final = "current"
DEVICE_CLASS_ENERGY: Final = "energy"
DEVICE_CLASS_HUMIDITY: Final = "humidity"
DEVICE_CLASS_ILLUMINANCE: Final = "illuminance"
DEVICE_CLASS_MONETARY: Final = "monetary"
DEVICE_CLASS_NITROGEN_DIOXIDE = "nitrogen_dioxide"
DEVICE_CLASS_NITROGEN_MONOXIDE = "nitrogen_monoxide"
DEVICE_CLASS_NITROUS_OXIDE = "nitrous_oxide"
DEVICE_CLASS_OZONE: Final = "ozone"
DEVICE_CLASS_POWER_FACTOR: Final = "power_factor"
DEVICE_CLASS_POWER: Final = "power"
DEVICE_CLASS_PM25: Final = "pm25"
DEVICE_CLASS_PM1: Final = "pm1"
DEVICE_CLASS_PM10: Final = "pm10"
DEVICE_CLASS_PRESSURE: Final = "pressure"
DEVICE_CLASS_SIGNAL_STRENGTH: Final = "signal_strength"
DEVICE_CLASS_SULPHUR_DIOXIDE = "sulphur_dioxide"
DEVICE_CLASS_TEMPERATURE: Final = "temperature"
DEVICE_CLASS_TIMESTAMP: Final = "timestamp"
DEVICE_CLASS_VOLTAGE: Final = "voltage"
DEVICE_CLASS_VOLATILE_ORGANIC_COMPOUNDS = "volatile_organic_compounds"
DEVICE_CLASS_GAS: Final = "gas"

# #### STATES ####
STATE_ON: Final = "on"
STATE_OFF: Final = "off"
STATE_HOME: Final = "home"
STATE_NOT_HOME: Final = "not_home"
STATE_UNKNOWN: Final = "unknown"
STATE_OPEN: Final = "open"
STATE_OPENING: Final = "opening"
STATE_CLOSED: Final = "closed"
STATE_CLOSING: Final = "closing"
STATE_PLAYING: Final = "playing"
STATE_PAUSED: Final = "paused"
STATE_IDLE: Final = "idle"
STATE_STANDBY: Final = "standby"
STATE_ALARM_DISARMED: Final = "disarmed"
STATE_ALARM_ARMED_HOME: Final = "armed_home"
STATE_ALARM_ARMED_AWAY: Final = "armed_away"
STATE_ALARM_ARMED_NIGHT: Final = "armed_night"
STATE_ALARM_ARMED_VACATION: Final = "armed_vacation"
STATE_ALARM_ARMED_CUSTOM_BYPASS: Final = "armed_custom_bypass"
STATE_ALARM_PENDING: Final = "pending"
STATE_ALARM_ARMING: Final = "arming"
STATE_ALARM_DISARMING: Final = "disarming"
STATE_ALARM_TRIGGERED: Final = "triggered"
STATE_LOCKED: Final = "locked"
STATE_UNLOCKED: Final = "unlocked"
STATE_LOCKING: Final = "locking"
STATE_UNLOCKING: Final = "unlocking"
STATE_JAMMED: Final = "jammed"
STATE_UNAVAILABLE: Final = "unavailable"
STATE_OK: Final = "ok"
STATE_PROBLEM: Final = "problem"

# #### STATE AND EVENT ATTRIBUTES ####
# Attribution
ATTR_ATTRIBUTION: Final = "attribution"

# Credentials
ATTR_CREDENTIALS: Final = "credentials"

# Contains time-related attributes
ATTR_NOW: Final = "now"
ATTR_DATE: Final = "date"
ATTR_TIME: Final = "time"
ATTR_SECONDS: Final = "seconds"

# Contains domain, service for a SERVICE_CALL event
ATTR_DOMAIN: Final = "domain"
ATTR_SERVICE: Final = "service"
ATTR_SERVICE_DATA: Final = "service_data"

# IDs
ATTR_ID: Final = "id"

# Name
ATTR_NAME: Final = "name"

# Contains one string or a list of strings, each being an entity id
ATTR_ENTITY_ID: Final = "entity_id"

# Contains one string or a list of strings, each being an area id
ATTR_AREA_ID: Final = "area_id"

# Contains one string, the device ID
ATTR_DEVICE_ID: Final = "device_id"

# String with a friendly name for the entity
ATTR_FRIENDLY_NAME: Final = "friendly_name"

# A picture to represent entity
ATTR_ENTITY_PICTURE: Final = "entity_picture"

ATTR_IDENTIFIERS: Final = "identifiers"

# Icon to use in the frontend
ATTR_ICON: Final = "icon"

# The unit of measurement if applicable
ATTR_UNIT_OF_MEASUREMENT: Final = "unit_of_measurement"

CONF_UNIT_SYSTEM_METRIC: Final = "metric"
CONF_UNIT_SYSTEM_IMPERIAL: Final = "imperial"

# Electrical attributes
ATTR_VOLTAGE: Final = "voltage"

# Location of the device/sensor
ATTR_LOCATION: Final = "location"

ATTR_MODE: Final = "mode"

ATTR_MANUFACTURER: Final = "manufacturer"
ATTR_MODEL: Final = "model"
ATTR_SW_VERSION: Final = "sw_version"

ATTR_BATTERY_CHARGING: Final = "battery_charging"
ATTR_BATTERY_LEVEL: Final = "battery_level"
ATTR_WAKEUP: Final = "wake_up_interval"

# For devices which support a code attribute
ATTR_CODE: Final = "code"
ATTR_CODE_FORMAT: Final = "code_format"

# For calling a device specific command
ATTR_COMMAND: Final = "command"

# For devices which support an armed state
ATTR_ARMED: Final = "device_armed"

# For devices which support a locked state
ATTR_LOCKED: Final = "locked"

# For sensors that support 'tripping', eg. motion and door sensors
ATTR_TRIPPED: Final = "device_tripped"

# For sensors that support 'tripping' this holds the most recent
# time the device was tripped
ATTR_LAST_TRIP_TIME: Final = "last_tripped_time"

# For all entity's, this hold whether or not it should be hidden
ATTR_HIDDEN: Final = "hidden"

# Location of the entity
ATTR_LATITUDE: Final = "latitude"
ATTR_LONGITUDE: Final = "longitude"

# Accuracy of location in meters
ATTR_GPS_ACCURACY: Final = "gps_accuracy"

# If state is assumed
ATTR_ASSUMED_STATE: Final = "assumed_state"
ATTR_STATE: Final = "state"

ATTR_EDITABLE: Final = "editable"
ATTR_OPTION: Final = "option"

# The entity has been restored with restore state
ATTR_RESTORED: Final = "restored"

# Bitfield of supported component features for the entity
ATTR_SUPPORTED_FEATURES: Final = "supported_features"

# Class of device within its domain
ATTR_DEVICE_CLASS: Final = "device_class"

# Temperature attribute
ATTR_TEMPERATURE: Final = "temperature"


# #### UNITS OF MEASUREMENT ####
# Power units
POWER_WATT: Final = "W"
POWER_KILO_WATT: Final = "kW"
POWER_VOLT_AMPERE: Final = "VA"

# Energy units
ENERGY_WATT_HOUR: Final = "Wh"
ENERGY_KILO_WATT_HOUR: Final = "kWh"

# Electric_current units
ELECTRIC_CURRENT_MILLIAMPERE: Final = "mA"
ELECTRIC_CURRENT_AMPERE: Final = "A"

# Electric_potential units
ELECTRIC_POTENTIAL_MILLIVOLT: Final = "mV"
ELECTRIC_POTENTIAL_VOLT: Final = "V"

# Degree units
DEGREE: Final = "°"

# Currency units
CURRENCY_EURO: Final = "€"
CURRENCY_DOLLAR: Final = "$"
CURRENCY_CENT: Final = "¢"

# Temperature units
TEMP_CELSIUS: Final = "°C"
TEMP_FAHRENHEIT: Final = "°F"
TEMP_KELVIN: Final = "K"

# Time units
TIME_MICROSECONDS: Final = "μs"
TIME_MILLISECONDS: Final = "ms"
TIME_SECONDS: Final = "s"
TIME_MINUTES: Final = "min"
TIME_HOURS: Final = "h"
TIME_DAYS: Final = "d"
TIME_WEEKS: Final = "w"
TIME_MONTHS: Final = "m"
TIME_YEARS: Final = "y"

# Length units
LENGTH_MILLIMETERS: Final = "mm"
LENGTH_CENTIMETERS: Final = "cm"
LENGTH_METERS: Final = "m"
LENGTH_KILOMETERS: Final = "km"

LENGTH_INCHES: Final = "in"
LENGTH_FEET: Final = "ft"
LENGTH_YARD: Final = "yd"
LENGTH_MILES: Final = "mi"

# Frequency units
FREQUENCY_HERTZ: Final = "Hz"
FREQUENCY_MEGAHERTZ: Final = "MHz"
FREQUENCY_GIGAHERTZ: Final = "GHz"

# Pressure units
PRESSURE_PA: Final = "Pa"
PRESSURE_HPA: Final = "hPa"
PRESSURE_BAR: Final = "bar"
PRESSURE_MBAR: Final = "mbar"
PRESSURE_INHG: Final = "inHg"
PRESSURE_PSI: Final = "psi"

# Sound pressure units
SOUND_PRESSURE_DB: Final = "dB"
SOUND_PRESSURE_WEIGHTED_DBA: Final = "dBa"

# Volume units
VOLUME_LITERS: Final = "L"
VOLUME_MILLILITERS: Final = "mL"
VOLUME_CUBIC_METERS: Final = "m³"
VOLUME_CUBIC_FEET: Final = "ft³"

VOLUME_GALLONS: Final = "gal"
VOLUME_FLUID_OUNCE: Final = "fl. oz."

# Volume Flow Rate units
VOLUME_FLOW_RATE_CUBIC_METERS_PER_HOUR: Final = "m³/h"
VOLUME_FLOW_RATE_CUBIC_FEET_PER_MINUTE: Final = "ft³/m"

# Area units
AREA_SQUARE_METERS: Final = "m²"

# Mass units
MASS_GRAMS: Final = "g"
MASS_KILOGRAMS: Final = "kg"
MASS_MILLIGRAMS: Final = "mg"
MASS_MICROGRAMS: Final = "µg"

MASS_OUNCES: Final = "oz"
MASS_POUNDS: Final = "lb"

# Conductivity units
CONDUCTIVITY: Final = "µS/cm"

# Light units
LIGHT_LUX: Final = "lx"

# UV Index units
UV_INDEX: Final = "UV index"

# Percentage units
PERCENTAGE: Final = "%"

# Irradiation units
IRRADIATION_WATTS_PER_SQUARE_METER: Final = "W/m²"
IRRADIATION_BTUS_PER_HOUR_SQUARE_FOOT: Final = "BTU/(h×ft²)"

# Precipitation units
PRECIPITATION_MILLIMETERS_PER_HOUR: Final = "mm/h"
PRECIPITATION_INCHES: Final = "in"
PRECIPITATION_INCHES_PER_HOUR: Final = "in/h"

# Concentration units
CONCENTRATION_MICROGRAMS_PER_CUBIC_METER: Final = "µg/m³"
CONCENTRATION_MILLIGRAMS_PER_CUBIC_METER: Final = "mg/m³"
CONCENTRATION_MICROGRAMS_PER_CUBIC_FOOT: Final = "μg/ft³"
CONCENTRATION_PARTS_PER_CUBIC_METER: Final = "p/m³"
CONCENTRATION_PARTS_PER_MILLION: Final = "ppm"
CONCENTRATION_PARTS_PER_BILLION: Final = "ppb"

# Speed units
SPEED_MILLIMETERS_PER_DAY: Final = "mm/d"
SPEED_INCHES_PER_DAY: Final = "in/d"
SPEED_METERS_PER_SECOND: Final = "m/s"
SPEED_INCHES_PER_HOUR: Final = "in/h"
SPEED_KILOMETERS_PER_HOUR: Final = "km/h"
SPEED_MILES_PER_HOUR: Final = "mph"

# Signal_strength units
SIGNAL_STRENGTH_DECIBELS: Final = "dB"
SIGNAL_STRENGTH_DECIBELS_MILLIWATT: Final = "dBm"

# Data units
DATA_BITS: Final = "bit"
DATA_KILOBITS: Final = "kbit"
DATA_MEGABITS: Final = "Mbit"
DATA_GIGABITS: Final = "Gbit"
DATA_BYTES: Final = "B"
DATA_KILOBYTES: Final = "kB"
DATA_MEGABYTES: Final = "MB"
DATA_GIGABYTES: Final = "GB"
DATA_TERABYTES: Final = "TB"
DATA_PETABYTES: Final = "PB"
DATA_EXABYTES: Final = "EB"
DATA_ZETTABYTES: Final = "ZB"
DATA_YOTTABYTES: Final = "YB"
DATA_KIBIBYTES: Final = "KiB"
DATA_MEBIBYTES: Final = "MiB"
DATA_GIBIBYTES: Final = "GiB"
DATA_TEBIBYTES: Final = "TiB"
DATA_PEBIBYTES: Final = "PiB"
DATA_EXBIBYTES: Final = "EiB"
DATA_ZEBIBYTES: Final = "ZiB"
DATA_YOBIBYTES: Final = "YiB"

# Data_rate units
DATA_RATE_BITS_PER_SECOND: Final = "bit/s"
DATA_RATE_KILOBITS_PER_SECOND: Final = "kbit/s"
DATA_RATE_MEGABITS_PER_SECOND: Final = "Mbit/s"
DATA_RATE_GIGABITS_PER_SECOND: Final = "Gbit/s"
DATA_RATE_BYTES_PER_SECOND: Final = "B/s"
DATA_RATE_KILOBYTES_PER_SECOND: Final = "kB/s"
DATA_RATE_MEGABYTES_PER_SECOND: Final = "MB/s"
DATA_RATE_GIGABYTES_PER_SECOND: Final = "GB/s"
DATA_RATE_KIBIBYTES_PER_SECOND: Final = "KiB/s"
DATA_RATE_MEBIBYTES_PER_SECOND: Final = "MiB/s"
DATA_RATE_GIBIBYTES_PER_SECOND: Final = "GiB/s"


# #### SERVICES ####
SERVICE_HOMEASSISTANT_STOP: Final = "stop"
SERVICE_HOMEASSISTANT_RESTART: Final = "restart"

SERVICE_TURN_ON: Final = "turn_on"
SERVICE_TURN_OFF: Final = "turn_off"
SERVICE_TOGGLE: Final = "toggle"
SERVICE_RELOAD: Final = "reload"

SERVICE_VOLUME_UP: Final = "volume_up"
SERVICE_VOLUME_DOWN: Final = "volume_down"
SERVICE_VOLUME_MUTE: Final = "volume_mute"
SERVICE_VOLUME_SET: Final = "volume_set"
SERVICE_MEDIA_PLAY_PAUSE: Final = "media_play_pause"
SERVICE_MEDIA_PLAY: Final = "media_play"
SERVICE_MEDIA_PAUSE: Final = "media_pause"
SERVICE_MEDIA_STOP: Final = "media_stop"
SERVICE_MEDIA_NEXT_TRACK: Final = "media_next_track"
SERVICE_MEDIA_PREVIOUS_TRACK: Final = "media_previous_track"
SERVICE_MEDIA_SEEK: Final = "media_seek"
SERVICE_REPEAT_SET: Final = "repeat_set"
SERVICE_SHUFFLE_SET: Final = "shuffle_set"

SERVICE_ALARM_DISARM: Final = "alarm_disarm"
SERVICE_ALARM_ARM_HOME: Final = "alarm_arm_home"
SERVICE_ALARM_ARM_AWAY: Final = "alarm_arm_away"
SERVICE_ALARM_ARM_NIGHT: Final = "alarm_arm_night"
SERVICE_ALARM_ARM_VACATION: Final = "alarm_arm_vacation"
SERVICE_ALARM_ARM_CUSTOM_BYPASS: Final = "alarm_arm_custom_bypass"
SERVICE_ALARM_TRIGGER: Final = "alarm_trigger"


SERVICE_LOCK: Final = "lock"
SERVICE_UNLOCK: Final = "unlock"

SERVICE_OPEN: Final = "open"
SERVICE_CLOSE: Final = "close"

SERVICE_CLOSE_COVER: Final = "close_cover"
SERVICE_CLOSE_COVER_TILT: Final = "close_cover_tilt"
SERVICE_OPEN_COVER: Final = "open_cover"
SERVICE_OPEN_COVER_TILT: Final = "open_cover_tilt"
SERVICE_SAVE_PERSISTENT_STATES: Final = "save_persistent_states"
SERVICE_SET_COVER_POSITION: Final = "set_cover_position"
SERVICE_SET_COVER_TILT_POSITION: Final = "set_cover_tilt_position"
SERVICE_STOP_COVER: Final = "stop_cover"
SERVICE_STOP_COVER_TILT: Final = "stop_cover_tilt"
SERVICE_TOGGLE_COVER_TILT: Final = "toggle_cover_tilt"

SERVICE_SELECT_OPTION: Final = "select_option"

# #### API / REMOTE ####
SERVER_PORT: Final = 8123

URL_ROOT: Final = "/"
URL_API: Final = "/api/"
URL_API_STREAM: Final = "/api/stream"
URL_API_CONFIG: Final = "/api/config"
URL_API_DISCOVERY_INFO: Final = "/api/discovery_info"
URL_API_STATES: Final = "/api/states"
URL_API_STATES_ENTITY: Final = "/api/states/{}"
URL_API_EVENTS: Final = "/api/events"
URL_API_EVENTS_EVENT: Final = "/api/events/{}"
URL_API_SERVICES: Final = "/api/services"
URL_API_SERVICES_SERVICE: Final = "/api/services/{}/{}"
URL_API_COMPONENTS: Final = "/api/components"
URL_API_ERROR_LOG: Final = "/api/error_log"
URL_API_LOG_OUT: Final = "/api/log_out"
URL_API_TEMPLATE: Final = "/api/template"

HTTP_OK: Final = 200
HTTP_CREATED: Final = 201
HTTP_ACCEPTED: Final = 202
HTTP_MOVED_PERMANENTLY: Final = 301
HTTP_BAD_REQUEST: Final = 400
HTTP_UNAUTHORIZED: Final = 401
HTTP_FORBIDDEN: Final = 403
HTTP_NOT_FOUND: Final = 404
HTTP_METHOD_NOT_ALLOWED: Final = 405
HTTP_UNPROCESSABLE_ENTITY: Final = 422
HTTP_TOO_MANY_REQUESTS: Final = 429
HTTP_INTERNAL_SERVER_ERROR: Final = 500
HTTP_BAD_GATEWAY: Final = 502
HTTP_SERVICE_UNAVAILABLE: Final = 503

HTTP_BASIC_AUTHENTICATION: Final = "basic"
HTTP_BEARER_AUTHENTICATION: Final = "bearer_token"
HTTP_DIGEST_AUTHENTICATION: Final = "digest"

HTTP_HEADER_X_REQUESTED_WITH: Final = "X-Requested-With"

CONTENT_TYPE_JSON: Final = "application/json"
CONTENT_TYPE_MULTIPART: Final = "multipart/x-mixed-replace; boundary={}"
CONTENT_TYPE_TEXT_PLAIN: Final = "text/plain"

# The exit code to send to request a restart
RESTART_EXIT_CODE: Final = 100

UNIT_NOT_RECOGNIZED_TEMPLATE: Final = "{} is not a recognized {} unit."

LENGTH: Final = "length"
MASS: Final = "mass"
PRESSURE: Final = "pressure"
VOLUME: Final = "volume"
TEMPERATURE: Final = "temperature"
SPEED_MS: Final = "speed_ms"
ILLUMINANCE: Final = "illuminance"

WEEKDAYS: Final[list[str]] = ["mon", "tue", "wed", "thu", "fri", "sat", "sun"]

# The degree of precision for platforms
PRECISION_WHOLE: Final = 1
PRECISION_HALVES: Final = 0.5
PRECISION_TENTHS: Final = 0.1

# Static list of entities that will never be exposed to
# cloud, alexa, or google_home components
CLOUD_NEVER_EXPOSED_ENTITIES: Final[list[str]] = ["group.all_locks"]

# The ID of the Home Assistant Cast App
CAST_APP_ID_HOMEASSISTANT: Final = "B12CE3CA"<|MERGE_RESOLUTION|>--- conflicted
+++ resolved
@@ -4,11 +4,7 @@
 
 MAJOR_VERSION: Final = 2021
 MINOR_VERSION: Final = 9
-<<<<<<< HEAD
-PATCH_VERSION: Final = "4b0"
-=======
-PATCH_VERSION: Final = "5"
->>>>>>> 5cc54618
+PATCH_VERSION: Final = "5b0"
 __short_version__: Final = f"{MAJOR_VERSION}.{MINOR_VERSION}"
 __version__: Final = f"{__short_version__}.{PATCH_VERSION}"
 REQUIRED_PYTHON_VER: Final[tuple[int, int, int]] = (3, 8, 0)
