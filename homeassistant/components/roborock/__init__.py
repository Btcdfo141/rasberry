"""The Roborock component."""

from __future__ import annotations

import asyncio
from collections.abc import Coroutine
from datetime import timedelta
import logging
from typing import Any

<<<<<<< HEAD
from roborock import RoborockException, RoborockInvalidCredentials
from roborock.containers import DeviceData, HomeDataDevice, HomeDataProduct, UserData
from roborock.version_1_apis.roborock_mqtt_client_v1 import RoborockMqttClientV1
from roborock.version_a01_apis import RoborockMqttClientA01
=======
from roborock import HomeDataRoom, RoborockException, RoborockInvalidCredentials
from roborock.containers import DeviceData, HomeDataDevice, HomeDataProduct, UserData
from roborock.version_1_apis.roborock_mqtt_client_v1 import RoborockMqttClientV1
>>>>>>> d8c8d1a2
from roborock.web_api import RoborockApiClient

from homeassistant.config_entries import ConfigEntry
from homeassistant.const import CONF_USERNAME
from homeassistant.core import HomeAssistant
from homeassistant.exceptions import ConfigEntryAuthFailed, ConfigEntryNotReady

from .const import CONF_BASE_URL, CONF_USER_DATA, DOMAIN, PLATFORMS
from .coordinator import RoborockDataUpdateCoordinator, RoborockDataUpdateCoordinatorA01

SCAN_INTERVAL = timedelta(seconds=30)

_LOGGER = logging.getLogger(__name__)


async def async_setup_entry(hass: HomeAssistant, entry: ConfigEntry) -> bool:
    """Set up roborock from a config entry."""

    _LOGGER.debug("Integration async setup entry: %s", entry.as_dict())

    user_data = UserData.from_dict(entry.data[CONF_USER_DATA])
    api_client = RoborockApiClient(entry.data[CONF_USERNAME], entry.data[CONF_BASE_URL])
    _LOGGER.debug("Getting home data")
    try:
        home_data = await api_client.get_home_data_v2(user_data)
    except RoborockInvalidCredentials as err:
        raise ConfigEntryAuthFailed(
            "Invalid credentials",
            translation_domain=DOMAIN,
            translation_key="invalid_credentials",
        ) from err
    except RoborockException as err:
        raise ConfigEntryNotReady(
            "Failed to get Roborock home data",
            translation_domain=DOMAIN,
            translation_key="home_data_fail",
        ) from err
    _LOGGER.debug("Got home data %s", home_data)
    device_map: dict[str, HomeDataDevice] = {
        device.duid: device for device in home_data.devices + home_data.received_devices
    }
    product_info: dict[str, HomeDataProduct] = {
        product.id: product for product in home_data.products
    }
    # Get a Coordinator if the device is available or if we have connected to the device before
    coordinators = await asyncio.gather(
        *build_setup_functions(
            hass, device_map, user_data, product_info, home_data.rooms
        ),
        return_exceptions=True,
    )
    # Valid coordinators are those where we had networking cached or we could get networking
    valid_coordinators: list[
        RoborockDataUpdateCoordinator | RoborockDataUpdateCoordinatorA01
    ] = [
        coord
        for coord in coordinators
        if isinstance(
            coord, RoborockDataUpdateCoordinator | RoborockDataUpdateCoordinatorA01
        )
    ]
    if len(valid_coordinators) == 0:
        raise ConfigEntryNotReady(
            "No devices were able to successfully setup",
            translation_domain=DOMAIN,
            translation_key="no_coordinators",
        )
    hass.data.setdefault(DOMAIN, {})[entry.entry_id] = {
        coordinator.api.device_info.device.duid: coordinator
        for coordinator in valid_coordinators
    }
    await hass.config_entries.async_forward_entry_setups(entry, PLATFORMS)

    return True


def build_setup_functions(
    hass: HomeAssistant,
    device_map: dict[str, HomeDataDevice],
    user_data: UserData,
    product_info: dict[str, HomeDataProduct],
<<<<<<< HEAD
) -> list[
    Coroutine[
        Any,
        Any,
        RoborockDataUpdateCoordinator | RoborockDataUpdateCoordinatorA01 | None,
    ]
]:
=======
    home_data_rooms: list[HomeDataRoom],
) -> list[Coroutine[Any, Any, RoborockDataUpdateCoordinator | None]]:
>>>>>>> d8c8d1a2
    """Create a list of setup functions that can later be called asynchronously."""
    return [
        setup_device(
            hass, user_data, device, product_info[device.product_id], home_data_rooms
        )
        for device in device_map.values()
    ]


async def setup_device(
    hass: HomeAssistant,
    user_data: UserData,
    device: HomeDataDevice,
    product_info: HomeDataProduct,
<<<<<<< HEAD
) -> RoborockDataUpdateCoordinator | RoborockDataUpdateCoordinatorA01 | None:
    """Set up a coordinator for a given device."""
    if device.pv == "1.0":
        return await setup_device_v1(hass, user_data, device, product_info)
    if device.pv == "A01":
        return await setup_device_a01(hass, user_data, device, product_info)
    logging.info(
        "Not adding device %s because its protocol version %s is not supported",
        device.duid,
        device.pv,
    )
    return None


async def setup_device_v1(
    hass: HomeAssistant,
    user_data: UserData,
    device: HomeDataDevice,
    product_info: HomeDataProduct,
) -> RoborockDataUpdateCoordinator | None:
    """Set up a V1 device Coordinator."""
=======
    home_data_rooms: list[HomeDataRoom],
) -> RoborockDataUpdateCoordinator | None:
    """Set up a device Coordinator."""
>>>>>>> d8c8d1a2
    mqtt_client = RoborockMqttClientV1(user_data, DeviceData(device, product_info.name))
    try:
        networking = await mqtt_client.get_networking()
        if networking is None:
            # If the api does not return an error but does return None for
            # get_networking - then we need to go through cache checking.
            raise RoborockException("Networking request returned None.")
    except RoborockException as err:
        _LOGGER.warning(
            "Not setting up %s because we could not get the network information of the device. "
            "Please confirm it is online and the Roborock servers can communicate with it",
            device.name,
        )
        _LOGGER.debug(err)
        await mqtt_client.async_release()
        raise
    coordinator = RoborockDataUpdateCoordinator(
        hass, device, networking, product_info, mqtt_client, home_data_rooms
    )
    # Verify we can communicate locally - if we can't, switch to cloud api
    await coordinator.verify_api()
    coordinator.api.is_available = True
    try:
        await coordinator.get_maps()
    except RoborockException as err:
        _LOGGER.warning("Failed to get map data")
        _LOGGER.debug(err)
    try:
        await coordinator.async_config_entry_first_refresh()
    except ConfigEntryNotReady as ex:
        await coordinator.release()
        if isinstance(coordinator.api, RoborockMqttClientV1):
            _LOGGER.warning(
                "Not setting up %s because the we failed to get data for the first time using the online client. "
                "Please ensure your Home Assistant instance can communicate with this device. "
                "You may need to open firewall instances on your Home Assistant network and on your Vacuum's network",
                device.name,
            )
            # Most of the time if we fail to connect using the mqtt client, the problem is due to firewall,
            # but in case if it isn't, the error can be included in debug logs for the user to grab.
            if coordinator.last_exception:
                _LOGGER.debug(coordinator.last_exception)
                raise coordinator.last_exception from ex
        elif coordinator.last_exception:
            # If this is reached, we have verified that we can communicate with the Vacuum locally,
            # so if there is an error here - it is not a communication issue but some other problem
            extra_error = f"Please create an issue with the following error included: {coordinator.last_exception}"
            _LOGGER.warning(
                "Not setting up %s because the coordinator failed to get data for the first time using the "
                "offline client %s",
                device.name,
                extra_error,
            )
            raise coordinator.last_exception from ex
    return coordinator


async def setup_device_a01(
    hass: HomeAssistant,
    user_data: UserData,
    device: HomeDataDevice,
    product_info: HomeDataProduct,
) -> RoborockDataUpdateCoordinatorA01 | None:
    """Set up a A01 protocol device."""
    mqtt_client = RoborockMqttClientA01(
        user_data, DeviceData(device, product_info.name)
    )
    coord = RoborockDataUpdateCoordinatorA01(hass, device, product_info, mqtt_client)
    await coord.async_config_entry_first_refresh()
    return coord


async def async_unload_entry(hass: HomeAssistant, entry: ConfigEntry) -> bool:
    """Handle removal of an entry."""
    if unload_ok := await hass.config_entries.async_unload_platforms(entry, PLATFORMS):
        release_tasks = set()
        for coordinator in hass.data[DOMAIN][entry.entry_id].values():
            release_tasks.add(coordinator.release())
        hass.data[DOMAIN].pop(entry.entry_id)
        await asyncio.gather(*release_tasks)
    return unload_ok<|MERGE_RESOLUTION|>--- conflicted
+++ resolved
@@ -8,16 +8,10 @@
 import logging
 from typing import Any
 
-<<<<<<< HEAD
-from roborock import RoborockException, RoborockInvalidCredentials
+from roborock import HomeDataRoom, RoborockException, RoborockInvalidCredentials
 from roborock.containers import DeviceData, HomeDataDevice, HomeDataProduct, UserData
 from roborock.version_1_apis.roborock_mqtt_client_v1 import RoborockMqttClientV1
 from roborock.version_a01_apis import RoborockMqttClientA01
-=======
-from roborock import HomeDataRoom, RoborockException, RoborockInvalidCredentials
-from roborock.containers import DeviceData, HomeDataDevice, HomeDataProduct, UserData
-from roborock.version_1_apis.roborock_mqtt_client_v1 import RoborockMqttClientV1
->>>>>>> d8c8d1a2
 from roborock.web_api import RoborockApiClient
 
 from homeassistant.config_entries import ConfigEntry
@@ -99,7 +93,7 @@
     device_map: dict[str, HomeDataDevice],
     user_data: UserData,
     product_info: dict[str, HomeDataProduct],
-<<<<<<< HEAD
+    home_data_rooms: list[HomeDataRoom],
 ) -> list[
     Coroutine[
         Any,
@@ -107,10 +101,6 @@
         RoborockDataUpdateCoordinator | RoborockDataUpdateCoordinatorA01 | None,
     ]
 ]:
-=======
-    home_data_rooms: list[HomeDataRoom],
-) -> list[Coroutine[Any, Any, RoborockDataUpdateCoordinator | None]]:
->>>>>>> d8c8d1a2
     """Create a list of setup functions that can later be called asynchronously."""
     return [
         setup_device(
@@ -125,7 +115,6 @@
     user_data: UserData,
     device: HomeDataDevice,
     product_info: HomeDataProduct,
-<<<<<<< HEAD
 ) -> RoborockDataUpdateCoordinator | RoborockDataUpdateCoordinatorA01 | None:
     """Set up a coordinator for a given device."""
     if device.pv == "1.0":
@@ -145,13 +134,9 @@
     user_data: UserData,
     device: HomeDataDevice,
     product_info: HomeDataProduct,
+    home_data_rooms: list[HomeDataRoom],
 ) -> RoborockDataUpdateCoordinator | None:
     """Set up a V1 device Coordinator."""
-=======
-    home_data_rooms: list[HomeDataRoom],
-) -> RoborockDataUpdateCoordinator | None:
-    """Set up a device Coordinator."""
->>>>>>> d8c8d1a2
     mqtt_client = RoborockMqttClientV1(user_data, DeviceData(device, product_info.name))
     try:
         networking = await mqtt_client.get_networking()
