--- conflicted
+++ resolved
@@ -626,11 +626,7 @@
     },
     "bedrock_agent": {
       "name": "Amazon Bedrock Agent",
-<<<<<<< HEAD
-      "integration_type": "hub",
-=======
       "integration_type": "service",
->>>>>>> 6d0b1d63
       "config_flow": true,
       "iot_class": "cloud_push"
     },
