"""Config flow for ZHA."""
from __future__ import annotations

import collections
from contextlib import suppress
import json
from typing import Any

import serial.tools.list_ports
from serial.tools.list_ports_common import ListPortInfo
import voluptuous as vol
import zigpy.backups
from zigpy.config import CONF_DEVICE, CONF_DEVICE_PATH

from homeassistant import config_entries
from homeassistant.components import onboarding, usb, zeroconf
from homeassistant.components.file_upload import process_uploaded_file
from homeassistant.components.hassio import AddonError, AddonState
from homeassistant.components.homeassistant_hardware import silabs_multiprotocol_addon
from homeassistant.components.homeassistant_yellow import hardware as yellow_hardware
from homeassistant.const import CONF_NAME
from homeassistant.core import HomeAssistant, callback
from homeassistant.data_entry_flow import FlowHandler, FlowResult
from homeassistant.exceptions import HomeAssistantError
from homeassistant.helpers.selector import FileSelector, FileSelectorConfig
from homeassistant.util import dt as dt_util

from .core.const import (
    CONF_BAUDRATE,
    CONF_FLOWCONTROL,
    CONF_RADIO_TYPE,
    DOMAIN,
    RadioType,
)
from .radio_manager import (
    HARDWARE_DISCOVERY_SCHEMA,
    RECOMMENDED_RADIOS,
    ZhaRadioManager,
)

CONF_MANUAL_PATH = "Enter Manually"
SUPPORTED_PORT_SETTINGS = (
    CONF_BAUDRATE,
    CONF_FLOWCONTROL,
)
DECONZ_DOMAIN = "deconz"

FORMATION_STRATEGY = "formation_strategy"
FORMATION_FORM_NEW_NETWORK = "form_new_network"
FORMATION_FORM_INITIAL_NETWORK = "form_initial_network"
FORMATION_REUSE_SETTINGS = "reuse_settings"
FORMATION_CHOOSE_AUTOMATIC_BACKUP = "choose_automatic_backup"
FORMATION_UPLOAD_MANUAL_BACKUP = "upload_manual_backup"

CHOOSE_AUTOMATIC_BACKUP = "choose_automatic_backup"
OVERWRITE_COORDINATOR_IEEE = "overwrite_coordinator_ieee"

OPTIONS_INTENT_MIGRATE = "intent_migrate"
OPTIONS_INTENT_RECONFIGURE = "intent_reconfigure"

UPLOADED_BACKUP_FILE = "uploaded_backup_file"

DEFAULT_ZHA_ZEROCONF_PORT = 6638
ESPHOME_API_PORT = 6053


def _format_backup_choice(
    backup: zigpy.backups.NetworkBackup, *, pan_ids: bool = True
) -> str:
    """Format network backup info into a short piece of text."""
    if not pan_ids:
        return dt_util.as_local(backup.backup_time).strftime("%c")

    identifier = (
        # PAN ID
        f"{str(backup.network_info.pan_id)[2:]}"
        # EPID
        f":{str(backup.network_info.extended_pan_id).replace(':', '')}"
    ).lower()

    return f"{dt_util.as_local(backup.backup_time).strftime('%c')} ({identifier})"


async def list_serial_ports(hass: HomeAssistant) -> list[ListPortInfo]:
    """List all serial ports, including the Yellow radio and the multi-PAN addon."""
    ports = await hass.async_add_executor_job(serial.tools.list_ports.comports)

    # Add useful info to the Yellow's serial port selection screen
    try:
        yellow_hardware.async_info(hass)
    except HomeAssistantError:
        pass
    else:
        yellow_radio = next(p for p in ports if p.device == "/dev/ttyAMA1")
        yellow_radio.description = "Yellow Zigbee module"
        yellow_radio.manufacturer = "Nabu Casa"

    # Present the multi-PAN addon as a setup option, if it's available
<<<<<<< HEAD
    addon_manager = silabs_multiprotocol_addon.get_multiprotocol_addon_manager(hass)
=======
    addon_manager = await silabs_multiprotocol_addon.get_addon_manager(hass)
>>>>>>> 6183a36f

    try:
        addon_info = await addon_manager.async_get_addon_info()
    except (AddonError, KeyError):
        addon_info = None

    if addon_info is not None and addon_info.state != AddonState.NOT_INSTALLED:
        addon_port = ListPortInfo(
            device=silabs_multiprotocol_addon.get_zigbee_socket(),
            skip_link_detection=True,
        )

        addon_port.description = "Multiprotocol add-on"
        addon_port.manufacturer = "Nabu Casa"
        ports.append(addon_port)

    return ports


class BaseZhaFlow(FlowHandler):
    """Mixin for common ZHA flow steps and forms."""

    _hass: HomeAssistant

    def __init__(self) -> None:
        """Initialize flow instance."""
        super().__init__()

        self._hass = None  # type: ignore[assignment]
        self._radio_mgr = ZhaRadioManager()
        self._title: str | None = None

    @property
    def hass(self):
        """Return hass."""
        return self._hass

    @hass.setter
    def hass(self, hass):
        """Set hass."""
        self._hass = hass
        self._radio_mgr.hass = hass

    async def _async_create_radio_entry(self) -> FlowResult:
        """Create a config entry with the current flow state."""
        assert self._title is not None
        assert self._radio_mgr.radio_type is not None
        assert self._radio_mgr.device_path is not None
        assert self._radio_mgr.device_settings is not None

        device_settings = self._radio_mgr.device_settings.copy()
        device_settings[CONF_DEVICE_PATH] = await self.hass.async_add_executor_job(
            usb.get_serial_by_id, self._radio_mgr.device_path
        )

        return self.async_create_entry(
            title=self._title,
            data={
                CONF_DEVICE: device_settings,
                CONF_RADIO_TYPE: self._radio_mgr.radio_type.name,
            },
        )

    async def async_step_choose_serial_port(
        self, user_input: dict[str, Any] | None = None
    ) -> FlowResult:
        """Choose a serial port."""
        ports = await list_serial_ports(self.hass)
        list_of_ports = [
            f"{p}{', s/n: ' + p.serial_number if p.serial_number else ''}"
            + (f" - {p.manufacturer}" if p.manufacturer else "")
            for p in ports
        ]

        if not list_of_ports:
            return await self.async_step_manual_pick_radio_type()

        list_of_ports.append(CONF_MANUAL_PATH)

        if user_input is not None:
            user_selection = user_input[CONF_DEVICE_PATH]

            if user_selection == CONF_MANUAL_PATH:
                return await self.async_step_manual_pick_radio_type()

            port = ports[list_of_ports.index(user_selection)]
            self._radio_mgr.device_path = port.device

            if not await self._radio_mgr.detect_radio_type():
                # Did not autodetect anything, proceed to manual selection
                return await self.async_step_manual_pick_radio_type()

            self._title = (
                f"{port.description}{', s/n: ' + port.serial_number if port.serial_number else ''}"
                f" - {port.manufacturer}"
                if port.manufacturer
                else ""
            )

            return await self.async_step_verify_radio()

        # Pre-select the currently configured port
        default_port = vol.UNDEFINED

        if self._radio_mgr.device_path is not None:
            for description, port in zip(list_of_ports, ports):
                if port.device == self._radio_mgr.device_path:
                    default_port = description
                    break
            else:
                default_port = CONF_MANUAL_PATH

        schema = vol.Schema(
            {
                vol.Required(CONF_DEVICE_PATH, default=default_port): vol.In(
                    list_of_ports
                )
            }
        )
        return self.async_show_form(step_id="choose_serial_port", data_schema=schema)

    async def async_step_manual_pick_radio_type(
        self, user_input: dict[str, Any] | None = None
    ) -> FlowResult:
        """Manually select the radio type."""
        if user_input is not None:
            self._radio_mgr.radio_type = RadioType.get_by_description(
                user_input[CONF_RADIO_TYPE]
            )
            return await self.async_step_manual_port_config()

        # Pre-select the current radio type
        default = vol.UNDEFINED

        if self._radio_mgr.radio_type is not None:
            default = self._radio_mgr.radio_type.description

        schema = {
            vol.Required(CONF_RADIO_TYPE, default=default): vol.In(RadioType.list())
        }

        return self.async_show_form(
            step_id="manual_pick_radio_type",
            data_schema=vol.Schema(schema),
        )

    async def async_step_manual_port_config(
        self, user_input: dict[str, Any] | None = None
    ) -> FlowResult:
        """Enter port settings specific for this type of radio."""
        assert self._radio_mgr.radio_type is not None
        errors = {}

        if user_input is not None:
            self._title = user_input[CONF_DEVICE_PATH]
            self._radio_mgr.device_path = user_input[CONF_DEVICE_PATH]
            self._radio_mgr.device_settings = user_input.copy()

            if await self._radio_mgr.radio_type.controller.probe(user_input):
                return await self.async_step_verify_radio()

            errors["base"] = "cannot_connect"

        schema = {
            vol.Required(
                CONF_DEVICE_PATH, default=self._radio_mgr.device_path or vol.UNDEFINED
            ): str
        }

        source = self.context.get("source")
        for (
            param,
            value,
        ) in self._radio_mgr.radio_type.controller.SCHEMA_DEVICE.schema.items():
            if param not in SUPPORTED_PORT_SETTINGS:
                continue

            if source == config_entries.SOURCE_ZEROCONF and param == CONF_BAUDRATE:
                value = 115200
                param = vol.Required(CONF_BAUDRATE, default=value)
            elif (
                self._radio_mgr.device_settings is not None
                and param in self._radio_mgr.device_settings
            ):
                param = vol.Required(
                    str(param), default=self._radio_mgr.device_settings[param]
                )

            schema[param] = value

        return self.async_show_form(
            step_id="manual_port_config",
            data_schema=vol.Schema(schema),
            errors=errors,
        )

    async def async_step_verify_radio(
        self, user_input: dict[str, Any] | None = None
    ) -> FlowResult:
        """Add a warning step to dissuade the use of deprecated radios."""
        assert self._radio_mgr.radio_type is not None

        # Skip this step if we are using a recommended radio
        if user_input is not None or self._radio_mgr.radio_type in RECOMMENDED_RADIOS:
            return await self.async_step_choose_formation_strategy()

        return self.async_show_form(
            step_id="verify_radio",
            description_placeholders={
                CONF_NAME: self._radio_mgr.radio_type.description,
                "docs_recommended_adapters_url": (
                    "https://www.home-assistant.io/integrations/zha/#recommended-zigbee-radio-adapters-and-modules"
                ),
            },
        )

    async def async_step_choose_formation_strategy(
        self, user_input: dict[str, Any] | None = None
    ) -> FlowResult:
        """Choose how to deal with the current radio's settings."""
        await self._radio_mgr.async_load_network_settings()

        strategies = []

        # Check if we have any automatic backups *and* if the backups differ from
        # the current radio settings, if they exist (since restoring would be redundant)
        if self._radio_mgr.backups and (
            self._radio_mgr.current_settings is None
            or any(
                not backup.is_compatible_with(self._radio_mgr.current_settings)
                for backup in self._radio_mgr.backups
            )
        ):
            strategies.append(CHOOSE_AUTOMATIC_BACKUP)

        if self._radio_mgr.current_settings is not None:
            strategies.append(FORMATION_REUSE_SETTINGS)

        strategies.append(FORMATION_UPLOAD_MANUAL_BACKUP)

        # Do not show "erase network settings" if there are none to erase
        if self._radio_mgr.current_settings is None:
            strategies.append(FORMATION_FORM_INITIAL_NETWORK)
        else:
            strategies.append(FORMATION_FORM_NEW_NETWORK)

        # Automatically form a new network if we're onboarding with a brand new radio
        if not onboarding.async_is_onboarded(self.hass) and set(strategies) == {
            FORMATION_UPLOAD_MANUAL_BACKUP,
            FORMATION_FORM_INITIAL_NETWORK,
        }:
            return await self.async_step_form_initial_network()

        # Otherwise, let the user choose
        return self.async_show_menu(
            step_id="choose_formation_strategy",
            menu_options=strategies,
        )

    async def async_step_reuse_settings(
        self, user_input: dict[str, Any] | None = None
    ) -> FlowResult:
        """Reuse the existing network settings on the stick."""
        return await self._async_create_radio_entry()

    async def async_step_form_initial_network(
        self, user_input: dict[str, Any] | None = None
    ) -> FlowResult:
        """Form an initial network."""
        # This step exists only for translations, it does nothing new
        return await self.async_step_form_new_network(user_input)

    async def async_step_form_new_network(
        self, user_input: dict[str, Any] | None = None
    ) -> FlowResult:
        """Form a brand-new network."""
        await self._radio_mgr.async_form_network()
        return await self._async_create_radio_entry()

    def _parse_uploaded_backup(
        self, uploaded_file_id: str
    ) -> zigpy.backups.NetworkBackup:
        """Read and parse an uploaded backup JSON file."""
        with process_uploaded_file(self.hass, uploaded_file_id) as file_path:
            contents = file_path.read_text()

        return zigpy.backups.NetworkBackup.from_dict(json.loads(contents))

    async def async_step_upload_manual_backup(
        self, user_input: dict[str, Any] | None = None
    ) -> FlowResult:
        """Upload and restore a coordinator backup JSON file."""
        errors = {}

        if user_input is not None:
            try:
                self._radio_mgr.chosen_backup = await self.hass.async_add_executor_job(
                    self._parse_uploaded_backup, user_input[UPLOADED_BACKUP_FILE]
                )
            except ValueError:
                errors["base"] = "invalid_backup_json"
            else:
                return await self.async_step_maybe_confirm_ezsp_restore()

        return self.async_show_form(
            step_id="upload_manual_backup",
            data_schema=vol.Schema(
                {
                    vol.Required(UPLOADED_BACKUP_FILE): FileSelector(
                        FileSelectorConfig(accept=".json,application/json")
                    )
                }
            ),
            errors=errors,
        )

    async def async_step_choose_automatic_backup(
        self, user_input: dict[str, Any] | None = None
    ) -> FlowResult:
        """Choose an automatic backup."""
        if self.show_advanced_options:
            # Always show the PAN IDs when in advanced mode
            choices = [
                _format_backup_choice(backup, pan_ids=True)
                for backup in self._radio_mgr.backups
            ]
        else:
            # Only show the PAN IDs for multiple backups taken on the same day
            num_backups_on_date = collections.Counter(
                backup.backup_time.date() for backup in self._radio_mgr.backups
            )
            choices = [
                _format_backup_choice(
                    backup, pan_ids=(num_backups_on_date[backup.backup_time.date()] > 1)
                )
                for backup in self._radio_mgr.backups
            ]

        if user_input is not None:
            index = choices.index(user_input[CHOOSE_AUTOMATIC_BACKUP])
            self._radio_mgr.chosen_backup = self._radio_mgr.backups[index]

            return await self.async_step_maybe_confirm_ezsp_restore()

        return self.async_show_form(
            step_id="choose_automatic_backup",
            data_schema=vol.Schema(
                {
                    vol.Required(CHOOSE_AUTOMATIC_BACKUP, default=choices[0]): vol.In(
                        choices
                    ),
                }
            ),
        )

    async def async_step_maybe_confirm_ezsp_restore(
        self, user_input: dict[str, Any] | None = None
    ) -> FlowResult:
        """Confirm restore for EZSP radios that require permanent IEEE writes."""
        call_step_2 = await self._radio_mgr.async_restore_backup_step_1()
        if not call_step_2:
            return await self._async_create_radio_entry()

        if user_input is not None:
            await self._radio_mgr.async_restore_backup_step_2(
                user_input[OVERWRITE_COORDINATOR_IEEE]
            )
            return await self._async_create_radio_entry()

        return self.async_show_form(
            step_id="maybe_confirm_ezsp_restore",
            data_schema=vol.Schema(
                {vol.Required(OVERWRITE_COORDINATOR_IEEE, default=True): bool}
            ),
        )


class ZhaConfigFlowHandler(BaseZhaFlow, config_entries.ConfigFlow, domain=DOMAIN):
    """Handle a config flow."""

    VERSION = 3

    async def _set_unique_id_or_update_path(
        self, unique_id: str, device_path: str
    ) -> None:
        """Set the flow's unique ID and update the device path if it isn't unique."""
        current_entry = await self.async_set_unique_id(unique_id)

        if not current_entry:
            return

        self._abort_if_unique_id_configured(
            updates={
                CONF_DEVICE: {
                    **current_entry.data.get(CONF_DEVICE, {}),
                    CONF_DEVICE_PATH: device_path,
                },
            }
        )

    @staticmethod
    @callback
    def async_get_options_flow(
        config_entry: config_entries.ConfigEntry,
    ) -> config_entries.OptionsFlow:
        """Create the options flow."""
        return ZhaOptionsFlowHandler(config_entry)

    async def async_step_user(
        self, user_input: dict[str, Any] | None = None
    ) -> FlowResult:
        """Handle a ZHA config flow start."""
        if self._async_current_entries():
            return self.async_abort(reason="single_instance_allowed")

        return await self.async_step_choose_serial_port(user_input)

    async def async_step_confirm(
        self, user_input: dict[str, Any] | None = None
    ) -> FlowResult:
        """Confirm a discovery."""
        self._set_confirm_only()

        # Don't permit discovery if ZHA is already set up
        if self._async_current_entries():
            return self.async_abort(reason="single_instance_allowed")

        # Without confirmation, discovery can automatically progress into parts of the
        # config flow logic that interacts with hardware.
        if user_input is not None or not onboarding.async_is_onboarded(self.hass):
            # Probe the radio type if we don't have one yet
            if (
                self._radio_mgr.radio_type is None
                and not await self._radio_mgr.detect_radio_type()
            ):
                # This path probably will not happen now that we have
                # more precise USB matching unless there is a problem
                # with the device
                return self.async_abort(reason="usb_probe_failed")

            if self._radio_mgr.device_settings is None:
                return await self.async_step_manual_port_config()

            return await self.async_step_verify_radio()

        return self.async_show_form(
            step_id="confirm",
            description_placeholders={CONF_NAME: self._title},
        )

    async def async_step_usb(self, discovery_info: usb.UsbServiceInfo) -> FlowResult:
        """Handle usb discovery."""
        vid = discovery_info.vid
        pid = discovery_info.pid
        serial_number = discovery_info.serial_number
        manufacturer = discovery_info.manufacturer
        description = discovery_info.description
        dev_path = discovery_info.device

        await self._set_unique_id_or_update_path(
            unique_id=f"{vid}:{pid}_{serial_number}_{manufacturer}_{description}",
            device_path=dev_path,
        )

        # If they already have a discovery for deconz we ignore the usb discovery as
        # they probably want to use it there instead
        if self.hass.config_entries.flow.async_progress_by_handler(DECONZ_DOMAIN):
            return self.async_abort(reason="not_zha_device")
        for entry in self.hass.config_entries.async_entries(DECONZ_DOMAIN):
            if entry.source != config_entries.SOURCE_IGNORE:
                return self.async_abort(reason="not_zha_device")

        self._radio_mgr.device_path = dev_path
        self._title = description or usb.human_readable_device_name(
            dev_path,
            serial_number,
            manufacturer,
            description,
            vid,
            pid,
        )
        self.context["title_placeholders"] = {CONF_NAME: self._title}
        return await self.async_step_confirm()

    async def async_step_zeroconf(
        self, discovery_info: zeroconf.ZeroconfServiceInfo
    ) -> FlowResult:
        """Handle zeroconf discovery."""

        # Hostname is format: livingroom.local.
        local_name = discovery_info.hostname[:-1]
        port = discovery_info.port or DEFAULT_ZHA_ZEROCONF_PORT

        # Fix incorrect port for older TubesZB devices
        if "tube" in local_name and port == ESPHOME_API_PORT:
            port = DEFAULT_ZHA_ZEROCONF_PORT

        if "radio_type" in discovery_info.properties:
            self._radio_mgr.radio_type = self._radio_mgr.parse_radio_type(
                discovery_info.properties["radio_type"]
            )
        elif "efr32" in local_name:
            self._radio_mgr.radio_type = RadioType.ezsp
        else:
            self._radio_mgr.radio_type = RadioType.znp

        node_name = local_name.removesuffix(".local")
        device_path = f"socket://{discovery_info.host}:{port}"

        await self._set_unique_id_or_update_path(
            unique_id=node_name,
            device_path=device_path,
        )

        self.context["title_placeholders"] = {CONF_NAME: node_name}
        self._title = device_path
        self._radio_mgr.device_path = device_path

        return await self.async_step_confirm()

    async def async_step_hardware(
        self, data: dict[str, Any] | None = None
    ) -> FlowResult:
        """Handle hardware flow."""
        try:
            discovery_data = HARDWARE_DISCOVERY_SCHEMA(data)
        except vol.Invalid:
            return self.async_abort(reason="invalid_hardware_data")

        name = discovery_data["name"]
        radio_type = self._radio_mgr.parse_radio_type(discovery_data["radio_type"])

        try:
            device_settings = radio_type.controller.SCHEMA_DEVICE(
                discovery_data["port"]
            )
        except vol.Invalid:
            return self.async_abort(reason="invalid_hardware_data")

        await self._set_unique_id_or_update_path(
            unique_id=f"{name}_{radio_type.name}_{device_settings[CONF_DEVICE_PATH]}",
            device_path=device_settings[CONF_DEVICE_PATH],
        )

        self._title = name
        self._radio_mgr.radio_type = radio_type
        self._radio_mgr.device_path = device_settings[CONF_DEVICE_PATH]
        self._radio_mgr.device_settings = device_settings
        self.context["title_placeholders"] = {CONF_NAME: name}

        return await self.async_step_confirm()


class ZhaOptionsFlowHandler(BaseZhaFlow, config_entries.OptionsFlow):
    """Handle an options flow."""

    def __init__(self, config_entry: config_entries.ConfigEntry) -> None:
        """Initialize options flow."""
        super().__init__()
        self.config_entry = config_entry

        self._radio_mgr.device_path = config_entry.data[CONF_DEVICE][CONF_DEVICE_PATH]
        self._radio_mgr.device_settings = config_entry.data[CONF_DEVICE]
        self._radio_mgr.radio_type = RadioType[config_entry.data[CONF_RADIO_TYPE]]
        self._title = config_entry.title

    async def async_step_init(
        self, user_input: dict[str, Any] | None = None
    ) -> FlowResult:
        """Launch the options flow."""
        if user_input is not None:
            # OperationNotAllowed: ZHA is not running
            with suppress(config_entries.OperationNotAllowed):
                await self.hass.config_entries.async_unload(self.config_entry.entry_id)

            return await self.async_step_prompt_migrate_or_reconfigure()

        return self.async_show_form(step_id="init")

    async def async_step_prompt_migrate_or_reconfigure(
        self, user_input: dict[str, Any] | None = None
    ) -> FlowResult:
        """Confirm if we are migrating adapters or just re-configuring."""

        return self.async_show_menu(
            step_id="prompt_migrate_or_reconfigure",
            menu_options=[
                OPTIONS_INTENT_RECONFIGURE,
                OPTIONS_INTENT_MIGRATE,
            ],
        )

    async def async_step_intent_reconfigure(
        self, user_input: dict[str, Any] | None = None
    ) -> FlowResult:
        """Virtual step for when the user is reconfiguring the integration."""
        return await self.async_step_choose_serial_port()

    async def async_step_intent_migrate(
        self, user_input: dict[str, Any] | None = None
    ) -> FlowResult:
        """Confirm the user wants to reset their current radio."""

        if user_input is not None:
            await self._radio_mgr.async_reset_adapter()

            return await self.async_step_instruct_unplug()

        return self.async_show_form(step_id="intent_migrate")

    async def async_step_instruct_unplug(
        self, user_input: dict[str, Any] | None = None
    ) -> FlowResult:
        """Instruct the user to unplug the current radio, if possible."""

        if user_input is not None:
            # Now that the old radio is gone, we can scan for serial ports again
            return await self.async_step_choose_serial_port()

        return self.async_show_form(step_id="instruct_unplug")

    async def _async_create_radio_entry(self):
        """Re-implementation of the base flow's final step to update the config."""
        device_settings = self._radio_mgr.device_settings.copy()
        device_settings[CONF_DEVICE_PATH] = await self.hass.async_add_executor_job(
            usb.get_serial_by_id, self._radio_mgr.device_path
        )

        # Avoid creating both `.options` and `.data` by directly writing `data` here
        self.hass.config_entries.async_update_entry(
            entry=self.config_entry,
            data={
                CONF_DEVICE: device_settings,
                CONF_RADIO_TYPE: self._radio_mgr.radio_type.name,
            },
            options=self.config_entry.options,
        )

        # Reload ZHA after we finish
        await self.hass.config_entries.async_setup(self.config_entry.entry_id)

        # Intentionally do not set `data` to avoid creating `options`, we set it above
        return self.async_create_entry(title=self._title, data={})

    def async_remove(self):
        """Maybe reload ZHA if the flow is aborted."""
        if self.config_entry.state not in (
            config_entries.ConfigEntryState.SETUP_ERROR,
            config_entries.ConfigEntryState.NOT_LOADED,
        ):
            return

        self.hass.async_create_task(
            self.hass.config_entries.async_setup(self.config_entry.entry_id)
        )<|MERGE_RESOLUTION|>--- conflicted
+++ resolved
@@ -96,11 +96,7 @@
         yellow_radio.manufacturer = "Nabu Casa"
 
     # Present the multi-PAN addon as a setup option, if it's available
-<<<<<<< HEAD
-    addon_manager = silabs_multiprotocol_addon.get_multiprotocol_addon_manager(hass)
-=======
     addon_manager = await silabs_multiprotocol_addon.get_addon_manager(hass)
->>>>>>> 6183a36f
 
     try:
         addon_info = await addon_manager.async_get_addon_info()
