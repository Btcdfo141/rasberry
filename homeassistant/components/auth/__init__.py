"""Component to allow users to login and get tokens.

# POST /auth/token

This is an OAuth2 endpoint for granting tokens. We currently support the grant
types "authorization_code" and "refresh_token". Because we follow the OAuth2
spec, data should be send in formatted as x-www-form-urlencoded. Examples will
be in JSON as it's more readable.

## Grant type authorization_code

Exchange the authorization code retrieved from the login flow for tokens.

{
    "client_id": "https://hassbian.local:8123/",
    "grant_type": "authorization_code",
    "code": "411ee2f916e648d691e937ae9344681e"
}

Return value will be the access and refresh tokens. The access token will have
a limited expiration. New access tokens can be requested using the refresh
token.

{
    "access_token": "ABCDEFGH",
    "expires_in": 1800,
    "refresh_token": "IJKLMNOPQRST",
    "token_type": "Bearer"
}

## Grant type refresh_token

Request a new access token using a refresh token.

{
    "client_id": "https://hassbian.local:8123/",
    "grant_type": "refresh_token",
    "refresh_token": "IJKLMNOPQRST"
}

Return value will be a new access token. The access token will have
a limited expiration.

{
    "access_token": "ABCDEFGH",
    "expires_in": 1800,
    "token_type": "Bearer"
}

## Revoking a refresh token

It is also possible to revoke a refresh token and all access tokens that have
ever been granted by that refresh token. Response code will ALWAYS be 200.

{
    "token": "IJKLMNOPQRST",
    "action": "revoke"
}

# Websocket API

## Get current user

Send websocket command `auth/current_user` will return current user of the
active websocket connection.

{
    "id": 10,
    "type": "auth/current_user",
}

The result payload likes

{
    "id": 10,
    "type": "result",
    "success": true,
    "result": {
        "id": "USER_ID",
        "name": "John Doe",
        "is_owner": true,
        "credentials": [{
            "auth_provider_type": "homeassistant",
            "auth_provider_id": null
        }],
        "mfa_modules": [{
            "id": "totp",
            "name": "TOTP",
            "enabled": true
        }]
    }
}

## Create a long-lived access token

Send websocket command `auth/long_lived_access_token` will create
a long-lived access token for current user. Access token will not be saved in
Home Assistant. User need to record the token in secure place.

{
    "id": 11,
    "type": "auth/long_lived_access_token",
    "client_name": "GPS Logger",
    "lifespan": 365
}

Result will be a long-lived access token:

{
    "id": 11,
    "type": "result",
    "success": true,
    "result": "ABCDEFGH"
}

"""
from __future__ import annotations

from datetime import timedelta
from http import HTTPStatus
import uuid

from aiohttp import web
import voluptuous as vol

from homeassistant.auth import InvalidAuthError
from homeassistant.auth.models import TOKEN_TYPE_LONG_LIVED_ACCESS_TOKEN, Credentials
from homeassistant.components import websocket_api
from homeassistant.components.http.auth import (
    async_sign_path,
    async_user_not_allowed_do_auth,
)
from homeassistant.components.http.ban import log_invalid_auth
from homeassistant.components.http.data_validator import RequestDataValidator
from homeassistant.components.http.view import HomeAssistantView
from homeassistant.core import HomeAssistant, callback
from homeassistant.loader import bind_hass
from homeassistant.util import dt as dt_util

from . import indieauth, login_flow, mfa_setup_flow

DOMAIN = "auth"
WS_TYPE_CURRENT_USER = "auth/current_user"
SCHEMA_WS_CURRENT_USER = websocket_api.BASE_COMMAND_MESSAGE_SCHEMA.extend(
    {vol.Required("type"): WS_TYPE_CURRENT_USER}
)

WS_TYPE_LONG_LIVED_ACCESS_TOKEN = "auth/long_lived_access_token"
SCHEMA_WS_LONG_LIVED_ACCESS_TOKEN = websocket_api.BASE_COMMAND_MESSAGE_SCHEMA.extend(
    {
        vol.Required("type"): WS_TYPE_LONG_LIVED_ACCESS_TOKEN,
        vol.Required("lifespan"): int,  # days
        vol.Required("client_name"): str,
        vol.Optional("client_icon"): str,
    }
)

WS_TYPE_REFRESH_TOKENS = "auth/refresh_tokens"
SCHEMA_WS_REFRESH_TOKENS = websocket_api.BASE_COMMAND_MESSAGE_SCHEMA.extend(
    {vol.Required("type"): WS_TYPE_REFRESH_TOKENS}
)

WS_TYPE_DELETE_REFRESH_TOKEN = "auth/delete_refresh_token"
SCHEMA_WS_DELETE_REFRESH_TOKEN = websocket_api.BASE_COMMAND_MESSAGE_SCHEMA.extend(
    {
        vol.Required("type"): WS_TYPE_DELETE_REFRESH_TOKEN,
        vol.Required("refresh_token_id"): str,
    }
)

WS_TYPE_SIGN_PATH = "auth/sign_path"
SCHEMA_WS_SIGN_PATH = websocket_api.BASE_COMMAND_MESSAGE_SCHEMA.extend(
    {
        vol.Required("type"): WS_TYPE_SIGN_PATH,
        vol.Required("path"): str,
        vol.Optional("expires", default=30): int,
    }
)

RESULT_TYPE_CREDENTIALS = "credentials"


@bind_hass
def create_auth_code(hass, client_id: str, credential: Credentials) -> str:
    """Create an authorization code to fetch tokens."""
    return hass.data[DOMAIN](client_id, credential)


async def async_setup(hass, config):
    """Component to allow users to login."""
    store_result, retrieve_result = _create_auth_code_store()

    hass.data[DOMAIN] = store_result

    hass.http.register_view(TokenView(retrieve_result))
    hass.http.register_view(LinkUserView(retrieve_result))

    hass.components.websocket_api.async_register_command(
        WS_TYPE_CURRENT_USER, websocket_current_user, SCHEMA_WS_CURRENT_USER
    )
    hass.components.websocket_api.async_register_command(
        WS_TYPE_LONG_LIVED_ACCESS_TOKEN,
        websocket_create_long_lived_access_token,
        SCHEMA_WS_LONG_LIVED_ACCESS_TOKEN,
    )
    hass.components.websocket_api.async_register_command(
        WS_TYPE_REFRESH_TOKENS, websocket_refresh_tokens, SCHEMA_WS_REFRESH_TOKENS
    )
    hass.components.websocket_api.async_register_command(
        WS_TYPE_DELETE_REFRESH_TOKEN,
        websocket_delete_refresh_token,
        SCHEMA_WS_DELETE_REFRESH_TOKEN,
    )
    hass.components.websocket_api.async_register_command(
        WS_TYPE_SIGN_PATH, websocket_sign_path, SCHEMA_WS_SIGN_PATH
    )

    await login_flow.async_setup(hass, store_result)
    await mfa_setup_flow.async_setup(hass)

    return True


class TokenView(HomeAssistantView):
    """View to issue or revoke tokens."""

    url = "/auth/token"
    name = "api:auth:token"
    requires_auth = False
    cors_allowed = True

    def __init__(self, retrieve_auth):
        """Initialize the token view."""
        self._retrieve_auth = retrieve_auth

    @log_invalid_auth
    async def post(self, request):
        """Grant a token."""
        hass = request.app["hass"]
        data = await request.post()

        grant_type = data.get("grant_type")

        # IndieAuth 6.3.5
        # The revocation endpoint is the same as the token endpoint.
        # The revocation request includes an additional parameter,
        # action=revoke.
        if data.get("action") == "revoke":
            return await self._async_handle_revoke_token(hass, data)

        if grant_type == "authorization_code":
            return await self._async_handle_auth_code(hass, data, request.remote)

        if grant_type == "refresh_token":
            return await self._async_handle_refresh_token(hass, data, request.remote)

        return self.json(
            {"error": "unsupported_grant_type"}, status_code=HTTPStatus.BAD_REQUEST
        )

    async def _async_handle_revoke_token(self, hass, data):
        """Handle revoke token request."""
        # pylint: disable=no-self-use

        # OAuth 2.0 Token Revocation [RFC7009]
        # 2.2 The authorization server responds with HTTP status code 200
        # if the token has been revoked successfully or if the client
        # submitted an invalid token.
        if (token := data.get("token")) is None:
            return web.Response(status=HTTPStatus.OK)

        refresh_token = await hass.auth.async_get_refresh_token_by_token(token)

        if refresh_token is None:
            return web.Response(status=HTTPStatus.OK)

        await hass.auth.async_remove_refresh_token(refresh_token)
        return web.Response(status=HTTPStatus.OK)

    async def _async_handle_auth_code(self, hass, data, remote_addr):
        """Handle authorization code request."""
        client_id = data.get("client_id")
        if client_id is None or not indieauth.verify_client_id(client_id):
            return self.json(
                {"error": "invalid_request", "error_description": "Invalid client id"},
                status_code=HTTPStatus.BAD_REQUEST,
            )

        if (code := data.get("code")) is None:
            return self.json(
                {"error": "invalid_request", "error_description": "Invalid code"},
                status_code=HTTPStatus.BAD_REQUEST,
            )

        credential = self._retrieve_auth(client_id, code)

        if credential is None or not isinstance(credential, Credentials):
            return self.json(
                {"error": "invalid_request", "error_description": "Invalid code"},
                status_code=HTTPStatus.BAD_REQUEST,
            )

        user = await hass.auth.async_get_or_create_user(credential)

        if user_access_error := async_user_not_allowed_do_auth(hass, user):
            return self.json(
                {
                    "error": "access_denied",
                    "error_description": user_access_error,
                },
                status_code=HTTPStatus.FORBIDDEN,
            )

        refresh_token = await hass.auth.async_create_refresh_token(
            user, client_id, credential=credential
        )
        try:
            access_token = hass.auth.async_create_access_token(
                refresh_token, remote_addr
            )
        except InvalidAuthError as exc:
            return self.json(
                {"error": "access_denied", "error_description": str(exc)},
                status_code=HTTPStatus.FORBIDDEN,
            )

        return self.json(
            {
                "access_token": access_token,
                "token_type": "Bearer",
                "refresh_token": refresh_token.token,
                "expires_in": int(
                    refresh_token.access_token_expiration.total_seconds()
                ),
            }
        )

    async def _async_handle_refresh_token(self, hass, data, remote_addr):
        """Handle authorization code request."""
        client_id = data.get("client_id")
        if client_id is not None and not indieauth.verify_client_id(client_id):
            return self.json(
                {"error": "invalid_request", "error_description": "Invalid client id"},
                status_code=HTTPStatus.BAD_REQUEST,
            )

        if (token := data.get("refresh_token")) is None:
            return self.json(
                {"error": "invalid_request"}, status_code=HTTPStatus.BAD_REQUEST
            )

        refresh_token = await hass.auth.async_get_refresh_token_by_token(token)

        if refresh_token is None:
            return self.json(
                {"error": "invalid_grant"}, status_code=HTTPStatus.BAD_REQUEST
            )

        if refresh_token.client_id != client_id:
            return self.json(
                {"error": "invalid_request"}, status_code=HTTPStatus.BAD_REQUEST
            )

        if user_access_error := async_user_not_allowed_do_auth(
            hass, refresh_token.user
        ):
            return self.json(
                {
                    "error": "access_denied",
                    "error_description": user_access_error,
                },
                status_code=HTTPStatus.FORBIDDEN,
            )

        try:
            access_token = hass.auth.async_create_access_token(
                refresh_token, remote_addr
            )
        except InvalidAuthError as exc:
            return self.json(
                {"error": "access_denied", "error_description": str(exc)},
                status_code=HTTPStatus.FORBIDDEN,
            )

        return self.json(
            {
                "access_token": access_token,
                "token_type": "Bearer",
                "expires_in": int(
                    refresh_token.access_token_expiration.total_seconds()
                ),
            }
        )


class LinkUserView(HomeAssistantView):
    """View to link existing users to new credentials."""

    url = "/auth/link_user"
    name = "api:auth:link_user"

    def __init__(self, retrieve_credentials):
        """Initialize the link user view."""
        self._retrieve_credentials = retrieve_credentials

    @RequestDataValidator(vol.Schema({"code": str, "client_id": str}))
    async def post(self, request, data):
        """Link a user."""
        hass = request.app["hass"]
        user = request["hass_user"]

        credentials = self._retrieve_credentials(data["client_id"], data["code"])

        if credentials is None:
            return self.json_message("Invalid code", status_code=HTTPStatus.BAD_REQUEST)

        linked_user = await hass.auth.async_get_user_by_credentials(credentials)
        if linked_user != user and linked_user is not None:
            return self.json_message(
                "Credential already linked", status_code=HTTPStatus.BAD_REQUEST
            )

        # No-op if credential is already linked to the user it will be linked to
        if linked_user != user:
            await hass.auth.async_link_user(user, credentials)
        return self.json_message("User linked")


@callback
def _create_auth_code_store():
    """Create an in memory store."""
    temp_results = {}

    @callback
    def store_result(client_id, result):
        """Store flow result and return a code to retrieve it."""
        if not isinstance(result, Credentials):
            raise ValueError("result has to be a Credentials instance")

        code = uuid.uuid4().hex
        temp_results[(client_id, code)] = (
            dt_util.utcnow(),
            result,
        )
        return code

    @callback
    def retrieve_result(client_id, code):
        """Retrieve flow result."""
        key = (client_id, code)

        if key not in temp_results:
            return None

<<<<<<< HEAD
        # ais fix - we need to use the key later to take token in mob
        created, _, result = temp_results.get(key)
=======
        created, result = temp_results.pop(key)
>>>>>>> 215d0ac6

        # OAuth 4.2.1
        # The authorization code MUST expire shortly after it is issued to
        # mitigate the risk of leaks.  A maximum authorization code lifetime of
        # 10 minutes is RECOMMENDED.
        if dt_util.utcnow() - created < timedelta(minutes=10):
            return result

        return None

    return store_result, retrieve_result


@websocket_api.ws_require_user()
@websocket_api.async_response
async def websocket_current_user(
    hass: HomeAssistant, connection: websocket_api.ActiveConnection, msg
):
    """Return the current user."""
    user = connection.user
    enabled_modules = await hass.auth.async_get_enabled_mfa(user)

    connection.send_message(
        websocket_api.result_message(
            msg["id"],
            {
                "id": user.id,
                "name": user.name,
                "is_owner": user.is_owner,
                "is_admin": user.is_admin,
                "credentials": [
                    {
                        "auth_provider_type": c.auth_provider_type,
                        "auth_provider_id": c.auth_provider_id,
                    }
                    for c in user.credentials
                ],
                "mfa_modules": [
                    {
                        "id": module.id,
                        "name": module.name,
                        "enabled": module.id in enabled_modules,
                    }
                    for module in hass.auth.auth_mfa_modules
                ],
            },
        )
    )


@websocket_api.ws_require_user()
@websocket_api.async_response
async def websocket_create_long_lived_access_token(
    hass: HomeAssistant, connection: websocket_api.ActiveConnection, msg
):
    """Create or a long-lived access token."""
    refresh_token = await hass.auth.async_create_refresh_token(
        connection.user,
        client_name=msg["client_name"],
        client_icon=msg.get("client_icon"),
        token_type=TOKEN_TYPE_LONG_LIVED_ACCESS_TOKEN,
        access_token_expiration=timedelta(days=msg["lifespan"]),
    )

    try:
        access_token = hass.auth.async_create_access_token(refresh_token)
    except InvalidAuthError as exc:
        return websocket_api.error_message(
            msg["id"], websocket_api.const.ERR_UNAUTHORIZED, str(exc)
        )

    connection.send_message(websocket_api.result_message(msg["id"], access_token))


@websocket_api.ws_require_user()
@callback
def websocket_refresh_tokens(
    hass: HomeAssistant, connection: websocket_api.ActiveConnection, msg
):
    """Return metadata of users refresh tokens."""
    current_id = connection.refresh_token_id
    connection.send_message(
        websocket_api.result_message(
            msg["id"],
            [
                {
                    "id": refresh.id,
                    "client_id": refresh.client_id,
                    "client_name": refresh.client_name,
                    "client_icon": refresh.client_icon,
                    "type": refresh.token_type,
                    "created_at": refresh.created_at,
                    "is_current": refresh.id == current_id,
                    "last_used_at": refresh.last_used_at,
                    "last_used_ip": refresh.last_used_ip,
                }
                for refresh in connection.user.refresh_tokens.values()
            ],
        )
    )


@websocket_api.ws_require_user()
@websocket_api.async_response
async def websocket_delete_refresh_token(
    hass: HomeAssistant, connection: websocket_api.ActiveConnection, msg
):
    """Handle a delete refresh token request."""
    refresh_token = connection.user.refresh_tokens.get(msg["refresh_token_id"])

    if refresh_token is None:
        return websocket_api.error_message(
            msg["id"], "invalid_token_id", "Received invalid token"
        )

    await hass.auth.async_remove_refresh_token(refresh_token)

    connection.send_message(websocket_api.result_message(msg["id"], {}))


@websocket_api.ws_require_user()
@callback
def websocket_sign_path(
    hass: HomeAssistant, connection: websocket_api.ActiveConnection, msg
):
    """Handle a sign path request."""
    connection.send_message(
        websocket_api.result_message(
            msg["id"],
            {
                "path": async_sign_path(
                    hass,
                    connection.refresh_token_id,
                    msg["path"],
                    timedelta(seconds=msg["expires"]),
                )
            },
        )
    )<|MERGE_RESOLUTION|>--- conflicted
+++ resolved
@@ -452,12 +452,8 @@
         if key not in temp_results:
             return None
 
-<<<<<<< HEAD
         # ais fix - we need to use the key later to take token in mob
-        created, _, result = temp_results.get(key)
-=======
-        created, result = temp_results.pop(key)
->>>>>>> 215d0ac6
+        created, result = temp_results.get(key)
 
         # OAuth 4.2.1
         # The authorization code MUST expire shortly after it is issued to
