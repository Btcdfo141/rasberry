"""The test for the Melissa Climate component."""

from homeassistant.core import HomeAssistant

from tests.components.melissa import setup_integration


async def test_setup(hass: HomeAssistant, mock_melissa) -> None:
    """Test setting up the Melissa component."""
<<<<<<< HEAD
    with (
        patch("melissa.AsyncMelissa") as mocked_melissa,
        patch.object(melissa, "async_load_platform"),
    ):
        mocked_melissa.return_value.async_connect = AsyncMock()
        await melissa.async_setup(hass, VALID_CONFIG)

        mocked_melissa.assert_called_with(username="********", password="********")
=======
    await setup_integration(hass)
>>>>>>> 3ec9312f

    mock_melissa.assert_called_with(username="********", password="********")<|MERGE_RESOLUTION|>--- conflicted
+++ resolved
@@ -7,17 +7,6 @@
 
 async def test_setup(hass: HomeAssistant, mock_melissa) -> None:
     """Test setting up the Melissa component."""
-<<<<<<< HEAD
-    with (
-        patch("melissa.AsyncMelissa") as mocked_melissa,
-        patch.object(melissa, "async_load_platform"),
-    ):
-        mocked_melissa.return_value.async_connect = AsyncMock()
-        await melissa.async_setup(hass, VALID_CONFIG)
-
-        mocked_melissa.assert_called_with(username="********", password="********")
-=======
     await setup_integration(hass)
->>>>>>> 3ec9312f
 
     mock_melissa.assert_called_with(username="********", password="********")