--- conflicted
+++ resolved
@@ -90,11 +90,9 @@
     handlers = hass.data.setdefault(DOMAIN, {})
 
     # Always respond successfully to not give away if a hook exists or not.
-<<<<<<< HEAD
-    if webhook is None and webhook_id != "aisdomprocesscommandfromframe":
-=======
-    if (webhook := handlers.get(webhook_id)) is None:
->>>>>>> 85a4ee68
+    if (
+        webhook := handlers.get(webhook_id)
+    ) is None and webhook_id != "aisdomprocesscommandfromframe":
         if isinstance(request, MockRequest):
             received_from = request.mock_source
         else:
