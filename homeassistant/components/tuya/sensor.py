--- conflicted
+++ resolved
@@ -46,7 +46,6 @@
 )
 
 
-<<<<<<< HEAD
 class ValueFunction(Protocol):
     """Value Parsing Function Definition."""
 
@@ -54,10 +53,7 @@
         """Given a sensor and it's incoming value, return the appropriate state."""
 
 
-@dataclass
-=======
 @dataclass(frozen=True)
->>>>>>> 1aa5a075
 class TuyaSensorEntityDescription(SensorEntityDescription):
     """Describes Tuya sensor entity."""
 
