"""Helpers for Home Assistant dispatcher & internal component/platform."""

from __future__ import annotations

from collections.abc import Callable, Coroutine
from functools import partial
import logging
import threading
from typing import Any, TypeVarTuple, overload

from homeassistant.core import (
    HassJob,
    HomeAssistant,
    callback,
    get_hassjob_callable_job_type,
)
from homeassistant.loader import bind_hass
from homeassistant.util.async_ import run_callback_threadsafe
from homeassistant.util.logging import catch_log_exception

# Explicit reexport of 'SignalType' for backwards compatibility
from homeassistant.util.signal_type import SignalType as SignalType  # noqa: PLC0414

from . import frame

_Ts = TypeVarTuple("_Ts")

_LOGGER = logging.getLogger(__name__)
DATA_DISPATCHER = "dispatcher"


_DispatcherDataType = dict[
    SignalType[*_Ts] | str,
    dict[
        Callable[[*_Ts], Any] | Callable[..., Any],
        HassJob[..., None | Coroutine[Any, Any, None]] | None,
    ],
]


@overload
@bind_hass
def dispatcher_connect(
    hass: HomeAssistant, signal: SignalType[*_Ts], target: Callable[[*_Ts], None]
) -> Callable[[], None]: ...


@overload
@bind_hass
def dispatcher_connect(
    hass: HomeAssistant, signal: str, target: Callable[..., None]
) -> Callable[[], None]: ...


@bind_hass  # type: ignore[misc]  # workaround; exclude typing of 2 overload in func def
def dispatcher_connect(
    hass: HomeAssistant,
    signal: SignalType[*_Ts],
    target: Callable[[*_Ts], None],
) -> Callable[[], None]:
    """Connect a callable function to a signal."""
    async_unsub = run_callback_threadsafe(
        hass.loop, async_dispatcher_connect, hass, signal, target
    ).result()

    def remove_dispatcher() -> None:
        """Remove signal listener."""
        run_callback_threadsafe(hass.loop, async_unsub).result()

    return remove_dispatcher


@callback
def _async_remove_dispatcher(
    dispatchers: _DispatcherDataType[*_Ts],
    signal: SignalType[*_Ts] | str,
    target: Callable[[*_Ts], Any] | Callable[..., Any],
) -> None:
    """Remove signal listener."""
    try:
        signal_dispatchers = dispatchers[signal]
        del signal_dispatchers[target]
        # Cleanup the signal dict if it is now empty
        # to prevent memory leaks
        if not signal_dispatchers:
            del dispatchers[signal]
    except (KeyError, ValueError):
        # KeyError is key target listener did not exist
        # ValueError if listener did not exist within signal
        _LOGGER.warning("Unable to remove unknown dispatcher %s", target)


@overload
@callback
@bind_hass
def async_dispatcher_connect(
    hass: HomeAssistant, signal: SignalType[*_Ts], target: Callable[[*_Ts], Any]
) -> Callable[[], None]: ...


@overload
@callback
@bind_hass
def async_dispatcher_connect(
    hass: HomeAssistant, signal: str, target: Callable[..., Any]
) -> Callable[[], None]: ...


@callback
@bind_hass
def async_dispatcher_connect(
    hass: HomeAssistant,
    signal: SignalType[*_Ts] | str,
    target: Callable[[*_Ts], Any] | Callable[..., Any],
) -> Callable[[], None]:
    """Connect a callable function to a signal.

    This method must be run in the event loop.
    """
    if DATA_DISPATCHER not in hass.data:
        hass.data[DATA_DISPATCHER] = {}

    dispatchers: _DispatcherDataType[*_Ts] = hass.data[DATA_DISPATCHER]

    if signal not in dispatchers:
        dispatchers[signal] = {}

    dispatchers[signal][target] = None
    # Use a partial for the remove since it uses
    # less memory than a full closure since a partial copies
    # the body of the function and we don't have to store
    # many different copies of the same function
    return partial(_async_remove_dispatcher, dispatchers, signal, target)


@overload
@bind_hass
def dispatcher_send(
    hass: HomeAssistant, signal: SignalType[*_Ts], *args: *_Ts
) -> None: ...


@overload
@bind_hass
def dispatcher_send(hass: HomeAssistant, signal: str, *args: Any) -> None: ...


@bind_hass  # type: ignore[misc]  # workaround; exclude typing of 2 overload in func def
def dispatcher_send(hass: HomeAssistant, signal: SignalType[*_Ts], *args: *_Ts) -> None:
    """Send signal and data."""
    hass.loop.call_soon_threadsafe(async_dispatcher_send, hass, signal, *args)


def _format_err(
    signal: SignalType[*_Ts] | str,
    target: Callable[[*_Ts], Any] | Callable[..., Any],
    *args: Any,
) -> str:
    """Format error message."""
    return "Exception in {} when dispatching '{}': {}".format(
        # Functions wrapped in partial do not have a __name__
        getattr(target, "__name__", None) or str(target),
        signal,
        args,
    )


def _generate_job(
    signal: SignalType[*_Ts] | str, target: Callable[[*_Ts], Any] | Callable[..., Any]
) -> HassJob[..., None | Coroutine[Any, Any, None]]:
    """Generate a HassJob for a signal and target."""
    job_type = get_hassjob_callable_job_type(target)
    return HassJob(
        catch_log_exception(
            target, partial(_format_err, signal, target), job_type=job_type
        ),
        f"dispatcher {signal}",
        job_type=job_type,
    )


@overload
@callback
@bind_hass
def async_dispatcher_send(
    hass: HomeAssistant, signal: SignalType[*_Ts], *args: *_Ts
) -> None: ...


@overload
@callback
@bind_hass
def async_dispatcher_send(hass: HomeAssistant, signal: str, *args: Any) -> None: ...


@callback
@bind_hass
def async_dispatcher_send(
    hass: HomeAssistant, signal: SignalType[*_Ts] | str, *args: *_Ts
) -> None:
    """Send signal and data.

    This method must be run in the event loop.
    """
<<<<<<< HEAD
    if (
        hass.config.debug
        and (loop_thread_ident := hass.loop.__dict__.get("_thread_ident"))
        and loop_thread_ident != threading.get_ident()
    ):
        frame.report("calls async_dispatcher_send from a thread")
=======
    if hass.config.debug:
        hass.verify_event_loop_thread("async_dispatcher_send")

>>>>>>> 5fbbabad
    if (maybe_dispatchers := hass.data.get(DATA_DISPATCHER)) is None:
        return
    dispatchers: _DispatcherDataType[*_Ts] = maybe_dispatchers
    if (target_list := dispatchers.get(signal)) is None:
        return

    for target, job in list(target_list.items()):
        if job is None:
            job = _generate_job(signal, target)
            target_list[target] = job
        hass.async_run_hass_job(job, *args)<|MERGE_RESOLUTION|>--- conflicted
+++ resolved
@@ -5,7 +5,6 @@
 from collections.abc import Callable, Coroutine
 from functools import partial
 import logging
-import threading
 from typing import Any, TypeVarTuple, overload
 
 from homeassistant.core import (
@@ -20,8 +19,6 @@
 
 # Explicit reexport of 'SignalType' for backwards compatibility
 from homeassistant.util.signal_type import SignalType as SignalType  # noqa: PLC0414
-
-from . import frame
 
 _Ts = TypeVarTuple("_Ts")
 
@@ -202,18 +199,9 @@
 
     This method must be run in the event loop.
     """
-<<<<<<< HEAD
-    if (
-        hass.config.debug
-        and (loop_thread_ident := hass.loop.__dict__.get("_thread_ident"))
-        and loop_thread_ident != threading.get_ident()
-    ):
-        frame.report("calls async_dispatcher_send from a thread")
-=======
     if hass.config.debug:
         hass.verify_event_loop_thread("async_dispatcher_send")
 
->>>>>>> 5fbbabad
     if (maybe_dispatchers := hass.data.get(DATA_DISPATCHER)) is None:
         return
     dispatchers: _DispatcherDataType[*_Ts] = maybe_dispatchers
