{
  "domain": "qrcode",
  "name": "QR Code",
  "documentation": "https://www.home-assistant.io/integrations/qrcode",
<<<<<<< HEAD
  "requirements": ["pillow==8.1.1", "pyzbar==0.1.7"],
=======
  "requirements": ["pillow==8.1.2", "pyzbar==0.1.7"],
>>>>>>> 3ae94601
  "codeowners": []
}<|MERGE_RESOLUTION|>--- conflicted
+++ resolved
@@ -2,10 +2,6 @@
   "domain": "qrcode",
   "name": "QR Code",
   "documentation": "https://www.home-assistant.io/integrations/qrcode",
-<<<<<<< HEAD
-  "requirements": ["pillow==8.1.1", "pyzbar==0.1.7"],
-=======
   "requirements": ["pillow==8.1.2", "pyzbar==0.1.7"],
->>>>>>> 3ae94601
   "codeowners": []
 }