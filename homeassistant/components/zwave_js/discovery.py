--- conflicted
+++ resolved
@@ -146,13 +146,8 @@
     property_name: set[str] | None = None
     # [optional] the value's property key must match ANY of these values
     property_key: set[str | int | None] | None = None
-<<<<<<< HEAD
     # [optional] the value's property key must NOT match ANY of these values
     not_property_key: set[str | int | None] | None = None
-    # [optional] the value's property key name must match ANY of these values
-    property_key_name: set[str | None] | None = None
-=======
->>>>>>> 89f16773
     # [optional] the value's metadata_type must match ANY of these values
     type: set[str] | None = None
     # [optional] the value's metadata_readable must match this value
@@ -1112,21 +1107,12 @@
         and value.property_key not in schema.property_key
     ):
         return False
-<<<<<<< HEAD
     # check property_key against not_property_key set
     if (
         schema.not_property_key is not None
         and value.property_key in schema.not_property_key
     ):
         return False
-    # check property_key_name
-    if (
-        schema.property_key_name is not None
-        and value.property_key_name not in schema.property_key_name
-    ):
-        return False
-=======
->>>>>>> 89f16773
     # check metadata_type
     if schema.type is not None and value.metadata.type not in schema.type:
         return False
