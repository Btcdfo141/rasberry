"""Water heater entities for the Overkiz (by Somfy) integration."""
from pyoverkiz.enums.ui import UIWidget

from .atlantic_pass_apc_dhw import AtlanticPassAPCDHW
<<<<<<< HEAD
from .domestic_hot_water_production import DomesticHotWaterProduction

WIDGET_TO_WATER_HEATER_ENTITY = {
    UIWidget.ATLANTIC_PASS_APC_DHW: AtlanticPassAPCDHW,
    UIWidget.DOMESTIC_HOT_WATER_PRODUCTION: DomesticHotWaterProduction,
=======
from .hitachi_dhw import HitachiDHW

WIDGET_TO_WATER_HEATER_ENTITY = {
    UIWidget.ATLANTIC_PASS_APC_DHW: AtlanticPassAPCDHW,
    UIWidget.HITACHI_DHW: HitachiDHW,
>>>>>>> c576a68d
}<|MERGE_RESOLUTION|>--- conflicted
+++ resolved
@@ -2,17 +2,11 @@
 from pyoverkiz.enums.ui import UIWidget
 
 from .atlantic_pass_apc_dhw import AtlanticPassAPCDHW
-<<<<<<< HEAD
 from .domestic_hot_water_production import DomesticHotWaterProduction
+from .hitachi_dhw import HitachiDHW
 
 WIDGET_TO_WATER_HEATER_ENTITY = {
     UIWidget.ATLANTIC_PASS_APC_DHW: AtlanticPassAPCDHW,
     UIWidget.DOMESTIC_HOT_WATER_PRODUCTION: DomesticHotWaterProduction,
-=======
-from .hitachi_dhw import HitachiDHW
-
-WIDGET_TO_WATER_HEATER_ENTITY = {
-    UIWidget.ATLANTIC_PASS_APC_DHW: AtlanticPassAPCDHW,
     UIWidget.HITACHI_DHW: HitachiDHW,
->>>>>>> c576a68d
 }