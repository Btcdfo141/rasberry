"""Provide a way to connect entities belonging to one device."""
from collections import OrderedDict
import logging
import time
from typing import TYPE_CHECKING, Any, Dict, List, Optional, Set, Tuple, Union

import attr

from homeassistant.const import EVENT_HOMEASSISTANT_STARTED
from homeassistant.core import Event, callback
import homeassistant.util.uuid as uuid_util

from .debounce import Debouncer
from .singleton import singleton
from .typing import UNDEFINED, HomeAssistantType, UndefinedType

# mypy: disallow_any_generics

if TYPE_CHECKING:
    from . import entity_registry

_LOGGER = logging.getLogger(__name__)

DATA_REGISTRY = "device_registry"
EVENT_DEVICE_REGISTRY_UPDATED = "device_registry_updated"
STORAGE_KEY = "core.device_registry"
STORAGE_VERSION = 1
SAVE_DELAY = 10
CLEANUP_DELAY = 10

CONNECTION_NETWORK_MAC = "mac"
CONNECTION_UPNP = "upnp"
CONNECTION_ZIGBEE = "zigbee"

IDX_CONNECTIONS = "connections"
IDX_IDENTIFIERS = "identifiers"
REGISTERED_DEVICE = "registered"
DELETED_DEVICE = "deleted"

DISABLED_INTEGRATION = "integration"
DISABLED_USER = "user"

ORPHANED_DEVICE_KEEP_SECONDS = 86400 * 30


@attr.s(slots=True, frozen=True)
class DeviceEntry:
    """Device Registry Entry."""

    config_entries: Set[str] = attr.ib(converter=set, factory=set)
    connections: Set[Tuple[str, str]] = attr.ib(converter=set, factory=set)
    identifiers: Set[Tuple[str, str]] = attr.ib(converter=set, factory=set)
    manufacturer: Optional[str] = attr.ib(default=None)
    model: Optional[str] = attr.ib(default=None)
    name: Optional[str] = attr.ib(default=None)
    sw_version: Optional[str] = attr.ib(default=None)
    via_device_id: Optional[str] = attr.ib(default=None)
    area_id: Optional[str] = attr.ib(default=None)
    name_by_user: Optional[str] = attr.ib(default=None)
    entry_type: Optional[str] = attr.ib(default=None)
    id: str = attr.ib(factory=uuid_util.random_uuid_hex)
    # This value is not stored, just used to keep track of events to fire.
    is_new: bool = attr.ib(default=False)
    disabled_by: Optional[str] = attr.ib(
        default=None,
        validator=attr.validators.in_(
            (
                DISABLED_INTEGRATION,
                DISABLED_USER,
                None,
            )
        ),
    )

    @property
    def disabled(self) -> bool:
        """Return if entry is disabled."""
        return self.disabled_by is not None


@attr.s(slots=True, frozen=True)
class DeletedDeviceEntry:
    """Deleted Device Registry Entry."""

    config_entries: Set[str] = attr.ib()
    connections: Set[Tuple[str, str]] = attr.ib()
    identifiers: Set[Tuple[str, str]] = attr.ib()
    id: str = attr.ib()
<<<<<<< HEAD
    orphened_time: Optional[float] = attr.ib()
=======
    orphaned_timestamp: Optional[float] = attr.ib()
>>>>>>> ecdf567c

    def to_device_entry(
        self,
        config_entry_id: str,
        connections: Set[Tuple[str, str]],
        identifiers: Set[Tuple[str, str]],
    ) -> DeviceEntry:
        """Create DeviceEntry from DeletedDeviceEntry."""
        return DeviceEntry(
            # type ignores: likely https://github.com/python/mypy/issues/8625
            config_entries={config_entry_id},  # type: ignore[arg-type]
            connections=self.connections & connections,  # type: ignore[arg-type]
            identifiers=self.identifiers & identifiers,  # type: ignore[arg-type]
            id=self.id,
            is_new=True,
        )


def format_mac(mac: str) -> str:
    """Format the mac address string for entry into dev reg."""
    to_test = mac

    if len(to_test) == 17 and to_test.count(":") == 5:
        return to_test.lower()

    if len(to_test) == 17 and to_test.count("-") == 5:
        to_test = to_test.replace("-", "")
    elif len(to_test) == 14 and to_test.count(".") == 2:
        to_test = to_test.replace(".", "")

    if len(to_test) == 12:
        # no : included
        return ":".join(to_test.lower()[i : i + 2] for i in range(0, 12, 2))

    # Not sure how formatted, return original
    return mac


class DeviceRegistry:
    """Class to hold a registry of devices."""

    devices: Dict[str, DeviceEntry]
    deleted_devices: Dict[str, DeletedDeviceEntry]
    _devices_index: Dict[str, Dict[str, Dict[Tuple[str, str], str]]]

    def __init__(self, hass: HomeAssistantType) -> None:
        """Initialize the device registry."""
        self.hass = hass
        self._store = hass.helpers.storage.Store(STORAGE_VERSION, STORAGE_KEY)
        self._clear_index()

    @callback
    def async_get(self, device_id: str) -> Optional[DeviceEntry]:
        """Get device."""
        return self.devices.get(device_id)

    @callback
    def async_get_device(
        self,
        identifiers: Set[Tuple[str, str]],
        connections: Optional[Set[Tuple[str, str]]] = None,
    ) -> Optional[DeviceEntry]:
        """Check if device is registered."""
        device_id = self._async_get_device_id_from_index(
            REGISTERED_DEVICE, identifiers, connections
        )
        if device_id is None:
            return None
        return self.devices[device_id]

    def _async_get_deleted_device(
        self,
        identifiers: Set[Tuple[str, str]],
        connections: Optional[Set[Tuple[str, str]]],
    ) -> Optional[DeletedDeviceEntry]:
        """Check if device is deleted."""
        device_id = self._async_get_device_id_from_index(
            DELETED_DEVICE, identifiers, connections
        )
        if device_id is None:
            return None
        return self.deleted_devices[device_id]

    def _async_get_device_id_from_index(
        self,
        index: str,
        identifiers: Set[Tuple[str, str]],
        connections: Optional[Set[Tuple[str, str]]],
    ) -> Optional[str]:
        """Check if device has previously been registered."""
        devices_index = self._devices_index[index]
        for identifier in identifiers:
            if identifier in devices_index[IDX_IDENTIFIERS]:
                return devices_index[IDX_IDENTIFIERS][identifier]
        if not connections:
            return None
        for connection in _normalize_connections(connections):
            if connection in devices_index[IDX_CONNECTIONS]:
                return devices_index[IDX_CONNECTIONS][connection]
        return None

    def _add_device(self, device: Union[DeviceEntry, DeletedDeviceEntry]) -> None:
        """Add a device and index it."""
        if isinstance(device, DeletedDeviceEntry):
            devices_index = self._devices_index[DELETED_DEVICE]
            self.deleted_devices[device.id] = device
        else:
            devices_index = self._devices_index[REGISTERED_DEVICE]
            self.devices[device.id] = device

        _add_device_to_index(devices_index, device)

    def _remove_device(self, device: Union[DeviceEntry, DeletedDeviceEntry]) -> None:
        """Remove a device and remove it from the index."""
        if isinstance(device, DeletedDeviceEntry):
            devices_index = self._devices_index[DELETED_DEVICE]
            self.deleted_devices.pop(device.id)
        else:
            devices_index = self._devices_index[REGISTERED_DEVICE]
            self.devices.pop(device.id)

        _remove_device_from_index(devices_index, device)

    def _update_device(self, old_device: DeviceEntry, new_device: DeviceEntry) -> None:
        """Update a device and the index."""
        self.devices[new_device.id] = new_device

        devices_index = self._devices_index[REGISTERED_DEVICE]
        _remove_device_from_index(devices_index, old_device)
        _add_device_to_index(devices_index, new_device)

    def _clear_index(self) -> None:
        """Clear the index."""
        self._devices_index = {
            REGISTERED_DEVICE: {IDX_IDENTIFIERS: {}, IDX_CONNECTIONS: {}},
            DELETED_DEVICE: {IDX_IDENTIFIERS: {}, IDX_CONNECTIONS: {}},
        }

    def _rebuild_index(self) -> None:
        """Create the index after loading devices."""
        self._clear_index()
        for device in self.devices.values():
            _add_device_to_index(self._devices_index[REGISTERED_DEVICE], device)
        for deleted_device in self.deleted_devices.values():
            _add_device_to_index(self._devices_index[DELETED_DEVICE], deleted_device)

    @callback
    def async_get_or_create(
        self,
        *,
        config_entry_id: str,
        connections: Optional[Set[Tuple[str, str]]] = None,
        identifiers: Optional[Set[Tuple[str, str]]] = None,
        manufacturer: Union[str, None, UndefinedType] = UNDEFINED,
        model: Union[str, None, UndefinedType] = UNDEFINED,
        name: Union[str, None, UndefinedType] = UNDEFINED,
        default_manufacturer: Union[str, None, UndefinedType] = UNDEFINED,
        default_model: Union[str, None, UndefinedType] = UNDEFINED,
        default_name: Union[str, None, UndefinedType] = UNDEFINED,
        sw_version: Union[str, None, UndefinedType] = UNDEFINED,
        entry_type: Union[str, None, UndefinedType] = UNDEFINED,
        via_device: Optional[Tuple[str, str]] = None,
        # To disable a device if it gets created
        disabled_by: Union[str, None, UndefinedType] = UNDEFINED,
    ) -> Optional[DeviceEntry]:
        """Get device. Create if it doesn't exist."""
        if not identifiers and not connections:
            return None

        if identifiers is None:
            identifiers = set()

        if connections is None:
            connections = set()
        else:
            connections = _normalize_connections(connections)

        device = self.async_get_device(identifiers, connections)

        if device is None:
            deleted_device = self._async_get_deleted_device(identifiers, connections)
            if deleted_device is None:
                device = DeviceEntry(is_new=True)
            else:
                self._remove_device(deleted_device)
                device = deleted_device.to_device_entry(
                    config_entry_id, connections, identifiers
                )
            self._add_device(device)

        if default_manufacturer is not UNDEFINED and device.manufacturer is None:
            manufacturer = default_manufacturer

        if default_model is not UNDEFINED and device.model is None:
            model = default_model

        if default_name is not UNDEFINED and device.name is None:
            name = default_name

        if via_device is not None:
            via = self.async_get_device({via_device})
            via_device_id: Union[str, UndefinedType] = via.id if via else UNDEFINED
        else:
            via_device_id = UNDEFINED

        return self._async_update_device(
            device.id,
            add_config_entry_id=config_entry_id,
            via_device_id=via_device_id,
            merge_connections=connections or UNDEFINED,
            merge_identifiers=identifiers or UNDEFINED,
            manufacturer=manufacturer,
            model=model,
            name=name,
            sw_version=sw_version,
            entry_type=entry_type,
            disabled_by=disabled_by,
        )

    @callback
    def async_update_device(
        self,
        device_id: str,
        *,
        area_id: Union[str, None, UndefinedType] = UNDEFINED,
        manufacturer: Union[str, None, UndefinedType] = UNDEFINED,
        model: Union[str, None, UndefinedType] = UNDEFINED,
        name: Union[str, None, UndefinedType] = UNDEFINED,
        name_by_user: Union[str, None, UndefinedType] = UNDEFINED,
        new_identifiers: Union[Set[Tuple[str, str]], UndefinedType] = UNDEFINED,
        sw_version: Union[str, None, UndefinedType] = UNDEFINED,
        via_device_id: Union[str, None, UndefinedType] = UNDEFINED,
        remove_config_entry_id: Union[str, UndefinedType] = UNDEFINED,
        disabled_by: Union[str, None, UndefinedType] = UNDEFINED,
    ) -> Optional[DeviceEntry]:
        """Update properties of a device."""
        return self._async_update_device(
            device_id,
            area_id=area_id,
            manufacturer=manufacturer,
            model=model,
            name=name,
            name_by_user=name_by_user,
            new_identifiers=new_identifiers,
            sw_version=sw_version,
            via_device_id=via_device_id,
            remove_config_entry_id=remove_config_entry_id,
            disabled_by=disabled_by,
        )

    @callback
    def _async_update_device(
        self,
        device_id: str,
        *,
        add_config_entry_id: Union[str, UndefinedType] = UNDEFINED,
        remove_config_entry_id: Union[str, UndefinedType] = UNDEFINED,
        merge_connections: Union[Set[Tuple[str, str]], UndefinedType] = UNDEFINED,
        merge_identifiers: Union[Set[Tuple[str, str]], UndefinedType] = UNDEFINED,
        new_identifiers: Union[Set[Tuple[str, str]], UndefinedType] = UNDEFINED,
        manufacturer: Union[str, None, UndefinedType] = UNDEFINED,
        model: Union[str, None, UndefinedType] = UNDEFINED,
        name: Union[str, None, UndefinedType] = UNDEFINED,
        sw_version: Union[str, None, UndefinedType] = UNDEFINED,
        entry_type: Union[str, None, UndefinedType] = UNDEFINED,
        via_device_id: Union[str, None, UndefinedType] = UNDEFINED,
        area_id: Union[str, None, UndefinedType] = UNDEFINED,
        name_by_user: Union[str, None, UndefinedType] = UNDEFINED,
        disabled_by: Union[str, None, UndefinedType] = UNDEFINED,
    ) -> Optional[DeviceEntry]:
        """Update device attributes."""
        old = self.devices[device_id]

        changes: Dict[str, Any] = {}

        config_entries = old.config_entries

        if (
            add_config_entry_id is not UNDEFINED
            and add_config_entry_id not in old.config_entries
        ):
            config_entries = old.config_entries | {add_config_entry_id}

        if (
            remove_config_entry_id is not UNDEFINED
            and remove_config_entry_id in config_entries
        ):
            if config_entries == {remove_config_entry_id}:
                self.async_remove_device(device_id)
                return None

            config_entries = config_entries - {remove_config_entry_id}

        if config_entries != old.config_entries:
            changes["config_entries"] = config_entries

        for attr_name, setvalue in (
            ("connections", merge_connections),
            ("identifiers", merge_identifiers),
        ):
            old_value = getattr(old, attr_name)
            # If not undefined, check if `value` contains new items.
            if setvalue is not UNDEFINED and not setvalue.issubset(old_value):
                changes[attr_name] = old_value | setvalue

        if new_identifiers is not UNDEFINED:
            changes["identifiers"] = new_identifiers

        for attr_name, value in (
            ("manufacturer", manufacturer),
            ("model", model),
            ("name", name),
            ("sw_version", sw_version),
            ("entry_type", entry_type),
            ("via_device_id", via_device_id),
            ("disabled_by", disabled_by),
        ):
            if value is not UNDEFINED and value != getattr(old, attr_name):
                changes[attr_name] = value

        if area_id is not UNDEFINED and area_id != old.area_id:
            changes["area_id"] = area_id

        if name_by_user is not UNDEFINED and name_by_user != old.name_by_user:
            changes["name_by_user"] = name_by_user

        if old.is_new:
            changes["is_new"] = False

        if not changes:
            return old

        new = attr.evolve(old, **changes)
        self._update_device(old, new)
        self.async_schedule_save()

        self.hass.bus.async_fire(
            EVENT_DEVICE_REGISTRY_UPDATED,
            {
                "action": "create" if "is_new" in changes else "update",
                "device_id": new.id,
            },
        )

        return new

    @callback
    def async_remove_device(self, device_id: str) -> None:
        """Remove a device from the device registry."""
        device = self.devices[device_id]
        self._remove_device(device)
        self._add_device(
            DeletedDeviceEntry(
                config_entries=device.config_entries,
                connections=device.connections,
                identifiers=device.identifiers,
                id=device.id,
<<<<<<< HEAD
                orphened_time=None,
=======
                orphaned_timestamp=None,
>>>>>>> ecdf567c
            )
        )
        self.hass.bus.async_fire(
            EVENT_DEVICE_REGISTRY_UPDATED, {"action": "remove", "device_id": device_id}
        )
        self.async_schedule_save()

    async def async_load(self) -> None:
        """Load the device registry."""
        async_setup_cleanup(self.hass, self)

        data = await self._store.async_load()

        devices = OrderedDict()
        deleted_devices = OrderedDict()

        if data is not None:
            for device in data["devices"]:
                devices[device["id"]] = DeviceEntry(
                    config_entries=set(device["config_entries"]),
                    # type ignores (if tuple arg was cast): likely https://github.com/python/mypy/issues/8625
                    connections={tuple(conn) for conn in device["connections"]},  # type: ignore[misc]
                    identifiers={tuple(iden) for iden in device["identifiers"]},  # type: ignore[misc]
                    manufacturer=device["manufacturer"],
                    model=device["model"],
                    name=device["name"],
                    sw_version=device["sw_version"],
                    # Introduced in 0.110
                    entry_type=device.get("entry_type"),
                    id=device["id"],
                    # Introduced in 0.79
                    # renamed in 0.95
                    via_device_id=(
                        device.get("via_device_id") or device.get("hub_device_id")
                    ),
                    # Introduced in 0.87
                    area_id=device.get("area_id"),
                    name_by_user=device.get("name_by_user"),
                    # Introduced in 0.119
                    disabled_by=device.get("disabled_by"),
                )
            # Introduced in 0.111
            for device in data.get("deleted_devices", []):
                deleted_devices[device["id"]] = DeletedDeviceEntry(
                    config_entries=set(device["config_entries"]),
                    # type ignores (if tuple arg was cast): likely https://github.com/python/mypy/issues/8625
                    connections={tuple(conn) for conn in device["connections"]},  # type: ignore[misc]
                    identifiers={tuple(iden) for iden in device["identifiers"]},  # type: ignore[misc]
                    id=device["id"],
                    # Introduced in 2021.2
<<<<<<< HEAD
                    orphened_time=device.get("orphened_time"),
=======
                    orphaned_timestamp=device.get("orphaned_timestamp"),
>>>>>>> ecdf567c
                )

        self.devices = devices
        self.deleted_devices = deleted_devices
        self._rebuild_index()

    @callback
    def async_schedule_save(self) -> None:
        """Schedule saving the device registry."""
        self._store.async_delay_save(self._data_to_save, SAVE_DELAY)

    @callback
    def _data_to_save(self) -> Dict[str, List[Dict[str, Any]]]:
        """Return data of device registry to store in a file."""
        data = {}

        data["devices"] = [
            {
                "config_entries": list(entry.config_entries),
                "connections": list(entry.connections),
                "identifiers": list(entry.identifiers),
                "manufacturer": entry.manufacturer,
                "model": entry.model,
                "name": entry.name,
                "sw_version": entry.sw_version,
                "entry_type": entry.entry_type,
                "id": entry.id,
                "via_device_id": entry.via_device_id,
                "area_id": entry.area_id,
                "name_by_user": entry.name_by_user,
                "disabled_by": entry.disabled_by,
            }
            for entry in self.devices.values()
        ]
        data["deleted_devices"] = [
            {
                "config_entries": list(entry.config_entries),
                "connections": list(entry.connections),
                "identifiers": list(entry.identifiers),
                "id": entry.id,
<<<<<<< HEAD
                "orphened_time": entry.orphened_time,
=======
                "orphaned_timestamp": entry.orphaned_timestamp,
>>>>>>> ecdf567c
            }
            for entry in self.deleted_devices.values()
        ]

        return data

    @callback
    def async_clear_config_entry(self, config_entry_id: str) -> None:
        """Clear config entry from registry entries."""
<<<<<<< HEAD
        now = time.time()
=======
        now_time = time.time()
>>>>>>> ecdf567c
        for device in list(self.devices.values()):
            self._async_update_device(device.id, remove_config_entry_id=config_entry_id)
        for deleted_device in list(self.deleted_devices.values()):
            config_entries = deleted_device.config_entries
            if config_entry_id not in config_entries:
                continue
            if config_entries == {config_entry_id}:
<<<<<<< HEAD
                # Add a time stamp when the deleted device
                # became orphened
                self.deleted_devices[deleted_device.id] = attr.evolve(
                    deleted_device, orphened_time=now, config_entries=set()
=======
                # Add a time stamp when the deleted device became orphaned
                self.deleted_devices[deleted_device.id] = attr.evolve(
                    deleted_device, orphaned_timestamp=now_time, config_entries=set()
>>>>>>> ecdf567c
                )
            else:
                config_entries = config_entries - {config_entry_id}
                # No need to reindex here since we currently
                # do not have a lookup by config entry
                self.deleted_devices[deleted_device.id] = attr.evolve(
                    deleted_device, config_entries=config_entries
                )
            self.async_schedule_save()

    @callback
    def async_purge_expired_orphaned_devices(self) -> None:
        """Purge expired orphaned devices from the registry.

        We need to purge these periodically to avoid the database
        growing without bound.
        """
        now_time = time.time()
        for deleted_device in list(self.deleted_devices.values()):
            if deleted_device.orphaned_timestamp is None:
                continue

            if (
                deleted_device.orphaned_timestamp + ORPHANED_DEVICE_KEEP_SECONDS
                < now_time
            ):
                self._remove_device(deleted_device)

    @callback
    def async_clear_area_id(self, area_id: str) -> None:
        """Clear area id from registry entries."""
        for dev_id, device in self.devices.items():
            if area_id == device.area_id:
                self._async_update_device(dev_id, area_id=None)


@singleton(DATA_REGISTRY)
async def async_get_registry(hass: HomeAssistantType) -> DeviceRegistry:
    """Create entity registry."""
    reg = DeviceRegistry(hass)
    await reg.async_load()
    return reg


@callback
def async_entries_for_area(registry: DeviceRegistry, area_id: str) -> List[DeviceEntry]:
    """Return entries that match an area."""
    return [device for device in registry.devices.values() if device.area_id == area_id]


@callback
def async_entries_for_config_entry(
    registry: DeviceRegistry, config_entry_id: str
) -> List[DeviceEntry]:
    """Return entries that match a config entry."""
    return [
        device
        for device in registry.devices.values()
        if config_entry_id in device.config_entries
    ]


@callback
def async_cleanup(
    hass: HomeAssistantType,
    dev_reg: DeviceRegistry,
    ent_reg: "entity_registry.EntityRegistry",
) -> None:
    """Clean up device registry."""
    # Find all devices that are referenced by a config_entry.
    config_entry_ids = {entry.entry_id for entry in hass.config_entries.async_entries()}
    references_config_entries = {
        device.id
        for device in dev_reg.devices.values()
        for config_entry_id in device.config_entries
        if config_entry_id in config_entry_ids
    }

    # Find all devices that are referenced in the entity registry.
    references_entities = {entry.device_id for entry in ent_reg.entities.values()}

    orphan = set(dev_reg.devices) - references_entities - references_config_entries

    for dev_id in orphan:
        dev_reg.async_remove_device(dev_id)

    # Find all referenced config entries that no longer exist
    # This shouldn't happen but have not been able to track down the bug :(
    for device in list(dev_reg.devices.values()):
        for config_entry_id in device.config_entries:
            if config_entry_id not in config_entry_ids:
                dev_reg.async_update_device(
                    device.id, remove_config_entry_id=config_entry_id
                )

<<<<<<< HEAD
    # Todo: cleanup orphened deleted devices older than 90 days
=======
    # Periodic purge of orphaned devices to avoid the registry
    # growing without bounds when there are lots of deleted devices
    dev_reg.async_purge_expired_orphaned_devices()
>>>>>>> ecdf567c


@callback
def async_setup_cleanup(hass: HomeAssistantType, dev_reg: DeviceRegistry) -> None:
    """Clean up device registry when entities removed."""
    from . import entity_registry  # pylint: disable=import-outside-toplevel

    async def cleanup() -> None:
        """Cleanup."""
        ent_reg = await entity_registry.async_get_registry(hass)
        async_cleanup(hass, dev_reg, ent_reg)

    debounced_cleanup = Debouncer(
        hass, _LOGGER, cooldown=CLEANUP_DELAY, immediate=False, function=cleanup
    )

    async def entity_registry_changed(event: Event) -> None:
        """Handle entity updated or removed."""
        if (
            event.data["action"] == "update"
            and "device_id" not in event.data["changes"]
        ) or event.data["action"] == "create":
            return

        await debounced_cleanup.async_call()

    if hass.is_running:
        hass.bus.async_listen(
            entity_registry.EVENT_ENTITY_REGISTRY_UPDATED, entity_registry_changed
        )
        return

    async def startup_clean(event: Event) -> None:
        """Clean up on startup."""
        hass.bus.async_listen(
            entity_registry.EVENT_ENTITY_REGISTRY_UPDATED, entity_registry_changed
        )
        await debounced_cleanup.async_call()

    hass.bus.async_listen_once(EVENT_HOMEASSISTANT_STARTED, startup_clean)


def _normalize_connections(connections: Set[Tuple[str, str]]) -> Set[Tuple[str, str]]:
    """Normalize connections to ensure we can match mac addresses."""
    return {
        (key, format_mac(value)) if key == CONNECTION_NETWORK_MAC else (key, value)
        for key, value in connections
    }


def _add_device_to_index(
    devices_index: Dict[str, Dict[Tuple[str, str], str]],
    device: Union[DeviceEntry, DeletedDeviceEntry],
) -> None:
    """Add a device to the index."""
    for identifier in device.identifiers:
        devices_index[IDX_IDENTIFIERS][identifier] = device.id
    for connection in device.connections:
        devices_index[IDX_CONNECTIONS][connection] = device.id


def _remove_device_from_index(
    devices_index: Dict[str, Dict[Tuple[str, str], str]],
    device: Union[DeviceEntry, DeletedDeviceEntry],
) -> None:
    """Remove a device from the index."""
    for identifier in device.identifiers:
        if identifier in devices_index[IDX_IDENTIFIERS]:
            del devices_index[IDX_IDENTIFIERS][identifier]
    for connection in device.connections:
        if connection in devices_index[IDX_CONNECTIONS]:
            del devices_index[IDX_CONNECTIONS][connection]<|MERGE_RESOLUTION|>--- conflicted
+++ resolved
@@ -86,11 +86,7 @@
     connections: Set[Tuple[str, str]] = attr.ib()
     identifiers: Set[Tuple[str, str]] = attr.ib()
     id: str = attr.ib()
-<<<<<<< HEAD
-    orphened_time: Optional[float] = attr.ib()
-=======
     orphaned_timestamp: Optional[float] = attr.ib()
->>>>>>> ecdf567c
 
     def to_device_entry(
         self,
@@ -448,11 +444,7 @@
                 connections=device.connections,
                 identifiers=device.identifiers,
                 id=device.id,
-<<<<<<< HEAD
-                orphened_time=None,
-=======
                 orphaned_timestamp=None,
->>>>>>> ecdf567c
             )
         )
         self.hass.bus.async_fire(
@@ -503,11 +495,7 @@
                     identifiers={tuple(iden) for iden in device["identifiers"]},  # type: ignore[misc]
                     id=device["id"],
                     # Introduced in 2021.2
-<<<<<<< HEAD
-                    orphened_time=device.get("orphened_time"),
-=======
                     orphaned_timestamp=device.get("orphaned_timestamp"),
->>>>>>> ecdf567c
                 )
 
         self.devices = devices
@@ -548,11 +536,7 @@
                 "connections": list(entry.connections),
                 "identifiers": list(entry.identifiers),
                 "id": entry.id,
-<<<<<<< HEAD
-                "orphened_time": entry.orphened_time,
-=======
                 "orphaned_timestamp": entry.orphaned_timestamp,
->>>>>>> ecdf567c
             }
             for entry in self.deleted_devices.values()
         ]
@@ -562,11 +546,7 @@
     @callback
     def async_clear_config_entry(self, config_entry_id: str) -> None:
         """Clear config entry from registry entries."""
-<<<<<<< HEAD
-        now = time.time()
-=======
         now_time = time.time()
->>>>>>> ecdf567c
         for device in list(self.devices.values()):
             self._async_update_device(device.id, remove_config_entry_id=config_entry_id)
         for deleted_device in list(self.deleted_devices.values()):
@@ -574,16 +554,9 @@
             if config_entry_id not in config_entries:
                 continue
             if config_entries == {config_entry_id}:
-<<<<<<< HEAD
-                # Add a time stamp when the deleted device
-                # became orphened
-                self.deleted_devices[deleted_device.id] = attr.evolve(
-                    deleted_device, orphened_time=now, config_entries=set()
-=======
                 # Add a time stamp when the deleted device became orphaned
                 self.deleted_devices[deleted_device.id] = attr.evolve(
                     deleted_device, orphaned_timestamp=now_time, config_entries=set()
->>>>>>> ecdf567c
                 )
             else:
                 config_entries = config_entries - {config_entry_id}
@@ -679,13 +652,9 @@
                     device.id, remove_config_entry_id=config_entry_id
                 )
 
-<<<<<<< HEAD
-    # Todo: cleanup orphened deleted devices older than 90 days
-=======
     # Periodic purge of orphaned devices to avoid the registry
     # growing without bounds when there are lots of deleted devices
     dev_reg.async_purge_expired_orphaned_devices()
->>>>>>> ecdf567c
 
 
 @callback
