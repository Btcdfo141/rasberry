--- conflicted
+++ resolved
@@ -162,13 +162,16 @@
         return data
 
 
-<<<<<<< HEAD
 class BroadlinkBG1UpdateManager(BroadlinkUpdateManager):
     """Manages updates for Broadlink BG1 devices."""
-=======
+
+    async def async_fetch_data(self):
+        """Fetch data from the device."""
+        return await self.device.async_request(self.device.api.get_state)
+
+      
 class BroadlinkSP4UpdateManager(BroadlinkUpdateManager):
     """Manages updates for Broadlink SP4 devices."""
->>>>>>> 71b8aad9
 
     async def async_fetch_data(self):
         """Fetch data from the device."""
