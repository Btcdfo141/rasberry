--- conflicted
+++ resolved
@@ -8,10 +8,7 @@
     AdapterDetails,
     adapter_human_name,
     adapter_unique_name,
-<<<<<<< HEAD
-=======
     get_adapters,
->>>>>>> ee1ff587
 )
 import voluptuous as vol
 
@@ -89,14 +86,9 @@
             )
 
         configured_addresses = self._async_current_ids()
-<<<<<<< HEAD
-        assert models.MANAGER is not None
-        self._adapters = await models.MANAGER.async_get_bluetooth_adapters(cached=False)
-=======
         bluetooth_adapters = get_adapters()
         await bluetooth_adapters.refresh()
         self._adapters = bluetooth_adapters.adapters
->>>>>>> ee1ff587
         unconfigured_adapters = [
             adapter
             for adapter, details in self._adapters.items()
