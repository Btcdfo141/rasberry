--- conflicted
+++ resolved
@@ -52,8 +52,6 @@
 REQUEST_REFRESH_DELAY: Final = 1.5
 
 
-<<<<<<< HEAD
-=======
 @callback
 def async_wifi_bulb_for_host(
     host: str, discovery: FluxLEDDiscovery | None
@@ -62,7 +60,6 @@
     return AIOWifiLedBulb(host, discovery=discovery)
 
 
->>>>>>> ae28e5de
 async def async_setup(hass: HomeAssistant, config: ConfigType) -> bool:
     """Set up the flux_led component."""
     domain_data = hass.data.setdefault(DOMAIN, {})
@@ -87,11 +84,7 @@
     directed_discovery = None
     if discovery := async_get_discovery(hass, host):
         directed_discovery = False
-<<<<<<< HEAD
-    device: AIOWifiLedBulb = AIOWifiLedBulb(host, discovery=discovery)
-=======
     device: AIOWifiLedBulb = async_wifi_bulb_for_host(host, discovery=discovery)
->>>>>>> ae28e5de
     signal = SIGNAL_STATE_UPDATED.format(device.ipaddr)
 
     @callback
