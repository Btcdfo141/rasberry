--- conflicted
+++ resolved
@@ -40,18 +40,13 @@
 _LOGGER = logging.getLogger(__name__)
 
 PLATFORMS_BY_TYPE: Final = {
-<<<<<<< HEAD
     DeviceType.Bulb: [
         Platform.BUTTON,
         Platform.LIGHT,
         Platform.NUMBER,
         Platform.SWITCH,
     ],
-    DeviceType.Switch: [Platform.BUTTON, Platform.SWITCH, Platform.SELECT],
-=======
-    DeviceType.Bulb: [Platform.LIGHT, Platform.NUMBER, Platform.SWITCH],
-    DeviceType.Switch: [Platform.SELECT, Platform.SWITCH],
->>>>>>> 6d0b0729
+    DeviceType.Switch: [Platform.BUTTON, Platform.SELECT, Platform.SWITCH],
 }
 DISCOVERY_INTERVAL: Final = timedelta(minutes=15)
 REQUEST_REFRESH_DELAY: Final = 1.5
