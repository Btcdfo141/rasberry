--- conflicted
+++ resolved
@@ -69,7 +69,12 @@
 
     async def setup_platforms():
         """Set up platforms and initiate connection."""
-        await hass.config_entries.async_forward_entry_setups(entry, PLATFORMS)
+        await asyncio.gather(
+            *(
+                hass.config_entries.async_forward_entry_setup(entry, platform)
+                for platform in PLATFORMS
+            )
+        )
         await manager.init()
 
     hass.async_create_task(setup_platforms())
@@ -213,29 +218,7 @@
         else:
             _LOGGER.debug(
                 "Not starting connect loop (%s, %s)", self.atv is None, self.is_on
-<<<<<<< HEAD
-=======
-            )
-
-    async def connect_once(self, raise_missing_credentials):
-        """Try to connect once."""
-        try:
-            if conf := await self._scan():
-                await self._connect(conf, raise_missing_credentials)
-        except exceptions.AuthenticationError:
-            self.config_entry.async_start_reauth(self.hass)
-            asyncio.create_task(self.disconnect())
-            _LOGGER.exception(
-                "Authentication failed for %s, try reconfiguring device",
-                self.config_entry.data[CONF_NAME],
->>>>>>> 8905e6f7
-            )
-            return
-        except asyncio.CancelledError:
-            pass
-        except Exception:  # pylint: disable=broad-except
-            _LOGGER.exception("Failed to connect")
-            self.atv = None
+            )
 
     async def connect_once(self, raise_missing_credentials):
         """Try to connect once."""
