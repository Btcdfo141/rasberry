"""Webhooks for Home Assistant."""
import logging

from aiohttp.web import Response
import voluptuous as vol

from homeassistant.core import callback
from homeassistant.loader import bind_hass
from homeassistant.auth.util import generate_secret
from homeassistant.components import websocket_api
from homeassistant.components.http.view import HomeAssistantView

_LOGGER = logging.getLogger(__name__)

DOMAIN = "webhook"

URL_WEBHOOK_PATH = "/api/webhook/{webhook_id}"

WS_TYPE_LIST = "webhook/list"

SCHEMA_WS_LIST = websocket_api.BASE_COMMAND_MESSAGE_SCHEMA.extend(
    {vol.Required("type"): WS_TYPE_LIST}
)


@callback
@bind_hass
def async_register(hass, domain, name, webhook_id, handler):
    """Register a webhook."""
    handlers = hass.data.setdefault(DOMAIN, {})

    if webhook_id in handlers:
        raise ValueError("Handler is already defined!")

    handlers[webhook_id] = {"domain": domain, "name": name, "handler": handler}


@callback
@bind_hass
def async_unregister(hass, webhook_id):
    """Remove a webhook."""
    handlers = hass.data.setdefault(DOMAIN, {})
    handlers.pop(webhook_id, None)


@callback
def async_generate_id():
    """Generate a webhook_id."""
    return generate_secret(entropy=32)


@callback
@bind_hass
def async_generate_url(hass, webhook_id):
    """Generate the full URL for a webhook_id."""
<<<<<<< HEAD
    "ais-dom gate_id fix"
    from homeassistant.ais_dom import ais_global
    gate_id = ais_global.get_sercure_android_id_dom()
    return "{}{}".format('https://' + gate_id + '.paczka.pro',
                         async_generate_path(webhook_id))
=======
    return "{}{}".format(hass.config.api.base_url, async_generate_path(webhook_id))
>>>>>>> dffdbda8


@callback
def async_generate_path(webhook_id):
    """Generate the path component for a webhook_id."""
    return URL_WEBHOOK_PATH.format(webhook_id=webhook_id)


@bind_hass
async def async_handle_webhook(hass, webhook_id, request):
    """Handle a webhook."""
    handlers = hass.data.setdefault(DOMAIN, {})
    webhook = handlers.get(webhook_id)

    # Always respond successfully to not give away if a hook exists or not.
    if webhook is None:
        _LOGGER.warning("Received message for unregistered webhook %s", webhook_id)
        return Response(status=200)

    try:
        response = await webhook["handler"](hass, webhook_id, request)
        if response is None:
            response = Response(status=200)
        return response
    except Exception:  # pylint: disable=broad-except
        _LOGGER.exception("Error processing webhook %s", webhook_id)
        return Response(status=200)


async def async_setup(hass, config):
    """Initialize the webhook component."""
    hass.http.register_view(WebhookView)
    hass.components.websocket_api.async_register_command(
        WS_TYPE_LIST, websocket_list, SCHEMA_WS_LIST
    )
    return True


class WebhookView(HomeAssistantView):
    """Handle incoming webhook requests."""

    url = URL_WEBHOOK_PATH
    name = "api:webhook"
    requires_auth = False

    async def post(self, request, webhook_id):
        """Handle webhook call."""
        hass = request.app["hass"]
        return await async_handle_webhook(hass, webhook_id, request)


@callback
def websocket_list(hass, connection, msg):
    """Return a list of webhooks."""
    handlers = hass.data.setdefault(DOMAIN, {})
    result = [
        {"webhook_id": webhook_id, "domain": info["domain"], "name": info["name"]}
        for webhook_id, info in handlers.items()
    ]

    connection.send_message(websocket_api.result_message(msg["id"], result))<|MERGE_RESOLUTION|>--- conflicted
+++ resolved
@@ -53,15 +53,10 @@
 @bind_hass
 def async_generate_url(hass, webhook_id):
     """Generate the full URL for a webhook_id."""
-<<<<<<< HEAD
     "ais-dom gate_id fix"
     from homeassistant.ais_dom import ais_global
     gate_id = ais_global.get_sercure_android_id_dom()
-    return "{}{}".format('https://' + gate_id + '.paczka.pro',
-                         async_generate_path(webhook_id))
-=======
-    return "{}{}".format(hass.config.api.base_url, async_generate_path(webhook_id))
->>>>>>> dffdbda8
+    return "{}{}".format('https://' + gate_id + '.paczka.pro', async_generate_path(webhook_id))
 
 
 @callback
