"""Switches on Zigbee Home Automation networks."""

from __future__ import annotations

import functools
import logging
from typing import TYPE_CHECKING, Any, Self

from zhaquirks.quirk_ids import DANFOSS_ALLY_THERMOSTAT, TUYA_PLUG_ONOFF
from zigpy.quirks.v2 import EntityMetadata, SwitchMetadata
from zigpy.zcl.clusters.closures import ConfigStatus, WindowCovering, WindowCoveringMode
from zigpy.zcl.clusters.general import OnOff
from zigpy.zcl.foundation import Status

from homeassistant.components.switch import SwitchEntity
from homeassistant.config_entries import ConfigEntry
from homeassistant.const import STATE_ON, STATE_UNAVAILABLE, EntityCategory, Platform
from homeassistant.core import HomeAssistant, State, callback
from homeassistant.helpers.dispatcher import async_dispatcher_connect
from homeassistant.helpers.entity_platform import AddEntitiesCallback

from .core import discovery
from .core.const import (
    CLUSTER_HANDLER_BASIC,
    CLUSTER_HANDLER_COVER,
    CLUSTER_HANDLER_INOVELLI,
    CLUSTER_HANDLER_ON_OFF,
    CLUSTER_HANDLER_THERMOSTAT,
    QUIRK_METADATA,
    SIGNAL_ADD_ENTITIES,
    SIGNAL_ATTR_UPDATED,
)
from .core.helpers import get_zha_data
from .core.registries import ZHA_ENTITIES
from .entity import ZhaEntity, ZhaGroupEntity

if TYPE_CHECKING:
    from .core.cluster_handlers import ClusterHandler
    from .core.device import ZHADevice

STRICT_MATCH = functools.partial(ZHA_ENTITIES.strict_match, Platform.SWITCH)
GROUP_MATCH = functools.partial(ZHA_ENTITIES.group_match, Platform.SWITCH)
CONFIG_DIAGNOSTIC_MATCH = functools.partial(
    ZHA_ENTITIES.config_diagnostic_match, Platform.SWITCH
)

_LOGGER = logging.getLogger(__name__)


async def async_setup_entry(
    hass: HomeAssistant,
    config_entry: ConfigEntry,
    async_add_entities: AddEntitiesCallback,
) -> None:
    """Set up the Zigbee Home Automation switch from config entry."""
    zha_data = get_zha_data(hass)
    entities_to_create = zha_data.platforms[Platform.SWITCH]

    unsub = async_dispatcher_connect(
        hass,
        SIGNAL_ADD_ENTITIES,
        functools.partial(
            discovery.async_add_entities, async_add_entities, entities_to_create
        ),
    )
    config_entry.async_on_unload(unsub)


@STRICT_MATCH(cluster_handler_names=CLUSTER_HANDLER_ON_OFF)
class Switch(ZhaEntity, SwitchEntity):
    """ZHA switch."""

    _attr_translation_key = "switch"

    def __init__(
        self,
        unique_id: str,
        zha_device: ZHADevice,
        cluster_handlers: list[ClusterHandler],
        **kwargs: Any,
    ) -> None:
        """Initialize the ZHA switch."""
        super().__init__(unique_id, zha_device, cluster_handlers, **kwargs)
        self._on_off_cluster_handler = self.cluster_handlers[CLUSTER_HANDLER_ON_OFF]

    @property
    def is_on(self) -> bool:
        """Return if the switch is on based on the statemachine."""
        if self._on_off_cluster_handler.on_off is None:
            return False
        return self._on_off_cluster_handler.on_off

    async def async_turn_on(self, **kwargs: Any) -> None:
        """Turn the entity on."""
        await self._on_off_cluster_handler.turn_on()
        self.async_write_ha_state()

    async def async_turn_off(self, **kwargs: Any) -> None:
        """Turn the entity off."""
        await self._on_off_cluster_handler.turn_off()
        self.async_write_ha_state()

    @callback
    def async_set_state(self, attr_id: int, attr_name: str, value: Any):
        """Handle state update from cluster handler."""
        self.async_write_ha_state()

    async def async_added_to_hass(self) -> None:
        """Run when about to be added to hass."""
        await super().async_added_to_hass()
        self.async_accept_signal(
            self._on_off_cluster_handler, SIGNAL_ATTR_UPDATED, self.async_set_state
        )

    async def async_update(self) -> None:
        """Attempt to retrieve on off state from the switch."""
        self.debug("Polling current state")
        await self._on_off_cluster_handler.get_attribute_value(
            "on_off", from_cache=False
        )


@GROUP_MATCH()
class SwitchGroup(ZhaGroupEntity, SwitchEntity):
    """Representation of a switch group."""

    def __init__(
        self,
        entity_ids: list[str],
        unique_id: str,
        group_id: int,
        zha_device: ZHADevice,
        **kwargs: Any,
    ) -> None:
        """Initialize a switch group."""
        super().__init__(entity_ids, unique_id, group_id, zha_device, **kwargs)
        self._available: bool
        self._state: bool
        group = self.zha_device.gateway.get_group(self._group_id)
        self._on_off_cluster_handler = group.endpoint[OnOff.cluster_id]

    @property
    def is_on(self) -> bool:
        """Return if the switch is on based on the statemachine."""
        return bool(self._state)

    async def async_turn_on(self, **kwargs: Any) -> None:
        """Turn the entity on."""
        result = await self._on_off_cluster_handler.on()
        if result[1] is not Status.SUCCESS:
            return
        self._state = True
        self.async_write_ha_state()

    async def async_turn_off(self, **kwargs: Any) -> None:
        """Turn the entity off."""
        result = await self._on_off_cluster_handler.off()
        if result[1] is not Status.SUCCESS:
            return
        self._state = False
        self.async_write_ha_state()

    async def async_update(self) -> None:
        """Query all members and determine the switch group state."""
        all_states = [self.hass.states.get(x) for x in self._entity_ids]
        states: list[State] = list(filter(None, all_states))
        on_states = [state for state in states if state.state == STATE_ON]

        self._state = len(on_states) > 0
        self._available = any(state.state != STATE_UNAVAILABLE for state in states)


class ZHASwitchConfigurationEntity(ZhaEntity, SwitchEntity):
    """Representation of a ZHA switch configuration entity."""

    _attr_entity_category = EntityCategory.CONFIG
    _attribute_name: str
    _inverter_attribute_name: str | None = None
    _force_inverted: bool = False
    _off_value: int = 0
    _on_value: int = 1

    @classmethod
    def create_entity(
        cls,
        unique_id: str,
        zha_device: ZHADevice,
        cluster_handlers: list[ClusterHandler],
        **kwargs: Any,
    ) -> Self | None:
        """Entity Factory.

        Return entity if it is a supported configuration, otherwise return None
        """
        cluster_handler = cluster_handlers[0]
        if QUIRK_METADATA not in kwargs and (
            cls._attribute_name in cluster_handler.cluster.unsupported_attributes
            or cls._attribute_name not in cluster_handler.cluster.attributes_by_name
            or cluster_handler.cluster.get(cls._attribute_name) is None
        ):
            _LOGGER.debug(
                "%s is not supported - skipping %s entity creation",
                cls._attribute_name,
                cls.__name__,
            )
            return None

        return cls(unique_id, zha_device, cluster_handlers, **kwargs)

    def __init__(
        self,
        unique_id: str,
        zha_device: ZHADevice,
        cluster_handlers: list[ClusterHandler],
        **kwargs: Any,
    ) -> None:
        """Init this number configuration entity."""
        self._cluster_handler: ClusterHandler = cluster_handlers[0]
        if QUIRK_METADATA in kwargs:
            self._init_from_quirks_metadata(kwargs[QUIRK_METADATA])
        super().__init__(unique_id, zha_device, cluster_handlers, **kwargs)

    def _init_from_quirks_metadata(self, entity_metadata: EntityMetadata) -> None:
        """Init this entity from the quirks metadata."""
        super()._init_from_quirks_metadata(entity_metadata)
        switch_metadata: SwitchMetadata = entity_metadata.entity_metadata
        self._attribute_name = switch_metadata.attribute_name
        if switch_metadata.invert_attribute_name:
            self._inverter_attribute_name = switch_metadata.invert_attribute_name
        if switch_metadata.force_inverted:
            self._force_inverted = switch_metadata.force_inverted
        self._off_value = switch_metadata.off_value
        self._on_value = switch_metadata.on_value

    async def async_added_to_hass(self) -> None:
        """Run when about to be added to hass."""
        await super().async_added_to_hass()
        self.async_accept_signal(
            self._cluster_handler, SIGNAL_ATTR_UPDATED, self.async_set_state
        )

    @callback
    def async_set_state(self, attr_id: int, attr_name: str, value: Any):
        """Handle state update from cluster handler."""
        self.async_write_ha_state()

    @property
    def inverted(self) -> bool:
        """Return True if the switch is inverted."""
        if self._inverter_attribute_name:
            return bool(
                self._cluster_handler.cluster.get(self._inverter_attribute_name)
            )
        return self._force_inverted

    @property
    def is_on(self) -> bool:
        """Return if the switch is on based on the statemachine."""
        if self._on_value != 1:
            val = self._cluster_handler.cluster.get(self._attribute_name)
            val = val == self._on_value
        else:
            val = bool(self._cluster_handler.cluster.get(self._attribute_name))
        return (not val) if self.inverted else val

    async def async_turn_on_off(self, state: bool) -> None:
        """Turn the entity on or off."""
        if self.inverted:
            state = not state
        if state:
            await self._cluster_handler.write_attributes_safe(
                {self._attribute_name: self._on_value}
            )
        else:
            await self._cluster_handler.write_attributes_safe(
                {self._attribute_name: self._off_value}
            )
        self.async_write_ha_state()

    async def async_turn_on(self, **kwargs: Any) -> None:
        """Turn the entity on."""
        await self.async_turn_on_off(True)

    async def async_turn_off(self, **kwargs: Any) -> None:
        """Turn the entity off."""
        await self.async_turn_on_off(False)

    async def async_update(self) -> None:
        """Attempt to retrieve the state of the entity."""
        self.debug("Polling current state")
        value = await self._cluster_handler.get_attribute_value(
            self._attribute_name, from_cache=False
        )
        await self._cluster_handler.get_attribute_value(
            self._inverter_attribute_name, from_cache=False
        )
        self.debug("read value=%s, inverted=%s", value, self.inverted)


@CONFIG_DIAGNOSTIC_MATCH(
    cluster_handler_names="tuya_manufacturer",
    manufacturers={
        "_TZE200_b6wax7g0",
    },
)
class OnOffWindowDetectionFunctionConfigurationEntity(ZHASwitchConfigurationEntity):
    """Representation of a ZHA window detection configuration entity."""

    _unique_id_suffix = "on_off_window_opened_detection"
    _attribute_name = "window_detection_function"
    _inverter_attribute_name = "window_detection_function_inverter"
    _attr_translation_key = "window_detection_function"


@CONFIG_DIAGNOSTIC_MATCH(
    cluster_handler_names="opple_cluster", models={"lumi.motion.ac02"}
)
class P1MotionTriggerIndicatorSwitch(ZHASwitchConfigurationEntity):
    """Representation of a ZHA motion triggering configuration entity."""

    _unique_id_suffix = "trigger_indicator"
    _attribute_name = "trigger_indicator"
    _attr_translation_key = "trigger_indicator"


@CONFIG_DIAGNOSTIC_MATCH(
    cluster_handler_names="opple_cluster",
    models={"lumi.plug.mmeu01", "lumi.plug.maeu01"},
)
class XiaomiPlugPowerOutageMemorySwitch(ZHASwitchConfigurationEntity):
    """Representation of a ZHA power outage memory configuration entity."""

    _unique_id_suffix = "power_outage_memory"
    _attribute_name = "power_outage_memory"
    _attr_translation_key = "power_outage_memory"


@CONFIG_DIAGNOSTIC_MATCH(
    cluster_handler_names=CLUSTER_HANDLER_BASIC,
    manufacturers={"Philips", "Signify Netherlands B.V."},
    models={"SML001", "SML002", "SML003", "SML004"},
)
class HueMotionTriggerIndicatorSwitch(ZHASwitchConfigurationEntity):
    """Representation of a ZHA motion triggering configuration entity."""

    _unique_id_suffix = "trigger_indicator"
    _attribute_name = "trigger_indicator"
    _attr_translation_key = "trigger_indicator"


@CONFIG_DIAGNOSTIC_MATCH(
    cluster_handler_names="ikea_airpurifier",
    models={"STARKVIND Air purifier", "STARKVIND Air purifier table"},
)
class ChildLock(ZHASwitchConfigurationEntity):
    """ZHA BinarySensor."""

    _unique_id_suffix = "child_lock"
    _attribute_name = "child_lock"
    _attr_translation_key = "child_lock"


@CONFIG_DIAGNOSTIC_MATCH(
    cluster_handler_names="ikea_airpurifier",
    models={"STARKVIND Air purifier", "STARKVIND Air purifier table"},
)
class DisableLed(ZHASwitchConfigurationEntity):
    """ZHA BinarySensor."""

    _unique_id_suffix = "disable_led"
    _attribute_name = "disable_led"
    _attr_translation_key = "disable_led"


@CONFIG_DIAGNOSTIC_MATCH(
    cluster_handler_names=CLUSTER_HANDLER_INOVELLI,
)
class InovelliInvertSwitch(ZHASwitchConfigurationEntity):
    """Inovelli invert switch control."""

    _unique_id_suffix = "invert_switch"
    _attribute_name = "invert_switch"
    _attr_translation_key = "invert_switch"


@CONFIG_DIAGNOSTIC_MATCH(
    cluster_handler_names=CLUSTER_HANDLER_INOVELLI,
)
class InovelliSmartBulbMode(ZHASwitchConfigurationEntity):
    """Inovelli smart bulb mode control."""

    _unique_id_suffix = "smart_bulb_mode"
    _attribute_name = "smart_bulb_mode"
    _attr_translation_key = "smart_bulb_mode"


@CONFIG_DIAGNOSTIC_MATCH(
    cluster_handler_names=CLUSTER_HANDLER_INOVELLI, models={"VZM35-SN"}
)
class InovelliSmartFanMode(ZHASwitchConfigurationEntity):
    """Inovelli smart fan mode control."""

    _unique_id_suffix = "smart_fan_mode"
    _attribute_name = "smart_fan_mode"
    _attr_translation_key = "smart_fan_mode"


@CONFIG_DIAGNOSTIC_MATCH(
    cluster_handler_names=CLUSTER_HANDLER_INOVELLI,
)
class InovelliDoubleTapUpEnabled(ZHASwitchConfigurationEntity):
    """Inovelli double tap up enabled."""

    _unique_id_suffix = "double_tap_up_enabled"
    _attribute_name = "double_tap_up_enabled"
    _attr_translation_key = "double_tap_up_enabled"


@CONFIG_DIAGNOSTIC_MATCH(
    cluster_handler_names=CLUSTER_HANDLER_INOVELLI,
)
class InovelliDoubleTapDownEnabled(ZHASwitchConfigurationEntity):
    """Inovelli double tap down enabled."""

    _unique_id_suffix = "double_tap_down_enabled"
    _attribute_name = "double_tap_down_enabled"
    _attr_translation_key = "double_tap_down_enabled"


@CONFIG_DIAGNOSTIC_MATCH(
    cluster_handler_names=CLUSTER_HANDLER_INOVELLI,
)
class InovelliAuxSwitchScenes(ZHASwitchConfigurationEntity):
    """Inovelli unique aux switch scenes."""

    _unique_id_suffix = "aux_switch_scenes"
    _attribute_name = "aux_switch_scenes"
    _attr_translation_key = "aux_switch_scenes"


@CONFIG_DIAGNOSTIC_MATCH(
    cluster_handler_names=CLUSTER_HANDLER_INOVELLI,
)
class InovelliBindingOffToOnSyncLevel(ZHASwitchConfigurationEntity):
    """Inovelli send move to level with on/off to bound devices."""

    _unique_id_suffix = "binding_off_to_on_sync_level"
    _attribute_name = "binding_off_to_on_sync_level"
    _attr_translation_key = "binding_off_to_on_sync_level"


@CONFIG_DIAGNOSTIC_MATCH(
    cluster_handler_names=CLUSTER_HANDLER_INOVELLI,
)
class InovelliLocalProtection(ZHASwitchConfigurationEntity):
    """Inovelli local protection control."""

    _unique_id_suffix = "local_protection"
    _attribute_name = "local_protection"
    _attr_translation_key = "local_protection"


@CONFIG_DIAGNOSTIC_MATCH(
    cluster_handler_names=CLUSTER_HANDLER_INOVELLI,
)
class InovelliOnOffLEDMode(ZHASwitchConfigurationEntity):
    """Inovelli only 1 LED mode control."""

    _unique_id_suffix = "on_off_led_mode"
    _attribute_name = "on_off_led_mode"
    _attr_translation_key = "one_led_mode"


@CONFIG_DIAGNOSTIC_MATCH(
    cluster_handler_names=CLUSTER_HANDLER_INOVELLI,
)
class InovelliFirmwareProgressLED(ZHASwitchConfigurationEntity):
    """Inovelli firmware progress LED control."""

    _unique_id_suffix = "firmware_progress_led"
    _attribute_name = "firmware_progress_led"
    _attr_translation_key = "firmware_progress_led"


@CONFIG_DIAGNOSTIC_MATCH(
    cluster_handler_names=CLUSTER_HANDLER_INOVELLI,
)
class InovelliRelayClickInOnOffMode(ZHASwitchConfigurationEntity):
    """Inovelli relay click in on off mode control."""

    _unique_id_suffix = "relay_click_in_on_off_mode"
    _attribute_name = "relay_click_in_on_off_mode"
    _attr_translation_key = "relay_click_in_on_off_mode"


@CONFIG_DIAGNOSTIC_MATCH(
    cluster_handler_names=CLUSTER_HANDLER_INOVELLI,
)
class InovelliDisableDoubleTapClearNotificationsMode(ZHASwitchConfigurationEntity):
    """Inovelli disable clear notifications double tap control."""

    _unique_id_suffix = "disable_clear_notifications_double_tap"
    _attribute_name = "disable_clear_notifications_double_tap"
    _attr_translation_key = "disable_clear_notifications_double_tap"


@CONFIG_DIAGNOSTIC_MATCH(
    cluster_handler_names="opple_cluster", models={"aqara.feeder.acn001"}
)
class AqaraPetFeederLEDIndicator(ZHASwitchConfigurationEntity):
    """Representation of a LED indicator configuration entity."""

    _unique_id_suffix = "disable_led_indicator"
    _attribute_name = "disable_led_indicator"
    _attr_translation_key = "led_indicator"
    _force_inverted = True


@CONFIG_DIAGNOSTIC_MATCH(
    cluster_handler_names="opple_cluster", models={"aqara.feeder.acn001"}
)
class AqaraPetFeederChildLock(ZHASwitchConfigurationEntity):
    """Representation of a child lock configuration entity."""

    _unique_id_suffix = "child_lock"
    _attribute_name = "child_lock"
    _attr_translation_key = "child_lock"


@CONFIG_DIAGNOSTIC_MATCH(
    cluster_handler_names=CLUSTER_HANDLER_ON_OFF, quirk_ids=TUYA_PLUG_ONOFF
)
class TuyaChildLockSwitch(ZHASwitchConfigurationEntity):
    """Representation of a child lock configuration entity."""

    _unique_id_suffix = "child_lock"
    _attribute_name = "child_lock"
    _attr_translation_key = "child_lock"


@CONFIG_DIAGNOSTIC_MATCH(
    cluster_handler_names="opple_cluster", models={"lumi.airrtc.agl001"}
)
class AqaraThermostatWindowDetection(ZHASwitchConfigurationEntity):
    """Representation of an Aqara thermostat window detection configuration entity."""

    _unique_id_suffix = "window_detection"
    _attribute_name = "window_detection"
    _attr_translation_key = "window_detection"


@CONFIG_DIAGNOSTIC_MATCH(
    cluster_handler_names="opple_cluster", models={"lumi.airrtc.agl001"}
)
class AqaraThermostatValveDetection(ZHASwitchConfigurationEntity):
    """Representation of an Aqara thermostat valve detection configuration entity."""

    _unique_id_suffix = "valve_detection"
    _attribute_name = "valve_detection"
    _attr_translation_key = "valve_detection"


@CONFIG_DIAGNOSTIC_MATCH(
    cluster_handler_names="opple_cluster", models={"lumi.airrtc.agl001"}
)
class AqaraThermostatChildLock(ZHASwitchConfigurationEntity):
    """Representation of an Aqara thermostat child lock configuration entity."""

    _unique_id_suffix = "child_lock"
    _attribute_name = "child_lock"
    _attr_translation_key = "child_lock"


@CONFIG_DIAGNOSTIC_MATCH(
    cluster_handler_names="opple_cluster", models={"lumi.sensor_smoke.acn03"}
)
class AqaraHeartbeatIndicator(ZHASwitchConfigurationEntity):
    """Representation of a heartbeat indicator configuration entity for Aqara smoke sensors."""

    _unique_id_suffix = "heartbeat_indicator"
    _attribute_name = "heartbeat_indicator"
    _attr_translation_key = "heartbeat_indicator"


@CONFIG_DIAGNOSTIC_MATCH(
    cluster_handler_names="opple_cluster", models={"lumi.sensor_smoke.acn03"}
)
class AqaraLinkageAlarm(ZHASwitchConfigurationEntity):
    """Representation of a linkage alarm configuration entity for Aqara smoke sensors."""

    _unique_id_suffix = "linkage_alarm"
    _attribute_name = "linkage_alarm"
    _attr_translation_key = "linkage_alarm"


@CONFIG_DIAGNOSTIC_MATCH(
    cluster_handler_names="opple_cluster", models={"lumi.sensor_smoke.acn03"}
)
class AqaraBuzzerManualMute(ZHASwitchConfigurationEntity):
    """Representation of a buzzer manual mute configuration entity for Aqara smoke sensors."""

    _unique_id_suffix = "buzzer_manual_mute"
    _attribute_name = "buzzer_manual_mute"
    _attr_translation_key = "buzzer_manual_mute"


@CONFIG_DIAGNOSTIC_MATCH(
    cluster_handler_names="opple_cluster", models={"lumi.sensor_smoke.acn03"}
)
class AqaraBuzzerManualAlarm(ZHASwitchConfigurationEntity):
    """Representation of a buzzer manual mute configuration entity for Aqara smoke sensors."""

    _unique_id_suffix = "buzzer_manual_alarm"
    _attribute_name = "buzzer_manual_alarm"
    _attr_translation_key = "buzzer_manual_alarm"


@CONFIG_DIAGNOSTIC_MATCH(cluster_handler_names=CLUSTER_HANDLER_COVER)
class WindowCoveringInversionSwitch(ZHASwitchConfigurationEntity):
    """Representation of a switch that controls inversion for window covering devices.

    This is necessary because this cluster uses 2 attributes to control inversion.
    """

    _unique_id_suffix = "inverted"
    _attribute_name = WindowCovering.AttributeDefs.config_status.name
    _attr_translation_key = "inverted"

    @classmethod
    def create_entity(
        cls,
        unique_id: str,
        zha_device: ZHADevice,
        cluster_handlers: list[ClusterHandler],
        **kwargs: Any,
    ) -> Self | None:
        """Entity Factory.

        Return entity if it is a supported configuration, otherwise return None
        """
        cluster_handler = cluster_handlers[0]
        window_covering_mode_attr = (
            WindowCovering.AttributeDefs.window_covering_mode.name
        )
        # this entity needs 2 attributes to function
        if (
            cls._attribute_name in cluster_handler.cluster.unsupported_attributes
            or cls._attribute_name not in cluster_handler.cluster.attributes_by_name
            or cluster_handler.cluster.get(cls._attribute_name) is None
            or window_covering_mode_attr
            in cluster_handler.cluster.unsupported_attributes
            or window_covering_mode_attr
            not in cluster_handler.cluster.attributes_by_name
            or cluster_handler.cluster.get(window_covering_mode_attr) is None
        ):
            _LOGGER.debug(
                "%s is not supported - skipping %s entity creation",
                cls._attribute_name,
                cls.__name__,
            )
            return None

        return cls(unique_id, zha_device, cluster_handlers, **kwargs)

    @property
    def is_on(self) -> bool:
        """Return if the switch is on based on the statemachine."""
        config_status = ConfigStatus(
            self._cluster_handler.cluster.get(self._attribute_name)
        )
        return ConfigStatus.Open_up_commands_reversed in config_status

    async def async_turn_on(self, **kwargs: Any) -> None:
        """Turn the entity on."""
        await self._async_on_off(True)

    async def async_turn_off(self, **kwargs: Any) -> None:
        """Turn the entity off."""
        await self._async_on_off(False)

    async def async_update(self) -> None:
        """Attempt to retrieve the state of the entity."""
        self.debug("Polling current state")
        await self._cluster_handler.get_attributes(
            [
                self._attribute_name,
                WindowCovering.AttributeDefs.window_covering_mode.name,
            ],
            from_cache=False,
            only_cache=False,
        )
        self.async_write_ha_state()

    async def _async_on_off(self, invert: bool) -> None:
        """Turn the entity on or off."""
        name: str = WindowCovering.AttributeDefs.window_covering_mode.name
        current_mode: WindowCoveringMode = WindowCoveringMode(
            self._cluster_handler.cluster.get(name)
        )
        send_command: bool = False
        if invert and WindowCoveringMode.Motor_direction_reversed not in current_mode:
            current_mode |= WindowCoveringMode.Motor_direction_reversed
            send_command = True
        elif not invert and WindowCoveringMode.Motor_direction_reversed in current_mode:
            current_mode &= ~WindowCoveringMode.Motor_direction_reversed
            send_command = True
        if send_command:
            await self._cluster_handler.write_attributes_safe({name: current_mode})
            await self.async_update()


@CONFIG_DIAGNOSTIC_MATCH(
    cluster_handler_names="opple_cluster", models={"lumi.curtain.agl001"}
)
class AqaraE1CurtainMotorHooksLockedSwitch(ZHASwitchConfigurationEntity):
    """Representation of a switch that controls whether the curtain motor hooks are locked."""

    _unique_id_suffix = "hooks_lock"
    _attribute_name = "hooks_lock"
<<<<<<< HEAD
    _attr_translation_key = "hooks_locked"
    _attr_icon: str = "mdi:lock"


@CONFIG_DIAGNOSTIC_MATCH(
    cluster_handler_names=CLUSTER_HANDLER_THERMOSTAT,
    quirk_ids={DANFOSS_ALLY_THERMOSTAT},
)
class DanfossExternalOpenWindowDetected(ZHASwitchConfigurationEntity):
    """Danfoss proprietary attribute for communicating an open window."""

    _unique_id_suffix = "external_open_window_detected"
    _attribute_name: str = "external_open_window_detected"
    _attr_translation_key: str = "external_window_sensor"
    _attr_icon: str = "mdi:window-open"


@CONFIG_DIAGNOSTIC_MATCH(
    cluster_handler_names=CLUSTER_HANDLER_THERMOSTAT,
    quirk_ids={DANFOSS_ALLY_THERMOSTAT},
)
class DanfossWindowOpenFeature(ZHASwitchConfigurationEntity):
    """Danfoss proprietary attribute enabling open window detection."""

    _unique_id_suffix = "window_open_feature"
    _attribute_name: str = "window_open_feature"
    _attr_translation_key: str = "use_internal_window_detection"
    _attr_icon: str = "mdi:window-open"


@CONFIG_DIAGNOSTIC_MATCH(
    cluster_handler_names=CLUSTER_HANDLER_THERMOSTAT,
    quirk_ids={DANFOSS_ALLY_THERMOSTAT},
)
class DanfossMountingModeControl(ZHASwitchConfigurationEntity):
    """Danfoss proprietary attribute for switching to mounting mode."""

    _unique_id_suffix = "mounting_mode_control"
    _attribute_name: str = "mounting_mode_control"
    _attr_translation_key: str = "mounting_mode"


@CONFIG_DIAGNOSTIC_MATCH(
    cluster_handler_names=CLUSTER_HANDLER_THERMOSTAT,
    quirk_ids={DANFOSS_ALLY_THERMOSTAT},
)
class DanfossRadiatorCovered(ZHASwitchConfigurationEntity):
    """Danfoss proprietary attribute for communicating full usage of the external temperature sensor."""

    _unique_id_suffix = "radiator_covered"
    _attribute_name: str = "radiator_covered"
    _attr_translation_key: str = "prioritize_external_temperature_sensor"
    _attr_icon: str = "mdi:thermometer"


@CONFIG_DIAGNOSTIC_MATCH(
    cluster_handler_names=CLUSTER_HANDLER_THERMOSTAT,
    quirk_ids={DANFOSS_ALLY_THERMOSTAT},
)
class DanfossHeatAvailable(ZHASwitchConfigurationEntity):
    """Danfoss proprietary attribute for communicating available heat."""

    _unique_id_suffix = "heat_available"
    _attribute_name: str = "heat_available"
    _attr_translation_key: str = "heat_available"
    _attr_icon: str = "mdi:water-boiler"


@CONFIG_DIAGNOSTIC_MATCH(
    cluster_handler_names=CLUSTER_HANDLER_THERMOSTAT,
    quirk_ids={DANFOSS_ALLY_THERMOSTAT},
)
class DanfossLoadBalancingEnable(ZHASwitchConfigurationEntity):
    """Danfoss proprietary attribute for enabling load balancing."""

    _unique_id_suffix = "load_balancing_enable"
    _attribute_name: str = "load_balancing_enable"
    _attr_translation_key: str = "use_load_balancing"
    _attr_icon: str = "mdi:scale-balance"


@CONFIG_DIAGNOSTIC_MATCH(
    cluster_handler_names=CLUSTER_HANDLER_THERMOSTAT,
    quirk_ids={DANFOSS_ALLY_THERMOSTAT},
)
class DanfossAdaptationRunSettings(ZHASwitchConfigurationEntity):
    """Danfoss proprietary attribute for enabling daily adaptation run.

    Actually a bitmap, but only the first bit is used.
    """

    _unique_id_suffix = "adaptation_run_settings"
    _attribute_name: str = "adaptation_run_settings"
    _attr_translation_key: str = "adaptation_run_enabled"
=======
    _attr_translation_key = "hooks_locked"
>>>>>>> 8a144d16
<|MERGE_RESOLUTION|>--- conflicted
+++ resolved
@@ -717,9 +717,7 @@
 
     _unique_id_suffix = "hooks_lock"
     _attribute_name = "hooks_lock"
-<<<<<<< HEAD
     _attr_translation_key = "hooks_locked"
-    _attr_icon: str = "mdi:lock"
 
 
 @CONFIG_DIAGNOSTIC_MATCH(
@@ -811,7 +809,4 @@
 
     _unique_id_suffix = "adaptation_run_settings"
     _attribute_name: str = "adaptation_run_settings"
-    _attr_translation_key: str = "adaptation_run_enabled"
-=======
-    _attr_translation_key = "hooks_locked"
->>>>>>> 8a144d16
+    _attr_translation_key: str = "adaptation_run_enabled"