"""The tests for the time automation."""
from datetime import timedelta

import pytest

import homeassistant.components.automation as automation
from homeassistant.setup import async_setup_component
import homeassistant.util.dt as dt_util

from tests.async_mock import patch
from tests.common import (
    assert_setup_component,
    async_fire_time_changed,
    async_mock_service,
    mock_component,
)


@pytest.fixture
def calls(hass):
    """Track calls to a mock service."""
    return async_mock_service(hass, "test", "automation")


@pytest.fixture(autouse=True)
def setup_comp(hass):
    """Initialize components."""
    mock_component(hass, "group")


async def test_if_fires_using_at(hass, calls):
    """Test for firing at."""
    assert await async_setup_component(
        hass,
        automation.DOMAIN,
        {
            automation.DOMAIN: {
                "trigger": {"platform": "time", "at": "5:00:00"},
                "action": {
                    "service": "test.automation",
                    "data_template": {
                        "some": "{{ trigger.platform }} - {{ trigger.now.hour }}"
                    },
                },
            }
        },
    )

    now = dt_util.utcnow()

    async_fire_time_changed(
        hass, now.replace(year=now.year + 1, hour=5, minute=0, second=0)
    )
<<<<<<< HEAD

    await hass.async_block_till_done()
    assert len(calls) == 1
    assert calls[0].data["some"] == "time - 5"


async def test_if_fires_using_multiple_at(hass, calls):
    """Test for firing at."""
    assert await async_setup_component(
        hass,
        automation.DOMAIN,
        {
            automation.DOMAIN: {
                "trigger": {"platform": "time", "at": ["5:00:00", "6:00:00"]},
                "action": {
                    "service": "test.automation",
                    "data_template": {
                        "some": "{{ trigger.platform }} - {{ trigger.now.hour }}"
                    },
                },
            }
        },
    )

    async_fire_time_changed(hass, dt_util.utcnow().replace(hour=5, minute=0, second=0))
=======
>>>>>>> 1fc37fec

    await hass.async_block_till_done()
    assert len(calls) == 1
    assert calls[0].data["some"] == "time - 5"

    async_fire_time_changed(hass, dt_util.utcnow().replace(hour=6, minute=0, second=0))

    await hass.async_block_till_done()
    assert len(calls) == 2
    assert calls[1].data["some"] == "time - 6"


async def test_if_not_fires_using_wrong_at(hass, calls):
    """YAML translates time values to total seconds.

    This should break the before rule.
    """
    with assert_setup_component(0, automation.DOMAIN):
        assert await async_setup_component(
            hass,
            automation.DOMAIN,
            {
                automation.DOMAIN: {
                    "trigger": {
                        "platform": "time",
                        "at": 3605,
                        # Total seconds. Hour = 3600 second
                    },
                    "action": {"service": "test.automation"},
                }
            },
        )

    async_fire_time_changed(hass, dt_util.utcnow().replace(hour=1, minute=0, second=5))

    await hass.async_block_till_done()
    assert len(calls) == 0


async def test_if_action_before(hass, calls):
    """Test for if action before."""
    assert await async_setup_component(
        hass,
        automation.DOMAIN,
        {
            automation.DOMAIN: {
                "trigger": {"platform": "event", "event_type": "test_event"},
                "condition": {"condition": "time", "before": "10:00"},
                "action": {"service": "test.automation"},
            }
        },
    )

    before_10 = dt_util.now().replace(hour=8)
    after_10 = dt_util.now().replace(hour=14)

    with patch("homeassistant.helpers.condition.dt_util.now", return_value=before_10):
        hass.bus.async_fire("test_event")
        await hass.async_block_till_done()

    assert len(calls) == 1

    with patch("homeassistant.helpers.condition.dt_util.now", return_value=after_10):
        hass.bus.async_fire("test_event")
        await hass.async_block_till_done()

    assert len(calls) == 1


async def test_if_action_after(hass, calls):
    """Test for if action after."""
    assert await async_setup_component(
        hass,
        automation.DOMAIN,
        {
            automation.DOMAIN: {
                "trigger": {"platform": "event", "event_type": "test_event"},
                "condition": {"condition": "time", "after": "10:00"},
                "action": {"service": "test.automation"},
            }
        },
    )

    before_10 = dt_util.now().replace(hour=8)
    after_10 = dt_util.now().replace(hour=14)

    with patch("homeassistant.helpers.condition.dt_util.now", return_value=before_10):
        hass.bus.async_fire("test_event")
        await hass.async_block_till_done()

    assert len(calls) == 0

    with patch("homeassistant.helpers.condition.dt_util.now", return_value=after_10):
        hass.bus.async_fire("test_event")
        await hass.async_block_till_done()

    assert len(calls) == 1


async def test_if_action_one_weekday(hass, calls):
    """Test for if action with one weekday."""
    assert await async_setup_component(
        hass,
        automation.DOMAIN,
        {
            automation.DOMAIN: {
                "trigger": {"platform": "event", "event_type": "test_event"},
                "condition": {"condition": "time", "weekday": "mon"},
                "action": {"service": "test.automation"},
            }
        },
    )

    days_past_monday = dt_util.now().weekday()
    monday = dt_util.now() - timedelta(days=days_past_monday)
    tuesday = monday + timedelta(days=1)

    with patch("homeassistant.helpers.condition.dt_util.now", return_value=monday):
        hass.bus.async_fire("test_event")
        await hass.async_block_till_done()

    assert len(calls) == 1

    with patch("homeassistant.helpers.condition.dt_util.now", return_value=tuesday):
        hass.bus.async_fire("test_event")
        await hass.async_block_till_done()

    assert len(calls) == 1


async def test_if_action_list_weekday(hass, calls):
    """Test for action with a list of weekdays."""
    assert await async_setup_component(
        hass,
        automation.DOMAIN,
        {
            automation.DOMAIN: {
                "trigger": {"platform": "event", "event_type": "test_event"},
                "condition": {"condition": "time", "weekday": ["mon", "tue"]},
                "action": {"service": "test.automation"},
            }
        },
    )

    days_past_monday = dt_util.now().weekday()
    monday = dt_util.now() - timedelta(days=days_past_monday)
    tuesday = monday + timedelta(days=1)
    wednesday = tuesday + timedelta(days=1)

    with patch("homeassistant.helpers.condition.dt_util.now", return_value=monday):
        hass.bus.async_fire("test_event")
        await hass.async_block_till_done()

    assert len(calls) == 1

    with patch("homeassistant.helpers.condition.dt_util.now", return_value=tuesday):
        hass.bus.async_fire("test_event")
        await hass.async_block_till_done()

    assert len(calls) == 2

    with patch("homeassistant.helpers.condition.dt_util.now", return_value=wednesday):
        hass.bus.async_fire("test_event")
        await hass.async_block_till_done()

    assert len(calls) == 2<|MERGE_RESOLUTION|>--- conflicted
+++ resolved
@@ -51,44 +51,10 @@
     async_fire_time_changed(
         hass, now.replace(year=now.year + 1, hour=5, minute=0, second=0)
     )
-<<<<<<< HEAD
 
     await hass.async_block_till_done()
     assert len(calls) == 1
     assert calls[0].data["some"] == "time - 5"
-
-
-async def test_if_fires_using_multiple_at(hass, calls):
-    """Test for firing at."""
-    assert await async_setup_component(
-        hass,
-        automation.DOMAIN,
-        {
-            automation.DOMAIN: {
-                "trigger": {"platform": "time", "at": ["5:00:00", "6:00:00"]},
-                "action": {
-                    "service": "test.automation",
-                    "data_template": {
-                        "some": "{{ trigger.platform }} - {{ trigger.now.hour }}"
-                    },
-                },
-            }
-        },
-    )
-
-    async_fire_time_changed(hass, dt_util.utcnow().replace(hour=5, minute=0, second=0))
-=======
->>>>>>> 1fc37fec
-
-    await hass.async_block_till_done()
-    assert len(calls) == 1
-    assert calls[0].data["some"] == "time - 5"
-
-    async_fire_time_changed(hass, dt_util.utcnow().replace(hour=6, minute=0, second=0))
-
-    await hass.async_block_till_done()
-    assert len(calls) == 2
-    assert calls[1].data["some"] == "time - 6"
 
 
 async def test_if_not_fires_using_wrong_at(hass, calls):
