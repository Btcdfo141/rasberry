"""Test the legacy tts setup."""
from __future__ import annotations

import pytest

from homeassistant.components.media_player import (
    ATTR_MEDIA_CONTENT_ID,
    ATTR_MEDIA_CONTENT_TYPE,
    DOMAIN as DOMAIN_MP,
    SERVICE_PLAY_MEDIA,
    MediaType,
)
from homeassistant.components.tts import ATTR_MESSAGE, DOMAIN, Provider
from homeassistant.const import ATTR_ENTITY_ID
from homeassistant.core import HomeAssistant
from homeassistant.helpers.discovery import async_load_platform
from homeassistant.helpers.typing import ConfigType, DiscoveryInfoType
from homeassistant.setup import async_setup_component

from .common import SUPPORT_LANGUAGES, MockProvider, MockTTS, get_media_source_url

from tests.common import (
    MockModule,
    assert_setup_component,
    async_mock_service,
    mock_integration,
    mock_platform,
)


class DefaultProvider(Provider):
    """Test provider."""

    @property
    def supported_languages(self) -> list[str]:
        """Return a list of supported languages."""
        return SUPPORT_LANGUAGES


async def test_default_provider_attributes() -> None:
<<<<<<< HEAD
    """Test default provider properties."""
=======
    """Test default provider attributes."""
>>>>>>> 7fcf07c9
    provider = DefaultProvider()

    assert provider.hass is None
    assert provider.name is None
    assert provider.default_language is None
    assert provider.supported_languages == SUPPORT_LANGUAGES
    assert provider.supported_options is None
    assert provider.default_options is None
    assert provider.async_get_supported_voices("test") is None


async def test_deprecated_platform(hass: HomeAssistant) -> None:
    """Test deprecated google platform."""
    with assert_setup_component(0, DOMAIN):
        assert await async_setup_component(
            hass, DOMAIN, {DOMAIN: {"platform": "google"}}
        )


async def test_invalid_platform(
    hass: HomeAssistant, caplog: pytest.LogCaptureFixture
) -> None:
    """Test platform setup with an invalid platform."""
    await async_load_platform(
        hass,
        "tts",
        "bad_tts",
        {"tts": [{"platform": "bad_tts"}]},
        hass_config={"tts": [{"platform": "bad_tts"}]},
    )
    await hass.async_block_till_done()

    assert "Unknown text to speech platform specified" in caplog.text


async def test_platform_setup_without_provider(
    hass: HomeAssistant, caplog: pytest.LogCaptureFixture, mock_provider: MockProvider
) -> None:
    """Test platform setup without provider returned."""

    class BadPlatform(MockTTS):
        """A mock TTS platform without provider."""

        async def async_get_engine(
            self,
            hass: HomeAssistant,
            config: ConfigType,
            discovery_info: DiscoveryInfoType | None = None,
        ) -> Provider | None:
            """Raise exception during platform setup."""
            return None

    mock_integration(hass, MockModule(domain="bad_tts"))
    mock_platform(hass, "bad_tts.tts", BadPlatform(mock_provider))

    await async_load_platform(
        hass,
        "tts",
        "bad_tts",
        {},
        hass_config={"tts": [{"platform": "bad_tts"}]},
    )
    await hass.async_block_till_done()

    assert "Error setting up platform: bad_tts" in caplog.text


async def test_platform_setup_with_error(
    hass: HomeAssistant,
    caplog: pytest.LogCaptureFixture,
    mock_provider: MockProvider,
) -> None:
    """Test platform setup with an error during setup."""

    class BadPlatform(MockTTS):
        """A mock TTS platform with a setup error."""

        async def async_get_engine(
            self,
            hass: HomeAssistant,
            config: ConfigType,
            discovery_info: DiscoveryInfoType | None = None,
        ) -> Provider:
            """Raise exception during platform setup."""
            raise Exception("Setup error")  # pylint: disable=broad-exception-raised

    mock_integration(hass, MockModule(domain="bad_tts"))
    mock_platform(hass, "bad_tts.tts", BadPlatform(mock_provider))

    await async_load_platform(
        hass,
        "tts",
        "bad_tts",
        {},
        hass_config={"tts": [{"platform": "bad_tts"}]},
    )
    await hass.async_block_till_done()

    assert "Error setting up platform: bad_tts" in caplog.text


async def test_service_base_url_set(hass: HomeAssistant, mock_tts) -> None:
    """Set up a TTS platform with ``base_url`` set and call service."""
    calls = async_mock_service(hass, DOMAIN_MP, SERVICE_PLAY_MEDIA)

    config = {DOMAIN: {"platform": "test", "base_url": "http://fnord"}}

    with assert_setup_component(1, DOMAIN):
        assert await async_setup_component(hass, DOMAIN, config)

    await hass.services.async_call(
        DOMAIN,
        "test_say",
        {
            ATTR_ENTITY_ID: "media_player.something",
            ATTR_MESSAGE: "There is someone at the door.",
        },
        blocking=True,
    )
    assert len(calls) == 1
    assert calls[0].data[ATTR_MEDIA_CONTENT_TYPE] == MediaType.MUSIC
    assert (
        await get_media_source_url(hass, calls[0].data[ATTR_MEDIA_CONTENT_ID])
        == "http://fnord"
        "/api/tts_proxy/42f18378fd4393d18c8dd11d03fa9563c1e54491"
        "_en-us_-_test.mp3"
<<<<<<< HEAD
    )
=======
    )


async def test_service_without_cache_config(
    hass: HomeAssistant, empty_cache_dir, mock_tts
) -> None:
    """Set up a TTS platform without cache."""
    calls = async_mock_service(hass, DOMAIN_MP, SERVICE_PLAY_MEDIA)

    config = {DOMAIN: {"platform": "test", "cache": False}}

    with assert_setup_component(1, DOMAIN):
        assert await async_setup_component(hass, DOMAIN, config)

    await hass.services.async_call(
        DOMAIN,
        "test_say",
        {
            ATTR_ENTITY_ID: "media_player.something",
            ATTR_MESSAGE: "There is someone at the door.",
        },
        blocking=True,
    )
    assert len(calls) == 1
    await hass.async_block_till_done()
    assert not (
        empty_cache_dir / "42f18378fd4393d18c8dd11d03fa9563c1e54491_en-us_-_test.mp3"
    ).is_file()
>>>>>>> 7fcf07c9
<|MERGE_RESOLUTION|>--- conflicted
+++ resolved
@@ -38,11 +38,7 @@
 
 
 async def test_default_provider_attributes() -> None:
-<<<<<<< HEAD
-    """Test default provider properties."""
-=======
     """Test default provider attributes."""
->>>>>>> 7fcf07c9
     provider = DefaultProvider()
 
     assert provider.hass is None
@@ -169,9 +165,6 @@
         == "http://fnord"
         "/api/tts_proxy/42f18378fd4393d18c8dd11d03fa9563c1e54491"
         "_en-us_-_test.mp3"
-<<<<<<< HEAD
-    )
-=======
     )
 
 
@@ -199,5 +192,4 @@
     await hass.async_block_till_done()
     assert not (
         empty_cache_dir / "42f18378fd4393d18c8dd11d03fa9563c1e54491_en-us_-_test.mp3"
-    ).is_file()
->>>>>>> 7fcf07c9
+    ).is_file()