"""Tests for samsungtv component."""
from copy import deepcopy
from datetime import datetime, timedelta
import logging
from unittest.mock import DEFAULT as DEFAULT_MOCK, AsyncMock, Mock, call, patch

import pytest
from samsungctl import exceptions
from samsungtvws.async_remote import SamsungTVWSAsyncRemote
from samsungtvws.command import SamsungTVSleepCommand
<<<<<<< HEAD
from samsungtvws.encrypted.remote import SamsungTVEncryptedWSAsyncRemote
from samsungtvws.event import ED_INSTALLED_APP_EVENT
=======
from samsungtvws.encrypted.remote import (
    SamsungTVEncryptedCommand,
    SamsungTVEncryptedWSAsyncRemote,
)
>>>>>>> d82c98ce
from samsungtvws.exceptions import ConnectionFailure, HttpApiError
from samsungtvws.remote import ChannelEmitCommand, SendRemoteKey
from websockets.exceptions import ConnectionClosedError, WebSocketException

from homeassistant.components.media_player import MediaPlayerDeviceClass
from homeassistant.components.media_player.const import (
    ATTR_INPUT_SOURCE,
    ATTR_MEDIA_CONTENT_ID,
    ATTR_MEDIA_CONTENT_TYPE,
    ATTR_MEDIA_VOLUME_MUTED,
    DOMAIN,
    MEDIA_TYPE_APP,
    MEDIA_TYPE_CHANNEL,
    MEDIA_TYPE_URL,
    SERVICE_PLAY_MEDIA,
    SERVICE_SELECT_SOURCE,
    SUPPORT_TURN_ON,
)
from homeassistant.components.samsungtv.const import (
    CONF_ON_ACTION,
    DOMAIN as SAMSUNGTV_DOMAIN,
    ENCRYPTED_WEBSOCKET_PORT,
    METHOD_ENCRYPTED_WEBSOCKET,
    METHOD_WEBSOCKET,
    TIMEOUT_WEBSOCKET,
)
from homeassistant.components.samsungtv.media_player import SUPPORT_SAMSUNGTV
from homeassistant.const import (
    ATTR_DEVICE_CLASS,
    ATTR_ENTITY_ID,
    ATTR_FRIENDLY_NAME,
    ATTR_SUPPORTED_FEATURES,
    CONF_HOST,
    CONF_IP_ADDRESS,
    CONF_MAC,
    CONF_METHOD,
    CONF_NAME,
    CONF_PORT,
    CONF_TIMEOUT,
    CONF_TOKEN,
    SERVICE_MEDIA_NEXT_TRACK,
    SERVICE_MEDIA_PAUSE,
    SERVICE_MEDIA_PLAY,
    SERVICE_MEDIA_PLAY_PAUSE,
    SERVICE_MEDIA_PREVIOUS_TRACK,
    SERVICE_TURN_OFF,
    SERVICE_TURN_ON,
    SERVICE_VOLUME_DOWN,
    SERVICE_VOLUME_MUTE,
    SERVICE_VOLUME_UP,
    STATE_OFF,
    STATE_ON,
    STATE_UNAVAILABLE,
)
from homeassistant.core import HomeAssistant
from homeassistant.exceptions import HomeAssistantError
from homeassistant.helpers.typing import ConfigType
from homeassistant.setup import async_setup_component
import homeassistant.util.dt as dt_util

from . import setup_samsungtv_entry
from .const import (
    MOCK_ENTRYDATA_ENCRYPTED_WS,
    SAMPLE_DEVICE_INFO_FRAME,
    SAMPLE_EVENT_ED_INSTALLED_APP,
)

from tests.common import MockConfigEntry, async_fire_time_changed

ENTITY_ID = f"{DOMAIN}.fake"
MOCK_CONFIG = {
    SAMSUNGTV_DOMAIN: [
        {
            CONF_HOST: "fake_host",
            CONF_NAME: "fake",
            CONF_PORT: 55000,
            CONF_ON_ACTION: [{"delay": "00:00:01"}],
        }
    ]
}
MOCK_CONFIGWS = {
    SAMSUNGTV_DOMAIN: [
        {
            CONF_HOST: "fake_host",
            CONF_NAME: "fake",
            CONF_PORT: 8001,
            CONF_TOKEN: "123456789",
            CONF_ON_ACTION: [{"delay": "00:00:01"}],
        }
    ]
}
MOCK_CALLS_WS = {
    CONF_HOST: "fake_host",
    CONF_PORT: 8001,
    CONF_TOKEN: "123456789",
    CONF_TIMEOUT: TIMEOUT_WEBSOCKET,
    CONF_NAME: "HomeAssistant",
}

MOCK_ENTRY_WS = {
    CONF_IP_ADDRESS: "test",
    CONF_HOST: "fake_host",
    CONF_METHOD: "websocket",
    CONF_NAME: "fake",
    CONF_PORT: 8001,
    CONF_TOKEN: "123456789",
}


MOCK_ENTRY_WS_WITH_MAC = {
    CONF_IP_ADDRESS: "test",
    CONF_HOST: "fake_host",
    CONF_METHOD: "websocket",
    CONF_MAC: "aa:bb:cc:dd:ee:ff",
    CONF_NAME: "fake",
    CONF_PORT: 8002,
    CONF_TOKEN: "123456789",
}


ENTITY_ID_NOTURNON = f"{DOMAIN}.fake_noturnon"
MOCK_CONFIG_NOTURNON = {
    SAMSUNGTV_DOMAIN: [
        {CONF_HOST: "fake_noturnon", CONF_NAME: "fake_noturnon", CONF_PORT: 55000}
    ]
}


@pytest.fixture(name="delay")
def delay_fixture():
    """Patch the delay script function."""
    with patch(
        "homeassistant.components.samsungtv.media_player.Script.async_run"
    ) as delay:
        yield delay


async def setup_samsungtv(hass: HomeAssistant, config: ConfigType) -> None:
    """Set up mock Samsung TV."""
    await async_setup_component(hass, SAMSUNGTV_DOMAIN, config)
    await hass.async_block_till_done()


@pytest.mark.usefixtures("remote")
async def test_setup_with_turnon(hass: HomeAssistant) -> None:
    """Test setup of platform."""
    await setup_samsungtv(hass, MOCK_CONFIG)
    assert hass.states.get(ENTITY_ID)


@pytest.mark.usefixtures("remote")
async def test_setup_without_turnon(hass: HomeAssistant) -> None:
    """Test setup of platform."""
    await setup_samsungtv(hass, MOCK_CONFIG_NOTURNON)
    assert hass.states.get(ENTITY_ID_NOTURNON)


@pytest.mark.usefixtures("remotews")
async def test_setup_websocket(hass: HomeAssistant) -> None:
    """Test setup of platform."""
    with patch(
        "homeassistant.components.samsungtv.bridge.SamsungTVWSAsyncRemote"
    ) as remote_class:
        remote = Mock(SamsungTVWSAsyncRemote)
        remote.__aenter__ = AsyncMock(return_value=remote)
        remote.__aexit__ = AsyncMock()
        remote.token = "123456789"
        remote_class.return_value = remote

        await setup_samsungtv(hass, MOCK_CONFIGWS)

        assert remote_class.call_count == 1
        assert remote_class.call_args_list == [call(**MOCK_CALLS_WS)]
        assert hass.states.get(ENTITY_ID)

        await hass.async_block_till_done()

        config_entries = hass.config_entries.async_entries(SAMSUNGTV_DOMAIN)
        assert len(config_entries) == 1
        assert config_entries[0].data[CONF_MAC] == "aa:bb:ww:ii:ff:ii"


async def test_setup_websocket_2(hass: HomeAssistant, mock_now: datetime) -> None:
    """Test setup of platform from config entry."""
    entity_id = f"{DOMAIN}.fake"

    entry = MockConfigEntry(
        domain=SAMSUNGTV_DOMAIN,
        data=MOCK_ENTRY_WS,
        unique_id=entity_id,
    )
    entry.add_to_hass(hass)

    config_entries = hass.config_entries.async_entries(SAMSUNGTV_DOMAIN)
    assert len(config_entries) == 1
    assert entry is config_entries[0]

    with patch(
        "homeassistant.components.samsungtv.bridge.SamsungTVWSAsyncRemote"
    ) as remote_class:
        remote = Mock(SamsungTVWSAsyncRemote)
        remote.__aenter__ = AsyncMock(return_value=remote)
        remote.__aexit__ = AsyncMock()
        remote.token = "987654321"
        remote_class.return_value = remote
        assert await async_setup_component(hass, SAMSUNGTV_DOMAIN, {})
        await hass.async_block_till_done()

        assert config_entries[0].data[CONF_MAC] == "aa:bb:ww:ii:ff:ii"

        next_update = mock_now + timedelta(minutes=5)
        with patch("homeassistant.util.dt.utcnow", return_value=next_update):
            async_fire_time_changed(hass, next_update)
            await hass.async_block_till_done()

    state = hass.states.get(entity_id)
    assert state
    remote_class.assert_called_once_with(**MOCK_CALLS_WS)


async def test_setup_encrypted_websocket(
    hass: HomeAssistant, mock_now: datetime
) -> None:
    """Test setup of platform from config entry."""
    with patch(
        "homeassistant.components.samsungtv.bridge.SamsungTVEncryptedWSAsyncRemote"
    ) as remote_class:
        remote = Mock(SamsungTVEncryptedWSAsyncRemote)
        remote.__aenter__ = AsyncMock(return_value=remote)
        remote.__aexit__ = AsyncMock()
        remote_class.return_value = remote

        await setup_samsungtv_entry(hass, MOCK_ENTRYDATA_ENCRYPTED_WS)

        next_update = mock_now + timedelta(minutes=5)
        with patch("homeassistant.util.dt.utcnow", return_value=next_update):
            async_fire_time_changed(hass, next_update)
            await hass.async_block_till_done()

    state = hass.states.get(ENTITY_ID)
    assert state
    remote_class.assert_called_once()


@pytest.mark.usefixtures("remote")
async def test_update_on(hass: HomeAssistant, mock_now: datetime) -> None:
    """Testing update tv on."""
    await setup_samsungtv(hass, MOCK_CONFIG)

    next_update = mock_now + timedelta(minutes=5)
    with patch("homeassistant.util.dt.utcnow", return_value=next_update):
        async_fire_time_changed(hass, next_update)
        await hass.async_block_till_done()

    state = hass.states.get(ENTITY_ID)
    assert state.state == STATE_ON


@pytest.mark.usefixtures("remote")
async def test_update_off(hass: HomeAssistant, mock_now: datetime) -> None:
    """Testing update tv off."""
    await setup_samsungtv(hass, MOCK_CONFIG)

    with patch(
        "homeassistant.components.samsungtv.bridge.Remote",
        side_effect=[OSError("Boom"), DEFAULT_MOCK],
    ):

        next_update = mock_now + timedelta(minutes=5)
        with patch("homeassistant.util.dt.utcnow", return_value=next_update):
            async_fire_time_changed(hass, next_update)
            await hass.async_block_till_done()

        state = hass.states.get(ENTITY_ID)
        assert state.state == STATE_OFF


async def test_update_off_ws_no_power_state(
    hass: HomeAssistant, remotews: Mock, rest_api: Mock, mock_now: datetime
) -> None:
    """Testing update tv off."""
    await setup_samsungtv(hass, MOCK_CONFIGWS)
    # device_info should only get called once, as part of the setup
    rest_api.rest_device_info.assert_called_once()
    rest_api.rest_device_info.reset_mock()

    state = hass.states.get(ENTITY_ID)
    assert state.state == STATE_ON

    remotews.start_listening = Mock(side_effect=WebSocketException("Boom"))
    remotews.is_alive.return_value = False

    next_update = mock_now + timedelta(minutes=5)
    with patch("homeassistant.util.dt.utcnow", return_value=next_update):
        async_fire_time_changed(hass, next_update)
        await hass.async_block_till_done()

    state = hass.states.get(ENTITY_ID)
    assert state.state == STATE_OFF
    rest_api.rest_device_info.assert_not_called()


@pytest.mark.usefixtures("remotews")
async def test_update_off_ws_with_power_state(
    hass: HomeAssistant, remotews: Mock, rest_api: Mock, mock_now: datetime
) -> None:
    """Testing update tv off."""
    with patch.object(
        rest_api, "rest_device_info", side_effect=HttpApiError
    ) as mock_device_info, patch.object(
        remotews, "start_listening", side_effect=WebSocketException("Boom")
    ) as mock_start_listening:
        await setup_samsungtv(hass, MOCK_CONFIGWS)

        mock_device_info.assert_called_once()
        mock_start_listening.assert_called_once()

    state = hass.states.get(ENTITY_ID)
    assert state.state == STATE_OFF

    # First update uses start_listening once, and initialises device_info
    device_info = deepcopy(rest_api.rest_device_info.return_value)
    device_info["device"]["PowerState"] = "on"
    rest_api.rest_device_info.return_value = device_info
    next_update = mock_now + timedelta(minutes=1)
    with patch("homeassistant.util.dt.utcnow", return_value=next_update):
        async_fire_time_changed(hass, next_update)
        await hass.async_block_till_done()

    remotews.start_listening.assert_called_once()
    rest_api.rest_device_info.assert_called_once()

    state = hass.states.get(ENTITY_ID)
    assert state.state == STATE_ON

    # After initial update, start_listening shouldn't be called
    remotews.start_listening.reset_mock()

    # Second update uses device_info(ON)
    rest_api.rest_device_info.reset_mock()
    next_update = mock_now + timedelta(minutes=2)
    with patch("homeassistant.util.dt.utcnow", return_value=next_update):
        async_fire_time_changed(hass, next_update)
        await hass.async_block_till_done()

    rest_api.rest_device_info.assert_called_once()

    state = hass.states.get(ENTITY_ID)
    assert state.state == STATE_ON

    # Third update uses device_info (OFF)
    rest_api.rest_device_info.reset_mock()
    device_info["device"]["PowerState"] = "off"
    next_update = mock_now + timedelta(minutes=3)
    with patch("homeassistant.util.dt.utcnow", return_value=next_update):
        async_fire_time_changed(hass, next_update)
        await hass.async_block_till_done()

    rest_api.rest_device_info.assert_called_once()

    state = hass.states.get(ENTITY_ID)
    assert state.state == STATE_OFF

    remotews.start_listening.assert_not_called()


async def test_update_off_encryptedws(
    hass: HomeAssistant, remoteencws: Mock, rest_api: Mock, mock_now: datetime
) -> None:
    """Testing update tv off."""
    await setup_samsungtv_entry(hass, MOCK_ENTRYDATA_ENCRYPTED_WS)

    rest_api.rest_device_info.assert_called_once()

    state = hass.states.get(ENTITY_ID)
    assert state.state == STATE_ON

    remoteencws.start_listening = Mock(side_effect=WebSocketException("Boom"))
    remoteencws.is_alive.return_value = False

    next_update = mock_now + timedelta(minutes=5)
    with patch("homeassistant.util.dt.utcnow", return_value=next_update):
        async_fire_time_changed(hass, next_update)
        await hass.async_block_till_done()

    state = hass.states.get(ENTITY_ID)
    assert state.state == STATE_OFF
    rest_api.rest_device_info.assert_called_once()


@pytest.mark.usefixtures("remote")
async def test_update_access_denied(hass: HomeAssistant, mock_now: datetime) -> None:
    """Testing update tv access denied exception."""
    await setup_samsungtv(hass, MOCK_CONFIG)

    with patch(
        "homeassistant.components.samsungtv.bridge.Remote",
        side_effect=exceptions.AccessDenied("Boom"),
    ):
        next_update = mock_now + timedelta(minutes=5)
        with patch("homeassistant.util.dt.utcnow", return_value=next_update):
            async_fire_time_changed(hass, next_update)
            await hass.async_block_till_done()
        next_update = mock_now + timedelta(minutes=10)
        with patch("homeassistant.util.dt.utcnow", return_value=next_update):
            async_fire_time_changed(hass, next_update)
            await hass.async_block_till_done()

    assert [
        flow
        for flow in hass.config_entries.flow.async_progress()
        if flow["context"]["source"] == "reauth"
    ]
    state = hass.states.get(ENTITY_ID)
    assert state.state == STATE_UNAVAILABLE


async def test_update_ws_connection_failure(
    hass: HomeAssistant,
    mock_now: datetime,
    remotews: Mock,
    caplog: pytest.LogCaptureFixture,
) -> None:
    """Testing update tv connection failure exception."""
    await setup_samsungtv(hass, MOCK_CONFIGWS)

    with patch.object(
        remotews,
        "start_listening",
        side_effect=ConnectionFailure('{"event": "ms.voiceApp.hide"}'),
    ), patch.object(remotews, "is_alive", return_value=False):
        next_update = mock_now + timedelta(minutes=5)
        with patch("homeassistant.util.dt.utcnow", return_value=next_update):
            async_fire_time_changed(hass, next_update)
        await hass.async_block_till_done()

    assert (
        "Unexpected ConnectionFailure trying to get remote for fake_host, please "
        'report this issue: ConnectionFailure(\'{"event": "ms.voiceApp.hide"}\')'
        in caplog.text
    )

    state = hass.states.get(ENTITY_ID)
    assert state.state == STATE_OFF


async def test_update_ws_connection_closed(
    hass: HomeAssistant, mock_now: datetime, remotews: Mock
) -> None:
    """Testing update tv connection failure exception."""
    await setup_samsungtv(hass, MOCK_CONFIGWS)

    with patch.object(
        remotews, "start_listening", side_effect=ConnectionClosedError(None, None)
    ), patch.object(remotews, "is_alive", return_value=False):
        next_update = mock_now + timedelta(minutes=5)
        with patch("homeassistant.util.dt.utcnow", return_value=next_update):
            async_fire_time_changed(hass, next_update)
        await hass.async_block_till_done()

    assert [
        flow
        for flow in hass.config_entries.flow.async_progress()
        if flow["context"]["source"] == "reauth"
    ]
    state = hass.states.get(ENTITY_ID)
    assert state.state == STATE_UNAVAILABLE


@pytest.mark.usefixtures("remote")
async def test_update_unhandled_response(
    hass: HomeAssistant, mock_now: datetime
) -> None:
    """Testing update tv unhandled response exception."""
    await setup_samsungtv(hass, MOCK_CONFIG)

    with patch(
        "homeassistant.components.samsungtv.bridge.Remote",
        side_effect=[exceptions.UnhandledResponse("Boom"), DEFAULT_MOCK],
    ):

        next_update = mock_now + timedelta(minutes=5)
        with patch("homeassistant.util.dt.utcnow", return_value=next_update):
            async_fire_time_changed(hass, next_update)
            await hass.async_block_till_done()

        state = hass.states.get(ENTITY_ID)
        assert state.state == STATE_ON


@pytest.mark.usefixtures("remote")
async def test_connection_closed_during_update_can_recover(
    hass: HomeAssistant, mock_now: datetime
) -> None:
    """Testing update tv connection closed exception can recover."""
    await setup_samsungtv(hass, MOCK_CONFIG)

    with patch(
        "homeassistant.components.samsungtv.bridge.Remote",
        side_effect=[exceptions.ConnectionClosed(), DEFAULT_MOCK],
    ):

        next_update = mock_now + timedelta(minutes=5)
        with patch("homeassistant.util.dt.utcnow", return_value=next_update):
            async_fire_time_changed(hass, next_update)
            await hass.async_block_till_done()

        state = hass.states.get(ENTITY_ID)
        assert state.state == STATE_OFF

        next_update = mock_now + timedelta(minutes=10)
        with patch("homeassistant.util.dt.utcnow", return_value=next_update):
            async_fire_time_changed(hass, next_update)
            await hass.async_block_till_done()

        state = hass.states.get(ENTITY_ID)
        assert state.state == STATE_ON


async def test_send_key(hass: HomeAssistant, remote: Mock) -> None:
    """Test for send key."""
    await setup_samsungtv(hass, MOCK_CONFIG)
    assert await hass.services.async_call(
        DOMAIN, SERVICE_VOLUME_UP, {ATTR_ENTITY_ID: ENTITY_ID}, True
    )
    state = hass.states.get(ENTITY_ID)
    # key and update called
    assert remote.control.call_count == 1
    assert remote.control.call_args_list == [call("KEY_VOLUP")]
    assert remote.close.call_count == 1
    assert remote.close.call_args_list == [call()]
    assert state.state == STATE_ON


async def test_send_key_broken_pipe(hass: HomeAssistant, remote: Mock) -> None:
    """Testing broken pipe Exception."""
    await setup_samsungtv(hass, MOCK_CONFIG)
    remote.control = Mock(side_effect=BrokenPipeError("Boom"))
    assert await hass.services.async_call(
        DOMAIN, SERVICE_VOLUME_UP, {ATTR_ENTITY_ID: ENTITY_ID}, True
    )
    state = hass.states.get(ENTITY_ID)
    assert state.state == STATE_ON


async def test_send_key_connection_closed_retry_succeed(
    hass: HomeAssistant, remote: Mock
) -> None:
    """Test retry on connection closed."""
    await setup_samsungtv(hass, MOCK_CONFIG)
    remote.control = Mock(
        side_effect=[exceptions.ConnectionClosed("Boom"), DEFAULT_MOCK, DEFAULT_MOCK]
    )
    assert await hass.services.async_call(
        DOMAIN, SERVICE_VOLUME_UP, {ATTR_ENTITY_ID: ENTITY_ID}, True
    )
    state = hass.states.get(ENTITY_ID)
    # key because of retry two times and update called
    assert remote.control.call_count == 2
    assert remote.control.call_args_list == [
        call("KEY_VOLUP"),
        call("KEY_VOLUP"),
    ]
    assert remote.close.call_count == 1
    assert remote.close.call_args_list == [call()]
    assert state.state == STATE_ON


async def test_send_key_unhandled_response(hass: HomeAssistant, remote: Mock) -> None:
    """Testing unhandled response exception."""
    await setup_samsungtv(hass, MOCK_CONFIG)
    remote.control = Mock(side_effect=exceptions.UnhandledResponse("Boom"))
    assert await hass.services.async_call(
        DOMAIN, SERVICE_VOLUME_UP, {ATTR_ENTITY_ID: ENTITY_ID}, True
    )
    state = hass.states.get(ENTITY_ID)
    assert state.state == STATE_ON


async def test_send_key_websocketexception(hass: HomeAssistant, remotews: Mock) -> None:
    """Testing unhandled response exception."""
    await setup_samsungtv(hass, MOCK_CONFIGWS)
    remotews.send_commands = Mock(side_effect=WebSocketException("Boom"))
    assert await hass.services.async_call(
        DOMAIN, SERVICE_VOLUME_UP, {ATTR_ENTITY_ID: ENTITY_ID}, True
    )
    state = hass.states.get(ENTITY_ID)
    assert state.state == STATE_ON


async def test_send_key_websocketexception_encrypted(
    hass: HomeAssistant, remoteencws: Mock
) -> None:
    """Testing unhandled response exception."""
    await setup_samsungtv_entry(hass, MOCK_ENTRYDATA_ENCRYPTED_WS)
    remoteencws.send_commands = Mock(side_effect=WebSocketException("Boom"))
    assert await hass.services.async_call(
        DOMAIN, SERVICE_VOLUME_UP, {ATTR_ENTITY_ID: ENTITY_ID}, True
    )
    state = hass.states.get(ENTITY_ID)
    assert state.state == STATE_ON


async def test_send_key_os_error_ws(hass: HomeAssistant, remotews: Mock) -> None:
    """Testing unhandled response exception."""
    await setup_samsungtv(hass, MOCK_CONFIGWS)
    remotews.send_commands = Mock(side_effect=OSError("Boom"))
    assert await hass.services.async_call(
        DOMAIN, SERVICE_VOLUME_UP, {ATTR_ENTITY_ID: ENTITY_ID}, True
    )
    state = hass.states.get(ENTITY_ID)
    assert state.state == STATE_ON


async def test_send_key_os_error_ws_encrypted(
    hass: HomeAssistant, remoteencws: Mock
) -> None:
    """Testing unhandled response exception."""
    await setup_samsungtv_entry(hass, MOCK_ENTRYDATA_ENCRYPTED_WS)
    remoteencws.send_commands = Mock(side_effect=OSError("Boom"))
    assert await hass.services.async_call(
        DOMAIN, SERVICE_VOLUME_UP, {ATTR_ENTITY_ID: ENTITY_ID}, True
    )
    state = hass.states.get(ENTITY_ID)
    assert state.state == STATE_ON


async def test_send_key_os_error(hass: HomeAssistant, remote: Mock) -> None:
    """Testing broken pipe Exception."""
    await setup_samsungtv(hass, MOCK_CONFIG)
    remote.control = Mock(side_effect=OSError("Boom"))
    assert await hass.services.async_call(
        DOMAIN, SERVICE_VOLUME_UP, {ATTR_ENTITY_ID: ENTITY_ID}, True
    )
    state = hass.states.get(ENTITY_ID)
    assert state.state == STATE_ON


@pytest.mark.usefixtures("remote")
async def test_name(hass: HomeAssistant) -> None:
    """Test for name property."""
    await setup_samsungtv(hass, MOCK_CONFIG)
    state = hass.states.get(ENTITY_ID)
    assert state.attributes[ATTR_FRIENDLY_NAME] == "fake"


@pytest.mark.usefixtures("remote")
async def test_state_with_turnon(hass: HomeAssistant, delay: Mock) -> None:
    """Test for state property."""
    await setup_samsungtv(hass, MOCK_CONFIG)
    assert await hass.services.async_call(
        DOMAIN, SERVICE_TURN_ON, {ATTR_ENTITY_ID: ENTITY_ID}, True
    )
    state = hass.states.get(ENTITY_ID)
    assert state.state == STATE_ON
    assert delay.call_count == 1

    assert await hass.services.async_call(
        DOMAIN, SERVICE_TURN_OFF, {ATTR_ENTITY_ID: ENTITY_ID}, True
    )
    state = hass.states.get(ENTITY_ID)
    assert state.state == STATE_OFF


@pytest.mark.usefixtures("remote")
async def test_state_without_turnon(hass: HomeAssistant) -> None:
    """Test for state property."""
    await setup_samsungtv(hass, MOCK_CONFIG_NOTURNON)
    assert await hass.services.async_call(
        DOMAIN, SERVICE_VOLUME_UP, {ATTR_ENTITY_ID: ENTITY_ID_NOTURNON}, True
    )
    state = hass.states.get(ENTITY_ID_NOTURNON)
    assert state.state == STATE_ON
    assert await hass.services.async_call(
        DOMAIN, SERVICE_TURN_OFF, {ATTR_ENTITY_ID: ENTITY_ID_NOTURNON}, True
    )
    state = hass.states.get(ENTITY_ID_NOTURNON)
    # Should be STATE_UNAVAILABLE after the timer expires
    assert state.state == STATE_OFF

    next_update = dt_util.utcnow() + timedelta(seconds=20)
    with patch(
        "homeassistant.components.samsungtv.bridge.Remote",
        side_effect=OSError,
    ), patch("homeassistant.util.dt.utcnow", return_value=next_update):
        async_fire_time_changed(hass, next_update)
        await hass.async_block_till_done()

    state = hass.states.get(ENTITY_ID_NOTURNON)
    # Should be STATE_UNAVAILABLE since there is no way to turn it back on
    assert state.state == STATE_UNAVAILABLE


@pytest.mark.usefixtures("remote")
async def test_supported_features_with_turnon(hass: HomeAssistant) -> None:
    """Test for supported_features property."""
    await setup_samsungtv(hass, MOCK_CONFIG)
    state = hass.states.get(ENTITY_ID)
    assert (
        state.attributes[ATTR_SUPPORTED_FEATURES] == SUPPORT_SAMSUNGTV | SUPPORT_TURN_ON
    )


@pytest.mark.usefixtures("remote")
async def test_supported_features_without_turnon(hass: HomeAssistant) -> None:
    """Test for supported_features property."""
    await setup_samsungtv(hass, MOCK_CONFIG_NOTURNON)
    state = hass.states.get(ENTITY_ID_NOTURNON)
    assert state.attributes[ATTR_SUPPORTED_FEATURES] == SUPPORT_SAMSUNGTV


@pytest.mark.usefixtures("remote")
async def test_device_class(hass: HomeAssistant) -> None:
    """Test for device_class property."""
    await setup_samsungtv(hass, MOCK_CONFIG)
    state = hass.states.get(ENTITY_ID)
    assert state.attributes[ATTR_DEVICE_CLASS] is MediaPlayerDeviceClass.TV.value


async def test_turn_off_websocket(
    hass: HomeAssistant, remotews: Mock, caplog: pytest.LogCaptureFixture
) -> None:
    """Test for turn_off."""
    remotews.app_list_data = SAMPLE_EVENT_ED_INSTALLED_APP
    with patch(
        "homeassistant.components.samsungtv.bridge.Remote",
        side_effect=[OSError("Boom"), DEFAULT_MOCK],
    ):
        await setup_samsungtv(hass, MOCK_CONFIGWS)

<<<<<<< HEAD
    remotews.raise_mock_ws_event_callback(
        ED_INSTALLED_APP_EVENT,
        SAMPLE_EVENT_ED_INSTALLED_APP,
    )
    remotews.send_command.reset_mock()
=======
    remotews.send_commands.reset_mock()
>>>>>>> d82c98ce

    assert await hass.services.async_call(
        DOMAIN, SERVICE_TURN_OFF, {ATTR_ENTITY_ID: ENTITY_ID}, True
    )
    # key called
    assert remotews.send_commands.call_count == 1
    commands = remotews.send_commands.call_args_list[0].args[0]
    assert len(commands) == 1
    assert isinstance(commands[0], SendRemoteKey)
    assert commands[0].params["DataOfCmd"] == "KEY_POWER"

    # commands not sent : power off in progress
    remotews.send_commands.reset_mock()
    assert await hass.services.async_call(
        DOMAIN, SERVICE_VOLUME_UP, {ATTR_ENTITY_ID: ENTITY_ID}, True
    )
    assert "TV is powering off, not sending keys: ['KEY_VOLUP']" in caplog.text
    assert await hass.services.async_call(
        DOMAIN,
        SERVICE_SELECT_SOURCE,
        {ATTR_ENTITY_ID: ENTITY_ID, ATTR_INPUT_SOURCE: "Deezer"},
        True,
    )
    assert "TV is powering off, not sending launch_app command" in caplog.text
    remotews.send_commands.assert_not_called()


async def test_turn_off_websocket_frame(
    hass: HomeAssistant, remotews: Mock, rest_api: Mock
) -> None:
    """Test for turn_off."""
    rest_api.rest_device_info.return_value = SAMPLE_DEVICE_INFO_FRAME
    with patch(
        "homeassistant.components.samsungtv.bridge.Remote",
        side_effect=[OSError("Boom"), DEFAULT_MOCK],
    ):
        await setup_samsungtv(hass, MOCK_CONFIGWS)

    remotews.send_commands.reset_mock()

    assert await hass.services.async_call(
        DOMAIN, SERVICE_TURN_OFF, {ATTR_ENTITY_ID: ENTITY_ID}, True
    )
    # key called
    assert remotews.send_commands.call_count == 1
    commands = remotews.send_commands.call_args_list[0].args[0]
    assert len(commands) == 3
    assert isinstance(commands[0], SendRemoteKey)
    assert commands[0].params["Cmd"] == "Press"
    assert commands[0].params["DataOfCmd"] == "KEY_POWER"
    assert isinstance(commands[1], SamsungTVSleepCommand)
    assert commands[1].delay == 3
    assert isinstance(commands[2], SendRemoteKey)
    assert commands[2].params["Cmd"] == "Release"
    assert commands[2].params["DataOfCmd"] == "KEY_POWER"


async def test_turn_off_encrypted_websocket(
    hass: HomeAssistant, remoteencws: Mock, caplog: pytest.LogCaptureFixture
) -> None:
    """Test for turn_off."""
    await setup_samsungtv_entry(hass, MOCK_ENTRYDATA_ENCRYPTED_WS)

    remoteencws.send_commands.reset_mock()

    assert await hass.services.async_call(
        DOMAIN, SERVICE_TURN_OFF, {ATTR_ENTITY_ID: ENTITY_ID}, True
    )
    # key called
    assert remoteencws.send_commands.call_count == 1
    commands = remoteencws.send_commands.call_args_list[0].args[0]
    assert len(commands) == 1
    assert isinstance(commands[0], SamsungTVEncryptedCommand)
    assert commands[0].body["param3"] == "KEY_POWEROFF"

    # commands not sent : power off in progress
    remoteencws.send_commands.reset_mock()
    assert await hass.services.async_call(
        DOMAIN, SERVICE_VOLUME_UP, {ATTR_ENTITY_ID: ENTITY_ID}, True
    )
    assert "TV is powering off, not sending keys: ['KEY_VOLUP']" in caplog.text
    remoteencws.send_commands.assert_not_called()


async def test_turn_off_legacy(hass: HomeAssistant, remote: Mock) -> None:
    """Test for turn_off."""
    await setup_samsungtv(hass, MOCK_CONFIG_NOTURNON)
    assert await hass.services.async_call(
        DOMAIN, SERVICE_TURN_OFF, {ATTR_ENTITY_ID: ENTITY_ID_NOTURNON}, True
    )
    # key called
    assert remote.control.call_count == 1
    assert remote.control.call_args_list == [call("KEY_POWEROFF")]


async def test_turn_off_os_error(
    hass: HomeAssistant, remote: Mock, caplog: pytest.LogCaptureFixture
) -> None:
    """Test for turn_off with OSError."""
    caplog.set_level(logging.DEBUG)
    await setup_samsungtv(hass, MOCK_CONFIG)
    remote.close = Mock(side_effect=OSError("BOOM"))
    assert await hass.services.async_call(
        DOMAIN, SERVICE_TURN_OFF, {ATTR_ENTITY_ID: ENTITY_ID}, True
    )
    assert "Could not establish connection" in caplog.text


async def test_turn_off_ws_os_error(
    hass: HomeAssistant, remotews: Mock, caplog: pytest.LogCaptureFixture
) -> None:
    """Test for turn_off with OSError."""
    caplog.set_level(logging.DEBUG)
    await setup_samsungtv(hass, MOCK_CONFIGWS)
    remotews.close = Mock(side_effect=OSError("BOOM"))
    assert await hass.services.async_call(
        DOMAIN, SERVICE_TURN_OFF, {ATTR_ENTITY_ID: ENTITY_ID}, True
    )
    assert "Error closing connection" in caplog.text


async def test_turn_off_encryptedws_os_error(
    hass: HomeAssistant, remoteencws: Mock, caplog: pytest.LogCaptureFixture
) -> None:
    """Test for turn_off with OSError."""
    caplog.set_level(logging.DEBUG)
    await setup_samsungtv_entry(hass, MOCK_ENTRYDATA_ENCRYPTED_WS)
    remoteencws.close = Mock(side_effect=OSError("BOOM"))
    assert await hass.services.async_call(
        DOMAIN, SERVICE_TURN_OFF, {ATTR_ENTITY_ID: ENTITY_ID}, True
    )
    assert "Error closing connection" in caplog.text


async def test_volume_up(hass: HomeAssistant, remote: Mock) -> None:
    """Test for volume_up."""
    await setup_samsungtv(hass, MOCK_CONFIG)
    assert await hass.services.async_call(
        DOMAIN, SERVICE_VOLUME_UP, {ATTR_ENTITY_ID: ENTITY_ID}, True
    )
    # key and update called
    assert remote.control.call_count == 1
    assert remote.control.call_args_list == [call("KEY_VOLUP")]
    assert remote.close.call_count == 1
    assert remote.close.call_args_list == [call()]


async def test_volume_down(hass: HomeAssistant, remote: Mock) -> None:
    """Test for volume_down."""
    await setup_samsungtv(hass, MOCK_CONFIG)
    assert await hass.services.async_call(
        DOMAIN, SERVICE_VOLUME_DOWN, {ATTR_ENTITY_ID: ENTITY_ID}, True
    )
    # key and update called
    assert remote.control.call_count == 1
    assert remote.control.call_args_list == [call("KEY_VOLDOWN")]
    assert remote.close.call_count == 1
    assert remote.close.call_args_list == [call()]


async def test_mute_volume(hass: HomeAssistant, remote: Mock) -> None:
    """Test for mute_volume."""
    await setup_samsungtv(hass, MOCK_CONFIG)
    assert await hass.services.async_call(
        DOMAIN,
        SERVICE_VOLUME_MUTE,
        {ATTR_ENTITY_ID: ENTITY_ID, ATTR_MEDIA_VOLUME_MUTED: True},
        True,
    )
    # key and update called
    assert remote.control.call_count == 1
    assert remote.control.call_args_list == [call("KEY_MUTE")]
    assert remote.close.call_count == 1
    assert remote.close.call_args_list == [call()]


async def test_media_play(hass: HomeAssistant, remote: Mock) -> None:
    """Test for media_play."""
    await setup_samsungtv(hass, MOCK_CONFIG)
    assert await hass.services.async_call(
        DOMAIN, SERVICE_MEDIA_PLAY, {ATTR_ENTITY_ID: ENTITY_ID}, True
    )
    # key and update called
    assert remote.control.call_count == 1
    assert remote.control.call_args_list == [call("KEY_PLAY")]
    assert remote.close.call_count == 1
    assert remote.close.call_args_list == [call()]

    assert await hass.services.async_call(
        DOMAIN, SERVICE_MEDIA_PLAY_PAUSE, {ATTR_ENTITY_ID: ENTITY_ID}, True
    )
    # key and update called
    assert remote.control.call_count == 2
    assert remote.control.call_args_list == [call("KEY_PLAY"), call("KEY_PAUSE")]
    assert remote.close.call_count == 2
    assert remote.close.call_args_list == [call(), call()]


async def test_media_pause(hass: HomeAssistant, remote: Mock) -> None:
    """Test for media_pause."""
    await setup_samsungtv(hass, MOCK_CONFIG)
    assert await hass.services.async_call(
        DOMAIN, SERVICE_MEDIA_PAUSE, {ATTR_ENTITY_ID: ENTITY_ID}, True
    )
    # key and update called
    assert remote.control.call_count == 1
    assert remote.control.call_args_list == [call("KEY_PAUSE")]
    assert remote.close.call_count == 1
    assert remote.close.call_args_list == [call()]

    assert await hass.services.async_call(
        DOMAIN, SERVICE_MEDIA_PLAY_PAUSE, {ATTR_ENTITY_ID: ENTITY_ID}, True
    )
    # key and update called
    assert remote.control.call_count == 2
    assert remote.control.call_args_list == [call("KEY_PAUSE"), call("KEY_PLAY")]
    assert remote.close.call_count == 2
    assert remote.close.call_args_list == [call(), call()]


async def test_media_next_track(hass: HomeAssistant, remote: Mock) -> None:
    """Test for media_next_track."""
    await setup_samsungtv(hass, MOCK_CONFIG)
    assert await hass.services.async_call(
        DOMAIN, SERVICE_MEDIA_NEXT_TRACK, {ATTR_ENTITY_ID: ENTITY_ID}, True
    )
    # key and update called
    assert remote.control.call_count == 1
    assert remote.control.call_args_list == [call("KEY_CHUP")]
    assert remote.close.call_count == 1
    assert remote.close.call_args_list == [call()]


async def test_media_previous_track(hass: HomeAssistant, remote: Mock) -> None:
    """Test for media_previous_track."""
    await setup_samsungtv(hass, MOCK_CONFIG)
    assert await hass.services.async_call(
        DOMAIN, SERVICE_MEDIA_PREVIOUS_TRACK, {ATTR_ENTITY_ID: ENTITY_ID}, True
    )
    # key and update called
    assert remote.control.call_count == 1
    assert remote.control.call_args_list == [call("KEY_CHDOWN")]
    assert remote.close.call_count == 1
    assert remote.close.call_args_list == [call()]


@pytest.mark.usefixtures("remote")
async def test_turn_on_with_turnon(hass: HomeAssistant, delay: Mock) -> None:
    """Test turn on."""
    await setup_samsungtv(hass, MOCK_CONFIG)
    assert await hass.services.async_call(
        DOMAIN, SERVICE_TURN_ON, {ATTR_ENTITY_ID: ENTITY_ID}, True
    )
    assert delay.call_count == 1


@pytest.mark.usefixtures("remotews")
async def test_turn_on_wol(hass: HomeAssistant) -> None:
    """Test turn on."""
    entry = MockConfigEntry(
        domain=SAMSUNGTV_DOMAIN,
        data=MOCK_ENTRY_WS_WITH_MAC,
        unique_id="any",
    )
    entry.add_to_hass(hass)
    assert await async_setup_component(hass, SAMSUNGTV_DOMAIN, {})
    await hass.async_block_till_done()
    with patch(
        "homeassistant.components.samsungtv.media_player.send_magic_packet"
    ) as mock_send_magic_packet:
        assert await hass.services.async_call(
            DOMAIN, SERVICE_TURN_ON, {ATTR_ENTITY_ID: ENTITY_ID}, True
        )
        await hass.async_block_till_done()
    assert mock_send_magic_packet.called


async def test_turn_on_without_turnon(hass: HomeAssistant, remote: Mock) -> None:
    """Test turn on."""
    await setup_samsungtv(hass, MOCK_CONFIG_NOTURNON)
    with pytest.raises(HomeAssistantError):
        await hass.services.async_call(
            DOMAIN, SERVICE_TURN_ON, {ATTR_ENTITY_ID: ENTITY_ID_NOTURNON}, True
        )
    # nothing called as not supported feature
    assert remote.control.call_count == 0


async def test_play_media(hass: HomeAssistant, remote: Mock) -> None:
    """Test for play_media."""
    await setup_samsungtv(hass, MOCK_CONFIG)
    with patch("homeassistant.components.samsungtv.bridge.asyncio.sleep") as sleep:
        assert await hass.services.async_call(
            DOMAIN,
            SERVICE_PLAY_MEDIA,
            {
                ATTR_ENTITY_ID: ENTITY_ID,
                ATTR_MEDIA_CONTENT_TYPE: MEDIA_TYPE_CHANNEL,
                ATTR_MEDIA_CONTENT_ID: "576",
            },
            True,
        )
    # keys and update called
    assert remote.control.call_count == 4
    assert remote.control.call_args_list == [
        call("KEY_5"),
        call("KEY_7"),
        call("KEY_6"),
        call("KEY_ENTER"),
    ]
    assert remote.close.call_count == 1
    assert remote.close.call_args_list == [call()]
    assert sleep.call_count == 3


async def test_play_media_invalid_type(hass: HomeAssistant) -> None:
    """Test for play_media with invalid media type."""
    with patch("homeassistant.components.samsungtv.bridge.Remote") as remote:
        url = "https://example.com"
        await setup_samsungtv(hass, MOCK_CONFIG)
        remote.reset_mock()
        assert await hass.services.async_call(
            DOMAIN,
            SERVICE_PLAY_MEDIA,
            {
                ATTR_ENTITY_ID: ENTITY_ID,
                ATTR_MEDIA_CONTENT_TYPE: MEDIA_TYPE_URL,
                ATTR_MEDIA_CONTENT_ID: url,
            },
            True,
        )
        # only update called
        assert remote.control.call_count == 0
        assert remote.close.call_count == 0
        assert remote.call_count == 1


async def test_play_media_channel_as_string(hass: HomeAssistant) -> None:
    """Test for play_media with invalid channel as string."""
    with patch("homeassistant.components.samsungtv.bridge.Remote") as remote:
        url = "https://example.com"
        await setup_samsungtv(hass, MOCK_CONFIG)
        remote.reset_mock()
        assert await hass.services.async_call(
            DOMAIN,
            SERVICE_PLAY_MEDIA,
            {
                ATTR_ENTITY_ID: ENTITY_ID,
                ATTR_MEDIA_CONTENT_TYPE: MEDIA_TYPE_CHANNEL,
                ATTR_MEDIA_CONTENT_ID: url,
            },
            True,
        )
        # only update called
        assert remote.control.call_count == 0
        assert remote.close.call_count == 0
        assert remote.call_count == 1


async def test_play_media_channel_as_non_positive(hass: HomeAssistant) -> None:
    """Test for play_media with invalid channel as non positive integer."""
    with patch("homeassistant.components.samsungtv.bridge.Remote") as remote:
        await setup_samsungtv(hass, MOCK_CONFIG)
        remote.reset_mock()
        assert await hass.services.async_call(
            DOMAIN,
            SERVICE_PLAY_MEDIA,
            {
                ATTR_ENTITY_ID: ENTITY_ID,
                ATTR_MEDIA_CONTENT_TYPE: MEDIA_TYPE_CHANNEL,
                ATTR_MEDIA_CONTENT_ID: "-4",
            },
            True,
        )
        # only update called
        assert remote.control.call_count == 0
        assert remote.close.call_count == 0
        assert remote.call_count == 1


async def test_select_source(hass: HomeAssistant, remote: Mock) -> None:
    """Test for select_source."""
    await setup_samsungtv(hass, MOCK_CONFIG)
    assert await hass.services.async_call(
        DOMAIN,
        SERVICE_SELECT_SOURCE,
        {ATTR_ENTITY_ID: ENTITY_ID, ATTR_INPUT_SOURCE: "HDMI"},
        True,
    )
    # key and update called
    assert remote.control.call_count == 1
    assert remote.control.call_args_list == [call("KEY_HDMI")]
    assert remote.close.call_count == 1
    assert remote.close.call_args_list == [call()]


async def test_select_source_invalid_source(hass: HomeAssistant) -> None:
    """Test for select_source with invalid source."""
    with patch("homeassistant.components.samsungtv.bridge.Remote") as remote:
        await setup_samsungtv(hass, MOCK_CONFIG)
        remote.reset_mock()
        assert await hass.services.async_call(
            DOMAIN,
            SERVICE_SELECT_SOURCE,
            {ATTR_ENTITY_ID: ENTITY_ID, ATTR_INPUT_SOURCE: "INVALID"},
            True,
        )
        # only update called
        assert remote.control.call_count == 0
        assert remote.close.call_count == 0
        assert remote.call_count == 1


async def test_play_media_app(hass: HomeAssistant, remotews: Mock) -> None:
    """Test for play_media."""
    await setup_samsungtv(hass, MOCK_CONFIGWS)
    remotews.send_commands.reset_mock()

    assert await hass.services.async_call(
        DOMAIN,
        SERVICE_PLAY_MEDIA,
        {
            ATTR_ENTITY_ID: ENTITY_ID,
            ATTR_MEDIA_CONTENT_TYPE: MEDIA_TYPE_APP,
            ATTR_MEDIA_CONTENT_ID: "3201608010191",
        },
        True,
    )
    assert remotews.send_commands.call_count == 1
    commands = remotews.send_commands.call_args_list[0].args[0]
    assert len(commands) == 1
    assert isinstance(commands[0], ChannelEmitCommand)
    assert commands[0].params["data"]["appId"] == "3201608010191"


async def test_select_source_app(hass: HomeAssistant, remotews: Mock) -> None:
    """Test for select_source."""
    remotews.app_list_data = SAMPLE_EVENT_ED_INSTALLED_APP
    await setup_samsungtv(hass, MOCK_CONFIGWS)
<<<<<<< HEAD
    remotews.raise_mock_ws_event_callback(
        ED_INSTALLED_APP_EVENT,
        SAMPLE_EVENT_ED_INSTALLED_APP,
    )
    remotews.send_command.reset_mock()
=======
    remotews.send_commands.reset_mock()
>>>>>>> d82c98ce

    assert await hass.services.async_call(
        DOMAIN,
        SERVICE_SELECT_SOURCE,
        {ATTR_ENTITY_ID: ENTITY_ID, ATTR_INPUT_SOURCE: "Deezer"},
        True,
    )
    assert remotews.send_commands.call_count == 1
    commands = remotews.send_commands.call_args_list[0].args[0]
    assert len(commands) == 1
    assert isinstance(commands[0], ChannelEmitCommand)
    assert commands[0].params["data"]["appId"] == "3201608010191"


async def test_websocket_unsupported_remote_control(
    hass: HomeAssistant, remotews: Mock, caplog: pytest.LogCaptureFixture
) -> None:
    """Test for turn_off."""
    entry = await setup_samsungtv_entry(hass, MOCK_ENTRY_WS)

    assert entry.data[CONF_METHOD] == METHOD_WEBSOCKET
    assert entry.data[CONF_PORT] == 8001

    remotews.send_commands.reset_mock()

    assert await hass.services.async_call(
        DOMAIN, SERVICE_TURN_OFF, {ATTR_ENTITY_ID: ENTITY_ID}, True
    )
    remotews.raise_mock_ws_event_callback(
        "ms.error",
        {
            "event": "ms.error",
            "data": {"message": "unrecognized method value : ms.remote.control"},
        },
    )

    # key called
    assert remotews.send_commands.call_count == 1
    commands = remotews.send_commands.call_args_list[0].args[0]
    assert len(commands) == 1
    assert isinstance(commands[0], SendRemoteKey)
    assert commands[0].params["DataOfCmd"] == "KEY_POWER"

    # error logged
    assert (
        "Your TV seems to be unsupported by SamsungTVWSBridge and needs a PIN: "
        "'unrecognized method value : ms.remote.control'" in caplog.text
    )

    # ensure reauth triggered, and method/port updated
    await hass.async_block_till_done()
    assert [
        flow
        for flow in hass.config_entries.flow.async_progress()
        if flow["context"]["source"] == "reauth"
    ]
    assert entry.data[CONF_METHOD] == METHOD_ENCRYPTED_WEBSOCKET
    assert entry.data[CONF_PORT] == ENCRYPTED_WEBSOCKET_PORT
    state = hass.states.get(ENTITY_ID)
    assert state.state == STATE_UNAVAILABLE<|MERGE_RESOLUTION|>--- conflicted
+++ resolved
@@ -8,15 +8,10 @@
 from samsungctl import exceptions
 from samsungtvws.async_remote import SamsungTVWSAsyncRemote
 from samsungtvws.command import SamsungTVSleepCommand
-<<<<<<< HEAD
-from samsungtvws.encrypted.remote import SamsungTVEncryptedWSAsyncRemote
-from samsungtvws.event import ED_INSTALLED_APP_EVENT
-=======
 from samsungtvws.encrypted.remote import (
     SamsungTVEncryptedCommand,
     SamsungTVEncryptedWSAsyncRemote,
 )
->>>>>>> d82c98ce
 from samsungtvws.exceptions import ConnectionFailure, HttpApiError
 from samsungtvws.remote import ChannelEmitCommand, SendRemoteKey
 from websockets.exceptions import ConnectionClosedError, WebSocketException
@@ -747,15 +742,7 @@
     ):
         await setup_samsungtv(hass, MOCK_CONFIGWS)
 
-<<<<<<< HEAD
-    remotews.raise_mock_ws_event_callback(
-        ED_INSTALLED_APP_EVENT,
-        SAMPLE_EVENT_ED_INSTALLED_APP,
-    )
-    remotews.send_command.reset_mock()
-=======
     remotews.send_commands.reset_mock()
->>>>>>> d82c98ce
 
     assert await hass.services.async_call(
         DOMAIN, SERVICE_TURN_OFF, {ATTR_ENTITY_ID: ENTITY_ID}, True
@@ -1195,15 +1182,7 @@
     """Test for select_source."""
     remotews.app_list_data = SAMPLE_EVENT_ED_INSTALLED_APP
     await setup_samsungtv(hass, MOCK_CONFIGWS)
-<<<<<<< HEAD
-    remotews.raise_mock_ws_event_callback(
-        ED_INSTALLED_APP_EVENT,
-        SAMPLE_EVENT_ED_INSTALLED_APP,
-    )
-    remotews.send_command.reset_mock()
-=======
     remotews.send_commands.reset_mock()
->>>>>>> d82c98ce
 
     assert await hass.services.async_call(
         DOMAIN,
