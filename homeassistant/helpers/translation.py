--- conflicted
+++ resolved
@@ -296,15 +296,9 @@
     elif config_flow:
         components = (await async_get_config_flows(hass)) - hass.config.components
     elif category == "state":
-<<<<<<< HEAD
-        # Only 'state' supports merging, so remove platforms from selection
-        components = set(hass.config.components)
-    else:
-=======
         components = set(hass.config.components)
     else:
         # Only 'state' supports merging, so remove platforms from selection
->>>>>>> 95c9880c
         components = {
             component for component in hass.config.components if "." not in component
         }
