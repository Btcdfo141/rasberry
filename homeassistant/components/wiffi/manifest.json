{
  "domain": "wiffi",
  "name": "Wiffi",
  "codeowners": ["@mampfes"],
  "config_flow": true,
  "documentation": "https://www.home-assistant.io/integrations/wiffi",
<<<<<<< HEAD
  "requirements": ["wiffi==1.1.2"],
  "codeowners": ["@mampfes"],
=======
>>>>>>> abf0c87e
  "iot_class": "local_push",
  "loggers": ["wiffi"],
  "requirements": ["wiffi==1.1.0"]
}<|MERGE_RESOLUTION|>--- conflicted
+++ resolved
@@ -4,12 +4,7 @@
   "codeowners": ["@mampfes"],
   "config_flow": true,
   "documentation": "https://www.home-assistant.io/integrations/wiffi",
-<<<<<<< HEAD
-  "requirements": ["wiffi==1.1.2"],
-  "codeowners": ["@mampfes"],
-=======
->>>>>>> abf0c87e
   "iot_class": "local_push",
   "loggers": ["wiffi"],
-  "requirements": ["wiffi==1.1.0"]
+  "requirements": ["wiffi==1.1.2"]
 }