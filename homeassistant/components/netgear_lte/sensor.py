"""Support for Netgear LTE sensors."""
from __future__ import annotations

from collections.abc import Callable
from dataclasses import dataclass

from eternalegypt.eternalegypt import Information

from homeassistant.components.sensor import (
    SensorDeviceClass,
    SensorEntity,
    SensorEntityDescription,
)
from homeassistant.config_entries import ConfigEntry
from homeassistant.const import (
    PERCENTAGE,
    SIGNAL_STRENGTH_DECIBELS_MILLIWATT,
    EntityCategory,
    UnitOfInformation,
)
from homeassistant.core import HomeAssistant
from homeassistant.helpers.entity_platform import AddEntitiesCallback
from homeassistant.helpers.typing import StateType

from .const import DOMAIN
from .entity import LTEEntity


@dataclass(frozen=True, kw_only=True)
class NetgearLTESensorEntityDescription(SensorEntityDescription):
    """Class describing Netgear LTE entities."""

    value_fn: Callable[[Information], StateType] | None = None


SENSORS: tuple[NetgearLTESensorEntityDescription, ...] = (
    NetgearLTESensorEntityDescription(
        key="sms",
        translation_key="sms",
        icon="mdi:message-processing",
        native_unit_of_measurement="unread",
        value_fn=lambda data: sum(1 for x in data.sms if x.unread),
    ),
    NetgearLTESensorEntityDescription(
        key="sms_total",
        translation_key="sms_total",
        icon="mdi:message-processing",
        native_unit_of_measurement="messages",
        value_fn=lambda data: len(data.sms),
    ),
    NetgearLTESensorEntityDescription(
        key="usage",
        translation_key="usage",
        device_class=SensorDeviceClass.DATA_SIZE,
<<<<<<< HEAD
        native_unit_of_measurement=UnitOfInformation.MEBIBYTES,
        value_fn=lambda data: round(data.usage / 1024**2, 1),
=======
        entity_registry_enabled_default=False,
        native_unit_of_measurement=UnitOfInformation.BYTES,
        suggested_unit_of_measurement=UnitOfInformation.MEBIBYTES,
        suggested_display_precision=1,
        value_fn=lambda modem_data: modem_data.data.usage,
>>>>>>> 2d0325a4
    ),
    NetgearLTESensorEntityDescription(
        key="radio_quality",
        translation_key="radio_quality",
        entity_registry_enabled_default=False,
        entity_category=EntityCategory.DIAGNOSTIC,
        native_unit_of_measurement=PERCENTAGE,
    ),
    NetgearLTESensorEntityDescription(
        key="rx_level",
        translation_key="rx_level",
        device_class=SensorDeviceClass.SIGNAL_STRENGTH,
        entity_registry_enabled_default=False,
        entity_category=EntityCategory.DIAGNOSTIC,
        native_unit_of_measurement=SIGNAL_STRENGTH_DECIBELS_MILLIWATT,
    ),
    NetgearLTESensorEntityDescription(
        key="tx_level",
        translation_key="tx_level",
        device_class=SensorDeviceClass.SIGNAL_STRENGTH,
        entity_registry_enabled_default=False,
        entity_category=EntityCategory.DIAGNOSTIC,
        native_unit_of_measurement=SIGNAL_STRENGTH_DECIBELS_MILLIWATT,
    ),
    NetgearLTESensorEntityDescription(
        key="upstream",
        translation_key="upstream",
        entity_registry_enabled_default=False,
        icon="mdi:ip-network",
        entity_category=EntityCategory.DIAGNOSTIC,
    ),
    NetgearLTESensorEntityDescription(
        key="connection_text",
        translation_key="connection_text",
        entity_registry_enabled_default=False,
        icon="mdi:radio-tower",
        entity_category=EntityCategory.DIAGNOSTIC,
    ),
    NetgearLTESensorEntityDescription(
        key="connection_type",
        translation_key="connection_type",
        entity_registry_enabled_default=False,
        icon="mdi:ip",
        entity_category=EntityCategory.DIAGNOSTIC,
    ),
    NetgearLTESensorEntityDescription(
        key="current_ps_service_type",
        translation_key="service_type",
        entity_registry_enabled_default=False,
        icon="mdi:radio-tower",
        entity_category=EntityCategory.DIAGNOSTIC,
    ),
    NetgearLTESensorEntityDescription(
        key="register_network_display",
        translation_key="register_network_display",
        entity_registry_enabled_default=False,
        icon="mdi:web",
        entity_category=EntityCategory.DIAGNOSTIC,
    ),
    NetgearLTESensorEntityDescription(
        key="current_band",
        translation_key="band",
        entity_registry_enabled_default=False,
        icon="mdi:radio-tower",
        entity_category=EntityCategory.DIAGNOSTIC,
    ),
    NetgearLTESensorEntityDescription(
        key="cell_id",
        translation_key="cell_id",
        entity_registry_enabled_default=False,
        icon="mdi:radio-tower",
        entity_category=EntityCategory.DIAGNOSTIC,
    ),
)


async def async_setup_entry(
    hass: HomeAssistant, entry: ConfigEntry, async_add_entities: AddEntitiesCallback
) -> None:
    """Set up the Netgear LTE sensor."""
    coordinator = hass.data[DOMAIN][entry.entry_id]

    async_add_entities(
        NetgearLTESensor(coordinator, description) for description in SENSORS
    )


class NetgearLTESensor(LTEEntity, SensorEntity):
    """Base LTE sensor entity."""

    entity_description: NetgearLTESensorEntityDescription

    @property
    def native_value(self) -> StateType:
        """Return the state of the sensor."""
        if self.entity_description.value_fn is not None:
            return self.entity_description.value_fn(self.coordinator.data)
        return getattr(self.coordinator.data, self.entity_description.key)<|MERGE_RESOLUTION|>--- conflicted
+++ resolved
@@ -52,16 +52,11 @@
         key="usage",
         translation_key="usage",
         device_class=SensorDeviceClass.DATA_SIZE,
-<<<<<<< HEAD
-        native_unit_of_measurement=UnitOfInformation.MEBIBYTES,
-        value_fn=lambda data: round(data.usage / 1024**2, 1),
-=======
         entity_registry_enabled_default=False,
         native_unit_of_measurement=UnitOfInformation.BYTES,
         suggested_unit_of_measurement=UnitOfInformation.MEBIBYTES,
         suggested_display_precision=1,
-        value_fn=lambda modem_data: modem_data.data.usage,
->>>>>>> 2d0325a4
+        value_fn=lambda data: data.usage,
     ),
     NetgearLTESensorEntityDescription(
         key="radio_quality",
