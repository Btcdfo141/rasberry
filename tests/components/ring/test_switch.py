--- conflicted
+++ resolved
@@ -1,11 +1,7 @@
 """The tests for the Ring switch platform."""
-<<<<<<< HEAD
 from unittest.mock import PropertyMock, patch
 
 import pytest
-=======
-
->>>>>>> 62817ba3
 import requests_mock
 import ring_doorbell
 
