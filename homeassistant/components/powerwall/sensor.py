"""Support for August sensors."""
import logging

from tesla_powerwall import MeterType

from homeassistant.components.sensor import STATE_CLASS_MEASUREMENT, SensorEntity
from homeassistant.const import (
    DEVICE_CLASS_BATTERY,
    DEVICE_CLASS_ENERGY,
    DEVICE_CLASS_POWER,
    ENERGY_KILO_WATT_HOUR,
    PERCENTAGE,
    POWER_KILO_WATT,
)
import homeassistant.util.dt as dt_util

from .const import (
    ATTR_FREQUENCY,
    ATTR_INSTANT_AVERAGE_VOLTAGE,
    ATTR_INSTANT_TOTAL_CURRENT,
    ATTR_IS_ACTIVE,
    DOMAIN,
    POWERWALL_API_CHARGE,
    POWERWALL_API_DEVICE_TYPE,
    POWERWALL_API_METERS,
    POWERWALL_API_SERIAL_NUMBERS,
    POWERWALL_API_SITE_INFO,
    POWERWALL_API_STATUS,
    POWERWALL_COORDINATOR,
)
from .entity import PowerWallEntity

_METER_DIRECTION_EXPORT = "export"
_METER_DIRECTION_IMPORT = "import"
_METER_DIRECTIONS = [_METER_DIRECTION_EXPORT, _METER_DIRECTION_IMPORT]


_LOGGER = logging.getLogger(__name__)


async def async_setup_entry(hass, config_entry, async_add_entities):
    """Set up the August sensors."""
    powerwall_data = hass.data[DOMAIN][config_entry.entry_id]
    _LOGGER.debug("Powerwall_data: %s", powerwall_data)

    coordinator = powerwall_data[POWERWALL_COORDINATOR]
    site_info = powerwall_data[POWERWALL_API_SITE_INFO]
    device_type = powerwall_data[POWERWALL_API_DEVICE_TYPE]
    status = powerwall_data[POWERWALL_API_STATUS]
    powerwalls_serial_numbers = powerwall_data[POWERWALL_API_SERIAL_NUMBERS]

    entities = []
    for meter in MeterType:
        entities.append(
            PowerWallEnergySensor(
                meter,
                coordinator,
                site_info,
                status,
                device_type,
                powerwalls_serial_numbers,
            )
        )
        for meter_direction in _METER_DIRECTIONS:
            entities.append(
                PowerWallEnergyDirectionSensor(
                    meter,
                    coordinator,
                    site_info,
                    status,
                    device_type,
                    powerwalls_serial_numbers,
                    meter_direction,
                )
            )

    entities.append(
        PowerWallChargeSensor(
            coordinator, site_info, status, device_type, powerwalls_serial_numbers
        )
    )

    async_add_entities(entities, True)


class PowerWallChargeSensor(PowerWallEntity, SensorEntity):
    """Representation of an Powerwall charge sensor."""

    _attr_name = "Powerwall Charge"
    _attr_unit_of_measurement = PERCENTAGE
    _attr_device_class = DEVICE_CLASS_BATTERY

    @property
    def unique_id(self):
        """Device Uniqueid."""
        return f"{self.base_unique_id}_charge"

    @property
    def state(self):
        """Get the current value in percentage."""
        return round(self.coordinator.data[POWERWALL_API_CHARGE])


class PowerWallEnergySensor(PowerWallEntity, SensorEntity):
    """Representation of an Powerwall Energy sensor."""

    _attr_state_class = STATE_CLASS_MEASUREMENT
    _attr_unit_of_measurement = POWER_KILO_WATT
    _attr_device_class = DEVICE_CLASS_POWER

    def __init__(
        self,
        meter: MeterType,
        coordinator,
        site_info,
        status,
        device_type,
        powerwalls_serial_numbers,
    ):
        """Initialize the sensor."""
        super().__init__(
            coordinator, site_info, status, device_type, powerwalls_serial_numbers
        )
        self._meter = meter
        self._attr_name = f"Powerwall {self._meter.value.title()} Now"
        self._attr_unique_id = (
            f"{self.base_unique_id}_{self._meter.value}_instant_power"
        )

    @property
    def state(self):
        """Get the current value in kW."""
        return (
            self.coordinator.data[POWERWALL_API_METERS]
            .get_meter(self._meter)
            .get_power(precision=3)
        )

    @property
    def extra_state_attributes(self):
        """Return the device specific state attributes."""
        meter = self.coordinator.data[POWERWALL_API_METERS].get_meter(self._meter)
        return {
            ATTR_FREQUENCY: round(meter.frequency, 1),
            ATTR_INSTANT_AVERAGE_VOLTAGE: round(meter.average_voltage, 1),
            ATTR_INSTANT_TOTAL_CURRENT: meter.get_instant_total_current(),
            ATTR_IS_ACTIVE: meter.is_active(),
        }


class PowerWallEnergyDirectionSensor(PowerWallEntity, SensorEntity):
    """Representation of an Powerwall Direction Energy sensor."""

    _attr_state_class = STATE_CLASS_MEASUREMENT
    _attr_unit_of_measurement = ENERGY_KILO_WATT_HOUR
    _attr_device_class = DEVICE_CLASS_ENERGY
    _attr_last_reset = dt_util.utc_from_timestamp(0)

    def __init__(
        self,
        meter: MeterType,
        coordinator,
        site_info,
        status,
        device_type,
        powerwalls_serial_numbers,
        meter_direction,
    ):
        """Initialize the sensor."""
        super().__init__(
            coordinator, site_info, status, device_type, powerwalls_serial_numbers
        )
        self._meter = meter
        self._meter_direction = meter_direction
        self._attr_name = (
            f"Powerwall {self._meter.value.title()} {self._meter_direction.title()}"
        )
        self._attr_unique_id = (
            f"{self.base_unique_id}_{self._meter.value}_{self._meter_direction}"
        )

    @property
    def state(self):
<<<<<<< HEAD
        """Get the current value in kW."""
=======
        """Get the current value in kWh."""
>>>>>>> 5e589324
        meter = self.coordinator.data[POWERWALL_API_METERS].get_meter(self._meter)
        if self._meter_direction == _METER_DIRECTION_EXPORT:
            return meter.get_energy_exported()
        return meter.get_energy_imported()<|MERGE_RESOLUTION|>--- conflicted
+++ resolved
@@ -181,11 +181,7 @@
 
     @property
     def state(self):
-<<<<<<< HEAD
-        """Get the current value in kW."""
-=======
         """Get the current value in kWh."""
->>>>>>> 5e589324
         meter = self.coordinator.data[POWERWALL_API_METERS].get_meter(self._meter)
         if self._meter_direction == _METER_DIRECTION_EXPORT:
             return meter.get_energy_exported()
