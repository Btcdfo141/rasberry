"""Generate mypy config."""
from __future__ import annotations

import configparser
import io
import os
from pathlib import Path
from typing import Final

from homeassistant.const import REQUIRED_PYTHON_VER

from .model import Config, Integration

# Modules which have type hints which known to be broken.
# If you are an author of component listed here, please fix these errors and
# remove your component from this list to enable type checks.
# Do your best to not add anything new here.
IGNORED_MODULES: Final[list[str]] = [
    "homeassistant.components.blueprint.importer",
    "homeassistant.components.blueprint.models",
    "homeassistant.components.blueprint.websocket_api",
    "homeassistant.components.cloud.client",
    "homeassistant.components.cloud.http_api",
    "homeassistant.components.conversation",
    "homeassistant.components.conversation.default_agent",
    "homeassistant.components.deconz.cover",
    "homeassistant.components.deconz.lock",
<<<<<<< HEAD
    "homeassistant.components.deconz.sensor",
=======
    "homeassistant.components.deconz.logbook",
    "homeassistant.components.deconz.number",
>>>>>>> 03874d1b
    "homeassistant.components.deconz.siren",
    "homeassistant.components.deconz.switch",
    "homeassistant.components.denonavr.config_flow",
    "homeassistant.components.denonavr.media_player",
    "homeassistant.components.denonavr.receiver",
    "homeassistant.components.evohome",
    "homeassistant.components.evohome.climate",
    "homeassistant.components.evohome.water_heater",
    "homeassistant.components.google_assistant.helpers",
    "homeassistant.components.google_assistant.http",
    "homeassistant.components.google_assistant.report_state",
    "homeassistant.components.google_assistant.trait",
    "homeassistant.components.gree.climate",
    "homeassistant.components.gree.switch",
    "homeassistant.components.harmony",
    "homeassistant.components.harmony.config_flow",
    "homeassistant.components.harmony.data",
    "homeassistant.components.hassio",
    "homeassistant.components.hassio.auth",
    "homeassistant.components.hassio.binary_sensor",
    "homeassistant.components.hassio.ingress",
    "homeassistant.components.hassio.sensor",
    "homeassistant.components.hassio.system_health",
    "homeassistant.components.hassio.websocket_api",
    "homeassistant.components.home_plus_control",
    "homeassistant.components.home_plus_control.api",
    "homeassistant.components.icloud",
    "homeassistant.components.icloud.account",
    "homeassistant.components.icloud.device_tracker",
    "homeassistant.components.icloud.sensor",
    "homeassistant.components.influxdb",
    "homeassistant.components.input_datetime",
    "homeassistant.components.izone.climate",
    "homeassistant.components.konnected",
    "homeassistant.components.konnected.config_flow",
    "homeassistant.components.kostal_plenticore.helper",
    "homeassistant.components.kostal_plenticore.select",
    "homeassistant.components.kostal_plenticore.sensor",
    "homeassistant.components.kostal_plenticore.switch",
    "homeassistant.components.lovelace",
    "homeassistant.components.lovelace.dashboard",
    "homeassistant.components.lovelace.resources",
    "homeassistant.components.lovelace.websocket",
    "homeassistant.components.lutron_caseta",
    "homeassistant.components.lutron_caseta.device_trigger",
    "homeassistant.components.lutron_caseta.switch",
    "homeassistant.components.lyric.climate",
    "homeassistant.components.lyric.config_flow",
    "homeassistant.components.lyric.sensor",
    "homeassistant.components.melcloud",
    "homeassistant.components.melcloud.climate",
    "homeassistant.components.meteo_france.sensor",
    "homeassistant.components.meteo_france.weather",
    "homeassistant.components.minecraft_server",
    "homeassistant.components.minecraft_server.helpers",
    "homeassistant.components.minecraft_server.sensor",
    "homeassistant.components.nilu.air_quality",
    "homeassistant.components.nzbget",
    "homeassistant.components.nzbget.config_flow",
    "homeassistant.components.nzbget.coordinator",
    "homeassistant.components.nzbget.switch",
    "homeassistant.components.omnilogic.common",
    "homeassistant.components.omnilogic.sensor",
    "homeassistant.components.omnilogic.switch",
    "homeassistant.components.onvif.base",
    "homeassistant.components.onvif.binary_sensor",
    "homeassistant.components.onvif.button",
    "homeassistant.components.onvif.camera",
    "homeassistant.components.onvif.config_flow",
    "homeassistant.components.onvif.device",
    "homeassistant.components.onvif.event",
    "homeassistant.components.onvif.models",
    "homeassistant.components.onvif.parsers",
    "homeassistant.components.onvif.sensor",
    "homeassistant.components.philips_js",
    "homeassistant.components.philips_js.config_flow",
    "homeassistant.components.philips_js.device_trigger",
    "homeassistant.components.philips_js.light",
    "homeassistant.components.philips_js.media_player",
    "homeassistant.components.plex.media_player",
    "homeassistant.components.profiler",
    "homeassistant.components.solaredge.config_flow",
    "homeassistant.components.solaredge.coordinator",
    "homeassistant.components.solaredge.sensor",
    "homeassistant.components.sonos",
    "homeassistant.components.sonos.alarms",
    "homeassistant.components.sonos.binary_sensor",
    "homeassistant.components.sonos.diagnostics",
    "homeassistant.components.sonos.entity",
    "homeassistant.components.sonos.favorites",
    "homeassistant.components.sonos.media_browser",
    "homeassistant.components.sonos.media_player",
    "homeassistant.components.sonos.number",
    "homeassistant.components.sonos.sensor",
    "homeassistant.components.sonos.speaker",
    "homeassistant.components.sonos.statistics",
    "homeassistant.components.system_health",
    "homeassistant.components.telegram_bot.polling",
    "homeassistant.components.template.number",
    "homeassistant.components.template.sensor",
    "homeassistant.components.toon",
    "homeassistant.components.toon.config_flow",
    "homeassistant.components.toon.models",
    "homeassistant.components.unifi",
    "homeassistant.components.unifi.config_flow",
    "homeassistant.components.unifi.device_tracker",
    "homeassistant.components.unifi.diagnostics",
    "homeassistant.components.unifi.unifi_entity_base",
    "homeassistant.components.vizio.config_flow",
    "homeassistant.components.vizio.media_player",
    "homeassistant.components.withings",
    "homeassistant.components.withings.binary_sensor",
    "homeassistant.components.withings.common",
    "homeassistant.components.withings.config_flow",
    "homeassistant.components.xbox",
    "homeassistant.components.xbox.base_sensor",
    "homeassistant.components.xbox.binary_sensor",
    "homeassistant.components.xbox.browse_media",
    "homeassistant.components.xbox.media_source",
    "homeassistant.components.xbox.sensor",
    "homeassistant.components.xiaomi_aqara",
    "homeassistant.components.xiaomi_aqara.binary_sensor",
    "homeassistant.components.xiaomi_aqara.lock",
    "homeassistant.components.xiaomi_aqara.sensor",
    "homeassistant.components.xiaomi_miio",
    "homeassistant.components.xiaomi_miio.air_quality",
    "homeassistant.components.xiaomi_miio.binary_sensor",
    "homeassistant.components.xiaomi_miio.device",
    "homeassistant.components.xiaomi_miio.device_tracker",
    "homeassistant.components.xiaomi_miio.fan",
    "homeassistant.components.xiaomi_miio.humidifier",
    "homeassistant.components.xiaomi_miio.light",
    "homeassistant.components.xiaomi_miio.sensor",
    "homeassistant.components.xiaomi_miio.switch",
    "homeassistant.components.zha.alarm_control_panel",
    "homeassistant.components.zha.api",
    "homeassistant.components.zha.binary_sensor",
    "homeassistant.components.zha.button",
    "homeassistant.components.zha.climate",
    "homeassistant.components.zha.config_flow",
    "homeassistant.components.zha.core.channels",
    "homeassistant.components.zha.core.channels.base",
    "homeassistant.components.zha.core.channels.closures",
    "homeassistant.components.zha.core.channels.general",
    "homeassistant.components.zha.core.channels.homeautomation",
    "homeassistant.components.zha.core.channels.hvac",
    "homeassistant.components.zha.core.channels.lighting",
    "homeassistant.components.zha.core.channels.lightlink",
    "homeassistant.components.zha.core.channels.manufacturerspecific",
    "homeassistant.components.zha.core.channels.measurement",
    "homeassistant.components.zha.core.channels.protocol",
    "homeassistant.components.zha.core.channels.security",
    "homeassistant.components.zha.core.channels.smartenergy",
    "homeassistant.components.zha.core.decorators",
    "homeassistant.components.zha.core.device",
    "homeassistant.components.zha.core.discovery",
    "homeassistant.components.zha.core.gateway",
    "homeassistant.components.zha.core.group",
    "homeassistant.components.zha.core.helpers",
    "homeassistant.components.zha.core.registries",
    "homeassistant.components.zha.core.store",
    "homeassistant.components.zha.core.typing",
    "homeassistant.components.zha.cover",
    "homeassistant.components.zha.device_action",
    "homeassistant.components.zha.device_tracker",
    "homeassistant.components.zha.entity",
    "homeassistant.components.zha.fan",
    "homeassistant.components.zha.light",
    "homeassistant.components.zha.lock",
    "homeassistant.components.zha.select",
    "homeassistant.components.zha.sensor",
    "homeassistant.components.zha.siren",
    "homeassistant.components.zha.switch",
]

# Component modules which should set no_implicit_reexport = true.
NO_IMPLICIT_REEXPORT_MODULES: set[str] = {
    "homeassistant.components",
    "homeassistant.components.diagnostics.*",
}

HEADER: Final = """
# Automatically generated by hassfest.
#
# To update, run python3 -m script.hassfest -p mypy_config

""".lstrip()

GENERAL_SETTINGS: Final[dict[str, str]] = {
    "python_version": ".".join(str(x) for x in REQUIRED_PYTHON_VER[:2]),
    "show_error_codes": "true",
    "follow_imports": "silent",
    # Enable some checks globally.
    "ignore_missing_imports": "true",
    "strict_equality": "true",
    "warn_incomplete_stub": "true",
    "warn_redundant_casts": "true",
    "warn_unused_configs": "true",
    "warn_unused_ignores": "true",
    "enable_error_code": "ignore-without-code",
}

# This is basically the list of checks which is enabled for "strict=true".
# "strict=false" in config files does not turn strict settings off if they've been
# set in a more general section (it instead means as if strict was not specified at
# all), so we need to list all checks manually to be able to flip them wholesale.
STRICT_SETTINGS: Final[list[str]] = [
    "check_untyped_defs",
    "disallow_incomplete_defs",
    "disallow_subclassing_any",
    "disallow_untyped_calls",
    "disallow_untyped_decorators",
    "disallow_untyped_defs",
    "no_implicit_optional",
    "warn_return_any",
    "warn_unreachable",
    # TODO: turn these on, address issues
    # "disallow_any_generics",
    # "no_implicit_reexport",
]

# Strict settings are already applied for core files.
# To enable granular typing, add additional settings if core files are given.
STRICT_SETTINGS_CORE: Final[list[str]] = [
    "disallow_any_generics",
]


def _strict_module_in_ignore_list(
    module: str, ignored_modules_set: set[str]
) -> str | None:
    if module in ignored_modules_set:
        return module
    if module.endswith("*"):
        module = module[:-1]
        for ignored_module in ignored_modules_set:
            if ignored_module.startswith(module):
                return ignored_module
    return None


def generate_and_validate(config: Config) -> str:
    """Validate and generate mypy config."""

    config_path = config.root / ".strict-typing"

    with config_path.open() as fp:
        lines = fp.readlines()

    # Filter empty and commented lines.
    parsed_modules: list[str] = [
        line.strip()
        for line in lines
        if line.strip() != "" and not line.startswith("#")
    ]

    strict_modules: list[str] = []
    strict_core_modules: list[str] = []
    for module in parsed_modules:
        if module.startswith("homeassistant.components"):
            strict_modules.append(module)
        else:
            strict_core_modules.append(module)

    ignored_modules_set: set[str] = set(IGNORED_MODULES)
    for module in strict_modules:
        if (
            not module.startswith("homeassistant.components.")
            and module != "homeassistant.components"
        ):
            config.add_error(
                "mypy_config", f"Only components should be added: {module}"
            )
        if ignored_module := _strict_module_in_ignore_list(module, ignored_modules_set):
            config.add_error(
                "mypy_config",
                f"Module '{ignored_module}' is in ignored list in mypy_config.py",
            )

    # Validate that all modules exist.
    all_modules = (
        strict_modules
        + strict_core_modules
        + IGNORED_MODULES
        + list(NO_IMPLICIT_REEXPORT_MODULES)
    )
    for module in all_modules:
        if module.endswith(".*"):
            module_path = Path(module[:-2].replace(".", os.path.sep))
            if not module_path.is_dir():
                config.add_error("mypy_config", f"Module '{module} is not a folder")
        else:
            module = module.replace(".", os.path.sep)
            module_path = Path(f"{module}.py")
            if module_path.is_file():
                continue
            module_path = Path(module) / "__init__.py"
            if not module_path.is_file():
                config.add_error("mypy_config", f"Module '{module} doesn't exist")

    # Don't generate mypy.ini if there're errors found because it will likely crash.
    if any(err.plugin == "mypy_config" for err in config.errors):
        return ""

    mypy_config = configparser.ConfigParser()

    general_section = "mypy"
    mypy_config.add_section(general_section)
    for key, value in GENERAL_SETTINGS.items():
        mypy_config.set(general_section, key, value)
    for key in STRICT_SETTINGS:
        mypy_config.set(general_section, key, "true")

    # By default enable no_implicit_reexport only for homeassistant.*
    # Disable it afterwards for all components
    components_section = "mypy-homeassistant.*"
    mypy_config.add_section(components_section)
    mypy_config.set(components_section, "no_implicit_reexport", "true")

    for core_module in strict_core_modules:
        core_section = f"mypy-{core_module}"
        mypy_config.add_section(core_section)
        for key in STRICT_SETTINGS_CORE:
            mypy_config.set(core_section, key, "true")

    # By default strict checks are disabled for components.
    components_section = "mypy-homeassistant.components.*"
    mypy_config.add_section(components_section)
    for key in STRICT_SETTINGS:
        mypy_config.set(components_section, key, "false")
    mypy_config.set(components_section, "no_implicit_reexport", "false")

    for strict_module in strict_modules:
        strict_section = f"mypy-{strict_module}"
        mypy_config.add_section(strict_section)
        for key in STRICT_SETTINGS:
            mypy_config.set(strict_section, key, "true")
        if strict_module in NO_IMPLICIT_REEXPORT_MODULES:
            mypy_config.set(strict_section, "no_implicit_reexport", "true")

    for reexport_module in NO_IMPLICIT_REEXPORT_MODULES.difference(strict_modules):
        reexport_section = f"mypy-{reexport_module}"
        mypy_config.add_section(reexport_section)
        mypy_config.set(reexport_section, "no_implicit_reexport", "true")

    # Disable strict checks for tests
    tests_section = "mypy-tests.*"
    mypy_config.add_section(tests_section)
    for key in STRICT_SETTINGS:
        mypy_config.set(tests_section, key, "false")

    for ignored_module in IGNORED_MODULES:
        ignored_section = f"mypy-{ignored_module}"
        mypy_config.add_section(ignored_section)
        mypy_config.set(ignored_section, "ignore_errors", "true")

    with io.StringIO() as fp:
        mypy_config.write(fp)
        fp.seek(0)
        return HEADER + fp.read().strip()


def validate(integrations: dict[str, Integration], config: Config) -> None:
    """Validate mypy config."""
    config_path = config.root / "mypy.ini"
    config.cache["mypy_config"] = content = generate_and_validate(config)

    if any(err.plugin == "mypy_config" for err in config.errors):
        return

    with open(str(config_path)) as fp:
        if fp.read().strip() != content:
            config.add_error(
                "mypy_config",
                "File mypy.ini is not up to date. Run python3 -m script.hassfest",
                fixable=True,
            )


def generate(integrations: dict[str, Integration], config: Config) -> None:
    """Generate mypy config."""
    config_path = config.root / "mypy.ini"
    with open(str(config_path), "w") as fp:
        fp.write(f"{config.cache['mypy_config']}\n")<|MERGE_RESOLUTION|>--- conflicted
+++ resolved
@@ -25,12 +25,6 @@
     "homeassistant.components.conversation.default_agent",
     "homeassistant.components.deconz.cover",
     "homeassistant.components.deconz.lock",
-<<<<<<< HEAD
-    "homeassistant.components.deconz.sensor",
-=======
-    "homeassistant.components.deconz.logbook",
-    "homeassistant.components.deconz.number",
->>>>>>> 03874d1b
     "homeassistant.components.deconz.siren",
     "homeassistant.components.deconz.switch",
     "homeassistant.components.denonavr.config_flow",
