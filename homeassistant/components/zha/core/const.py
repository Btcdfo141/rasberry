--- conflicted
+++ resolved
@@ -3,11 +3,8 @@
 import logging
 
 from homeassistant.components.binary_sensor import DOMAIN as BINARY_SENSOR
-<<<<<<< HEAD
 from homeassistant.components.climate import DOMAIN as CLIMATE
-=======
 from homeassistant.components.device_tracker import DOMAIN as DEVICE_TRACKER
->>>>>>> be56851f
 from homeassistant.components.fan import DOMAIN as FAN
 from homeassistant.components.light import DOMAIN as LIGHT
 from homeassistant.components.lock import DOMAIN as LOCK
@@ -30,11 +27,8 @@
 
 COMPONENTS = (
     BINARY_SENSOR,
-<<<<<<< HEAD
     CLIMATE,
-=======
     DEVICE_TRACKER,
->>>>>>> be56851f
     FAN,
     LIGHT,
     LOCK,
