{
    "config": {
<<<<<<< HEAD
      "abort": {
        "already_configured": "Device is already configured",
        "reauth_successful": "[%key:common::config_flow::abort::reauth_successful%]"
      },
      "error": {
        "api_error": "api_error",
        "iftapi_connect": "iftapi_connect",
        "cannot_connect": "Could not connect to a fireplace endpoint at url: http://{host}/poll\nVerify IP address and try again"
      },
      "step": {
        "api_config": {
          "title": "IntelliFire - API Configuration",
          "description": "IntelliFire will need to reach out to [iftapi.net](https://iftapi.net/webaccess/login.html) in order to obtain an API key. Once it has obtained this API key, the rest of its interactions will occur compeltely within the local network. If the API key were to expire it would again need to reach out to https://iftapi.net/webaccess/login.html\n\nUsername and password are the same information used in your IntelliFire Android/iOS application. ",
          "data": {
            "password": "Password",
            "username": "Username (email)"
          }
        },
        "manual_device_entry": {
          "title": "IntelliFire - Local Config",
          "description": "Enter the IP address of the IntelliFire unit on your local network.",
          "data": {
            "host": "Host (IP Address)"
          }
=======
        "abort": {
            "already_configured": "Device is already configured",
            "not_intellifire_device": "Not an IntelliFire Device."
>>>>>>> ed94cc36
        },
        "error": {
            "cannot_connect": "Failed to connect"
        },
        "flow_title": "{serial} ({host})",
        "step": {
            "dhcp_confirm": {
                "description": "Do you want to setup {host}\nSerial: {serial}?"
            },
            "manual_device_entry": {
                "data": {
                    "host": "Host"
                },
                "description": "Local Configuration"
            },
            "pick_device": {
                "data": {
                    "host": "Host"
                }
            }
        }
    }
}<|MERGE_RESOLUTION|>--- conflicted
+++ resolved
@@ -1,55 +1,37 @@
 {
-    "config": {
-<<<<<<< HEAD
-      "abort": {
-        "already_configured": "Device is already configured",
-        "reauth_successful": "[%key:common::config_flow::abort::reauth_successful%]"
-      },
-      "error": {
-        "api_error": "api_error",
-        "iftapi_connect": "iftapi_connect",
-        "cannot_connect": "Could not connect to a fireplace endpoint at url: http://{host}/poll\nVerify IP address and try again"
-      },
-      "step": {
-        "api_config": {
-          "title": "IntelliFire - API Configuration",
-          "description": "IntelliFire will need to reach out to [iftapi.net](https://iftapi.net/webaccess/login.html) in order to obtain an API key. Once it has obtained this API key, the rest of its interactions will occur compeltely within the local network. If the API key were to expire it would again need to reach out to https://iftapi.net/webaccess/login.html\n\nUsername and password are the same information used in your IntelliFire Android/iOS application. ",
-          "data": {
-            "password": "Password",
-            "username": "Username (email)"
-          }
-        },
-        "manual_device_entry": {
-          "title": "IntelliFire - Local Config",
-          "description": "Enter the IP address of the IntelliFire unit on your local network.",
-          "data": {
-            "host": "Host (IP Address)"
-          }
-=======
-        "abort": {
-            "already_configured": "Device is already configured",
-            "not_intellifire_device": "Not an IntelliFire Device."
->>>>>>> ed94cc36
-        },
-        "error": {
-            "cannot_connect": "Failed to connect"
-        },
-        "flow_title": "{serial} ({host})",
-        "step": {
-            "dhcp_confirm": {
-                "description": "Do you want to setup {host}\nSerial: {serial}?"
-            },
-            "manual_device_entry": {
-                "data": {
-                    "host": "Host"
-                },
-                "description": "Local Configuration"
-            },
-            "pick_device": {
-                "data": {
-                    "host": "Host"
-                }
-            }
-        }
-    }
+	"config": {
+		"flow_title": "{serial} ({host})",
+		"step": {
+			"manual_device_entry": {
+				"description": "Local Configuration",
+				"data": {
+					"host": "[%key:common::config_flow::data::host%]"
+				}
+			},
+			"api_config": {
+				"data": {
+					"username": "[%key:common::config_flow::data::username%]",
+					"password": "[%key:common::config_flow::data::password%]"
+				},
+				"dhcp_confirm": {
+					"description": "Do you want to setup {host}\nSerial: {serial}?"
+				},
+				"pick_device": {
+					"data": {
+						"host": "[%key:common::config_flow::data::host%]"
+					}
+				}
+			},
+			"error": {
+				"cannot_connect": "[%key:common::config_flow::error::cannot_connect%]",
+				"api_error": "api_error",
+				"iftapi_connect": "iftapi_connect"
+			},
+			"abort": {
+				"already_configured": "[%key:common::config_flow::abort::already_configured_device%]",
+				"reauth_successful": "[%key:common::config_flow::abort::reauth_successful%]",
+				"not_intellifire_device": "Not an IntelliFire Device."
+			}
+		}
+	}
 }