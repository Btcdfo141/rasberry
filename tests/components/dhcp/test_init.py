"""Test the DHCP discovery integration."""
import threading
from unittest.mock import patch

from scapy.error import Scapy_Exception
from scapy.layers.dhcp import DHCP
from scapy.layers.l2 import Ether

from homeassistant.components import dhcp
from homeassistant.components.device_tracker.const import (
    ATTR_HOST_NAME,
    ATTR_IP,
    ATTR_MAC,
    ATTR_SOURCE_TYPE,
    SOURCE_TYPE_ROUTER,
)
from homeassistant.const import (
    EVENT_HOMEASSISTANT_STARTED,
    EVENT_HOMEASSISTANT_STOP,
    STATE_HOME,
    STATE_NOT_HOME,
)
from homeassistant.setup import async_setup_component

from tests.common import mock_coro

# connect b8:b7:f1:6d:b5:33 192.168.210.56
RAW_DHCP_REQUEST = (
    b"\xff\xff\xff\xff\xff\xff\xb8\xb7\xf1m\xb53\x08\x00E\x00\x01P\x06E"
    b"\x00\x00\xff\x11\xb4X\x00\x00\x00\x00\xff\xff\xff\xff\x00D\x00C\x01<"
    b"\x0b\x14\x01\x01\x06\x00jmjV\x00\x00\x00\x00\x00\x00\x00\x00\x00\x00"
    b"\x00\x00\x00\x00\x00\x00\x00\x00\x00\x00\xb8\xb7\xf1m\xb53\x00\x00\x00\x00"
    b"\x00\x00\x00\x00\x00\x00\x00\x00\x00\x00\x00\x00\x00\x00\x00\x00"
    b"\x00\x00\x00\x00\x00\x00\x00\x00\x00\x00\x00\x00\x00\x00\x00\x00"
    b"\x00\x00\x00\x00\x00\x00\x00\x00\x00\x00\x00\x00\x00\x00\x00\x00"
    b"\x00\x00\x00\x00\x00\x00\x00\x00\x00\x00\x00\x00\x00\x00\x00\x00"
    b"\x00\x00\x00\x00\x00\x00\x00\x00\x00\x00\x00\x00\x00\x00\x00\x00"
    b"\x00\x00\x00\x00\x00\x00\x00\x00\x00\x00\x00\x00\x00\x00\x00\x00"
    b"\x00\x00\x00\x00\x00\x00\x00\x00\x00\x00\x00\x00\x00\x00\x00\x00"
    b"\x00\x00\x00\x00\x00\x00\x00\x00\x00\x00\x00\x00\x00\x00\x00\x00"
    b"\x00\x00\x00\x00\x00\x00\x00\x00\x00\x00\x00\x00\x00\x00\x00\x00"
    b"\x00\x00\x00\x00\x00\x00\x00\x00\x00\x00\x00\x00\x00\x00\x00\x00"
    b"\x00\x00\x00\x00\x00\x00\x00\x00\x00\x00\x00\x00\x00\x00\x00\x00"
    b"\x00\x00\x00\x00\x00\x00\x00\x00\x00\x00\x00\x00\x00\x00\x00\x00"
    b"\x00\x00\x00\x00\x00\x00c\x82Sc5\x01\x039\x02\x05\xdc2\x04\xc0\xa8\xd286"
    b"\x04\xc0\xa8\xd0\x017\x04\x01\x03\x1c\x06\x0c\x07connect\xff\x00\x00\x00"
    b"\x00\x00\x00\x00\x00\x00\x00\x00\x00\x00\x00\x00\x00\x00\x00\x00"
    b"\x00\x00\x00\x00\x00\x00\x00\x00\x00\x00\x00\x00\x00\x00"
)


async def test_dhcp_match_hostname_and_macaddress(hass):
    """Test matching based on hostname and macaddress."""
    dhcp_watcher = dhcp.DHCPWatcher(
        hass,
        {},
        [{"domain": "mock-domain", "hostname": "connect", "macaddress": "B8B7F1*"}],
    )

    packet = Ether(RAW_DHCP_REQUEST)

    with patch.object(
        hass.config_entries.flow, "async_init", return_value=mock_coro()
    ) as mock_init:
        dhcp_watcher.handle_dhcp_packet(packet)
        # Ensure no change is ignored
        dhcp_watcher.handle_dhcp_packet(packet)

    assert len(mock_init.mock_calls) == 1
    assert mock_init.mock_calls[0][1][0] == "mock-domain"
    assert mock_init.mock_calls[0][2]["context"] == {"source": "dhcp"}
    assert mock_init.mock_calls[0][2]["data"] == {
        dhcp.IP_ADDRESS: "192.168.210.56",
        dhcp.HOSTNAME: "connect",
        dhcp.MAC_ADDRESS: "b8b7f16db533",
    }


async def test_dhcp_match_hostname(hass):
    """Test matching based on hostname only."""
    dhcp_watcher = dhcp.DHCPWatcher(
        hass, {}, [{"domain": "mock-domain", "hostname": "connect"}]
    )

    packet = Ether(RAW_DHCP_REQUEST)

    with patch.object(
        hass.config_entries.flow, "async_init", return_value=mock_coro()
    ) as mock_init:
        dhcp_watcher.handle_dhcp_packet(packet)

    assert len(mock_init.mock_calls) == 1
    assert mock_init.mock_calls[0][1][0] == "mock-domain"
    assert mock_init.mock_calls[0][2]["context"] == {"source": "dhcp"}
    assert mock_init.mock_calls[0][2]["data"] == {
        dhcp.IP_ADDRESS: "192.168.210.56",
        dhcp.HOSTNAME: "connect",
        dhcp.MAC_ADDRESS: "b8b7f16db533",
    }


async def test_dhcp_match_macaddress(hass):
    """Test matching based on macaddress only."""
    dhcp_watcher = dhcp.DHCPWatcher(
        hass, {}, [{"domain": "mock-domain", "macaddress": "B8B7F1*"}]
    )

    packet = Ether(RAW_DHCP_REQUEST)

    with patch.object(
        hass.config_entries.flow, "async_init", return_value=mock_coro()
    ) as mock_init:
        dhcp_watcher.handle_dhcp_packet(packet)

    assert len(mock_init.mock_calls) == 1
    assert mock_init.mock_calls[0][1][0] == "mock-domain"
    assert mock_init.mock_calls[0][2]["context"] == {"source": "dhcp"}
    assert mock_init.mock_calls[0][2]["data"] == {
        dhcp.IP_ADDRESS: "192.168.210.56",
        dhcp.HOSTNAME: "connect",
        dhcp.MAC_ADDRESS: "b8b7f16db533",
    }


async def test_dhcp_nomatch(hass):
    """Test not matching based on macaddress only."""
    dhcp_watcher = dhcp.DHCPWatcher(
        hass, {}, [{"domain": "mock-domain", "macaddress": "ABC123*"}]
    )

    packet = Ether(RAW_DHCP_REQUEST)

    with patch.object(
        hass.config_entries.flow, "async_init", return_value=mock_coro()
    ) as mock_init:
        dhcp_watcher.handle_dhcp_packet(packet)

    assert len(mock_init.mock_calls) == 0


async def test_dhcp_nomatch_hostname(hass):
    """Test not matching based on hostname only."""
    dhcp_watcher = dhcp.DHCPWatcher(
        hass, {}, [{"domain": "mock-domain", "hostname": "nomatch*"}]
    )

    packet = Ether(RAW_DHCP_REQUEST)

    with patch.object(
        hass.config_entries.flow, "async_init", return_value=mock_coro()
    ) as mock_init:
        dhcp_watcher.handle_dhcp_packet(packet)

    assert len(mock_init.mock_calls) == 0


async def test_dhcp_nomatch_non_dhcp_packet(hass):
    """Test matching does not throw on a non-dhcp packet."""
    dhcp_watcher = dhcp.DHCPWatcher(
        hass, {}, [{"domain": "mock-domain", "hostname": "nomatch*"}]
    )

    packet = Ether(b"")

    with patch.object(
        hass.config_entries.flow, "async_init", return_value=mock_coro()
    ) as mock_init:
        dhcp_watcher.handle_dhcp_packet(packet)

    assert len(mock_init.mock_calls) == 0


async def test_dhcp_nomatch_non_dhcp_request_packet(hass):
    """Test nothing happens with the wrong message-type."""
    dhcp_watcher = dhcp.DHCPWatcher(
        hass, {}, [{"domain": "mock-domain", "hostname": "nomatch*"}]
    )

    packet = Ether(RAW_DHCP_REQUEST)

    packet[DHCP].options = [
        ("message-type", 4),
        ("max_dhcp_size", 1500),
        ("requested_addr", "192.168.210.56"),
        ("server_id", "192.168.208.1"),
        ("param_req_list", [1, 3, 28, 6]),
        ("hostname", b"connect"),
    ]

    with patch.object(
        hass.config_entries.flow, "async_init", return_value=mock_coro()
    ) as mock_init:
        dhcp_watcher.handle_dhcp_packet(packet)

    assert len(mock_init.mock_calls) == 0


async def test_dhcp_invalid_hostname(hass):
    """Test we ignore invalid hostnames."""
    dhcp_watcher = dhcp.DHCPWatcher(
        hass, {}, [{"domain": "mock-domain", "hostname": "nomatch*"}]
    )

    packet = Ether(RAW_DHCP_REQUEST)

    packet[DHCP].options = [
        ("message-type", 3),
        ("max_dhcp_size", 1500),
        ("requested_addr", "192.168.210.56"),
        ("server_id", "192.168.208.1"),
        ("param_req_list", [1, 3, 28, 6]),
        ("hostname", "connect"),
    ]

    with patch.object(
        hass.config_entries.flow, "async_init", return_value=mock_coro()
    ) as mock_init:
        dhcp_watcher.handle_dhcp_packet(packet)

    assert len(mock_init.mock_calls) == 0


async def test_dhcp_missing_hostname(hass):
    """Test we ignore missing hostnames."""
    dhcp_watcher = dhcp.DHCPWatcher(
        hass, {}, [{"domain": "mock-domain", "hostname": "nomatch*"}]
    )

    packet = Ether(RAW_DHCP_REQUEST)

    packet[DHCP].options = [
        ("message-type", 3),
        ("max_dhcp_size", 1500),
        ("requested_addr", "192.168.210.56"),
        ("server_id", "192.168.208.1"),
        ("param_req_list", [1, 3, 28, 6]),
        ("hostname", None),
    ]

    with patch.object(
        hass.config_entries.flow, "async_init", return_value=mock_coro()
    ) as mock_init:
        dhcp_watcher.handle_dhcp_packet(packet)

    assert len(mock_init.mock_calls) == 0


async def test_dhcp_invalid_option(hass):
    """Test we ignore invalid hostname option."""
    dhcp_watcher = dhcp.DHCPWatcher(
        hass, {}, [{"domain": "mock-domain", "hostname": "nomatch*"}]
    )

    packet = Ether(RAW_DHCP_REQUEST)

    packet[DHCP].options = [
        ("message-type", 3),
        ("max_dhcp_size", 1500),
        ("requested_addr", "192.168.208.55"),
        ("server_id", "192.168.208.1"),
        ("param_req_list", [1, 3, 28, 6]),
        ("hostname"),
    ]

    with patch.object(
        hass.config_entries.flow, "async_init", return_value=mock_coro()
    ) as mock_init:
        dhcp_watcher.handle_dhcp_packet(packet)

    assert len(mock_init.mock_calls) == 0


async def test_setup_and_stop(hass):
    """Test we can setup and stop."""

    assert await async_setup_component(
        hass,
        dhcp.DOMAIN,
        {},
    )
    await hass.async_block_till_done()

    wait_event = threading.Event()

    def _sniff_wait():
        wait_event.wait()

    with patch("homeassistant.components.dhcp.sniff", _sniff_wait):
        hass.bus.async_fire(EVENT_HOMEASSISTANT_STARTED)
        await hass.async_block_till_done()

    hass.bus.async_fire(EVENT_HOMEASSISTANT_STOP)
    await hass.async_block_till_done()
    wait_event.set()


async def test_setup_fails_as_root(hass, caplog):
    """Test we handle sniff setup failing as root."""

    assert await async_setup_component(
        hass,
        dhcp.DOMAIN,
        {},
    )
    await hass.async_block_till_done()

    wait_event = threading.Event()

    with patch("os.geteuid", return_value=0), patch(
        "homeassistant.components.dhcp.sniff", side_effect=Scapy_Exception
    ):
        hass.bus.async_fire(EVENT_HOMEASSISTANT_STARTED)
        await hass.async_block_till_done()

    hass.bus.async_fire(EVENT_HOMEASSISTANT_STOP)
    await hass.async_block_till_done()
    wait_event.set()
    assert "Cannot watch for dhcp packets" in caplog.text


async def test_setup_fails_non_root(hass, caplog):
    """Test we handle sniff setup failing as non-root."""

    assert await async_setup_component(
        hass,
        dhcp.DOMAIN,
        {},
    )
    await hass.async_block_till_done()

    wait_event = threading.Event()

    with patch("os.geteuid", return_value=10), patch(
        "homeassistant.components.dhcp.sniff", side_effect=Scapy_Exception
    ):
        hass.bus.async_fire(EVENT_HOMEASSISTANT_STARTED)
        await hass.async_block_till_done()

    hass.bus.async_fire(EVENT_HOMEASSISTANT_STOP)
    await hass.async_block_till_done()
    wait_event.set()
<<<<<<< HEAD
=======
    assert "Cannot watch for dhcp packets without root or CAP_NET_RAW" in caplog.text
>>>>>>> eb4a7634


async def test_device_tracker_hostname_and_macaddress_exists_before_start(hass):
    """Test matching based on hostname and macaddress before start."""
    hass.states.async_set(
        "device_tracker.august_connect",
        STATE_HOME,
        {
            ATTR_HOST_NAME: "connect",
            ATTR_IP: "192.168.210.56",
            ATTR_SOURCE_TYPE: SOURCE_TYPE_ROUTER,
            ATTR_MAC: "B8:B7:F1:6D:B5:33",
        },
    )

    with patch.object(
        hass.config_entries.flow, "async_init", return_value=mock_coro()
    ) as mock_init:
        device_tracker_watcher = dhcp.DeviceTrackerWatcher(
            hass,
            {},
            [{"domain": "mock-domain", "hostname": "connect", "macaddress": "B8B7F1*"}],
        )
        device_tracker_watcher.async_start()
        await hass.async_block_till_done()
        device_tracker_watcher.async_stop()
        await hass.async_block_till_done()

    assert len(mock_init.mock_calls) == 1
    assert mock_init.mock_calls[0][1][0] == "mock-domain"
    assert mock_init.mock_calls[0][2]["context"] == {"source": "dhcp"}
    assert mock_init.mock_calls[0][2]["data"] == {
        dhcp.IP_ADDRESS: "192.168.210.56",
        dhcp.HOSTNAME: "connect",
        dhcp.MAC_ADDRESS: "b8b7f16db533",
    }


async def test_device_tracker_hostname_and_macaddress_after_start(hass):
    """Test matching based on hostname and macaddress after start."""

    with patch.object(
        hass.config_entries.flow, "async_init", return_value=mock_coro()
    ) as mock_init:
        device_tracker_watcher = dhcp.DeviceTrackerWatcher(
            hass,
            {},
            [{"domain": "mock-domain", "hostname": "connect", "macaddress": "B8B7F1*"}],
        )
        device_tracker_watcher.async_start()
        await hass.async_block_till_done()
        hass.states.async_set(
            "device_tracker.august_connect",
            STATE_HOME,
            {
                ATTR_HOST_NAME: "connect",
                ATTR_IP: "192.168.210.56",
                ATTR_SOURCE_TYPE: SOURCE_TYPE_ROUTER,
                ATTR_MAC: "B8:B7:F1:6D:B5:33",
            },
        )
        await hass.async_block_till_done()
        device_tracker_watcher.async_stop()
        await hass.async_block_till_done()

    assert len(mock_init.mock_calls) == 1
    assert mock_init.mock_calls[0][1][0] == "mock-domain"
    assert mock_init.mock_calls[0][2]["context"] == {"source": "dhcp"}
    assert mock_init.mock_calls[0][2]["data"] == {
        dhcp.IP_ADDRESS: "192.168.210.56",
        dhcp.HOSTNAME: "connect",
        dhcp.MAC_ADDRESS: "b8b7f16db533",
    }


async def test_device_tracker_hostname_and_macaddress_after_start_not_home(hass):
    """Test matching based on hostname and macaddress after start but not home."""

    with patch.object(
        hass.config_entries.flow, "async_init", return_value=mock_coro()
    ) as mock_init:
        device_tracker_watcher = dhcp.DeviceTrackerWatcher(
            hass,
            {},
            [{"domain": "mock-domain", "hostname": "connect", "macaddress": "B8B7F1*"}],
        )
        device_tracker_watcher.async_start()
        await hass.async_block_till_done()
        hass.states.async_set(
            "device_tracker.august_connect",
            STATE_NOT_HOME,
            {
                ATTR_HOST_NAME: "connect",
                ATTR_IP: "192.168.210.56",
                ATTR_SOURCE_TYPE: SOURCE_TYPE_ROUTER,
                ATTR_MAC: "B8:B7:F1:6D:B5:33",
            },
        )
        await hass.async_block_till_done()
        device_tracker_watcher.async_stop()
        await hass.async_block_till_done()

    assert len(mock_init.mock_calls) == 0


async def test_device_tracker_hostname_and_macaddress_after_start_not_router(hass):
    """Test matching based on hostname and macaddress after start but not router."""

    with patch.object(
        hass.config_entries.flow, "async_init", return_value=mock_coro()
    ) as mock_init:
        device_tracker_watcher = dhcp.DeviceTrackerWatcher(
            hass,
            {},
            [{"domain": "mock-domain", "hostname": "connect", "macaddress": "B8B7F1*"}],
        )
        device_tracker_watcher.async_start()
        await hass.async_block_till_done()
        hass.states.async_set(
            "device_tracker.august_connect",
            STATE_HOME,
            {
                ATTR_HOST_NAME: "connect",
                ATTR_IP: "192.168.210.56",
                ATTR_SOURCE_TYPE: "something_else",
                ATTR_MAC: "B8:B7:F1:6D:B5:33",
            },
        )
        await hass.async_block_till_done()
        device_tracker_watcher.async_stop()
        await hass.async_block_till_done()

    assert len(mock_init.mock_calls) == 0


async def test_device_tracker_hostname_and_macaddress_after_start_hostname_missing(
    hass,
):
    """Test matching based on hostname and macaddress after start but missing hostname."""

    with patch.object(
        hass.config_entries.flow, "async_init", return_value=mock_coro()
    ) as mock_init:
        device_tracker_watcher = dhcp.DeviceTrackerWatcher(
            hass,
            {},
            [{"domain": "mock-domain", "hostname": "connect", "macaddress": "B8B7F1*"}],
        )
        device_tracker_watcher.async_start()
        await hass.async_block_till_done()
        hass.states.async_set(
            "device_tracker.august_connect",
            STATE_HOME,
            {
                ATTR_IP: "192.168.210.56",
                ATTR_SOURCE_TYPE: SOURCE_TYPE_ROUTER,
                ATTR_MAC: "B8:B7:F1:6D:B5:33",
            },
        )
        await hass.async_block_till_done()
        device_tracker_watcher.async_stop()
        await hass.async_block_till_done()

    assert len(mock_init.mock_calls) == 0<|MERGE_RESOLUTION|>--- conflicted
+++ resolved
@@ -339,10 +339,7 @@
     hass.bus.async_fire(EVENT_HOMEASSISTANT_STOP)
     await hass.async_block_till_done()
     wait_event.set()
-<<<<<<< HEAD
-=======
     assert "Cannot watch for dhcp packets without root or CAP_NET_RAW" in caplog.text
->>>>>>> eb4a7634
 
 
 async def test_device_tracker_hostname_and_macaddress_exists_before_start(hass):
