--- conflicted
+++ resolved
@@ -113,10 +113,6 @@
             await self.async_set_percentage(percentage)
         elif preset_mode is not None:
             await self.async_set_preset_mode(preset_mode)
-        else:
-<<<<<<< HEAD
-            if (target_value := self._target_value) is None:
-                raise HomeAssistantError("Missing target value on device.")
             if self.info.primary_value.command_class != CommandClass.SWITCH_MULTILEVEL:
                 raise HomeAssistantError(
                     "`percentage` or `preset_mode` must be provided"
@@ -125,10 +121,6 @@
             await self.info.node.async_set_value(target_value, SET_TO_PREVIOUS_VALUE)
             self._use_optimistic_state = True
             self.async_write_ha_state()
-=======
-            # Value 255 tells device to return to previous value
-            await self.info.node.async_set_value(self._target_value, 255)
->>>>>>> 91da7516
 
     async def async_turn_off(self, **kwargs: Any) -> None:
         """Turn the device off."""
