"""The bluetooth integration."""
from __future__ import annotations

from collections.abc import Callable
from enum import Enum
import fnmatch
import logging
import platform
from typing import Final, TypedDict

from bleak import BleakError
from bleak.backends.device import BLEDevice
from bleak.backends.scanner import AdvertisementData
from lru import LRU  # pylint: disable=no-name-in-module

from homeassistant import config_entries
from homeassistant.const import EVENT_HOMEASSISTANT_STOP
from homeassistant.core import (
    CALLBACK_TYPE,
    Event,
    HomeAssistant,
    callback as hass_callback,
)
from homeassistant.helpers import discovery_flow
from homeassistant.helpers.service_info.bluetooth import BluetoothServiceInfo
from homeassistant.helpers.typing import ConfigType
from homeassistant.loader import (
    BluetoothMatcher,
    BluetoothMatcherOptional,
    async_get_bluetooth,
)

from . import models
from .const import DOMAIN
from .models import HaBleakScanner
from .usage import install_multiple_bleak_catcher

_LOGGER = logging.getLogger(__name__)

MAX_REMEMBER_ADDRESSES: Final = 2048

SOURCE_LOCAL: Final = "local"


class BluetoothCallbackMatcherOptional(TypedDict, total=False):
    """Matcher for the bluetooth integration for callback optional fields."""

    address: str


class BluetoothCallbackMatcher(
    BluetoothMatcherOptional,
    BluetoothCallbackMatcherOptional,
):
    """Callback matcher for the bluetooth integration."""


class BluetoothCallbackMatcherOptional(TypedDict, total=False):
    """Matcher for the bluetooth integration for callback optional fields."""

    address: str


class BluetoothCallbackMatcher(
    BluetoothMatcherOptional,
    BluetoothCallbackMatcherOptional,
):
    """Callback matcher for the bluetooth integration."""


class BluetoothScanningMode(Enum):
    """The mode of scanning for bluetooth devices."""

    PASSIVE = "passive"
    ACTIVE = "active"


SCANNING_MODE_TO_BLEAK = {
    BluetoothScanningMode.ACTIVE: "active",
    BluetoothScanningMode.PASSIVE: "passive",
}

ADDRESS: Final = "address"
LOCAL_NAME: Final = "local_name"
SERVICE_UUID: Final = "service_uuid"
MANUFACTURER_ID: Final = "manufacturer_id"
MANUFACTURER_DATA_FIRST_BYTE: Final = "manufacturer_data_first_byte"


BluetoothChange = Enum("BluetoothChange", "ADVERTISEMENT")
BluetoothCallback = Callable[[BluetoothServiceInfo, BluetoothChange], None]


@hass_callback
def async_discovered_service_info(
    hass: HomeAssistant,
) -> list[BluetoothServiceInfo]:
    """Return the discovered devices list."""
    if DOMAIN not in hass.data:
        return []
    manager: BluetoothManager = hass.data[DOMAIN]
    return manager.async_discovered_service_info()


@hass_callback
def async_address_present(
    hass: HomeAssistant,
    address: str,
) -> bool:
    """Check if an address is present in the bluetooth device list."""
    if DOMAIN not in hass.data:
        return False
    manager: BluetoothManager = hass.data[DOMAIN]
    return manager.async_address_present(address)


@hass_callback
def async_discovered_devices(
    hass: HomeAssistant,
) -> list[BluetoothServiceInfo]:
    """Return the discovered devices list."""
    manager: BluetoothManager = hass.data[DOMAIN]
    return manager.async_discovered_devices()


@hass_callback
def async_address_present(
    hass: HomeAssistant,
    address: str,
) -> bool:
    """Check if an address is present in the bluetooth device list."""
    manager: BluetoothManager = hass.data[DOMAIN]
    return manager.async_address_present(address)


@hass_callback
def async_register_callback(
    hass: HomeAssistant,
    callback: BluetoothCallback,
    match_dict: BluetoothCallbackMatcher | None,
) -> Callable[[], None]:
    """Register to receive a callback on bluetooth change.

    Returns a callback that can be used to cancel the registration.
    """
    manager: BluetoothManager = hass.data[DOMAIN]
    return manager.async_register_callback(callback, match_dict)


async def async_setup(hass: HomeAssistant, config: ConfigType) -> bool:
    """Set up the bluetooth integration."""
    integration_matchers = await async_get_bluetooth(hass)
    bluetooth_discovery = BluetoothManager(
        hass, integration_matchers, BluetoothScanningMode.PASSIVE
    )
    await bluetooth_discovery.async_setup()
    hass.data[DOMAIN] = bluetooth_discovery
    return True


def _ble_device_matches(
    matcher: BluetoothCallbackMatcher | BluetoothMatcher,
    device: BLEDevice,
    advertisement_data: AdvertisementData,
) -> bool:
    """Check if a ble device and advertisement_data matches the matcher."""
    if (
        matcher_address := matcher.get(ADDRESS)
    ) is not None and device.address != matcher_address:
        return False

    if (
        matcher_local_name := matcher.get(LOCAL_NAME)
    ) is not None and not fnmatch.fnmatch(
        advertisement_data.local_name or device.name or device.address,
        matcher_local_name,
    ):
        return False

    if (
        matcher_service_uuid := matcher.get(SERVICE_UUID)
    ) is not None and matcher_service_uuid not in advertisement_data.service_uuids:
        return False

    if (
        (matcher_manfacturer_id := matcher.get(MANUFACTURER_ID)) is not None
        and matcher_manfacturer_id not in advertisement_data.manufacturer_data
    ):
        return False

    if (
        matcher_manufacturer_data_first_byte := matcher.get(
            MANUFACTURER_DATA_FIRST_BYTE
        )
    ) is not None and not any(
        matcher_manufacturer_data_first_byte == manufacturer_data[0]
        for manufacturer_data in advertisement_data.manufacturer_data.values()
    ):
        return False

    return True


@hass_callback
def async_enable_rssi_updates() -> None:
    """Bleak filters out RSSI updates by default on linux only."""
    # We want RSSI updates
    if platform.system() == "Linux":
        from bleak.backends.bluezdbus import (  # pylint: disable=import-outside-toplevel
            scanner,
        )

        scanner._ADVERTISING_DATA_PROPERTIES.add(  # pylint: disable=protected-access
            "RSSI"
        )


class BluetoothManager:
    """Manage Bluetooth."""

    def __init__(
        self,
        hass: HomeAssistant,
        integration_matchers: list[BluetoothMatcher],
        scanning_mode: BluetoothScanningMode,
    ) -> None:
        """Init bluetooth discovery."""
        self.hass = hass
        self.scanning_mode = scanning_mode
        self._integration_matchers = integration_matchers
        self.scanner: HaBleakScanner | None = None
        self._cancel_device_detected: CALLBACK_TYPE | None = None
        self._callbacks: list[
            tuple[BluetoothCallback, BluetoothCallbackMatcher | None]
        ] = []
        # Some devices use a random address so we need to use
        # an LRU to avoid memory issues.
        self._matched: LRU = LRU(MAX_REMEMBER_ADDRESSES)

    async def async_setup(self) -> None:
        """Set up BT Discovery."""
        try:
            self.scanner = HaBleakScanner(
                scanning_mode=SCANNING_MODE_TO_BLEAK[self.scanning_mode]
            )
        except (FileNotFoundError, BleakError) as ex:
            _LOGGER.warning(
                "Could not create bluetooth scanner (is bluetooth present and enabled?): %s",
                ex,
            )
            return
        async_enable_rssi_updates()
        install_multiple_bleak_catcher(self.scanner)
        # We have to start it right away as some integrations might
        # need it straight away.
        _LOGGER.debug("Starting bluetooth scanner")
        self.scanner.register_detection_callback(self.scanner.async_callback_dispatcher)
        self._cancel_device_detected = self.scanner.async_register_callback(
            self._device_detected, {}
        )
        self.hass.bus.async_listen_once(EVENT_HOMEASSISTANT_STOP, self.async_stop)
        await self.scanner.start()

    @hass_callback
    def _device_detected(
        self, device: BLEDevice, advertisement_data: AdvertisementData
    ) -> None:
        """Handle a detected device."""
        matched_domains: set[str] | None = None
        match_key = (device.address, bool(advertisement_data.manufacturer_data))
        match_key_has_mfr_data = (device.address, True)

        # If we matched without manufacturer_data, we need to do it again
        # since we may think the device is unsupported otherwise
        if (
            match_key_has_mfr_data not in self._matched
            and match_key not in self._matched
        ):
            matched_domains = {
                matcher["domain"]
                for matcher in self._integration_matchers
                if _ble_device_matches(matcher, device, advertisement_data)
            }
            if matched_domains:
                self._matched[match_key] = True
            _LOGGER.debug(
                "Device detected: %s with advertisement_data: %s matched domains: %s",
                device,
                advertisement_data,
                matched_domains,
            )

        if not matched_domains and not self._callbacks:
            return

        service_info: BluetoothServiceInfo | None = None
        for callback, matcher in self._callbacks:
            if matcher is None or _ble_device_matches(
                matcher, device, advertisement_data
            ):
                if service_info is None:
                    service_info = BluetoothServiceInfo.from_advertisement(
                        device, advertisement_data, SOURCE_LOCAL
                    )
                try:
                    callback(service_info, BluetoothChange.ADVERTISEMENT)
                except Exception:  # pylint: disable=broad-except
                    _LOGGER.exception("Error in bluetooth callback")

        if not matched_domains:
            return
        if service_info is None:
            service_info = BluetoothServiceInfo.from_advertisement(
                device, advertisement_data, SOURCE_LOCAL
            )
        for domain in matched_domains:
            discovery_flow.async_create_flow(
                self.hass,
                domain,
                {"source": config_entries.SOURCE_BLUETOOTH},
                service_info,
            )

    @hass_callback
    def async_register_callback(
        self,
        callback: BluetoothCallback,
        matcher: BluetoothCallbackMatcher | None = None,
    ) -> Callable[[], None]:
        """Register a callback."""
        callback_entry = (callback, matcher)
        self._callbacks.append(callback_entry)

        @hass_callback
        def _async_remove_callback() -> None:
            self._callbacks.remove(callback_entry)

        # If we have history for the subscriber, we can trigger the callback
        # immediately with the last packet so the subscriber can see the
        # device.
        if (
            matcher
            and (address := matcher.get(ADDRESS))
            and models.HA_BLEAK_SCANNER
            and (device_adv_data := models.HA_BLEAK_SCANNER.history.get(address))
        ):
            try:
                callback(
<<<<<<< HEAD
                    BluetoothServiceInfo.from_advertisement(*device_adv_data),
=======
                    BluetoothServiceInfo.from_advertisement(
                        *device_adv_data, SOURCE_LOCAL
                    ),
>>>>>>> 79a09409
                    BluetoothChange.ADVERTISEMENT,
                )
            except Exception:  # pylint: disable=broad-except
                _LOGGER.exception("Error in bluetooth callback")

        return _async_remove_callback

    @hass_callback
    def async_address_present(self, address: str) -> bool:
        """Return if the address is present."""
        return bool(
            models.HA_BLEAK_SCANNER
            and any(
                device.address == address
                for device in models.HA_BLEAK_SCANNER.discovered_devices
            )
        )

    @hass_callback
<<<<<<< HEAD
    def async_discovered_devices(self) -> list[BluetoothServiceInfo]:
=======
    def async_discovered_service_info(self) -> list[BluetoothServiceInfo]:
>>>>>>> 79a09409
        """Return if the address is present."""
        if models.HA_BLEAK_SCANNER:
            discovered = models.HA_BLEAK_SCANNER.discovered_devices
            history = models.HA_BLEAK_SCANNER.history
            return [
<<<<<<< HEAD
                BluetoothServiceInfo.from_advertisement(*history[device.address])
=======
                BluetoothServiceInfo.from_advertisement(
                    *history[device.address], SOURCE_LOCAL
                )
>>>>>>> 79a09409
                for device in discovered
                if device.address in history
            ]
        return []

    async def async_stop(self, event: Event) -> None:
        """Stop bluetooth discovery."""
        if self._cancel_device_detected:
            self._cancel_device_detected()
            self._cancel_device_detected = None
        if self.scanner:
            await self.scanner.stop()
        models.HA_BLEAK_SCANNER = None<|MERGE_RESOLUTION|>--- conflicted
+++ resolved
@@ -55,19 +55,6 @@
     """Callback matcher for the bluetooth integration."""
 
 
-class BluetoothCallbackMatcherOptional(TypedDict, total=False):
-    """Matcher for the bluetooth integration for callback optional fields."""
-
-    address: str
-
-
-class BluetoothCallbackMatcher(
-    BluetoothMatcherOptional,
-    BluetoothCallbackMatcherOptional,
-):
-    """Callback matcher for the bluetooth integration."""
-
-
 class BluetoothScanningMode(Enum):
     """The mode of scanning for bluetooth devices."""
 
@@ -110,25 +97,6 @@
     """Check if an address is present in the bluetooth device list."""
     if DOMAIN not in hass.data:
         return False
-    manager: BluetoothManager = hass.data[DOMAIN]
-    return manager.async_address_present(address)
-
-
-@hass_callback
-def async_discovered_devices(
-    hass: HomeAssistant,
-) -> list[BluetoothServiceInfo]:
-    """Return the discovered devices list."""
-    manager: BluetoothManager = hass.data[DOMAIN]
-    return manager.async_discovered_devices()
-
-
-@hass_callback
-def async_address_present(
-    hass: HomeAssistant,
-    address: str,
-) -> bool:
-    """Check if an address is present in the bluetooth device list."""
     manager: BluetoothManager = hass.data[DOMAIN]
     return manager.async_address_present(address)
 
@@ -346,13 +314,9 @@
         ):
             try:
                 callback(
-<<<<<<< HEAD
-                    BluetoothServiceInfo.from_advertisement(*device_adv_data),
-=======
                     BluetoothServiceInfo.from_advertisement(
                         *device_adv_data, SOURCE_LOCAL
                     ),
->>>>>>> 79a09409
                     BluetoothChange.ADVERTISEMENT,
                 )
             except Exception:  # pylint: disable=broad-except
@@ -372,23 +336,15 @@
         )
 
     @hass_callback
-<<<<<<< HEAD
-    def async_discovered_devices(self) -> list[BluetoothServiceInfo]:
-=======
     def async_discovered_service_info(self) -> list[BluetoothServiceInfo]:
->>>>>>> 79a09409
         """Return if the address is present."""
         if models.HA_BLEAK_SCANNER:
             discovered = models.HA_BLEAK_SCANNER.discovered_devices
             history = models.HA_BLEAK_SCANNER.history
             return [
-<<<<<<< HEAD
-                BluetoothServiceInfo.from_advertisement(*history[device.address])
-=======
                 BluetoothServiceInfo.from_advertisement(
                     *history[device.address], SOURCE_LOCAL
                 )
->>>>>>> 79a09409
                 for device in discovered
                 if device.address in history
             ]
