"""Module to handle installing requirements."""
from __future__ import annotations

import asyncio
from collections.abc import Iterable
import logging
import os
from typing import Any, cast

from .core import HomeAssistant, callback
from .exceptions import HomeAssistantError
from .helpers.typing import UNDEFINED, UndefinedType
from .loader import Integration, IntegrationNotFound, async_get_integration
from .util import package as pkg_util

PIP_TIMEOUT = 60  # The default is too low when the internet connection is satellite or high latency
MAX_INSTALL_FAILURES = 3
<<<<<<< HEAD
DATA_PIP_LOCK = "pip_lock"
DATA_PKG_CACHE = "pkg_cache"
DATA_INTEGRATIONS_WITH_REQS = "integrations_with_reqs"
DATA_INSTALL_FAILURE_HISTORY = "install_failure_history"
DATA_IS_INSTALLED_CACHE = "is_installed_cache"
=======
DATA_REQUIREMENTS_MANAGER = "requirements_manager"
>>>>>>> b32745aa
CONSTRAINT_FILE = "package_constraints.txt"
DISCOVERY_INTEGRATIONS: dict[str, Iterable[str]] = {
    "dhcp": ("dhcp",),
    "mqtt": ("mqtt",),
    "ssdp": ("ssdp",),
    "zeroconf": ("zeroconf", "homekit"),
}
_LOGGER = logging.getLogger(__name__)


class RequirementsNotFound(HomeAssistantError):
    """Raised when a component is not found."""

    def __init__(self, domain: str, requirements: list[str]) -> None:
        """Initialize a component not found error."""
        super().__init__(f"Requirements for {domain} not found: {requirements}.")
        self.domain = domain
        self.requirements = requirements


async def async_get_integration_with_requirements(
    hass: HomeAssistant, domain: str
) -> Integration:
    """Get an integration with all requirements installed, including the dependencies.

    This can raise IntegrationNotFound if manifest or integration
    is invalid, RequirementNotFound if there was some type of
    failure to install requirements.
    """
    manager = _async_get_manager(hass)
    return await manager.async_get_integration_with_requirements(domain)


def _find_missing_requirements(
    requirements: list[str], is_installed_cache: set[str]
) -> list[str]:
    """Find requirements that are missing in the cache."""
    return [req for req in requirements if req not in is_installed_cache]


def _raise_for_failed_requirements(
    integration: str, missing: list[str], install_failure_history: set[str]
) -> None:
    """Raise RequirementsNotFound so we do not keep trying requirements that have already failed."""
    for req in missing:
        if req in install_failure_history:
            _LOGGER.info(
                "Multiple attempts to install %s failed, install will be retried after next configuration check or restart",
                req,
            )
            raise RequirementsNotFound(integration, [req])


async def async_process_requirements(
    hass: HomeAssistant, name: str, requirements: list[str]
) -> None:
    """Install the requirements for a component or platform.

    This method is a coroutine. It will raise RequirementsNotFound
    if an requirement can't be satisfied.
    """
<<<<<<< HEAD
    if (pip_lock := hass.data.get(DATA_PIP_LOCK)) is None:
        pip_lock = hass.data[DATA_PIP_LOCK] = asyncio.Lock()
    install_failure_history = hass.data.setdefault(DATA_INSTALL_FAILURE_HISTORY, set())
    is_installed_cache = hass.data.setdefault(DATA_IS_INSTALLED_CACHE, set())
    missing = _find_missing_requirements(requirements, is_installed_cache)
    if not missing:
        return
    _raise_for_failed_requirements(name, missing, install_failure_history)

    async with pip_lock:
        # Recaculate missing again now that we have the lock
        missing = _find_missing_requirements(requirements, is_installed_cache)
        await _async_process_requirements(
            hass,
            name,
            missing,
            is_installed_cache,
            install_failure_history,
        )


def _install_with_retry(requirement: str, kwargs: dict[str, Any]) -> bool:
    """Try to install a package up to MAX_INSTALL_FAILURES times."""
    for _ in range(MAX_INSTALL_FAILURES):
        if pkg_util.install_package(requirement, **kwargs):
            return True
    return False


def _install_requirements_if_missing(
    requirements: list[str], kwargs: dict[str, Any]
) -> tuple[set[str], set[str]]:
    """Install requirements if missing."""
    installed: set[str] = set()
    failures: set[str] = set()
    for req in requirements:
        if pkg_util.is_installed(req) or _install_with_retry(req, kwargs):
            installed.add(req)
            continue
        failures.add(req)
    return installed, failures


async def _async_process_requirements(
    hass: HomeAssistant,
    name: str,
    requirements: list[str],
    is_installed_cache: set[str],
    install_failure_history: set[str],
) -> None:
    """Install a requirement and save failures."""
    kwargs = pip_kwargs(hass.config.config_dir)
    installed, failures = await hass.async_add_executor_job(
        _install_requirements_if_missing, requirements, kwargs
    )
    is_installed_cache |= installed
    install_failure_history |= failures
    if failures:
        raise RequirementsNotFound(name, list(failures))
=======
    await _async_get_manager(hass).async_process_requirements(name, requirements)


@callback
def _async_get_manager(hass: HomeAssistant) -> RequirementsManager:
    """Get the requirements manager."""
    if DATA_REQUIREMENTS_MANAGER in hass.data:
        manager: RequirementsManager = hass.data[DATA_REQUIREMENTS_MANAGER]
        return manager

    manager = hass.data[DATA_REQUIREMENTS_MANAGER] = RequirementsManager(hass)
    return manager


@callback
def async_clear_install_history(hass: HomeAssistant) -> None:
    """Forget the install history."""
    _async_get_manager(hass).install_failure_history.clear()
>>>>>>> b32745aa


def pip_kwargs(config_dir: str | None) -> dict[str, Any]:
    """Return keyword arguments for PIP install."""
    is_docker = pkg_util.is_docker_env()
    kwargs = {
        "constraints": os.path.join(os.path.dirname(__file__), CONSTRAINT_FILE),
        "no_cache_dir": is_docker,
        "timeout": PIP_TIMEOUT,
    }
    if "WHEELS_LINKS" in os.environ:
        kwargs["find_links"] = os.environ["WHEELS_LINKS"]
    if not (config_dir is None or pkg_util.is_virtual_env()) and not is_docker:
        kwargs["target"] = os.path.join(config_dir, "deps")
    return kwargs


def _install_with_retry(requirement: str, kwargs: dict[str, Any]) -> bool:
    """Try to install a package up to MAX_INSTALL_FAILURES times."""
    for _ in range(MAX_INSTALL_FAILURES):
        if pkg_util.install_package(requirement, **kwargs):
            return True
    return False


def _install_requirements_if_missing(
    requirements: list[str], kwargs: dict[str, Any]
) -> tuple[set[str], set[str]]:
    """Install requirements if missing."""
    installed: set[str] = set()
    failures: set[str] = set()
    for req in requirements:
        if pkg_util.is_installed(req) or _install_with_retry(req, kwargs):
            installed.add(req)
            continue
        failures.add(req)
    return installed, failures


class RequirementsManager:
    """Manage requirements."""

    def __init__(self, hass: HomeAssistant) -> None:
        """Init the requirements manager."""
        self.hass = hass
        self.pip_lock = asyncio.Lock()
        self.integrations_with_reqs: dict[
            str, Integration | asyncio.Event | None | UndefinedType
        ] = {}
        self.install_failure_history: set[str] = set()
        self.is_installed_cache: set[str] = set()

    async def async_get_integration_with_requirements(
        self, domain: str, done: set[str] | None = None
    ) -> Integration:
        """Get an integration with all requirements installed, including the dependencies.

        This can raise IntegrationNotFound if manifest or integration
        is invalid, RequirementNotFound if there was some type of
        failure to install requirements.
        """

        if done is None:
            done = {domain}
        else:
            done.add(domain)

        integration = await async_get_integration(self.hass, domain)

        if self.hass.config.skip_pip:
            return integration

        cache = self.integrations_with_reqs
        int_or_evt = cache.get(domain, UNDEFINED)

        if isinstance(int_or_evt, asyncio.Event):
            await int_or_evt.wait()

            # When we have waited and it's UNDEFINED, it doesn't exist
            # We don't cache that it doesn't exist, or else people can't fix it
            # and then restart, because their config will never be valid.
            if (int_or_evt := cache.get(domain, UNDEFINED)) is UNDEFINED:
                raise IntegrationNotFound(domain)

        if int_or_evt is not UNDEFINED:
            return cast(Integration, int_or_evt)

        event = cache[domain] = asyncio.Event()

        try:
            await self._async_process_integration(integration, done)
        except Exception:
            del cache[domain]
            event.set()
            raise

        cache[domain] = integration
        event.set()
        return integration

    async def _async_process_integration(
        self, integration: Integration, done: set[str]
    ) -> None:
        """Process an integration and requirements."""
        if integration.requirements:
            await self.async_process_requirements(
                integration.domain, integration.requirements
            )

        deps_to_check = [
            dep
            for dep in integration.dependencies + integration.after_dependencies
            if dep not in done
        ]

        for check_domain, to_check in DISCOVERY_INTEGRATIONS.items():
            if (
                check_domain not in done
                and check_domain not in deps_to_check
                and any(check in integration.manifest for check in to_check)
            ):
                deps_to_check.append(check_domain)

        if not deps_to_check:
            return

        results = await asyncio.gather(
            *(
                self.async_get_integration_with_requirements(dep, done)
                for dep in deps_to_check
            ),
            return_exceptions=True,
        )
        for result in results:
            if not isinstance(result, BaseException):
                continue
            if not isinstance(result, IntegrationNotFound) or not (
                not integration.is_built_in
                and result.domain in integration.after_dependencies
            ):
                raise result

    async def async_process_requirements(
        self, name: str, requirements: list[str]
    ) -> None:
        """Install the requirements for a component or platform.

        This method is a coroutine. It will raise RequirementsNotFound
        if an requirement can't be satisfied.
        """
        if not (missing := self._find_missing_requirements(requirements)):
            return
        self._raise_for_failed_requirements(name, missing)

        async with self.pip_lock:
            # Recaculate missing again now that we have the lock
            await self._async_process_requirements(
                name, self._find_missing_requirements(requirements)
            )

    def _find_missing_requirements(self, requirements: list[str]) -> list[str]:
        """Find requirements that are missing in the cache."""
        return [req for req in requirements if req not in self.is_installed_cache]

    def _raise_for_failed_requirements(
        self, integration: str, missing: list[str]
    ) -> None:
        """Raise RequirementsNotFound so we do not keep trying requirements that have already failed."""
        for req in missing:
            if req in self.install_failure_history:
                _LOGGER.info(
                    "Multiple attempts to install %s failed, install will be retried after next configuration check or restart",
                    req,
                )
                raise RequirementsNotFound(integration, [req])

    async def _async_process_requirements(
        self,
        name: str,
        requirements: list[str],
    ) -> None:
        """Install a requirement and save failures."""
        kwargs = pip_kwargs(self.hass.config.config_dir)
        installed, failures = await self.hass.async_add_executor_job(
            _install_requirements_if_missing, requirements, kwargs
        )
        self.is_installed_cache |= installed
        self.install_failure_history |= failures
        if failures:
            raise RequirementsNotFound(name, list(failures))<|MERGE_RESOLUTION|>--- conflicted
+++ resolved
@@ -15,15 +15,7 @@
 
 PIP_TIMEOUT = 60  # The default is too low when the internet connection is satellite or high latency
 MAX_INSTALL_FAILURES = 3
-<<<<<<< HEAD
-DATA_PIP_LOCK = "pip_lock"
-DATA_PKG_CACHE = "pkg_cache"
-DATA_INTEGRATIONS_WITH_REQS = "integrations_with_reqs"
-DATA_INSTALL_FAILURE_HISTORY = "install_failure_history"
-DATA_IS_INSTALLED_CACHE = "is_installed_cache"
-=======
 DATA_REQUIREMENTS_MANAGER = "requirements_manager"
->>>>>>> b32745aa
 CONSTRAINT_FILE = "package_constraints.txt"
 DISCOVERY_INTEGRATIONS: dict[str, Iterable[str]] = {
     "dhcp": ("dhcp",),
@@ -57,26 +49,6 @@
     return await manager.async_get_integration_with_requirements(domain)
 
 
-def _find_missing_requirements(
-    requirements: list[str], is_installed_cache: set[str]
-) -> list[str]:
-    """Find requirements that are missing in the cache."""
-    return [req for req in requirements if req not in is_installed_cache]
-
-
-def _raise_for_failed_requirements(
-    integration: str, missing: list[str], install_failure_history: set[str]
-) -> None:
-    """Raise RequirementsNotFound so we do not keep trying requirements that have already failed."""
-    for req in missing:
-        if req in install_failure_history:
-            _LOGGER.info(
-                "Multiple attempts to install %s failed, install will be retried after next configuration check or restart",
-                req,
-            )
-            raise RequirementsNotFound(integration, [req])
-
-
 async def async_process_requirements(
     hass: HomeAssistant, name: str, requirements: list[str]
 ) -> None:
@@ -85,67 +57,6 @@
     This method is a coroutine. It will raise RequirementsNotFound
     if an requirement can't be satisfied.
     """
-<<<<<<< HEAD
-    if (pip_lock := hass.data.get(DATA_PIP_LOCK)) is None:
-        pip_lock = hass.data[DATA_PIP_LOCK] = asyncio.Lock()
-    install_failure_history = hass.data.setdefault(DATA_INSTALL_FAILURE_HISTORY, set())
-    is_installed_cache = hass.data.setdefault(DATA_IS_INSTALLED_CACHE, set())
-    missing = _find_missing_requirements(requirements, is_installed_cache)
-    if not missing:
-        return
-    _raise_for_failed_requirements(name, missing, install_failure_history)
-
-    async with pip_lock:
-        # Recaculate missing again now that we have the lock
-        missing = _find_missing_requirements(requirements, is_installed_cache)
-        await _async_process_requirements(
-            hass,
-            name,
-            missing,
-            is_installed_cache,
-            install_failure_history,
-        )
-
-
-def _install_with_retry(requirement: str, kwargs: dict[str, Any]) -> bool:
-    """Try to install a package up to MAX_INSTALL_FAILURES times."""
-    for _ in range(MAX_INSTALL_FAILURES):
-        if pkg_util.install_package(requirement, **kwargs):
-            return True
-    return False
-
-
-def _install_requirements_if_missing(
-    requirements: list[str], kwargs: dict[str, Any]
-) -> tuple[set[str], set[str]]:
-    """Install requirements if missing."""
-    installed: set[str] = set()
-    failures: set[str] = set()
-    for req in requirements:
-        if pkg_util.is_installed(req) or _install_with_retry(req, kwargs):
-            installed.add(req)
-            continue
-        failures.add(req)
-    return installed, failures
-
-
-async def _async_process_requirements(
-    hass: HomeAssistant,
-    name: str,
-    requirements: list[str],
-    is_installed_cache: set[str],
-    install_failure_history: set[str],
-) -> None:
-    """Install a requirement and save failures."""
-    kwargs = pip_kwargs(hass.config.config_dir)
-    installed, failures = await hass.async_add_executor_job(
-        _install_requirements_if_missing, requirements, kwargs
-    )
-    is_installed_cache |= installed
-    install_failure_history |= failures
-    if failures:
-        raise RequirementsNotFound(name, list(failures))
-=======
     await _async_get_manager(hass).async_process_requirements(name, requirements)
 
 
@@ -164,7 +75,6 @@
 def async_clear_install_history(hass: HomeAssistant) -> None:
     """Forget the install history."""
     _async_get_manager(hass).install_failure_history.clear()
->>>>>>> b32745aa
 
 
 def pip_kwargs(config_dir: str | None) -> dict[str, Any]:
