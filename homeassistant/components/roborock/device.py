--- conflicted
+++ resolved
@@ -31,19 +31,13 @@
 
     @property
     def api(self) -> RoborockLocalClient:
-<<<<<<< HEAD
         """Return the Api."""
-        return self._api
-
-=======
-        """Returns the api."""
         return self._api
 
     def get_cache(self, attribute: CacheableAttribute) -> AttributeCache:
         """Get an item from the api cache."""
         return self._api.cache.get(attribute)
 
->>>>>>> 7252c33d
     async def send(
         self,
         command: RoborockCommand,
